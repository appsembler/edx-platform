--- conflicted
+++ resolved
@@ -2,14 +2,10 @@
 Views for the course home page.
 """
 
-<<<<<<< HEAD
 import beeline
-from django.urls import reverse
-=======
 from __future__ import absolute_import
 
 import six
->>>>>>> 221dc99d
 from django.template.context_processors import csrf
 from django.template.loader import render_to_string
 from django.urls import reverse
