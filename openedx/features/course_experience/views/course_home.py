--- conflicted
+++ resolved
@@ -2,14 +2,9 @@
 Views for the course home page.
 """
 
-<<<<<<< HEAD
 import beeline
-from django.urls import reverse
-=======
-
 import six
 from django.conf import settings
->>>>>>> cbe913ef
 from django.template.context_processors import csrf
 from django.template.loader import render_to_string
 from django.urls import reverse
