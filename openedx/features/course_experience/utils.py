"""
Common utilities for the course experience, including course outline.
"""
<<<<<<< HEAD
from django.conf import settings
=======


from datetime import timedelta
>>>>>>> b1ea659a

from completion.models import BlockCompletion
from django.db.models import Q
from django.utils import timezone
from opaque_keys.edx.keys import CourseKey
from six.moves import range

from course_modes.models import CourseMode
from lms.djangoapps.course_api.blocks.api import get_blocks
from lms.djangoapps.course_blocks.api import get_course_blocks
from lms.djangoapps.course_blocks.utils import get_student_module_as_dict
from lms.djangoapps.courseware.access import has_access
from openedx.core.djangoapps.content.course_overviews.models import CourseOverview
from openedx.core.lib.cache_utils import request_cached
from openedx.features.course_experience import RELATIVE_DATES_FLAG
from student.models import CourseEnrollment
from xmodule.modulestore.django import modulestore


@request_cached()
def get_course_outline_block_tree(request, course_id, user=None, allow_start_dates_in_future=False):
    """
    Returns the root block of the course outline, with children as blocks.

    allow_start_dates_in_future (bool): When True, will allow blocks to be
            returned that can bypass the StartDateTransformer's filter to show
            blocks with start dates in the future.
    """

    assert user is None or user.is_authenticated

    def populate_children(block, all_blocks):
        """
        Replace each child id with the full block for the child.

        Given a block, replaces each id in its children array with the full
        representation of that child, which will be looked up by id in the
        passed all_blocks dict. Recursively do the same replacement for children
        of those children.
        """
        children = block.get('children', [])

        for i in range(len(children)):
            child_id = block['children'][i]
            child_detail = populate_children(all_blocks[child_id], all_blocks)
            block['children'][i] = child_detail

        return block

    def set_last_accessed_default(block):
        """
        Set default of False for resume_block on all blocks.
        """
        block['resume_block'] = False
        block['complete'] = False
        for child in block.get('children', []):
            set_last_accessed_default(child)

    def mark_blocks_completed(block, user, course_key):
        """
        Walk course tree, marking block completion.
        Mark 'most recent completed block as 'resume_block'

        """
        last_completed_child_position = BlockCompletion.get_latest_block_completed(user, course_key)

        if last_completed_child_position:
            # Mutex w/ NOT 'course_block_completions'
            recurse_mark_complete(
                course_block_completions=BlockCompletion.get_learning_context_completions(user, course_key),
                latest_completion=last_completed_child_position,
                block=block
            )

    def recurse_mark_complete(course_block_completions, latest_completion, block):
        """
        Helper function to walk course tree dict,
        marking blocks as 'complete' and 'last_complete'

        If all blocks are complete, mark parent block complete
        mark parent blocks of 'last_complete' as 'last_complete'

        :param course_block_completions: dict[course_completion_object] =  completion_value
        :param latest_completion: course_completion_object
        :param block: course_outline_root_block block object or child block

        :return:
            block: course_outline_root_block block object or child block
        """
        block_key = block.serializer.instance

        if course_block_completions.get(block_key):
            block['complete'] = True
            if block_key == latest_completion.full_block_key:
                block['resume_block'] = True

        if block.get('children'):
            for idx in range(len(block['children'])):
                recurse_mark_complete(
                    course_block_completions,
                    latest_completion,
                    block=block['children'][idx]
                )
                if block['children'][idx].get('resume_block') is True:
                    block['resume_block'] = True

            completable_blocks = [child for child in block['children']
                                  if child.get('type') != 'discussion']
            if all(child.get('complete') for child in completable_blocks):
                block['complete'] = True

    def mark_last_accessed(user, course_key, block):
        """
        Recursively marks the branch to the last accessed block.
        """
        block_key = block.serializer.instance
        student_module_dict = get_student_module_as_dict(user, course_key, block_key)

        last_accessed_child_position = student_module_dict.get('position')
        if last_accessed_child_position and block.get('children'):
            block['resume_block'] = True
            if last_accessed_child_position <= len(block['children']):
                last_accessed_child_block = block['children'][last_accessed_child_position - 1]
                last_accessed_child_block['resume_block'] = True
                mark_last_accessed(user, course_key, last_accessed_child_block)
            else:
                # We should be using an id in place of position for last accessed.
                # However, while using position, if the child block is no longer accessible
                # we'll use the last child.
                block['children'][-1]['resume_block'] = True

    def recurse_mark_scored(block):
        """
        Mark this block as 'scored' if any of its descendents are 'scored' (that is, 'has_score' and 'weight' > 0).
        """
        is_scored = block.get('has_score', False) and block.get('weight', 1) > 0
        # Use a list comprehension to force the recursion over all children, rather than just stopping
        # at the first child that is scored.
        children_scored = any([recurse_mark_scored(child) for child in block.get('children', [])])
        if is_scored or children_scored:
            block['scored'] = True
            return True
        else:
            block['scored'] = False
            return False

    def recurse_num_graded_problems(block):
        """
        Marks each block with the number of graded and scored leaf blocks below it as 'num_graded_problems'
        """
        is_scored = block.get('has_score') and block.get('weight', 1) > 0
        is_graded = block.get('graded')
        is_countable = block.get('type') not in ('lti', 'lti_consumer')
        is_graded_problem = is_scored and is_graded and is_countable

        num_graded_problems = 1 if is_graded_problem else 0
        num_graded_problems += sum(recurse_num_graded_problems(child) for child in block.get('children', []))

        block['num_graded_problems'] = num_graded_problems
        return num_graded_problems

    def recurse_mark_auth_denial(block):
        """
        Mark this block as 'scored' if any of its descendents are 'scored' (that is, 'has_score' and 'weight' > 0).
        """
        own_denial_reason = {block['authorization_denial_reason']} if 'authorization_denial_reason' in block else set()
        # Use a list comprehension to force the recursion over all children, rather than just stopping
        # at the first child that is scored.
        child_denial_reasons = own_denial_reason.union(
            *(recurse_mark_auth_denial(child) for child in block.get('children', []))
        )
        if child_denial_reasons:
            block['all_denial_reasons'] = child_denial_reasons
        return child_denial_reasons

    course_key = CourseKey.from_string(course_id)
    course_usage_key = modulestore().make_course_usage_key(course_key)

    # Deeper query for course tree traversing/marking complete
    # and last completed block
    block_types_filter = [
        'course',
        'chapter',
        'sequential',
        'vertical',
        'html',
        'problem',
        'video',
        'discussion',
        'drag-and-drop-v2',
        'poll',
        'word_cloud',
        'lti',
        'lti_consumer'
    ]
    # Appsembler: DEPRECATED starting with Lilac
    addl_block_types = getattr(settings, "TAHOE_COURSE_OUTLINE_COMPLETABLE_BLOCK_TYPES", [])
    block_types_filter.extend(addl_block_types)
    all_blocks = get_blocks(
        request,
        course_usage_key,
        user=request.user,
        nav_depth=3,
        requested_fields=[
            'children',
            'display_name',
            'type',
            'start',
            'contains_gated_content',
            'due',
            'graded',
            'has_score',
            'weight',
            'special_exam_info',
            'show_gated_sections',
            'format'
        ],
        block_types_filter=block_types_filter,
        allow_start_dates_in_future=allow_start_dates_in_future,
    )

    course_outline_root_block = all_blocks['blocks'].get(all_blocks['root'], None)
    if course_outline_root_block:
        populate_children(course_outline_root_block, all_blocks['blocks'])
        recurse_mark_scored(course_outline_root_block)
        recurse_num_graded_problems(course_outline_root_block)
        recurse_mark_auth_denial(course_outline_root_block)
        if user:
            set_last_accessed_default(course_outline_root_block)
            mark_blocks_completed(
                block=course_outline_root_block,
                user=request.user,
                course_key=course_key
            )
    return course_outline_root_block


def get_resume_block(block):
    """
    Gets the deepest block marked as 'resume_block'.

    """
    if block.get('authorization_denial_reason') or not block['resume_block']:
        return None
    if not block.get('children'):
        return block

    for child in block['children']:
        resume_block = get_resume_block(child)
        if resume_block:
            return resume_block
    return block


def dates_banner_should_display(course_key, request):
    """
    Return whether or not the reset banner should display,
    determined by whether or not a course has any past-due,
    incomplete sequentials and which enrollment mode is being
    dealt with for the current user and course.
    """
    missed_deadlines = False
    course_enrollment = None
    if RELATIVE_DATES_FLAG.is_enabled(str(course_key)):
        course_overview = CourseOverview.objects.get(id=str(course_key))
        course_end_date = getattr(course_overview, 'end_date', None)
        is_self_paced = getattr(course_overview, 'self_paced', False)
        is_course_staff = bool(
            request.user and course_overview and has_access(request.user, 'staff', course_overview, course_overview.id)
        )
        if is_self_paced and (not is_course_staff) and (not course_end_date or timezone.now() < course_end_date):
            course_enrollment = CourseEnrollment.objects.filter(
                course=course_overview, user=request.user,
            ).filter(
                Q(mode=CourseMode.AUDIT) | Q(mode=CourseMode.VERIFIED)
            ).first()
            if course_enrollment:
                store = modulestore()
                course_usage_key = store.make_course_usage_key(course_key)
                block_data = get_course_blocks(request.user, course_usage_key, include_completion=True)
                for section_key in block_data.get_children(course_usage_key):
                    if missed_deadlines:
                        break
                    for subsection_key in block_data.get_children(section_key):
                        if (
                            not block_data.get_xblock_field(subsection_key, 'complete', False)
                            and block_data.get_xblock_field(subsection_key, 'graded', False)
                            and block_data.get_xblock_field(
                                subsection_key, 'due', timezone.now() + timedelta(1)) < timezone.now()
                        ):
                            missed_deadlines = True
                            break

    return missed_deadlines, getattr(course_enrollment, 'mode', None)<|MERGE_RESOLUTION|>--- conflicted
+++ resolved
@@ -1,15 +1,11 @@
 """
 Common utilities for the course experience, including course outline.
 """
-<<<<<<< HEAD
+
+from datetime import timedelta
+
+from completion.models import BlockCompletion
 from django.conf import settings
-=======
-
-
-from datetime import timedelta
->>>>>>> b1ea659a
-
-from completion.models import BlockCompletion
 from django.db.models import Q
 from django.utils import timezone
 from opaque_keys.edx.keys import CourseKey
