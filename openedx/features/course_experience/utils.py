--- conflicted
+++ resolved
@@ -2,15 +2,8 @@
 Common utilities for the course experience, including course outline.
 """
 
-<<<<<<< HEAD
-from datetime import timedelta
-
-from completion.models import BlockCompletion
 from django.conf import settings
-from django.db.models import Q
-=======
-
->>>>>>> 83ceefc4
+
 from django.utils import timezone
 from opaque_keys.edx.keys import CourseKey
 
@@ -100,29 +93,6 @@
     course_key = CourseKey.from_string(course_id)
     course_usage_key = modulestore().make_course_usage_key(course_key)
 
-<<<<<<< HEAD
-    # Deeper query for course tree traversing/marking complete
-    # and last completed block
-    block_types_filter = [
-        'course',
-        'chapter',
-        'sequential',
-        'vertical',
-        'html',
-        'problem',
-        'video',
-        'discussion',
-        'drag-and-drop-v2',
-        'poll',
-        'word_cloud',
-        'lti',
-        'lti_consumer'
-    ]
-    # Appsembler: DEPRECATED starting with Lilac
-    addl_block_types = getattr(settings, "TAHOE_COURSE_OUTLINE_COMPLETABLE_BLOCK_TYPES", [])
-    block_types_filter.extend(addl_block_types)
-=======
->>>>>>> 83ceefc4
     all_blocks = get_blocks(
         request,
         course_usage_key,
