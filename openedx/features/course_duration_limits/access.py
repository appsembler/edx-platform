# -*- coding: utf-8 -*-
"""
Contains code related to computing content gating course duration limits
and course access based on these limits.
"""


from datetime import timedelta

import six
from django.utils import timezone
from django.utils.translation import get_language
from django.utils.translation import ugettext as _
from edx_django_utils.cache import RequestCache
from web_fragments.fragment import Fragment

from course_modes.models import CourseMode
from lms.djangoapps.courseware.access_response import AccessError
from lms.djangoapps.courseware.access_utils import ACCESS_GRANTED
from lms.djangoapps.courseware.utils import verified_upgrade_deadline_link
from lms.djangoapps.courseware.masquerade import get_course_masquerade, is_masquerading_as_specific_student
from openedx.core.djangoapps.catalog.utils import get_course_run_details
from openedx.core.djangoapps.content.course_overviews.models import CourseOverview
from openedx.core.djangoapps.course_date_signals.utils import get_expected_duration
from openedx.core.djangolib.markup import HTML
from openedx.features.course_duration_limits.models import CourseDurationLimitConfig
from student.models import CourseEnrollment
from util.date_utils import strftime_localized

EXPIRATION_DATE_FORMAT_STR = u'%b %-d, %Y'


class AuditExpiredError(AccessError):
    """
    Access denied because the user's audit timespan has expired
    """
    def __init__(self, user, course, expiration_date):
        error_code = "audit_expired"
<<<<<<< HEAD
        developer_message = "User {} had access to {} until {}".format(user, course, expiration_date)
        language = get_language()
        if language and language.split('-')[0].lower() == 'es':
            expiration_date = strftime_localized(expiration_date, '%-d de %b. de %Y').lower()
        else:
            expiration_date = strftime_localized(expiration_date, '%b. %-d, %Y')
        user_message = _("Access expired on {expiration_date}").format(expiration_date=expiration_date)
=======
        developer_message = u"User {} had access to {} until {}".format(user, course, expiration_date)
        expiration_date = strftime_localized(expiration_date, EXPIRATION_DATE_FORMAT_STR)
        user_message = _(u"Access expired on {expiration_date}").format(expiration_date=expiration_date)
>>>>>>> cbe913ef
        try:
            course_name = course.display_name_with_default
            additional_context_user_message = _(u"Access to {course_name} expired on {expiration_date}").format(
                course_name=course_name,
                expiration_date=expiration_date
            )
        except CourseOverview.DoesNotExist:
            additional_context_user_message = _(u"Access to the course you were looking"
                                                u" for expired on {expiration_date}").format(
                expiration_date=expiration_date
            )
        super(AuditExpiredError, self).__init__(error_code, developer_message, user_message,
                                                additional_context_user_message)


def get_user_course_duration(user, course):
    """
    Return a timedelta measuring the duration of the course for a particular user.

    Business Logic:
      - Course access duration is bounded by the min and max duration.
      - If course fields are missing, default course access duration to MIN_DURATION.
    """

    enrollment = CourseEnrollment.get_enrollment(user, course.id)
    if enrollment is None or enrollment.mode != CourseMode.AUDIT:
        return None

    verified_mode = CourseMode.verified_mode_for_course(course=course, include_expired=True)
    if not verified_mode:
        return None

    return get_expected_duration(course)


def get_user_course_expiration_date(user, course):
    """
    Return expiration date for given user course pair.
    Return None if the course does not expire.

    Business Logic:
      - Course access duration is bounded by the min and max duration.
      - If course fields are missing, default course access duration to MIN_DURATION.
    """
    access_duration = get_user_course_duration(user, course)
    if access_duration is None:
        return None

    enrollment = CourseEnrollment.get_enrollment(user, course.id)
    if enrollment is None or enrollment.mode != CourseMode.AUDIT:
        return None

    try:
        # Content availability date is equivalent to max(enrollment date, course start date)
        # for most people. Using the schedule date will provide flexibility to deal with
        # more complex business rules in the future.
        content_availability_date = enrollment.schedule.start_date
        # We have anecdotally observed a case where the schedule.start_date was
        # equal to the course start, but should have been equal to the enrollment start
        # https://openedx.atlassian.net/browse/PROD-58
        # This section is meant to address that case
        if enrollment.created and course.start:
            if (content_availability_date.date() == course.start.date() and
               course.start < enrollment.created < timezone.now()):
                content_availability_date = enrollment.created
            # If course teams change the course start date, set the content_availability_date
            # to max of enrollment or course start date
            elif (content_availability_date.date() < course.start.date() and
                  content_availability_date.date() < enrollment.created.date()):
                content_availability_date = max(enrollment.created, course.start)
    except CourseEnrollment.schedule.RelatedObjectDoesNotExist:
        content_availability_date = max(enrollment.created, course.start)

    return content_availability_date + access_duration


def check_course_expired(user, course):
    """
    Check if the course expired for the user.
    """
    # masquerading course staff should always have access
    if get_course_masquerade(user, course.id):
        return ACCESS_GRANTED

    if not CourseDurationLimitConfig.enabled_for_enrollment(user=user, course_key=course.id):
        return ACCESS_GRANTED

    expiration_date = get_user_course_expiration_date(user, course)
    if expiration_date and timezone.now() > expiration_date:
        return AuditExpiredError(user, course, expiration_date)

    return ACCESS_GRANTED


def get_date_string():
    # Creating this method to allow unit testing an issue where this string was missing the unicode prefix
    return u'<span class="localized-datetime" data-format="shortDate" \
        data-datetime="{formatted_date}" data-language="{language}">{formatted_date_localized}</span>'


def generate_course_expired_message(user, course):
    """
    Generate the message for the user course expiration date if it exists.
    """
    if not CourseDurationLimitConfig.enabled_for_enrollment(user=user, course_key=course.id):
        return

    expiration_date = get_user_course_expiration_date(user, course)
    if not expiration_date:
        return

    if is_masquerading_as_specific_student(user, course.id) and timezone.now() > expiration_date:
        upgrade_message = _('This learner does not have access to this course. '
                            u'Their access expired on {expiration_date}.')
        return HTML(upgrade_message).format(
            expiration_date=strftime_localized(expiration_date, EXPIRATION_DATE_FORMAT_STR)
        )
    else:
        enrollment = CourseEnrollment.get_enrollment(user, course.id)
        if enrollment is None:
            return

        upgrade_deadline = enrollment.upgrade_deadline
        now = timezone.now()
        course_upgrade_deadline = enrollment.course_upgrade_deadline
        if (not upgrade_deadline) or (upgrade_deadline < now):
            upgrade_deadline = course_upgrade_deadline

        expiration_message = _(u'{strong_open}Audit Access Expires {expiration_date}{strong_close}'
                               u'{line_break}You lose all access to this course, including your progress, on '
                               u'{expiration_date}.')
        upgrade_deadline_message = _(u'{line_break}Upgrade by {upgrade_deadline} to get unlimited access to the course '
                                     u'as long as it exists on the site. {a_open}Upgrade now{sronly_span_open} to '
                                     u'retain access past {expiration_date}{span_close}{a_close}')
        full_message = expiration_message
        if upgrade_deadline and now < upgrade_deadline:
            full_message += upgrade_deadline_message
            using_upgrade_messaging = True
        else:
            using_upgrade_messaging = False

        language = get_language()
<<<<<<< HEAD
        language_is_es = language and language.split('-')[0].lower() == 'es'
        if language_is_es:
            formatted_expiration_date = strftime_localized(expiration_date, '%-d de %b. de %Y').lower()
        else:
            formatted_expiration_date = strftime_localized(expiration_date, '%b. %-d, %Y')

        if using_upgrade_messaging:
            if language_is_es:
                formatted_upgrade_deadline = strftime_localized(upgrade_deadline, '%-d de %b. de %Y').lower()
            else:
                formatted_upgrade_deadline = strftime_localized(upgrade_deadline, '%b. %-d, %Y')
=======
        date_string = get_date_string()
        formatted_expiration_date = date_string.format(
            language=language,
            formatted_date=expiration_date.strftime("%Y-%m-%d"),
            formatted_date_localized=strftime_localized(expiration_date, EXPIRATION_DATE_FORMAT_STR)
        )
        if using_upgrade_messaging:
            formatted_upgrade_deadline = date_string.format(
                language=language,
                formatted_date=upgrade_deadline.strftime("%Y-%m-%d"),
                formatted_date_localized=strftime_localized(upgrade_deadline, EXPIRATION_DATE_FORMAT_STR)
            )
>>>>>>> cbe913ef

            return HTML(full_message).format(
                a_open=HTML(u'<a href="{upgrade_link}">').format(
                    upgrade_link=verified_upgrade_deadline_link(user=user, course=course)
                ),
                sronly_span_open=HTML('<span class="sr-only">'),
                span_close=HTML('</span>'),
                a_close=HTML('</a>'),
                expiration_date=formatted_expiration_date,
                strong_open=HTML('<strong>'),
                strong_close=HTML('</strong>'),
                line_break=HTML('<br>'),
                upgrade_deadline=formatted_upgrade_deadline
            )

        else:
            return HTML(full_message).format(
                span_close=HTML('</span>'),
                expiration_date=formatted_expiration_date,
                strong_open=HTML('<strong>'),
                strong_close=HTML('</strong>'),
                line_break=HTML('<br>'),
            )


def generate_course_expired_fragment(user, course):
    message = generate_course_expired_message(user, course)
    if message:
        return generate_fragment_from_message(message)


def generate_fragment_from_message(message):
    return Fragment(HTML(u"""\
            <div class="course-expiration-message">{}</div>
        """).format(message))


def generate_course_expired_fragment_from_key(user, course_key):
    """
    Like `generate_course_expired_fragment`, but using a CourseKey instead of
    a CourseOverview and using request-level caching.

    Either returns WebFragment to inject XBlock content into, or None if we
    shouldn't show a course expired message for this user.
    """
    request_cache = RequestCache('generate_course_expired_fragment_from_key')
    cache_key = u'message:{},{}'.format(user.id, course_key)
    cache_response = request_cache.get_cached_response(cache_key)
    if cache_response.is_found:
        cached_message = cache_response.value
        # In this case, there is no message to display.
        if cached_message is None:
            return None
        return generate_fragment_from_message(cached_message)

    course = CourseOverview.get_from_id(course_key)
    message = generate_course_expired_message(user, course)
    request_cache.set(cache_key, message)
    if message is None:
        return None

    return generate_fragment_from_message(message)


def course_expiration_wrapper(user, block, view, frag, context):  # pylint: disable=W0613
    """
    An XBlock wrapper that prepends a message to the beginning of a vertical if
    a user's course is about to expire.
    """
    if block.category != "vertical":
        return frag

    course_expiration_fragment = generate_course_expired_fragment_from_key(
        user, block.course_id
    )
    if not course_expiration_fragment:
        return frag

    # Course content must be escaped to render correctly due to the way the
    # way the XBlock rendering works. Transforming the safe markup to unicode
    # escapes correctly.
    course_expiration_fragment.content = six.text_type(course_expiration_fragment.content)

    course_expiration_fragment.add_content(frag.content)
    course_expiration_fragment.add_fragment_resources(frag)

    return course_expiration_fragment<|MERGE_RESOLUTION|>--- conflicted
+++ resolved
@@ -36,19 +36,9 @@
     """
     def __init__(self, user, course, expiration_date):
         error_code = "audit_expired"
-<<<<<<< HEAD
-        developer_message = "User {} had access to {} until {}".format(user, course, expiration_date)
-        language = get_language()
-        if language and language.split('-')[0].lower() == 'es':
-            expiration_date = strftime_localized(expiration_date, '%-d de %b. de %Y').lower()
-        else:
-            expiration_date = strftime_localized(expiration_date, '%b. %-d, %Y')
-        user_message = _("Access expired on {expiration_date}").format(expiration_date=expiration_date)
-=======
         developer_message = u"User {} had access to {} until {}".format(user, course, expiration_date)
         expiration_date = strftime_localized(expiration_date, EXPIRATION_DATE_FORMAT_STR)
         user_message = _(u"Access expired on {expiration_date}").format(expiration_date=expiration_date)
->>>>>>> cbe913ef
         try:
             course_name = course.display_name_with_default
             additional_context_user_message = _(u"Access to {course_name} expired on {expiration_date}").format(
@@ -191,19 +181,6 @@
             using_upgrade_messaging = False
 
         language = get_language()
-<<<<<<< HEAD
-        language_is_es = language and language.split('-')[0].lower() == 'es'
-        if language_is_es:
-            formatted_expiration_date = strftime_localized(expiration_date, '%-d de %b. de %Y').lower()
-        else:
-            formatted_expiration_date = strftime_localized(expiration_date, '%b. %-d, %Y')
-
-        if using_upgrade_messaging:
-            if language_is_es:
-                formatted_upgrade_deadline = strftime_localized(upgrade_deadline, '%-d de %b. de %Y').lower()
-            else:
-                formatted_upgrade_deadline = strftime_localized(upgrade_deadline, '%b. %-d, %Y')
-=======
         date_string = get_date_string()
         formatted_expiration_date = date_string.format(
             language=language,
@@ -216,7 +193,6 @@
                 formatted_date=upgrade_deadline.strftime("%Y-%m-%d"),
                 formatted_date_localized=strftime_localized(upgrade_deadline, EXPIRATION_DATE_FORMAT_STR)
             )
->>>>>>> cbe913ef
 
             return HTML(full_message).format(
                 a_open=HTML(u'<a href="{upgrade_link}">').format(
