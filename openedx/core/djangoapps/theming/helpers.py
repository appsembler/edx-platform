"""
Helpers for accessing comprehensive theming related variables.

This file is imported at startup. Imports of models or things which import models will break startup on Django 1.9+. If
you need models here, please import them inside the function which uses them.
"""
import os
import re
from logging import getLogger

from django.conf import settings

from microsite_configuration import microsite
from openedx.core.djangoapps.site_configuration import helpers as configuration_helpers
from openedx.core.djangoapps.theming.helpers_dirs import (
    Theme,
    get_project_root_name_from_settings,
    get_theme_base_dirs_from_settings,
    get_theme_dirs,
    get_themes_unchecked
)
from openedx.core.djangoapps.request_cache.middleware import RequestCache, request_cached

logger = getLogger(__name__)  # pylint: disable=invalid-name


@request_cached
def get_template_path(relative_path, **kwargs):
    """
    This is a proxy function to hide microsite_configuration behind comprehensive theming.

    The calculated value is cached for the lifetime of the current request.
    """
    # We need to give priority to theming over microsites
    # So, we apply microsite override only if there is no associated site theme
    # and associated microsite is present.
    if not current_request_has_associated_site_theme() and microsite.is_request_in_microsite():
        relative_path = microsite.get_template_path(relative_path, **kwargs)
    return relative_path


def is_request_in_themed_site():
    """
    This is a proxy function to hide microsite_configuration behind comprehensive theming.
    """
    # We need to give priority to theming/site-configuration over microsites
    return configuration_helpers.is_site_configuration_enabled() or microsite.is_request_in_microsite()


def get_template(uri):
    """
    This is a proxy function to hide microsite_configuration behind comprehensive theming.
    :param uri: uri of the template
    """
    # We need to give priority to theming over microsites
    # So, we apply microsite template override only when there is no associated theme,
    if not current_request_has_associated_site_theme():
        return microsite.get_template(uri)


def get_template_path_with_theme(relative_path):
    """
    Returns template path in current site's theme if it finds one there otherwise returns same path.

    Example:
        >> get_template_path_with_theme('header.html')
        '/red-theme/lms/templates/header.html'

    Parameters:
        relative_path (str): template's path relative to the templates directory e.g. 'footer.html'

    Returns:
        (str): template path in current site's theme
    """
    relative_path = os.path.normpath(relative_path)

    theme = get_current_theme()

    if not theme:
        return relative_path

    # strip `/` if present at the start of relative_path
    template_name = re.sub(r'^/+', '', relative_path)

    template_path = theme.template_path / template_name
    absolute_path = theme.path / "templates" / template_name
    customer_template_path = theme.customer_specific_template_path / template_name
    customer_absolute_path = theme.customer_specific_path / "templates" / template_name
    if customer_absolute_path.exists():
        return str(customer_template_path)
    elif absolute_path.exists():
        return str(template_path)
    else:
        return relative_path


def get_all_theme_template_dirs():
    """
    Returns template directories for all the themes.

    Example:
        >> get_all_theme_template_dirs()
        [
            '/edx/app/edxapp/edx-platform/themes/red-theme/lms/templates/',
        ]

    Returns:
        (list): list of directories containing theme templates.
    """
    themes = get_themes()
    template_paths = list()

    for theme in themes:
        template_paths.extend(theme.template_dirs)

    return template_paths


def get_project_root_name():
    """
    Return root name for the current project

    Example:
        >> get_project_root_name()
        'lms'
        # from studio
        >> get_project_root_name()
        'cms'

    Returns:
        (str): component name of platform e.g lms, cms
    """
    return get_project_root_name_from_settings(settings.PROJECT_ROOT)


def strip_site_theme_templates_path(uri):
    """
    Remove site template theme path from the uri.

    Example:
        >> strip_site_theme_templates_path('/red-theme/lms/templates/header.html')
        'header.html'

    Arguments:
        uri (str): template path from which to remove site theme path. e.g. '/red-theme/lms/templates/header.html'

    Returns:
        (str): template path with site theme path removed.
    """
    theme = get_current_theme()

    if not theme:
        return uri

    templates_path = "/".join([
        theme.theme_dir_name,
        get_project_root_name(),
        "templates"
    ])

    uri = re.sub(r'^/*' + templates_path + '/*', '', uri)
    return uri


def get_current_request():
    """
    Return current request instance.

    Returns:
         (HttpRequest): returns current request
    """
    return RequestCache.get_current_request()


def get_current_site():
    """
    Return current site.

    Returns:
         (django.contrib.sites.models.Site): returns current site
    """
    request = get_current_request()
    if not request:
        return None
    return getattr(request, 'site', None)


def get_current_site_theme():
    """
    Return current site theme object. Returns None if theming is disabled.

    Returns:
         (ecommerce.theming.models.SiteTheme): site theme object for the current site.
    """
    # Return None if theming is disabled
    if not is_comprehensive_theming_enabled():
        return None

    request = get_current_request()
    if not request:
        return None
    return getattr(request, 'site_theme', None)


def get_current_theme():
    """
    Return current theme object. Returns None if theming is disabled.

    Returns:
         (ecommerce.theming.models.SiteTheme): site theme object for the current site.
    """
    # Return None if theming is disabled
    if not is_comprehensive_theming_enabled():
        return None

    site_theme = get_current_site_theme()
    if not site_theme:
        return None
    try:
        return Theme(
            name=site_theme.theme_dir_name,
            theme_dir_name=site_theme.theme_dir_name,
            themes_base_dir=get_theme_base_dir(site_theme.theme_dir_name),
            project_root=get_project_root_name()
        )
    except ValueError as error:
        # Log exception message and return None, so that open source theme is used instead
        logger.exception('Theme not found in any of the themes dirs. [%s]', error)
        return None


def current_request_has_associated_site_theme():
    """
    True if current request has an associated SiteTheme, False otherwise.

    Returns:
        True if current request has an associated SiteTheme, False otherwise
    """
    request = get_current_request()
    site_theme = getattr(request, 'site_theme', None)
    return bool(site_theme and site_theme.id)


def get_theme_base_dir(theme_dir_name, suppress_error=False):
    """
    Returns absolute path to the directory that contains the given theme.

    Args:
        theme_dir_name (str): theme directory name to get base path for
        suppress_error (bool): if True function will return None if theme is not found instead of raising an error
    Returns:
        (str): Base directory that contains the given theme
    """
    for themes_dir in get_theme_base_dirs():
        if theme_dir_name in get_theme_dirs(themes_dir):
            return themes_dir

    if suppress_error:
        return None

    raise ValueError(
        "Theme '{theme}' not found in any of the following themes dirs, \nTheme dirs: \n{dir}".format(
            theme=theme_dir_name,
            dir=get_theme_base_dirs(),
        ))


def theme_exists(theme_name, themes_dir=None):
    """
    Returns True if a theme exists with the specified name.
    """
    for theme in get_themes(themes_dir=themes_dir):
        if theme.theme_dir_name == theme_name:
            return True
    return False


def get_themes(themes_dir=None):
    """
    get a list of all themes known to the system.

    Args:
        themes_dir (str): (Optional) Path to themes base directory
    Returns:
        list of themes known to the system.
    """
    if not is_comprehensive_theming_enabled():
        return []
    if themes_dir is None:
        themes_dir = get_theme_base_dirs_unchecked()
    return get_themes_unchecked(themes_dir, settings.PROJECT_ROOT)


def get_theme_base_dirs_unchecked():
    """
    Return base directories that contains all the themes.

    Example:
        >> get_theme_base_dirs_unchecked()
        ['/edx/app/ecommerce/ecommerce/themes']

    Returns:
         (List of Paths): Base theme directory paths
    """
    theme_dirs = getattr(settings, "COMPREHENSIVE_THEME_DIRS", None)

    return get_theme_base_dirs_from_settings(theme_dirs)


def get_theme_base_dirs():
    """
    Return base directories that contains all the themes.
    Ensures comprehensive theming is enabled.

    Example:
        >> get_theme_base_dirs()
        ['/edx/app/ecommerce/ecommerce/themes']

    Returns:
         (List of Paths): Base theme directory paths
    """
    # Return an empty list if theming is disabled
    if not is_comprehensive_theming_enabled():
        return []
    return get_theme_base_dirs_unchecked()


def is_comprehensive_theming_enabled():
    """
    Returns boolean indicating whether comprehensive theming functionality is enabled or disabled.
    Example:
        >> is_comprehensive_theming_enabled()
        True

    Returns:
         (bool): True if comprehensive theming is enabled else False
    """
    # We need to give priority to theming over microsites
    if settings.ENABLE_COMPREHENSIVE_THEMING and current_request_has_associated_site_theme():
        return True

    # Disable theming for microsites
    # Microsite configurations take priority over the default site theme.
    if microsite.is_request_in_microsite():
        return False

    return settings.ENABLE_COMPREHENSIVE_THEMING


def get_config_value_from_site_or_settings(name, site=None, site_config_name=None):
    """
    Given a configuration setting name, try to get it from the site configuration and then fall back on the settings.

    If site_config_name is not specified then "name" is used as the key for both collections.

    Args:
        name (str): The name of the setting to get the value of.
        site: The site that we are trying to fetch the value for.
        site_config_name: The name of the setting within the site configuration.

    Returns:
        The value stored in the configuration.
    """
    from openedx.core.djangoapps.site_configuration.models import SiteConfiguration

    if site_config_name is None:
        site_config_name = name

    if site is None:
        site = get_current_site()

    site_configuration = None
    if site is not None:
        try:
            site_configuration = getattr(site, "configuration", None)
        except SiteConfiguration.DoesNotExist:
            pass

<<<<<<< HEAD
    value_from_settings = getattr(settings, name, None)
    if site_configuration is not None:
        return site_configuration.get_value(site_config_name, default=value_from_settings)
    else:
        return value_from_settings
=======
    Returns:
        Returns true if given dir is a theme directory.
    """
    theme_sub_directories = {'lms', 'cms'}
    return bool(os.path.isdir(_dir) and theme_sub_directories.intersection(os.listdir(_dir)))


class Theme(object):
    """
    class to encapsulate theme related information.
    """
    name = ''
    theme_dir_name = ''
    themes_base_dir = None

    def __init__(self, name='', theme_dir_name='', themes_base_dir=None):
        """
        init method for Theme

        Args:
            name: name if the theme
            theme_dir_name: directory name of the theme
            themes_base_dir: directory path of the folder that contains the theme
        """
        self.name = name
        self.theme_dir_name = theme_dir_name
        self.themes_base_dir = themes_base_dir

    def __eq__(self, other):
        """
        Returns True if given theme is same as the self
        Args:
            other: Theme object to compare with self

        Returns:
            (bool) True if two themes are the same else False
        """
        return (self.theme_dir_name, self.path) == (other.theme_dir_name, other.path)

    def __hash__(self):
        return hash((self.theme_dir_name, self.path))

    def __unicode__(self):
        return u"<Theme: {name} at '{path}'>".format(name=self.name, path=self.path)

    def __repr__(self):
        return self.__unicode__()

    @property
    def path(self):
        """
        Get absolute path of the directory that contains current theme's templates, static assets etc.

        Returns:
            Path: absolute path to current theme's contents
        """
        return Path(self.themes_base_dir) / self.theme_dir_name / get_project_root_name()

    @property
    def customer_specific_path(self):
        """
        Get absolute path of the directory that contains current theme's templates, static assets etc.

        Returns:
            Path: absolute path to current theme's contents
        """
        return Path(self.themes_base_dir) / self.theme_dir_name / 'customer_specific' / get_project_root_name()

    @property
    def template_path(self):
        """
        Get absolute path of current theme's template directory.

        Returns:
            Path: absolute path to current theme's template directory
        """
        return Path(self.theme_dir_name) / get_project_root_name() / 'templates'

    @property
    def customer_specific_template_path(self):
        """
        Get absolute path of current theme's template directory.

        Returns:
            Path: absolute path to current theme's template directory
        """
        return Path(self.theme_dir_name) / 'customer_specific' / get_project_root_name() / 'templates'

    @property
    def template_dirs(self):
        """
        Get a list of all template directories for current theme.

        Returns:
            list: list of all template directories for current theme.
        """
        dirs = [
            self.path / 'templates',
        ]
        if self.customer_specific_path.exists():
            dirs.insert(0, self.customer_specific_path / 'templates')
        return dirs
>>>>>>> c8d20ad3
<|MERGE_RESOLUTION|>--- conflicted
+++ resolved
@@ -376,113 +376,8 @@
         except SiteConfiguration.DoesNotExist:
             pass
 
-<<<<<<< HEAD
     value_from_settings = getattr(settings, name, None)
     if site_configuration is not None:
         return site_configuration.get_value(site_config_name, default=value_from_settings)
     else:
-        return value_from_settings
-=======
-    Returns:
-        Returns true if given dir is a theme directory.
-    """
-    theme_sub_directories = {'lms', 'cms'}
-    return bool(os.path.isdir(_dir) and theme_sub_directories.intersection(os.listdir(_dir)))
-
-
-class Theme(object):
-    """
-    class to encapsulate theme related information.
-    """
-    name = ''
-    theme_dir_name = ''
-    themes_base_dir = None
-
-    def __init__(self, name='', theme_dir_name='', themes_base_dir=None):
-        """
-        init method for Theme
-
-        Args:
-            name: name if the theme
-            theme_dir_name: directory name of the theme
-            themes_base_dir: directory path of the folder that contains the theme
-        """
-        self.name = name
-        self.theme_dir_name = theme_dir_name
-        self.themes_base_dir = themes_base_dir
-
-    def __eq__(self, other):
-        """
-        Returns True if given theme is same as the self
-        Args:
-            other: Theme object to compare with self
-
-        Returns:
-            (bool) True if two themes are the same else False
-        """
-        return (self.theme_dir_name, self.path) == (other.theme_dir_name, other.path)
-
-    def __hash__(self):
-        return hash((self.theme_dir_name, self.path))
-
-    def __unicode__(self):
-        return u"<Theme: {name} at '{path}'>".format(name=self.name, path=self.path)
-
-    def __repr__(self):
-        return self.__unicode__()
-
-    @property
-    def path(self):
-        """
-        Get absolute path of the directory that contains current theme's templates, static assets etc.
-
-        Returns:
-            Path: absolute path to current theme's contents
-        """
-        return Path(self.themes_base_dir) / self.theme_dir_name / get_project_root_name()
-
-    @property
-    def customer_specific_path(self):
-        """
-        Get absolute path of the directory that contains current theme's templates, static assets etc.
-
-        Returns:
-            Path: absolute path to current theme's contents
-        """
-        return Path(self.themes_base_dir) / self.theme_dir_name / 'customer_specific' / get_project_root_name()
-
-    @property
-    def template_path(self):
-        """
-        Get absolute path of current theme's template directory.
-
-        Returns:
-            Path: absolute path to current theme's template directory
-        """
-        return Path(self.theme_dir_name) / get_project_root_name() / 'templates'
-
-    @property
-    def customer_specific_template_path(self):
-        """
-        Get absolute path of current theme's template directory.
-
-        Returns:
-            Path: absolute path to current theme's template directory
-        """
-        return Path(self.theme_dir_name) / 'customer_specific' / get_project_root_name() / 'templates'
-
-    @property
-    def template_dirs(self):
-        """
-        Get a list of all template directories for current theme.
-
-        Returns:
-            list: list of all template directories for current theme.
-        """
-        dirs = [
-            self.path / 'templates',
-        ]
-        if self.customer_specific_path.exists():
-            dirs.insert(0, self.customer_specific_path / 'templates')
-        return dirs
->>>>>>> c8d20ad3
+        return value_from_settings