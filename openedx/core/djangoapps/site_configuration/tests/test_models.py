"""
Tests for site configuration's django models.
"""
<<<<<<< HEAD
import six
import unittest

=======
from unittest.mock import patch
import pytest
>>>>>>> 83ceefc4
from django.contrib.sites.models import Site
from django.db import IntegrityError, transaction
from django.test import TestCase
from openedx.core.djangoapps.site_configuration.models import (
    SiteConfiguration,
    SiteConfigurationHistory,
    save_siteconfig_without_historical_record
)
from openedx.core.djangoapps.site_configuration.tests.factories import SiteConfigurationFactory


class SiteConfigurationTests(TestCase):
    """
    Tests for SiteConfiguration and its signals/receivers.
    """
    domain = 'site_configuration_post_save_receiver_example.com'
    name = 'site_configuration_post_save_receiver_example'

    test_config1 = {
        "university": "Test University",
        "platform_name": "Test Education Program",
        # Appsembler naming format for css override - RED-2828
        "SITE_NAME": "site_configuration_post_save_receiver_example.com",
        "course_org_filter": "TestX",
        # Appsembler naming format for css override - RED-2828
        "css_overrides_file": "site_configuration_post_save_receiver_example.com.css",
        "ENABLE_MKTG_SITE": False,
        "ENABLE_THIRD_PARTY_AUTH": False,
        "course_about_show_social_links": False,
        "favicon_path": "/static/test.ico",
    }

    test_config2 = {
        "university": "Test Another University",
        "platform_name": "Test Another Education Program",
        "SITE_NAME": "test-another.localhost",
        "course_org_filter": "TestAnotherX",
        "css_overrides_file": "test-another.localhost.css",  # Appsembler naming format for css override - RED-2828
        "ENABLE_MKTG_SITE": True,
        "ENABLE_THIRD_PARTY_AUTH": True,
        "course_about_show_social_links": False,
        "favicon_path": "/static/test-another.ico",
    }

    @classmethod
    def setUpClass(cls):
        super().setUpClass()
        cls.site, _ = Site.objects.get_or_create(domain=cls.domain, name=cls.domain)
        cls.site2, _ = Site.objects.get_or_create(
            domain=cls.test_config2['SITE_NAME'],
            name=cls.test_config2['SITE_NAME'],
        )

    def test_site_configuration_post_save_receiver(self):
        """
        Test that and entry is added to SiteConfigurationHistory model each time a new
        SiteConfiguration is added.
        """
        # add SiteConfiguration to database
        site_configuration = SiteConfigurationFactory.create(
            site=self.site,
        )

        # Verify an entry to SiteConfigurationHistory was added.
        site_configuration_history = SiteConfigurationHistory.objects.filter(
            site=site_configuration.site,
        ).all()

        # Make sure an entry (and only one entry) is saved for SiteConfiguration
        assert len(site_configuration_history) == 1

    def test_site_configuration_post_update_receiver(self):
        """
        Test that and entry is added to SiteConfigurationHistory each time a
        SiteConfiguration is updated.
        """
        # add SiteConfiguration to database
        site_configuration = SiteConfigurationFactory.create(
            site=self.site,
        )

        site_configuration.site_values = {'test': 'test'}
        site_configuration.save()

        # Verify an entry to SiteConfigurationHistory was added.
        site_configuration_history = SiteConfigurationHistory.objects.filter(
            site=site_configuration.site,
        ).all()

        # Make sure two entries (one for create and one for update) are saved for SiteConfiguration
        assert len(site_configuration_history) == 2

    def test_site_configuration_post_update_receiver_with_skip(self):
        """
        Test that and entry is NOT added to SiteConfigurationHistory each time a
        SiteConfiguration is updated with save_siteconfig_without_historical_record().
        """
        # Add SiteConfiguration to database.  By default, the site_valutes field contains only "{}".
        site_configuration = SiteConfigurationFactory.create(
            site=self.site,
        )

        # Update the SiteConfiguration we just created.
        site_configuration.site_values = {"test": "test"}
        save_siteconfig_without_historical_record(site_configuration)  # Instead of .save().

        # Verify that the SiteConfiguration has been updated.
        assert site_configuration.get_value('test') == 'test'

        # Verify an entry to SiteConfigurationHistory was NOT added.
        # Make sure one entry (one for create and NONE for update) is saved for SiteConfiguration.
        site_configuration_history = SiteConfigurationHistory.objects.filter(
            site=site_configuration.site,
        ).all()
        assert len(site_configuration_history) == 1

    def test_no_entry_is_saved_for_errors(self):
        """
        Test that and entry is not added to SiteConfigurationHistory if there is an error while
        saving SiteConfiguration.
        """
        # add SiteConfiguration to database
        site_configuration = SiteConfigurationFactory.create(
            site=self.site,
        )

        # Verify an entry to SiteConfigurationHistory was added.
        site_configuration_history = SiteConfigurationHistory.objects.filter(
            site=site_configuration.site,
        ).all()

        # Make sure entry is saved if there is no error
        assert len(site_configuration_history) == 1

        with transaction.atomic():
            with pytest.raises(IntegrityError):
                # try to add a duplicate entry
                site_configuration = SiteConfigurationFactory.create(
                    site=self.site,
                )
        site_configuration_history = SiteConfigurationHistory.objects.filter(
            site=site_configuration.site,
        ).all()

        # Make sure no entry is saved if there an error
        assert len(site_configuration_history) == 1

    def test_get_value(self):
        """
        Test that get_value returns correct value for any given key.
        """
        # add SiteConfiguration to database
        site_configuration = SiteConfigurationFactory.create(
            site=self.site,
            site_values=self.test_config1
        )

        # Make sure entry is saved and retrieved correctly
        assert site_configuration.get_value('university') == self.test_config1['university']
        assert site_configuration.get_value('platform_name') == self.test_config1['platform_name']
        assert site_configuration.get_value('SITE_NAME') == self.test_config1['SITE_NAME']
        assert site_configuration.get_value('course_org_filter') == self.test_config1['course_org_filter']
        assert site_configuration.get_value('css_overrides_file') == self.test_config1['css_overrides_file']
        assert site_configuration.get_value('ENABLE_MKTG_SITE') == self.test_config1['ENABLE_MKTG_SITE']
        assert site_configuration.get_value('favicon_path') == self.test_config1['favicon_path']
        assert site_configuration.get_value('ENABLE_THIRD_PARTY_AUTH') == self.test_config1['ENABLE_THIRD_PARTY_AUTH']
        assert site_configuration.get_value('course_about_show_social_links') == \
               self.test_config1['course_about_show_social_links']

        # Test that the default value is returned if the value for the given key is not found in the configuration
        assert site_configuration.get_value('non_existent_name', 'dummy-default-value') == 'dummy-default-value'

        # Test that the default value is returned if Site configuration is not enabled
        site_configuration.enabled = False
        site_configuration.save()

        assert site_configuration.get_value('university') is None
        assert site_configuration.get_value('platform_name', 'Default Platform Name') == 'Default Platform Name'
        assert site_configuration.get_value('SITE_NAME', 'Default Site Name') == 'Default Site Name'

    @unittest.skip("Custom save method incompatible with saving a list")
    def test_invalid_data_error_on_get_value(self):
        """
        Test that get_value logs an error if json data is not valid.
        """
        # import logger, for patching
        from openedx.core.djangoapps.site_configuration.models import logger
        invalid_data = [self.test_config1]

        # add SiteConfiguration to database
        site_configuration = SiteConfigurationFactory.create(
            site=self.site,
            site_values=invalid_data
        )

        # make sure get_value logs an error for invalid json data
        with patch.object(logger, "exception") as mock_logger:
            assert site_configuration.get_value('university') is None
            assert mock_logger.called

        # make sure get_value returns default_value for invalid json data
        with patch.object(logger, "exception") as mock_logger:
            value = site_configuration.get_value("platform_name", "Default Platform Name")
            assert mock_logger.called
            assert value == 'Default Platform Name'

    def test_get_value_for_org(self):
        """
        Test that get_value_for_org returns correct value for any given key.
        """
        # add SiteConfiguration to database
        SiteConfigurationFactory.create(
            site=self.site,
            site_values=self.test_config1
        )
        SiteConfigurationFactory.create(
            site=self.site2,
            site_values=self.test_config2
        )

        # Make sure entry is saved and retrieved correctly
        assert SiteConfiguration.get_value_for_org(self.test_config1['course_org_filter'], 'university') ==\
               self.test_config1['university']
        assert SiteConfiguration.get_value_for_org(self.test_config1['course_org_filter'], 'platform_name') ==\
               self.test_config1['platform_name']
        assert SiteConfiguration.get_value_for_org(self.test_config1['course_org_filter'], 'SITE_NAME') ==\
               self.test_config1['SITE_NAME']
        assert SiteConfiguration.get_value_for_org(self.test_config1['course_org_filter'], 'css_overrides_file') ==\
               self.test_config1['css_overrides_file']
        assert SiteConfiguration.get_value_for_org(self.test_config1['course_org_filter'], 'ENABLE_MKTG_SITE') ==\
               self.test_config1['ENABLE_MKTG_SITE']

        # Make sure entry is saved and retrieved correctly
        assert SiteConfiguration.get_value_for_org(self.test_config2['course_org_filter'], 'university') ==\
               self.test_config2['university']

        assert SiteConfiguration.get_value_for_org(self.test_config2['course_org_filter'], 'platform_name') ==\
               self.test_config2['platform_name']
        assert SiteConfiguration\
            .get_value_for_org(self.test_config2['course_org_filter'], 'SITE_NAME') == \
               self.test_config2['SITE_NAME']

        assert SiteConfiguration\
            .get_value_for_org(self.test_config2['course_org_filter'],
                               'css_overrides_file') == self.test_config2['css_overrides_file']

        assert SiteConfiguration\
            .get_value_for_org(self.test_config2['course_org_filter'],
                               'ENABLE_MKTG_SITE') == self.test_config2['ENABLE_MKTG_SITE']

        # Test that the default value is returned if the value for the given key is not found in the configuration
        assert SiteConfiguration\
            .get_value_for_org(self.test_config1['course_org_filter'],
                               'non-existent', 'dummy-default-value') == 'dummy-default-value'

        # Test that the default value is returned if the value for the given key is not found in the configuration
        assert SiteConfiguration\
            .get_value_for_org(self.test_config2['course_org_filter'],
                               'non-existent', 'dummy-default-value') == 'dummy-default-value'

        # Test that the default value is returned if org is not found in the configuration
        assert SiteConfiguration.get_value_for_org('non-existent-org', 'platform_name', 'dummy-default-value') ==\
               'dummy-default-value'

    def test_get_site_for_org(self):
        """
        Test that get_value_for_org returns correct value for any given key.
        """
        # add SiteConfiguration to database
        config1 = SiteConfigurationFactory.create(
            site=self.site,
            site_values=self.test_config1
        )
        config2 = SiteConfigurationFactory.create(
            site=self.site2,
            site_values=self.test_config2
        )

        # Make sure entry is saved and retrieved correctly
        assert SiteConfiguration.get_configuration_for_org(self.test_config1['course_org_filter']) == config1
        assert SiteConfiguration.get_configuration_for_org(self.test_config2['course_org_filter']) == config2
        assert SiteConfiguration.get_configuration_for_org('something else') is None

    def test_get_all_orgs(self):
        """
        Test that get_all_orgs returns all orgs from site configuration.
        """
        expected_orgs = [self.test_config1['course_org_filter'], self.test_config2['course_org_filter']]
        # add SiteConfiguration to database
        SiteConfigurationFactory.create(
            site=self.site,
            site_values=self.test_config1
        )
        SiteConfigurationFactory.create(
            site=self.site2,
            site_values=self.test_config2
        )

        # Test that the default value is returned if the value for the given key is not found in the configuration
        self.assertCountEqual(SiteConfiguration.get_all_orgs(), expected_orgs)

    def test_get_all_orgs_returns_only_enabled(self):
        """
        Test that get_all_orgs returns only those orgs whose configurations are enabled.
        """
        expected_orgs = [self.test_config2['course_org_filter']]
        # add SiteConfiguration to database
        SiteConfigurationFactory.create(
            site=self.site,
            site_values=self.test_config1,
            enabled=False,
        )
        SiteConfigurationFactory.create(
            site=self.site2,
            site_values=self.test_config2
        )

        # Test that the default value is returned if the value for the given key is not found in the configuration
        self.assertCountEqual(SiteConfiguration.get_all_orgs(), expected_orgs)<|MERGE_RESOLUTION|>--- conflicted
+++ resolved
@@ -1,14 +1,9 @@
 """
 Tests for site configuration's django models.
 """
-<<<<<<< HEAD
-import six
 import unittest
-
-=======
 from unittest.mock import patch
 import pytest
->>>>>>> 83ceefc4
 from django.contrib.sites.models import Site
 from django.db import IntegrityError, transaction
 from django.test import TestCase
