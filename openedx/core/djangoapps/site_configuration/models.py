--- conflicted
+++ resolved
@@ -118,14 +118,10 @@
             org (str): Org to use to filter SiteConfigurations
             select_related (list or None): A list of values to pass as arguments to select_related
         """
-<<<<<<< HEAD
-        for configuration in cls.objects.filter(values__contains=org, enabled=True).defer('page_elements', 'sass_variables').all():
-=======
-        query = cls.objects.filter(values__contains=org, enabled=True).all()
+        query = cls.objects.filter(values__contains=org, enabled=True).defer('page_elements', 'sass_variables').all()
         if select_related is not None:
             query = query.select_related(*select_related)
         for configuration in query:
->>>>>>> b7fe8707
             course_org_filter = configuration.get_value('course_org_filter', [])
             # The value of 'course_org_filter' can be configured as a string representing
             # a single organization or a list of strings representing multiple organizations.
