--- conflicted
+++ resolved
@@ -127,11 +127,7 @@
             org (str): Org to use to filter SiteConfigurations
             select_related (list or None): A list of values to pass as arguments to select_related
         """
-<<<<<<< HEAD
-        query = cls.objects.filter(values__contains=org, enabled=True).defer('page_elements', 'sass_variables').all()
-=======
-        query = cls.objects.filter(site_values__contains=org, enabled=True).all()
->>>>>>> 089f03c0
+        query = cls.objects.filter(site_values__contains=org, enabled=True).defer('page_elements', 'sass_variables').all()
         if select_related is not None:
             query = query.select_related(*select_related)
         for configuration in query:
@@ -175,11 +171,7 @@
         """
         org_filter_set = set()
 
-<<<<<<< HEAD
-        for configuration in cls.objects.filter(values__contains='course_org_filter', enabled=True).defer('page_elements', 'sass_variables').all():
-=======
-        for configuration in cls.objects.filter(site_values__contains='course_org_filter', enabled=True).all():
->>>>>>> 089f03c0
+        for configuration in cls.objects.filter(site_values__contains='course_org_filter', enabled=True).defer('page_elements', 'sass_variables').all():
             course_org_filter = configuration.get_value('course_org_filter', [])
             if not isinstance(course_org_filter, list):
                 course_org_filter = [course_org_filter]
