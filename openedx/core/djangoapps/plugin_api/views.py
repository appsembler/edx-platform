--- conflicted
+++ resolved
@@ -2,11 +2,7 @@
 Views for building plugins.
 """
 
-<<<<<<< HEAD
 import beeline
-=======
-
->>>>>>> cbe913ef
 import logging
 
 from django.conf import settings
