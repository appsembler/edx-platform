"""
An API for retrieving user account information.

For additional information and historical context, see:
https://openedx.atlassian.net/wiki/display/TNL/User+API
"""


import datetime
import logging
import uuid
from functools import wraps

import pytz
from consent.models import DataSharingConsent
from django.apps import apps
from django.conf import settings
from django.contrib.auth import authenticate, get_user_model, logout
from django.core.cache import cache
from django.db import transaction
from django.utils.translation import ugettext as _
from edx_ace import ace
from edx_ace.recipient import Recipient
from edx_rest_framework_extensions.auth.jwt.authentication import JwtAuthentication
from edx_rest_framework_extensions.auth.session.authentication import SessionAuthenticationAllowInactiveUser
from enterprise.models import EnterpriseCourseEnrollment, EnterpriseCustomerUser, PendingEnterpriseCustomerUser
from integrated_channels.degreed.models import DegreedLearnerDataTransmissionAudit
from integrated_channels.sap_success_factors.models import SapSuccessFactorsLearnerDataTransmissionAudit
from rest_framework import permissions, status
from rest_framework.authentication import SessionAuthentication
from rest_framework.parsers import JSONParser
from rest_framework.response import Response
from rest_framework.serializers import ValidationError
from rest_framework.views import APIView
from rest_framework.viewsets import ViewSet
from six import iteritems, text_type
from social_django.models import UserSocialAuth
from tahoe_sites.api import get_organization_for_user
from wiki.models import ArticleRevision
from wiki.models.pluginbase import RevisionPluginRevision

from entitlements.models import CourseEntitlement
from openedx.core.djangoapps.ace_common.template_context import get_base_template_context
from openedx.core.djangoapps.api_admin.models import ApiAccessRequest
from openedx.core.djangoapps.course_groups.models import UnregisteredLearnerCohortAssignments
from openedx.core.djangoapps.credit.models import CreditRequest, CreditRequirementStatus
from openedx.core.djangoapps.external_user_ids.models import ExternalId, ExternalIdType
from openedx.core.djangoapps.lang_pref import LANGUAGE_KEY
from openedx.core.djangoapps.profile_images.images import remove_profile_images
from openedx.core.djangoapps.user_api.accounts.image_helpers import get_profile_image_names, set_has_profile_image
from openedx.core.djangoapps.user_authn.exceptions import AuthFailedError
from openedx.core.djangoapps.theming.helpers import get_current_site
from openedx.core.djangolib.oauth2_retirement_utils import retire_dot_oauth2_models
from openedx.core.lib.api.authentication import BearerAuthenticationAllowInactiveUser
from openedx.core.lib.api.parsers import MergePatchParser
from student.models import (
    AccountRecovery,
    CourseEnrollment,
    CourseEnrollmentAllowed,
    LoginFailures,
    ManualEnrollmentAudit,
    PendingEmailChange,
    PendingNameChange,
    Registration,
    User,
    UserProfile,
    get_potentially_retired_user_by_username,
    get_retired_email_by_email,
    get_retired_username_by_username,
    generate_retired_email_address,
    is_username_retired
)

from ..errors import AccountUpdateError, AccountValidationError, UserNotAuthorized, UserNotFound
from ..message_types import DeletionNotificationMessage
from ..models import (
    RetirementState,
    RetirementStateError,
    UserOrgTag,
    UserRetirementPartnerReportingStatus,
    UserRetirementStatus
)
from .api import get_account_settings, update_account_settings
from .permissions import CanDeactivateUser, CanReplaceUsername, CanRetireUser
from .serializers import UserRetirementPartnerReportSerializer, UserRetirementStatusSerializer
from .signals import USER_RETIRE_LMS_CRITICAL, USER_RETIRE_LMS_MISC, USER_RETIRE_MAILINGS

<<<<<<< HEAD
from openedx.core.djangoapps.appsembler.tahoe_idp import helpers as tahoe_idp_helpers

from tahoe_idp import api as tahoe_idp_api

=======
try:
    from coaching.api import has_ever_consented_to_coaching
except ImportError:
    has_ever_consented_to_coaching = None
>>>>>>> a14d2b40

log = logging.getLogger(__name__)

USER_PROFILE_PII = {
    'name': '',
    'meta': '',
    'location': '',
    'year_of_birth': None,
    'gender': None,
    'mailing_address': None,
    'city': None,
    'country': None,
    'bio': None,
    'phone_number': None,
}


def request_requires_username(function):
    """
    Requires that a ``username`` key containing a truthy value exists in
    the ``request.data`` attribute of the decorated function.
    """
    @wraps(function)
    def wrapper(self, request):  # pylint: disable=missing-docstring
        username = request.data.get('username', None)
        if not username:
            return Response(
                status=status.HTTP_404_NOT_FOUND,
                data={'message': text_type('The user was not specified.')}
            )
        return function(self, request)
    return wrapper


class AccountViewSet(ViewSet):
    """
        **Use Cases**

            Get or update a user's account information. Updates are supported
            only through merge patch.

        **Example Requests**

            GET /api/user/v1/me[?view=shared]
            GET /api/user/v1/accounts?usernames={username1,username2}[?view=shared]
            GET /api/user/v1/accounts?email={user_email}
            GET /api/user/v1/accounts/{username}/[?view=shared]

            PATCH /api/user/v1/accounts/{username}/{"key":"value"} "application/merge-patch+json"

        **Notes for PATCH requests to /accounts endpoints**
            * Requested updates to social_links are automatically merged with
              previously set links. That is, any newly introduced platforms are
              add to the previous list. Updated links to pre-existing platforms
              replace their values in the previous list. Pre-existing platforms
              can be removed by setting the value of the social_link to an
              empty string ("").

        **Response Values for GET requests to the /me endpoint**
            If the user is not logged in, an HTTP 401 "Not Authorized" response
            is returned.

            Otherwise, an HTTP 200 "OK" response is returned. The response
            contains the following value:

            * username: The username associated with the account.

        **Response Values for GET requests to /accounts endpoints**

            If no user exists with the specified username, or email, an HTTP 404 "Not
            Found" response is returned.

            If the user makes the request for her own account, or makes a
            request for another account and has "is_staff" access, an HTTP 200
            "OK" response is returned. The response contains the following
            values.

            * bio: null or textual representation of user biographical
              information ("about me").
            * country: An ISO 3166 country code or null.
            * date_joined: The date the account was created, in the string
              format provided by datetime. For example, "2014-08-26T17:52:11Z".
            * email: Email address for the user. New email addresses must be confirmed
              via a confirmation email, so GET does not reflect the change until
              the address has been confirmed.
            * secondary_email: A secondary email address for the user. Unlike
              the email field, GET will reflect the latest update to this field
              even if changes have yet to be confirmed.
            * gender: One of the following values:

                * null
                * "f"
                * "m"
                * "o"

            * goals: The textual representation of the user's goals, or null.
            * is_active: Boolean representation of whether a user is active.
            * language: The user's preferred language, or null.
            * language_proficiencies: Array of language preferences. Each
              preference is a JSON object with the following keys:

                * "code": string ISO 639-1 language code e.g. "en".

            * level_of_education: One of the following values:

                * "p": PhD or Doctorate
                * "m": Master's or professional degree
                * "b": Bachelor's degree
                * "a": Associate's degree
                * "hs": Secondary/high school
                * "jhs": Junior secondary/junior high/middle school
                * "el": Elementary/primary school
                * "none": None
                * "o": Other
                * null: The user did not enter a value

            * mailing_address: The textual representation of the user's mailing
              address, or null.
            * name: The full name of the user.
            * profile_image: A JSON representation of a user's profile image
              information. This representation has the following keys.

                * "has_image": Boolean indicating whether the user has a profile
                  image.
                * "image_url_*": Absolute URL to various sizes of a user's
                  profile image, where '*' matches a representation of the
                  corresponding image size, such as 'small', 'medium', 'large',
                  and 'full'. These are configurable via PROFILE_IMAGE_SIZES_MAP.

            * requires_parental_consent: True if the user is a minor
              requiring parental consent.
            * social_links: Array of social links, sorted alphabetically by
              "platform". Each preference is a JSON object with the following keys:

                * "platform": A particular social platform, ex: 'facebook'
                * "social_link": The link to the user's profile on the particular platform

            * username: The username associated with the account.
            * year_of_birth: The year the user was born, as an integer, or null.

            * account_privacy: The user's setting for sharing her personal
              profile. Possible values are "all_users", "private", or "custom".
              If "custom", the user has selectively chosen a subset of shareable
              fields to make visible to others via the User Preferences API.

            * accomplishments_shared: Signals whether badges are enabled on the
              platform and should be fetched.

            * phone_number: The phone number for the user. String of numbers with
              an optional `+` sign at the start.

            For all text fields, plain text instead of HTML is supported. The
            data is stored exactly as specified. Clients must HTML escape
            rendered values to avoid script injections.

            If a user who does not have "is_staff" access requests account
            information for a different user, only a subset of these fields is
            returned. The returned fields depend on the
            ACCOUNT_VISIBILITY_CONFIGURATION configuration setting and the
            visibility preference of the user for whom data is requested.

            Note that a user can view which account fields they have shared
            with other users by requesting their own username and providing
            the "view=shared" URL parameter.

        **Response Values for PATCH**

            Users can only modify their own account information. If the
            requesting user does not have the specified username and has staff
            access, the request returns an HTTP 403 "Forbidden" response. If
            the requesting user does not have staff access, the request
            returns an HTTP 404 "Not Found" response to avoid revealing the
            existence of the account.

            If no user exists with the specified username, an HTTP 404 "Not
            Found" response is returned.

            If "application/merge-patch+json" is not the specified content
            type, a 415 "Unsupported Media Type" response is returned.

            If validation errors prevent the update, this method returns a 400
            "Bad Request" response that includes a "field_errors" field that
            lists all error messages.

            If a failure at the time of the update prevents the update, a 400
            "Bad Request" error is returned. The JSON collection contains
            specific errors.

            If the update is successful, updated user account data is returned.
    """
    authentication_classes = (
        JwtAuthentication, BearerAuthenticationAllowInactiveUser, SessionAuthenticationAllowInactiveUser
    )
    permission_classes = (permissions.IsAuthenticated,)
    parser_classes = (MergePatchParser,)

    def get(self, request):
        """
        GET /api/user/v1/me
        """
        return Response({'username': request.user.username})

    def list(self, request):
        """
        GET /api/user/v1/accounts?username={username1,username2}
        GET /api/user/v1/accounts?email={user_email}
        """
        usernames = request.GET.get('username')
        user_email = request.GET.get('email')
        search_usernames = []

        if usernames:
            search_usernames = usernames.strip(',').split(',')
        elif user_email:
            user_email = user_email.strip('')
            try:
                user = User.objects.get(email=user_email)
            except (UserNotFound, User.DoesNotExist):
                return Response(status=status.HTTP_404_NOT_FOUND)
            search_usernames = [user.username]
        try:
            account_settings = get_account_settings(
                request, search_usernames, view=request.query_params.get('view'))
        except UserNotFound:
            return Response(status=status.HTTP_404_NOT_FOUND)

        return Response(account_settings)

    def retrieve(self, request, username):
        """
        GET /api/user/v1/accounts/{username}/
        """
        try:
            account_settings = get_account_settings(
                request, [username], view=request.query_params.get('view'))
        except UserNotFound:
            return Response(status=status.HTTP_404_NOT_FOUND)

        return Response(account_settings[0])

    def partial_update(self, request, username):
        """
        PATCH /api/user/v1/accounts/{username}/

        Note that this implementation is the "merge patch" implementation proposed in
        https://tools.ietf.org/html/rfc7396. The content_type must be "application/merge-patch+json" or
        else an error response with status code 415 will be returned.
        """
        try:
            with transaction.atomic():
                update_account_settings(request.user, request.data, username=username)
                account_settings = get_account_settings(request, [username])[0]
        except UserNotAuthorized:
            return Response(status=status.HTTP_403_FORBIDDEN)
        except UserNotFound:
            return Response(status=status.HTTP_404_NOT_FOUND)
        except AccountValidationError as err:
            return Response({"field_errors": err.field_errors}, status=status.HTTP_400_BAD_REQUEST)
        except AccountUpdateError as err:
            return Response(
                {
                    "developer_message": err.developer_message,
                    "user_message": err.user_message
                },
                status=status.HTTP_400_BAD_REQUEST
            )

        return Response(account_settings)


class AccountDeactivationView(APIView):
    """
    Account deactivation viewset. Currently only supports POST requests.
    Only admins can deactivate accounts.
    """
    authentication_classes = (JwtAuthentication, )
    permission_classes = (permissions.IsAuthenticated, CanDeactivateUser)

    def post(self, request, username):
        """
        POST /api/user/v1/accounts/{username}/deactivate/

        Marks the user as having no password set for deactivation purposes.
        """
        _set_unusable_password(User.objects.get(username=username))
        return Response(get_account_settings(request, [username])[0])


class DeactivateLogoutView(APIView):
    """
    POST /api/user/v1/accounts/deactivate_logout/
    {
        "password": "example_password",
    }

    **POST Parameters**

      A POST request must include the following parameter.

      * password: Required. The current password of the user being deactivated.

    **POST Response Values**

     If the request does not specify a username or submits a username
     for a non-existent user, the request returns an HTTP 404 "Not Found"
     response.

     If a user who is not a superuser tries to deactivate a user,
     the request returns an HTTP 403 "Forbidden" response.

     If the specified user is successfully deactivated, the request
     returns an HTTP 204 "No Content" response.

     If an unanticipated error occurs, the request returns an
     HTTP 500 "Internal Server Error" response.

    Allows an LMS user to take the following actions:
    -  Change the user's password permanently to Django's unusable password
    -  Log the user out
    - Create a row in the retirement table for that user
    """

    # Dictionary key name to store unsuffixed email within user.profile.meta
    APPSEMBLER_RETIREMENT_EMAIL_META_KEY = 'APPSEMBLER_RETIREMENT_EMAIL'

    authentication_classes = (JwtAuthentication, SessionAuthentication, )
    permission_classes = (permissions.IsAuthenticated, )

    def post(self, request):
        """
        POST /api/user/v1/accounts/deactivate_logout/

        Marks the user as having no password set for deactivation purposes,
        and logs the user out.
        """
        user_model = get_user_model()
        idp_user_id = None

        try:
            # Get the username from the request and check that it exists
            verify_user_password_response = self._verify_user_password(request)
            if verify_user_password_response.status_code != status.HTTP_204_NO_CONTENT:
                return verify_user_password_response
            with transaction.atomic():
                user_email = request.user.email  # Send the message to the unsuffixed email address.
                if settings.FEATURES.get('APPSEMBLER_MULTI_TENANT_EMAILS', False):
                    self._retire_user_email_for_multi_tenancy(request.user)
                # Add user to retirement queue.
                UserRetirementStatus.create_retirement(request.user)
                # Unlink LMS social auth accounts

                if tahoe_idp_helpers.is_tahoe_idp_enabled():
                    # Get the Tahoe IdP user UUID before it's deleted.
                    idp_user_id = tahoe_idp_api.get_tahoe_idp_id_by_user(request.user)

                UserSocialAuth.objects.filter(user_id=request.user.id).delete()
                # Change LMS password & email
                request.user.email = get_retired_email_by_email(request.user.email)
                request.user.save()
                _set_unusable_password(request.user)

                # TODO: Unlink social accounts & change password on each IDA.
                # Remove the activation keys sent by email to the user for account activation.
                Registration.objects.filter(user=request.user).delete()

                # Delete OAuth tokens associated with the user.
                retire_dot_oauth2_models(request.user)
                AccountRecovery.retire_recovery_email(request.user.id)

                try:
                    # Send notification email to user
                    site = get_current_site()
                    notification_context = get_base_template_context(site)
                    notification_context.update({'full_name': request.user.profile.name})
                    language_code = request.user.preferences.model.get_value(
                        request.user,
                        LANGUAGE_KEY,
                        default=settings.LANGUAGE_CODE
                    )
                    notification = DeletionNotificationMessage().personalize(
                        recipient=Recipient(username='', email_address=user_email),
                        language=language_code,
                        user_context=notification_context,
                    )
                    ace.send(notification)
                except Exception as exc:
                    log.exception('Error sending out deletion notification email')
                    raise

                if idp_user_id:
                    # If all goes well, deactivate the Tahoe IdP user.
                    tahoe_idp_api.deactivate_user(idp_user_id)

                # Log the user out.
                logout(request)
            return Response(status=status.HTTP_204_NO_CONTENT)
        except KeyError:
            log.exception('Username not specified {}'.format(request.user))
            return Response(u'Username not specified.', status=status.HTTP_404_NOT_FOUND)
        except user_model.DoesNotExist:
            log.exception('The user "{}" does not exist.'.format(request.user.username))
            return Response(
                u'The user "{}" does not exist.'.format(request.user.username), status=status.HTTP_404_NOT_FOUND
            )
        except Exception as exc:  # pylint: disable=broad-except
            log.exception('500 error deactivating account {}'.format(exc))
            return Response(text_type(exc), status=status.HTTP_500_INTERNAL_SERVER_ERROR)

    def _retire_user_email_for_multi_tenancy(self, user):
        """
        Suffix the user email with the organization for account retirement.

        This fixes email collision issues when the APPSEMBLER_MULTI_TENANT_EMAILS feature
        is enabled.

        See the related decision document: https://appsembler.atlassian.net/l/c/QBcq0Mhu
        """
        profile = user.profile
        meta = profile.get_meta()

        organization = get_organization_for_user(user)

        # Store the original email in the case of Account Deletion cancellation is needed
        # This value will be removed when the pipeline is executed, so it won't
        # degrade GDPR-compliance.
        meta[self.APPSEMBLER_RETIREMENT_EMAIL_META_KEY] = user.email
        profile.set_meta(meta)
        profile.save()

        retired_email = generate_retired_email_address(user.email, organization)

        log.info(
            'Multi-Tenant Emails retirement for username (%s): Retiring email (%s) to (%s)',
            user.username, user.email, retired_email,
        )

        user.email = retired_email
        user.save()

    def _verify_user_password(self, request):
        """
        If the user is logged in and we want to verify that they have submitted the correct password
        for a major account change (for example, retiring this user's account).

        Args:
            request (HttpRequest): A request object where the password should be included in the POST fields.
        """
        if tahoe_idp_helpers.is_tahoe_idp_enabled():
            # Tahoe IdP do not always have password, so we skip this check.
            return Response(status=status.HTTP_204_NO_CONTENT)

        try:
            self._check_excessive_login_attempts(request.user)
            user = authenticate(username=request.user.username, password=request.POST['password'], request=request)
            if user:
                if LoginFailures.is_feature_enabled():
                    LoginFailures.clear_lockout_counter(user)
                return Response(status=status.HTTP_204_NO_CONTENT)
            else:
                self._handle_failed_authentication(request.user)
        except AuthFailedError as err:
            log.exception(
                "The user password to deactivate was incorrect. {}".format(request.user.username)
            )
            return Response(text_type(err), status=status.HTTP_403_FORBIDDEN)
        except Exception as err:  # pylint: disable=broad-except
            return Response(u"Could not verify user password: {}".format(err), status=status.HTTP_400_BAD_REQUEST)

    def _check_excessive_login_attempts(self, user):
        """
        See if account has been locked out due to excessive login failures
        """
        if user and LoginFailures.is_feature_enabled():
            if LoginFailures.is_user_locked_out(user):
                raise AuthFailedError(_('This account has been temporarily locked due '
                                        'to excessive login failures. Try again later.'))

    def _handle_failed_authentication(self, user):
        """
        Handles updating the failed login count, inactive user notifications, and logging failed authentications.
        """
        if user and LoginFailures.is_feature_enabled():
            LoginFailures.increment_lockout_counter(user)

        raise AuthFailedError(_('Email or password is incorrect.'))


def _set_unusable_password(user):
    """
    Helper method for the shared functionality of setting a user's
    password to the unusable password, thus deactivating the account.
    """
    user.set_unusable_password()
    user.save()


class AccountRetirementPartnerReportView(ViewSet):
    """
    Provides API endpoints for managing partner reporting of retired
    users.
    """
    DELETION_COMPLETED_KEY = 'deletion_completed'
    ORGS_CONFIG_KEY = 'orgs_config'
    ORGS_CONFIG_ORG_KEY = 'org'
    ORGS_CONFIG_FIELD_HEADINGS_KEY = 'field_headings'
    ORIGINAL_EMAIL_KEY = 'original_email'
    ORIGINAL_NAME_KEY = 'original_name'
    STUDENT_ID_KEY = 'student_id'

    authentication_classes = (JwtAuthentication,)
    permission_classes = (permissions.IsAuthenticated, CanRetireUser,)
    parser_classes = (JSONParser,)
    serializer_class = UserRetirementStatusSerializer

    @staticmethod
    def _get_orgs_for_user(user):
        """
        Returns a set of orgs that the user has enrollments with
        """
        orgs = set()
        for enrollment in user.courseenrollment_set.all():
            org = enrollment.course_id.org

            # Org can conceivably be blank or this bogus default value
            if org and org != 'outdated_entry':
                orgs.add(org)
        try:
            # if the user has ever launched a managed Zoom xblock,
            # we'll notify Zoom to delete their records.
            if user.launchlog_set.filter(managed=True).count():
                orgs.add('zoom')
        except AttributeError:
            # Zoom XBlock not installed
            pass
        return orgs

    def retirement_partner_report(self, request):  # pylint: disable=unused-argument
        """
        POST /api/user/v1/accounts/retirement_partner_report/

        Returns the list of UserRetirementPartnerReportingStatus users
        that are not already being processed and updates their status
        to indicate they are currently being processed.
        """
        retirement_statuses = UserRetirementPartnerReportingStatus.objects.filter(
            is_being_processed=False
        ).order_by('id')

        retirements = []
        for retirement_status in retirement_statuses:
            retirements.append(self._get_retirement_for_partner_report(retirement_status))

        serializer = UserRetirementPartnerReportSerializer(retirements, many=True)

        retirement_statuses.update(is_being_processed=True)

        return Response(serializer.data)

    def _get_retirement_for_partner_report(self, retirement_status):
        """
        Get the retirement for this retirement_status. The retirement info will be included in the partner report.
        """
        retirement = {
            'user_id': retirement_status.user.pk,
            'original_username': retirement_status.original_username,
            AccountRetirementPartnerReportView.ORIGINAL_EMAIL_KEY: retirement_status.original_email,
            AccountRetirementPartnerReportView.ORIGINAL_NAME_KEY: retirement_status.original_name,
            'orgs': self._get_orgs_for_user(retirement_status.user),
            'created': retirement_status.created,
        }

        # Some orgs have a custom list of headings and content for the partner report. Add this, if applicable.
        self._add_orgs_config_for_user(retirement, retirement_status.user)

        return retirement

    def _add_orgs_config_for_user(self, retirement, user):
        """
        Check to see if the user's info was sent to any partners (orgs) that have a a custom list of headings and
        content for the partner report. If so, add this.
        """
        # See if the MicroBachelors coaching provider needs to be notified of this user's retirement
        if has_ever_consented_to_coaching is not None and has_ever_consented_to_coaching(user):
            # See if the user has a MicroBachelors external id. If not, they were never sent to the
            # coaching provider.
            external_ids = ExternalId.objects.filter(
                user=user,
                external_id_type__name=ExternalIdType.MICROBACHELORS_COACHING
            )
            if external_ids.exists():
                # User has an external id. Add the additional info.
                external_id = str(external_ids[0].external_user_id)
                self._add_coaching_orgs_config(retirement, external_id)

    def _add_coaching_orgs_config(self, retirement, external_id):
        """
        Add the orgs configuration for MicroBachelors coaching
        """
        # Add the custom field headings
        retirement[AccountRetirementPartnerReportView.ORGS_CONFIG_KEY] = [
            {
                AccountRetirementPartnerReportView.ORGS_CONFIG_ORG_KEY: 'mb_coaching',
                AccountRetirementPartnerReportView.ORGS_CONFIG_FIELD_HEADINGS_KEY: [
                    AccountRetirementPartnerReportView.STUDENT_ID_KEY,
                    AccountRetirementPartnerReportView.ORIGINAL_EMAIL_KEY,
                    AccountRetirementPartnerReportView.ORIGINAL_NAME_KEY,
                    AccountRetirementPartnerReportView.DELETION_COMPLETED_KEY
                ]
            }
        ]

        # Add the custom field value
        retirement[AccountRetirementPartnerReportView.STUDENT_ID_KEY] = external_id

    @request_requires_username
    def retirement_partner_status_create(self, request):
        """
        PUT /api/user/v1/accounts/retirement_partner_report/

        ```
        {
            'username': 'user_to_retire'
        }
        ```

        Creates a UserRetirementPartnerReportingStatus object for the given user
        as part of the retirement pipeline.
        """
        username = request.data['username']

        try:
            retirement = UserRetirementStatus.get_retirement_for_retirement_action(username)
            orgs = self._get_orgs_for_user(retirement.user)

            if orgs:
                UserRetirementPartnerReportingStatus.objects.get_or_create(
                    user=retirement.user,
                    defaults={
                        'original_username': retirement.original_username,
                        'original_email': retirement.original_email,
                        'original_name': retirement.original_name
                    }
                )

            return Response(status=status.HTTP_204_NO_CONTENT)
        except UserRetirementStatus.DoesNotExist:
            return Response(status=status.HTTP_404_NOT_FOUND)

    def retirement_partner_cleanup(self, request):
        """
        POST /api/user/v1/accounts/retirement_partner_report_cleanup/

        [{'original_username': 'user1'}, {'original_username': 'user2'}, ...]

        Deletes UserRetirementPartnerReportingStatus objects for a list of users
        that have been reported on.
        """
        usernames = [u['original_username'] for u in request.data]

        if not usernames:
            return Response('No original_usernames given.', status=status.HTTP_400_BAD_REQUEST)

        retirement_statuses = UserRetirementPartnerReportingStatus.objects.filter(
            is_being_processed=True,
            original_username__in=usernames
        )

        # Need to de-dupe usernames that differ only by case to find the exact right match
        retirement_statuses_clean = [rs for rs in retirement_statuses if rs.original_username in usernames]

        # During a narrow window learners were able to re-use a username that had been retired if
        # they altered the capitalization of one or more characters. Therefore we can have more
        # than one row returned here (due to our MySQL collation being case-insensitive), and need
        # to disambiguate them in Python, which will respect case in the comparison.
        if len(usernames) != len(retirement_statuses_clean):
            return Response(
                u'{} original_usernames given, {} found!\n'
                u'Given usernames:\n{}\n'
                u'Found UserRetirementReportingStatuses:\n{}'.format(
                    len(usernames),
                    len(retirement_statuses_clean),
                    usernames,
                    ', '.join([rs.original_username for rs in retirement_statuses_clean])
                ),
                status=status.HTTP_400_BAD_REQUEST
            )

        retirement_statuses.delete()

        return Response(status=status.HTTP_204_NO_CONTENT)


class AccountRetirementStatusView(ViewSet):
    """
    Provides API endpoints for managing the user retirement process.
    """
    authentication_classes = (JwtAuthentication,)
    permission_classes = (permissions.IsAuthenticated, CanRetireUser,)
    parser_classes = (JSONParser,)
    serializer_class = UserRetirementStatusSerializer

    def retirement_queue(self, request):
        """
        GET /api/user/v1/accounts/retirement_queue/
        {'cool_off_days': 7, 'states': ['PENDING', 'COMPLETE']}

        Returns the list of RetirementStatus users in the given states that were
        created in the retirement queue at least `cool_off_days` ago.
        """
        try:
            cool_off_days = int(request.GET['cool_off_days'])
            if cool_off_days < 0:
                raise RetirementStateError('Invalid argument for cool_off_days, must be greater than 0.')

            states = request.GET.getlist('states')
            if not states:
                raise RetirementStateError('Param "states" required with at least one state.')

            state_objs = RetirementState.objects.filter(state_name__in=states)
            if state_objs.count() != len(states):
                found = [s.state_name for s in state_objs]
                raise RetirementStateError(u'Unknown state. Requested: {} Found: {}'.format(states, found))

            earliest_datetime = datetime.datetime.now(pytz.UTC) - datetime.timedelta(days=cool_off_days)

            retirements = UserRetirementStatus.objects.select_related(
                'user', 'current_state', 'last_state'
            ).filter(
                current_state__in=state_objs, created__lt=earliest_datetime
            ).order_by(
                'id'
            )
            serializer = UserRetirementStatusSerializer(retirements, many=True)
            return Response(serializer.data)
        # This should only occur on the int() conversion of cool_off_days at this point
        except ValueError:
            return Response('Invalid cool_off_days, should be integer.', status=status.HTTP_400_BAD_REQUEST)
        except KeyError as exc:
            return Response(u'Missing required parameter: {}'.format(text_type(exc)),
                            status=status.HTTP_400_BAD_REQUEST)
        except RetirementStateError as exc:
            return Response(text_type(exc), status=status.HTTP_400_BAD_REQUEST)

    def retirements_by_status_and_date(self, request):
        """
        GET /api/user/v1/accounts/retirements_by_status_and_date/
        ?start_date=2018-09-05&end_date=2018-09-07&state=COMPLETE

        Returns a list of UserRetirementStatusSerializer serialized
        RetirementStatus rows in the given state that were created in the
        retirement queue between the dates given. Date range is inclusive,
        so to get one day you would set both dates to that day.
        """
        try:
            start_date = datetime.datetime.strptime(request.GET['start_date'], '%Y-%m-%d').replace(tzinfo=pytz.UTC)
            end_date = datetime.datetime.strptime(request.GET['end_date'], '%Y-%m-%d').replace(tzinfo=pytz.UTC)
            now = datetime.datetime.now(pytz.UTC)
            if start_date > now or end_date > now or start_date > end_date:
                raise RetirementStateError('Dates must be today or earlier, and start must be earlier than end.')

            # Add a day to make sure we get all the way to 23:59:59.999, this is compared "lt" in the query
            # not "lte".
            end_date += datetime.timedelta(days=1)
            state = request.GET['state']

            state_obj = RetirementState.objects.get(state_name=state)

            retirements = UserRetirementStatus.objects.select_related(
                'user', 'current_state', 'last_state'
            ).filter(
                current_state=state_obj, created__lt=end_date, created__gte=start_date
            ).order_by(
                'id'
            )
            serializer = UserRetirementStatusSerializer(retirements, many=True)
            return Response(serializer.data)
        # This should only occur on the datetime conversion of the start / end dates.
        except ValueError as exc:
            return Response(u'Invalid start or end date: {}'.format(text_type(exc)), status=status.HTTP_400_BAD_REQUEST)
        except KeyError as exc:
            return Response(u'Missing required parameter: {}'.format(text_type(exc)),
                            status=status.HTTP_400_BAD_REQUEST)
        except RetirementState.DoesNotExist:
            return Response('Unknown retirement state.', status=status.HTTP_400_BAD_REQUEST)
        except RetirementStateError as exc:
            return Response(text_type(exc), status=status.HTTP_400_BAD_REQUEST)

    def retrieve(self, request, username):  # pylint: disable=unused-argument
        """
        GET /api/user/v1/accounts/{username}/retirement_status/
        Returns the RetirementStatus of a given user, or 404 if that row
        doesn't exist.
        """
        try:
            user = get_potentially_retired_user_by_username(username)
            retirement = UserRetirementStatus.objects.select_related(
                'user', 'current_state', 'last_state'
            ).get(user=user)
            serializer = UserRetirementStatusSerializer(instance=retirement)
            return Response(serializer.data)
        except (UserRetirementStatus.DoesNotExist, User.DoesNotExist):
            return Response(status=status.HTTP_404_NOT_FOUND)

    @request_requires_username
    def partial_update(self, request):
        """
        PATCH /api/user/v1/accounts/update_retirement_status/

        ```
        {
            'username': 'user_to_retire',
            'new_state': 'LOCKING_COMPLETE',
            'response': 'User account locked and logged out.'
        }
        ```

        Updates the RetirementStatus row for the given user to the new
        status, and append any messages to the message log.

        Note that this implementation DOES NOT use the "merge patch"
        implementation seen in AccountViewSet. Slumber, the project
        we use to power edx-rest-api-client, does not currently support
        it. The content type for this request is 'application/json'.
        """
        try:
            username = request.data['username']
            retirements = UserRetirementStatus.objects.filter(original_username=username)

            # During a narrow window learners were able to re-use a username that had been retired if
            # they altered the capitalization of one or more characters. Therefore we can have more
            # than one row returned here (due to our MySQL collation being case-insensitive), and need
            # to disambiguate them in Python, which will respect case in the comparison.
            retirement = None
            if len(retirements) < 1:
                raise UserRetirementStatus.DoesNotExist()
            elif len(retirements) >= 1:
                for r in retirements:
                    if r.original_username == username:
                        retirement = r
                        break
                # UserRetirementStatus was found, but it was the wrong case.
                if retirement is None:
                    raise UserRetirementStatus.DoesNotExist()

            retirement.update_state(request.data)
            return Response(status=status.HTTP_204_NO_CONTENT)
        except UserRetirementStatus.DoesNotExist:
            return Response(status=status.HTTP_404_NOT_FOUND)
        except RetirementStateError as exc:
            return Response(text_type(exc), status=status.HTTP_400_BAD_REQUEST)
        except Exception as exc:  # pylint: disable=broad-except
            return Response(text_type(exc), status=status.HTTP_500_INTERNAL_SERVER_ERROR)

    def cleanup(self, request):
        """
        POST /api/user/v1/accounts/retirement_cleanup/

        ```
        {
            'usernames': ['user1', 'user2', ...]
        }
        ```

        Deletes a batch of retirement requests by username.
        """
        try:
            usernames = request.data['usernames']

            if not isinstance(usernames, list):
                raise TypeError('Usernames should be an array.')

            complete_state = RetirementState.objects.get(state_name='COMPLETE')
            retirements = UserRetirementStatus.objects.filter(
                original_username__in=usernames,
                current_state=complete_state
            )

            # Sanity check that they're all valid usernames in the right state
            if len(usernames) != len(retirements):
                raise UserRetirementStatus.DoesNotExist('Not all usernames exist in the COMPLETE state.')

            retirements.delete()
            return Response(status=status.HTTP_204_NO_CONTENT)
        except (RetirementStateError, UserRetirementStatus.DoesNotExist, TypeError) as exc:
            return Response(text_type(exc), status=status.HTTP_400_BAD_REQUEST)
        except Exception as exc:  # pylint: disable=broad-except
            return Response(text_type(exc), status=status.HTTP_500_INTERNAL_SERVER_ERROR)


class LMSAccountRetirementView(ViewSet):
    """
    Provides an API endpoint for retiring a user in the LMS.
    """
    authentication_classes = (JwtAuthentication,)
    permission_classes = (permissions.IsAuthenticated, CanRetireUser,)
    parser_classes = (JSONParser,)

    @request_requires_username
    def post(self, request):
        """
        POST /api/user/v1/accounts/retire_misc/

        ```
        {
            'username': 'user_to_retire'
        }
        ```

        Retires the user with the given username in the LMS.
        """

        username = request.data['username']

        try:
            retirement = UserRetirementStatus.get_retirement_for_retirement_action(username)
            RevisionPluginRevision.retire_user(retirement.user)
            ArticleRevision.retire_user(retirement.user)
            PendingNameChange.delete_by_user_value(retirement.user, field='user')
            ManualEnrollmentAudit.retire_manual_enrollments(retirement.user, retirement.retired_email)

            CreditRequest.retire_user(retirement)
            ApiAccessRequest.retire_user(retirement.user)
            CreditRequirementStatus.retire_user(retirement)

            # This signal allows code in higher points of LMS to retire the user as necessary
            USER_RETIRE_LMS_MISC.send(sender=self.__class__, user=retirement.user)

            # This signal allows code in higher points of LMS to unsubscribe the user
            # from various types of mailings.
            USER_RETIRE_MAILINGS.send(
                sender=self.__class__,
                email=retirement.original_email,
                new_email=retirement.retired_email,
                user=retirement.user
            )
        except UserRetirementStatus.DoesNotExist:
            return Response(status=status.HTTP_404_NOT_FOUND)
        except RetirementStateError as exc:
            return Response(text_type(exc), status=status.HTTP_400_BAD_REQUEST)
        except Exception as exc:  # pylint: disable=broad-except
            return Response(text_type(exc), status=status.HTTP_500_INTERNAL_SERVER_ERROR)

        return Response(status=status.HTTP_204_NO_CONTENT)


class AccountRetirementView(ViewSet):
    """
    Provides API endpoint for retiring a user.
    """
    authentication_classes = (JwtAuthentication,)
    permission_classes = (permissions.IsAuthenticated, CanRetireUser,)
    parser_classes = (JSONParser,)

    @request_requires_username
    def post(self, request):
        """
        POST /api/user/v1/accounts/retire/

        ```
        {
            'username': 'user_to_retire'
        }
        ```

        Retires the user with the given username.  This includes
        retiring this username, the associated email address, and
        any other PII associated with this user.
        """
        username = request.data['username']

        try:
            retirement_status = UserRetirementStatus.get_retirement_for_retirement_action(username)
            user = retirement_status.user
            retired_username = retirement_status.retired_username or get_retired_username_by_username(username)
            retired_email = retirement_status.retired_email or get_retired_email_by_email(user.email)
            original_email = retirement_status.original_email

            # Retire core user/profile information
            self.clear_pii_from_userprofile(user)
            self.delete_users_profile_images(user)
            self.delete_users_country_cache(user)

            # Retire data from Enterprise models
            self.retire_users_data_sharing_consent(username, retired_username)
            self.retire_sapsf_data_transmission(user)
            self.retire_degreed_data_transmission(user)
            self.retire_user_from_pending_enterprise_customer_user(user, retired_email)
            self.retire_entitlement_support_detail(user)

            # Retire misc. models that may contain PII of this user
            PendingEmailChange.delete_by_user_value(user, field='user')
            UserOrgTag.delete_by_user_value(user, field='user')

            # Retire any objects linked to the user via their original email
            CourseEnrollmentAllowed.delete_by_user_value(original_email, field='email')
            UnregisteredLearnerCohortAssignments.delete_by_user_value(original_email, field='email')

            # This signal allows code in higher points of LMS to retire the user as necessary
            USER_RETIRE_LMS_CRITICAL.send(sender=self.__class__, user=user)

            user.first_name = ''
            user.last_name = ''
            user.is_active = False
            user.username = retired_username
            user.save()
        except UserRetirementStatus.DoesNotExist:
            return Response(status=status.HTTP_404_NOT_FOUND)
        except RetirementStateError as exc:
            return Response(text_type(exc), status=status.HTTP_400_BAD_REQUEST)
        except Exception as exc:  # pylint: disable=broad-except
            return Response(text_type(exc), status=status.HTTP_500_INTERNAL_SERVER_ERROR)

        return Response(status=status.HTTP_204_NO_CONTENT)

    @staticmethod
    def clear_pii_from_userprofile(user):
        """
        For the given user, sets all of the user's profile fields to some retired value.
        This also deletes all ``SocialLink`` objects associated with this user's profile.
        """
        for model_field, value_to_assign in iteritems(USER_PROFILE_PII):
            setattr(user.profile, model_field, value_to_assign)

        user.profile.save()
        user.profile.social_links.all().delete()

    @staticmethod
    def delete_users_profile_images(user):
        set_has_profile_image(user.username, False)
        names_of_profile_images = get_profile_image_names(user.username)
        remove_profile_images(names_of_profile_images)

    @staticmethod
    def delete_users_country_cache(user):
        cache_key = UserProfile.country_cache_key_name(user.id)
        cache.delete(cache_key)

    @staticmethod
    def retire_users_data_sharing_consent(username, retired_username):
        DataSharingConsent.objects.filter(username=username).update(username=retired_username)

    @staticmethod
    def retire_sapsf_data_transmission(user):
        for ent_user in EnterpriseCustomerUser.objects.filter(user_id=user.id):
            for enrollment in EnterpriseCourseEnrollment.objects.filter(
                enterprise_customer_user=ent_user
            ):
                audits = SapSuccessFactorsLearnerDataTransmissionAudit.objects.filter(
                    enterprise_course_enrollment_id=enrollment.id
                )
                audits.update(sapsf_user_id='')

    @staticmethod
    def retire_degreed_data_transmission(user):
        for ent_user in EnterpriseCustomerUser.objects.filter(user_id=user.id):
            for enrollment in EnterpriseCourseEnrollment.objects.filter(
                enterprise_customer_user=ent_user
            ):
                audits = DegreedLearnerDataTransmissionAudit.objects.filter(
                    enterprise_course_enrollment_id=enrollment.id
                )
                audits.update(degreed_user_email='')

    @staticmethod
    def retire_user_from_pending_enterprise_customer_user(user, retired_email):
        PendingEnterpriseCustomerUser.objects.filter(user_email=user.email).update(user_email=retired_email)

    @staticmethod
    def retire_entitlement_support_detail(user):
        """
        Updates all CourseEntitleSupportDetail records for the given
        user to have an empty ``comments`` field.
        """
        for entitlement in CourseEntitlement.objects.filter(user_id=user.id):
            entitlement.courseentitlementsupportdetail_set.all().update(comments='')


class UsernameReplacementView(APIView):
    """
    WARNING: This API is only meant to be used as part of a larger job that
    updates usernames across all services. DO NOT run this alone or users will
    not match across the system and things will be broken.

    API will receive a list of current usernames and their requested new
    username. If their new username is taken, it will randomly assign a new username.

    This API will be called first, before calling the APIs in other services as this
    one handles the checks on the usernames provided.
    """
    authentication_classes = (JwtAuthentication, )
    permission_classes = (permissions.IsAuthenticated, CanReplaceUsername)

    def post(self, request):
        """
        POST /api/user/v1/accounts/replace_usernames/
        ```
        {
            "username_mappings": [
                {"current_username_1": "desired_username_1"},
                {"current_username_2": "desired_username_2"}
            ]
        }
        ```

        **POST Parameters**

        A POST request must include the following parameter.

        * username_mappings: Required. A list of objects that map the current username (key)
          to the desired username (value)

        **POST Response Values**

        As long as data validation passes, the request will return a 200 with a new mapping
        of old usernames (key) to new username (value)

        ```
        {
            "successful_replacements": [
                {"old_username_1": "new_username_1"}
            ],
            "failed_replacements": [
                {"old_username_2": "new_username_2"}
            ]
        }
        ```

        """

        # (model_name, column_name)
        MODELS_WITH_USERNAME = (
            ('auth.user', 'username'),
            ('consent.DataSharingConsent', 'username'),
            ('consent.HistoricalDataSharingConsent', 'username'),
            ('credit.CreditEligibility', 'username'),
            ('credit.CreditRequest', 'username'),
            ('credit.CreditRequirementStatus', 'username'),
            ('user_api.UserRetirementPartnerReportingStatus', 'original_username'),
            ('user_api.UserRetirementStatus', 'original_username')
        )
        UNIQUE_SUFFIX_LENGTH = getattr(settings, 'SOCIAL_AUTH_UUID_LENGTH', 4)

        username_mappings = request.data.get("username_mappings")
        replacement_locations = self._load_models(MODELS_WITH_USERNAME)

        if not self._has_valid_schema(username_mappings):
            raise ValidationError("Request data does not match schema")

        successful_replacements, failed_replacements = [], []

        for username_pair in username_mappings:
            current_username = list(username_pair.keys())[0]
            desired_username = list(username_pair.values())[0]
            new_username = self._generate_unique_username(desired_username, suffix_length=UNIQUE_SUFFIX_LENGTH)
            successfully_replaced = self._replace_username_for_all_models(
                current_username,
                new_username,
                replacement_locations
            )
            if successfully_replaced:
                successful_replacements.append({current_username: new_username})
            else:
                failed_replacements.append({current_username: new_username})
        return Response(
            status=status.HTTP_200_OK,
            data={
                "successful_replacements": successful_replacements,
                "failed_replacements": failed_replacements
            }
        )

    def _load_models(self, models_with_fields):
        """ Takes tuples that contain a model path and returns the list with a loaded version of the model """
        try:
            replacement_locations = [(apps.get_model(model), column) for (model, column) in models_with_fields]
        except LookupError:
            log.exception("Unable to load models for username replacement")
            raise
        return replacement_locations

    def _has_valid_schema(self, post_data):
        """ Verifies the data is a list of objects with a single key:value pair """
        if not isinstance(post_data, list):
            return False
        for obj in post_data:
            if not (isinstance(obj, dict) and len(obj) == 1):
                return False
        return True

    def _generate_unique_username(self, desired_username, suffix_length=4):
        """
        Generates a unique username.
        If the desired username is available, that will be returned.
        Otherwise it will generate unique suffixes to the desired username until it is an available username.
        """
        new_username = desired_username
        # Keep checking usernames in case desired_username + random suffix is already taken
        while True:
            if User.objects.filter(username=new_username).exists():
                unique_suffix = uuid.uuid4().hex[:suffix_length]
                new_username = desired_username + unique_suffix
            else:
                break
        return new_username

    def _replace_username_for_all_models(self, current_username, new_username, replacement_locations):
        """
        Replaces current_username with new_username for all (model, column) pairs in replacement locations.
        Returns if it was successful or not. Will return successful even if no matching

        TODO: Determine if logs of username are a PII issue.
        """
        try:
            with transaction.atomic():
                num_rows_changed = 0
                for (model, column) in replacement_locations:
                    num_rows_changed += model.objects.filter(
                        **{column: current_username}
                    ).update(
                        **{column: new_username}
                    )
        except Exception as exc:  # pylint: disable=broad-except
            log.exception(
                u"Unable to change username from %s to %s. Failed on table %s because %s",
                current_username,
                new_username,
                model.__class__.__name__,  # Retrieves the model name that it failed on
                exc
            )
            return False
        if num_rows_changed == 0:
            log.info(
                u"Unable to change username from %s to %s because %s doesn't exist.",
                current_username,
                new_username,
                current_username,
            )
        else:
            log.info(
                u"Successfully changed username from %s to %s.",
                current_username,
                new_username,
            )
        return True<|MERGE_RESOLUTION|>--- conflicted
+++ resolved
@@ -85,17 +85,14 @@
 from .serializers import UserRetirementPartnerReportSerializer, UserRetirementStatusSerializer
 from .signals import USER_RETIRE_LMS_CRITICAL, USER_RETIRE_LMS_MISC, USER_RETIRE_MAILINGS
 
-<<<<<<< HEAD
 from openedx.core.djangoapps.appsembler.tahoe_idp import helpers as tahoe_idp_helpers
 
 from tahoe_idp import api as tahoe_idp_api
 
-=======
 try:
     from coaching.api import has_ever_consented_to_coaching
 except ImportError:
     has_ever_consented_to_coaching = None
->>>>>>> a14d2b40
 
 log = logging.getLogger(__name__)
 
