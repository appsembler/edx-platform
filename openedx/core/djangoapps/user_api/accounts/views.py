--- conflicted
+++ resolved
@@ -13,10 +13,7 @@
 
 import pytz
 from consent.models import DataSharingConsent
-<<<<<<< HEAD
-=======
 from django.apps import apps
->>>>>>> cbe913ef
 from django.conf import settings
 from django.contrib.auth import authenticate, get_user_model, logout
 from django.contrib.sites.models import Site
@@ -43,11 +40,6 @@
 from wiki.models.pluginbase import RevisionPluginRevision
 
 from entitlements.models import CourseEntitlement
-<<<<<<< HEAD
-from openedx.core.djangoapps.appsembler.sites.utils import get_single_user_organization
-from openedx.core.djangoapps.user_authn.exceptions import AuthFailedError
-=======
->>>>>>> cbe913ef
 from openedx.core.djangoapps.ace_common.template_context import get_base_template_context
 from openedx.core.djangoapps.api_admin.models import ApiAccessRequest
 from openedx.core.djangoapps.course_groups.models import UnregisteredLearnerCohortAssignments
@@ -411,15 +403,7 @@
     -  Log the user out
     - Create a row in the retirement table for that user
     """
-<<<<<<< HEAD
-
-    # Dictionary key name to store unsuffixed email within user.profile.meta
-    APPSEMBLER_RETIREMENT_EMAIL_META_KEY = 'APPSEMBLER_RETIREMENT_EMAIL'
-
-    authentication_classes = (SessionAuthentication, JwtAuthentication, )
-=======
     authentication_classes = (JwtAuthentication, SessionAuthentication, )
->>>>>>> cbe913ef
     permission_classes = (permissions.IsAuthenticated, )
 
     def post(self, request):
@@ -436,13 +420,7 @@
             if verify_user_password_response.status_code != status.HTTP_204_NO_CONTENT:
                 return verify_user_password_response
             with transaction.atomic():
-<<<<<<< HEAD
-                user_email = request.user.email  # Send the message to the unsuffixed email address.
-                if settings.FEATURES.get('APPSEMBLER_MULTI_TENANT_EMAILS', False):
-                    self._retire_user_email_for_multi_tenancy(request.user)
-=======
                 # Add user to retirement queue.
->>>>>>> cbe913ef
                 UserRetirementStatus.create_retirement(request.user)
                 # Unlink LMS social auth accounts
                 UserSocialAuth.objects.filter(user_id=request.user.id).delete()
