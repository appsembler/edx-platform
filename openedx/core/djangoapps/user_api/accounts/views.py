--- conflicted
+++ resolved
@@ -33,12 +33,8 @@
 from rest_framework.serializers import ValidationError
 from rest_framework.views import APIView
 from rest_framework.viewsets import ViewSet
-<<<<<<< HEAD
-from six import iteritems, text_type
 from social_django.models import UserSocialAuth
 from tahoe_sites.api import get_organization_for_user
-=======
->>>>>>> 83ceefc4
 from wiki.models import ArticleRevision
 from wiki.models.pluginbase import RevisionPluginRevision
 
@@ -52,11 +48,8 @@
 from openedx.core.djangoapps.profile_images.images import remove_profile_images
 from openedx.core.djangoapps.user_api.accounts.image_helpers import get_profile_image_names, set_has_profile_image
 from openedx.core.djangoapps.user_authn.exceptions import AuthFailedError
-<<<<<<< HEAD
 from openedx.core.djangoapps.theming.helpers import get_current_site
 from openedx.core.djangolib.oauth2_retirement_utils import retire_dot_oauth2_models
-=======
->>>>>>> 83ceefc4
 from openedx.core.lib.api.authentication import BearerAuthenticationAllowInactiveUser
 from openedx.core.lib.api.parsers import MergePatchParser
 from common.djangoapps.student.models import (  # lint-amnesty, pylint: disable=unused-import
@@ -446,35 +439,16 @@
             if verify_user_password_response.status_code != status.HTTP_204_NO_CONTENT:
                 return verify_user_password_response
             with transaction.atomic():
-<<<<<<< HEAD
-                user_email = request.user.email  # Send the message to the unsuffixed email address.
+                user_email = request.user.email
+
                 if settings.FEATURES.get('APPSEMBLER_MULTI_TENANT_EMAILS', False):
                     self._retire_user_email_for_multi_tenancy(request.user)
-                # Add user to retirement queue.
-                UserRetirementStatus.create_retirement(request.user)
-                # Unlink LMS social auth accounts
 
                 if tahoe_idp_helpers.is_tahoe_idp_enabled():
                     # Get the Tahoe IdP user UUID before it's deleted.
                     idp_user_id = tahoe_idp_api.get_tahoe_idp_id_by_user(request.user)
 
-                UserSocialAuth.objects.filter(user_id=request.user.id).delete()
-                # Change LMS password & email
-                request.user.email = get_retired_email_by_email(request.user.email)
-                request.user.save()
-                _set_unusable_password(request.user)
-
-                # TODO: Unlink social accounts & change password on each IDA.
-                # Remove the activation keys sent by email to the user for account activation.
-                Registration.objects.filter(user=request.user).delete()
-
-                # Delete OAuth tokens associated with the user.
-                retire_dot_oauth2_models(request.user)
-                AccountRecovery.retire_recovery_email(request.user.id)
-=======
-                user_email = request.user.email
                 create_retirement_request_and_deactivate_account(request.user)
->>>>>>> 83ceefc4
 
                 try:
                     # Send notification email to user
