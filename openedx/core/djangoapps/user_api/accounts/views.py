--- conflicted
+++ resolved
@@ -35,11 +35,8 @@
 from wiki.models.pluginbase import RevisionPluginRevision
 
 from entitlements.models import CourseEntitlement
-<<<<<<< HEAD
 from openedx.core.djangoapps.appsembler.sites.utils import get_single_user_organization
-=======
 from openedx.core.djangoapps.user_authn.exceptions import AuthFailedError
->>>>>>> 441d6384
 from openedx.core.djangoapps.ace_common.template_context import get_base_template_context
 from openedx.core.djangoapps.api_admin.models import ApiAccessRequest
 from openedx.core.djangoapps.credit.models import CreditRequirementStatus, CreditRequest
@@ -710,15 +707,9 @@
         so to get one day you would set both dates to that day.
         """
         try:
-<<<<<<< HEAD
-            start_date = datetime.datetime.strptime(request.GET['start_date'], '%Y-%m-%d')
-            end_date = datetime.datetime.strptime(request.GET['end_date'], '%Y-%m-%d')
-            now = datetime.datetime.now()
-=======
             start_date = datetime.datetime.strptime(request.GET['start_date'], '%Y-%m-%d').replace(tzinfo=pytz.UTC)
             end_date = datetime.datetime.strptime(request.GET['end_date'], '%Y-%m-%d').replace(tzinfo=pytz.UTC)
             now = datetime.datetime.now(pytz.UTC)
->>>>>>> 441d6384
             if start_date > now or end_date > now or start_date > end_date:
                 raise RetirementStateError('Dates must be today or earlier, and start must be earlier than end.')
 
