--- conflicted
+++ resolved
@@ -612,11 +612,7 @@
         raise errors.AccountUsernameAlreadyExists(_(error_message))  # lint-amnesty, pylint: disable=translation-of-non-string
 
 
-<<<<<<< HEAD
-def _validate_email_doesnt_exist(email, check_for_new_site=False):
-=======
-def _validate_email_doesnt_exist(email, api_version='v1'):
->>>>>>> 3ecd233c
+def _validate_email_doesnt_exist(email, api_version='v1', check_for_new_site=False):
     """Validate that the email is not associated with an existing user.
 
     :param email: The proposed email (unicode).
@@ -624,18 +620,13 @@
     :return: None
     :raises: errors.AccountEmailAlreadyExists
     """
-<<<<<<< HEAD
-    if email is not None and email_exists_or_retired(email, check_for_new_site):
-        raise errors.AccountEmailAlreadyExists(_(accounts.EMAIL_CONFLICT_MSG).format(email_address=email))  # lint-amnesty, pylint: disable=translation-of-non-string
-=======
     if api_version == 'v1':
         error_message = accounts.EMAIL_CONFLICT_MSG.format(email_address=email)
     else:
         error_message = accounts.AUTHN_EMAIL_CONFLICT_MSG
 
-    if email is not None and email_exists_or_retired(email):
+    if email is not None and email_exists_or_retired(email, check_for_new_site):
         raise errors.AccountEmailAlreadyExists(_(error_message))  # lint-amnesty, pylint: disable=translation-of-non-string
->>>>>>> 3ecd233c
 
 
 def _validate_secondary_email_doesnt_exist(email):
