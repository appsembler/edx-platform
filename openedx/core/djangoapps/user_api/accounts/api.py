# -*- coding: utf-8 -*-
# pylint: disable=missing-docstring
"""
Programmatic integration point for User API Accounts sub-application
"""


import datetime

import six
from django.conf import settings
from django.core.exceptions import ObjectDoesNotExist
from django.core.validators import ValidationError, validate_email
from django.utils.translation import override as override_language
from django.utils.translation import ugettext as _
from edx_django_utils.monitoring import set_custom_metric
from pytz import UTC
from six import text_type  # pylint: disable=ungrouped-imports

from openedx.core.djangoapps.user_api import accounts, errors, helpers
from openedx.core.djangoapps.user_api.config.waffle import PREVENT_AUTH_USER_WRITES, SYSTEM_MAINTENANCE_MSG, waffle
from openedx.core.djangoapps.user_api.errors import (
    AccountUpdateError,
    AccountValidationError,
    PreferenceValidationError
)
from openedx.core.djangoapps.user_api.preferences.api import update_user_preferences
from openedx.core.lib.api.view_utils import add_serializer_errors
from openedx.core.djangoapps.user_authn.views.registration_form import validate_name, validate_username
from openedx.features.enterprise_support.utils import get_enterprise_readonly_account_fields
from student import views as student_views
from student.models import (
    AccountRecovery,
    Registration,
    User,
    UserProfile,
    email_exists_or_retired,
    username_exists_or_retired
)
from util.model_utils import emit_setting_changed_event
from util.password_policy_validators import normalize_password, validate_password

from .serializers import AccountLegacyProfileSerializer, AccountUserSerializer, UserReadOnlySerializer, _visible_fields

# Public access point for this function.
visible_fields = _visible_fields


@helpers.intercept_errors(errors.UserAPIInternalError, ignore_errors=[errors.UserAPIRequestError])
def get_account_settings(request, usernames=None, configuration=None, view=None):
    """Returns account information for a user serialized as JSON.

    Note:
        If `request.user.username` != `username`, this method will return differing amounts of information
        based on who `request.user` is and the privacy settings of the user associated with `username`.

    Args:
        request (Request): The request object with account information about the requesting user.
            Only the user with username `username` or users with "is_staff" privileges can get full
            account information. Other users will get the account fields that the user has elected to share.
        usernames (list): Optional list of usernames for the desired account information. If not
            specified, `request.user.username` is assumed.
        configuration (dict): an optional configuration specifying which fields in the account
            can be shared, and the default visibility settings. If not present, the setting value with
            key ACCOUNT_VISIBILITY_CONFIGURATION is used.
        view (str): An optional string allowing "is_staff" users and users requesting their own
            account information to get just the fields that are shared with everyone. If view is
            "shared", only shared account information will be returned, regardless of `request.user`.

    Returns:
         A list of users account details.

    Raises:
         errors.UserNotFound: no user with username `username` exists (or `request.user.username` if
            `username` is not specified)
         errors.UserAPIInternalError: the operation failed due to an unexpected error.

    """
    requesting_user = request.user
    usernames = usernames or [requesting_user.username]

    requested_users = User.objects.select_related('profile').filter(username__in=usernames)
    if not requested_users:
        raise errors.UserNotFound()

    serialized_users = []
    for user in requested_users:
        has_full_access = requesting_user.is_staff or requesting_user.username == user.username
        if has_full_access and view != 'shared':
            admin_fields = settings.ACCOUNT_VISIBILITY_CONFIGURATION.get('admin_fields')
        else:
            admin_fields = None
        serialized_users.append(UserReadOnlySerializer(
            user,
            configuration=configuration,
            custom_fields=admin_fields,
            context={'request': request}
        ).data)

    return serialized_users


@helpers.intercept_errors(errors.UserAPIInternalError, ignore_errors=[errors.UserAPIRequestError])
def update_account_settings(requesting_user, update, username=None):
    """Update user account information.

    Note:
        It is up to the caller of this method to enforce the contract that this method is only called
        with the user who made the request.

    Arguments:
        requesting_user (User): The user requesting to modify account information. Only the user with username
            'username' has permissions to modify account information.
        update (dict): The updated account field values.
        username (str): Optional username specifying which account should be updated. If not specified,
            `requesting_user.username` is assumed.

    Raises:
        errors.UserNotFound: no user with username `username` exists (or `requesting_user.username` if
            `username` is not specified)
        errors.UserNotAuthorized: the requesting_user does not have access to change the account
            associated with `username`
        errors.AccountValidationError: the update was not attempted because validation errors were found with
            the supplied update
        errors.AccountUpdateError: the update could not be completed. Note that if multiple fields are updated at the
            same time, some parts of the update may have been successful, even if an errors.AccountUpdateError is
            returned; in particular, the user account (not including e-mail address) may have successfully been updated,
            but then the e-mail change request, which is processed last, may throw an error.
        errors.UserAPIInternalError: the operation failed due to an unexpected error.

    """
    # Get user
    if username is None:
        username = requesting_user.username
    if requesting_user.username != username:
        raise errors.UserNotAuthorized()
    user, user_profile = _get_user_and_profile(username)

    # Validate fields to update
    field_errors = {}
    _validate_read_only_fields(user, update, field_errors)

    user_serializer = AccountUserSerializer(user, data=update)
    legacy_profile_serializer = AccountLegacyProfileSerializer(user_profile, data=update)
    for serializer in user_serializer, legacy_profile_serializer:
        add_serializer_errors(serializer, update, field_errors)

    _validate_email_change(user, update, field_errors)
    _validate_secondary_email(user, update, field_errors)
    old_name = _validate_name_change(user_profile, update, field_errors)
    old_language_proficiencies = _get_old_language_proficiencies_if_updating(user_profile, update)

    if field_errors:
        raise errors.AccountValidationError(field_errors)

    # Save requested changes
    try:
        for serializer in user_serializer, legacy_profile_serializer:
            serializer.save()

        _update_preferences_if_needed(update, requesting_user, user)
        _notify_language_proficiencies_update_if_needed(update, user, user_profile, old_language_proficiencies)
        _store_old_name_if_needed(old_name, user_profile, requesting_user)
        _update_extended_profile_if_needed(update, user_profile)

    except PreferenceValidationError as err:
        raise AccountValidationError(err.preference_errors)
    except (AccountUpdateError, AccountValidationError) as err:
        raise err
    except Exception as err:
        raise AccountUpdateError(
            u"Error thrown when saving account updates: '{}'".format(text_type(err))
        )

    _send_email_change_requests_if_needed(update, user)


def _validate_read_only_fields(user, data, field_errors):
    # Check for fields that are not editable. Marking them read-only causes them to be ignored, but we wish to 400.
    read_only_fields = set(data.keys()).intersection(
        # Remove email since it is handled separately below when checking for changing_email.
        (set(AccountUserSerializer.get_read_only_fields()) - set(["email"])) |
        set(AccountLegacyProfileSerializer.get_read_only_fields() or set()) |
        get_enterprise_readonly_account_fields(user)
    )

    for read_only_field in read_only_fields:
        field_errors[read_only_field] = {
            "developer_message": u"This field is not editable via this API",
            "user_message": _(u"The '{field_name}' field cannot be edited.").format(field_name=read_only_field)
        }
        del data[read_only_field]


def _validate_email_change(user, data, field_errors):
    # If user has requested to change email, we must call the multi-step process to handle this.
    # It is not handled by the serializer (which considers email to be read-only).
    if "email" not in data:
        return

    if not settings.FEATURES['ALLOW_EMAIL_ADDRESS_CHANGE']:
        raise AccountUpdateError(u"Email address changes have been disabled by the site operators.")

    new_email = data["email"]
    try:
        student_views.validate_new_email(user, new_email)
    except ValueError as err:
        field_errors["email"] = {
            "developer_message": u"Error thrown from validate_new_email: '{}'".format(text_type(err)),
            "user_message": text_type(err)
        }
        return

    # Don't process with sending email to given new email, if it is already associated with
    # an account. User must see same success message with no error.
    # This is so that this endpoint cannot be used to determine if an email is valid or not.
    if email_exists_or_retired(new_email):
        del data["email"]


def _validate_secondary_email(user, data, field_errors):
    if "secondary_email" not in data:
        return

    account_recovery = _get_account_recovery(user)
    try:
        student_views.validate_secondary_email(account_recovery, data["secondary_email"])
    except ValueError as err:
        field_errors["secondary_email"] = {
            "developer_message": u"Error thrown from validate_secondary_email: '{}'".format(text_type(err)),
            "user_message": text_type(err)
        }
    else:
        account_recovery.update_recovery_email(data["secondary_email"])


def _validate_name_change(user_profile, data, field_errors):
    # If user has requested to change name, store old name because we must update associated metadata
    # after the save process is complete.
    if "name" not in data:
        return None

    old_name = user_profile.name
    try:
        validate_name(data['name'])
    except ValidationError as err:
        field_errors["name"] = {
            "developer_message": u"Error thrown from validate_name: '{}'".format(err.message),
            "user_message": err.message
        }
        return None

    return old_name


def _get_old_language_proficiencies_if_updating(user_profile, data):
    if "language_proficiencies" in data:
        return list(user_profile.language_proficiencies.values('code'))


def _update_preferences_if_needed(data, requesting_user, user):
    if 'account_privacy' in data:
        update_user_preferences(
            requesting_user, {'account_privacy': data["account_privacy"]}, user
        )


def _notify_language_proficiencies_update_if_needed(data, user, user_profile, old_language_proficiencies):
    if "language_proficiencies" in data:
        new_language_proficiencies = data["language_proficiencies"]
        emit_setting_changed_event(
            user=user,
            db_table=user_profile.language_proficiencies.model._meta.db_table,
            setting_name="language_proficiencies",
            old_value=old_language_proficiencies,
            new_value=new_language_proficiencies,
        )


def _update_extended_profile_if_needed(data, user_profile):
    if 'extended_profile' in data:
        meta = user_profile.get_meta()
        new_extended_profile = data['extended_profile']
        for field in new_extended_profile:
            field_name = field['field_name']
            new_value = field['field_value']
            meta[field_name] = new_value
        user_profile.set_meta(meta)
        user_profile.save()


def _store_old_name_if_needed(old_name, user_profile, requesting_user):
    # If the name was changed, store information about the change operation. This is outside of the
    # serializer so that we can store who requested the change.
    if old_name:
        meta = user_profile.get_meta()
        if 'old_names' not in meta:
            meta['old_names'] = []
        meta['old_names'].append([
            old_name,
            u"Name change requested through account API by {0}".format(requesting_user.username),
            datetime.datetime.now(UTC).isoformat()
        ])
        user_profile.set_meta(meta)
        user_profile.save()


def _send_email_change_requests_if_needed(data, user):
    new_email = data.get("email")
    if new_email:
        try:
            student_views.do_email_change_request(user, new_email)
        except ValueError as err:
            raise AccountUpdateError(
                u"Error thrown from do_email_change_request: '{}'".format(text_type(err)),
                user_message=text_type(err)
            )

    new_secondary_email = data.get("secondary_email")
    if new_secondary_email:
        try:
            student_views.do_email_change_request(
                user=user,
                new_email=new_secondary_email,
                secondary_email_change_request=True,
            )
        except ValueError as err:
            raise AccountUpdateError(
                u"Error thrown from do_email_change_request: '{}'".format(text_type(err)),
                user_message=text_type(err)
            )


<<<<<<< HEAD
@helpers.intercept_errors(errors.UserAPIInternalError, ignore_errors=[errors.UserAPIRequestError])
@transaction.atomic
def create_account(username, password, email):
    """Create a new user account.

    This will implicitly create an empty profile for the user.

    WARNING: This function does NOT yet implement all the features
    in `student/views.py`.  Until it does, please use this method
    ONLY for tests of the account API, not in production code.
    In particular, these are currently missing:

    * 3rd party auth
    * External auth (shibboleth)

    In addition, we assume that some functionality is handled
    at higher layers:

    * Analytics events
    * Activation email
    * Terms of service / honor code checking
    * Recording demographic info (use profile API)
    * Auto-enrollment in courses (if invited via instructor dash)

    Args:
        username (unicode): The username for the new account.
        password (unicode): The user's password.
        email (unicode): The email address associated with the account.

    Returns:
        unicode: an activation key for the account.

    Raises:
        errors.AccountUserAlreadyExists
        errors.AccountUsernameInvalid
        errors.AccountEmailInvalid
        errors.AccountPasswordInvalid
        errors.UserAPIInternalError: the operation failed due to an unexpected error.

    """
    # Check if ALLOW_PUBLIC_ACCOUNT_CREATION flag turned off to restrict user account creation
    if not configuration_helpers.get_value(
            'ALLOW_PUBLIC_ACCOUNT_CREATION',
            settings.FEATURES.get('ALLOW_PUBLIC_ACCOUNT_CREATION', True)
    ):
        return HttpResponseForbidden(_("Account creation not allowed."))

    if waffle().is_enabled(PREVENT_AUTH_USER_WRITES):
        raise errors.UserAPIInternalError(SYSTEM_MAINTENANCE_MSG)

    # Validate the username, password, and email
    # This will raise an exception if any of these are not in a valid format.
    _validate_username(username)
    _validate_password(password, username, email)
    _validate_email(email)

    # Create the user account, setting them to "inactive" until they activate their account.
    user = User(username=username, email=email, is_active=False)
    password = normalize_password(password)
    user.set_password(password)

    try:
        user.save()
    except IntegrityError:
        raise errors.AccountUserAlreadyExists

    # Create a registration to track the activation process
    # This implicitly saves the registration.
    registration = Registration()
    registration.register(user)

    # Create an empty user profile with default values
    UserProfile(user=user).save()

    # Return the activation key, which the caller should send to the user
    return registration.activation_key


def check_account_exists(username=None, email=None, check_for_new_site=False):
    """Check whether an account with a particular username or email already exists.

    Keyword Arguments:
        username (unicode)
        email (unicode)

    Returns:
        list of conflicting fields

    Example Usage:
        >>> account_api.check_account_exists(username="bob")
        []
        >>> account_api.check_account_exists(username="ted", email="ted@example.com")
        ["email", "username"]

    """
    conflicts = []

    try:
        _validate_email_doesnt_exist(email, check_for_new_site)
    except errors.AccountEmailAlreadyExists:
        conflicts.append("email")
    try:
        _validate_username_doesnt_exist(username)
    except errors.AccountUsernameAlreadyExists:
        conflicts.append("username")

    return conflicts


@helpers.intercept_errors(errors.UserAPIInternalError, ignore_errors=[errors.UserAPIRequestError])
def activate_account(activation_key):
    """Activate a user's account.

    Args:
        activation_key (unicode): The activation key the user received via email.

    Returns:
        None

    Raises:
        errors.UserNotAuthorized
        errors.UserAPIInternalError: the operation failed due to an unexpected error.

    """
    if waffle().is_enabled(PREVENT_AUTH_USER_WRITES):
        raise errors.UserAPIInternalError(SYSTEM_MAINTENANCE_MSG)
    try:
        registration = Registration.objects.get(activation_key=activation_key)
    except Registration.DoesNotExist:
        raise errors.UserNotAuthorized
    else:
        # This implicitly saves the registration
        registration.activate()


@helpers.intercept_errors(errors.UserAPIInternalError, ignore_errors=[errors.UserAPIRequestError])
def request_password_change(email, is_secure):
    """Email a single-use link for performing a password reset.

    Users must confirm the password change before we update their information.

    Args:
        email (str): An email address
        orig_host (str): An originating host, extracted from a request with get_host
        is_secure (bool): Whether the request was made with HTTPS

    Returns:
        None

    Raises:
        errors.UserNotFound
        AccountRequestError
        errors.UserAPIInternalError: the operation failed due to an unexpected error.

    """
    # Binding data to a form requires that the data be passed as a dictionary
    # to the Form class constructor.
    form = forms.PasswordResetFormNoActive({'email': email})

    # Validate that a user exists with the given email address.
    if form.is_valid():
        # Generate a single-use link for performing a password reset
        # and email it to the user.
        form.save(
            from_email=configuration_helpers.get_value('email_from_address', settings.DEFAULT_FROM_EMAIL),
            use_https=is_secure,
            request=get_current_request(),
        )
    else:
        # No user with the provided email address exists.
        raise errors.UserNotFound


=======
>>>>>>> f0aa3daa
def get_name_validation_error(name):
    """Get the built-in validation error message for when
    the user's real name is invalid in some way (we wonder how).

    :param name: The proposed user's real name.
    :return: Validation error message.

    """
    return '' if name else accounts.REQUIRED_FIELD_NAME_MSG


def get_username_validation_error(username):
    """Get the built-in validation error message for when
    the username is invalid in some way.

    :param username: The proposed username (unicode).
    :param default: The message to default to in case of no error.
    :return: Validation error message.

    """
    return _validate(_validate_username, errors.AccountUsernameInvalid, username)


def get_email_validation_error(email):
    """Get the built-in validation error message for when
    the email is invalid in some way.

    :param email: The proposed email (unicode).
    :param default: The message to default to in case of no error.
    :return: Validation error message.

    """
    return _validate(_validate_email, errors.AccountEmailInvalid, email)


def get_secondary_email_validation_error(email):
    """
    Get the built-in validation error message for when the email is invalid in some way.

    Arguments:
        email (str): The proposed email (unicode).
    Returns:
        (str): Validation error message.

    """
    return _validate(_validate_secondary_email_doesnt_exist, errors.AccountEmailAlreadyExists, email)


def get_confirm_email_validation_error(confirm_email, email):
    """Get the built-in validation error message for when
    the confirmation email is invalid in some way.

    :param confirm_email: The proposed confirmation email (unicode).
    :param email: The email to match (unicode).
    :param default: THe message to default to in case of no error.
    :return: Validation error message.

    """
    return _validate(_validate_confirm_email, errors.AccountEmailInvalid, confirm_email, email)


def get_password_validation_error(password, username=None, email=None):
    """Get the built-in validation error message for when
    the password is invalid in some way.

    :param password: The proposed password (unicode).
    :param username: The username associated with the user's account (unicode).
    :param email: The email associated with the user's account (unicode).
    :return: Validation error message.

    """
    return _validate(_validate_password, errors.AccountPasswordInvalid, password, username, email)


def get_country_validation_error(country):
    """Get the built-in validation error message for when
    the country is invalid in some way.

    :param country: The proposed country.
    :return: Validation error message.

    """
    return _validate(_validate_country, errors.AccountCountryInvalid, country)


def get_username_existence_validation_error(username):
    """Get the built-in validation error message for when
    the username has an existence conflict.

    :param username: The proposed username (unicode).
    :param default: The message to default to in case of no error.
    :return: Validation error message.

    """
    return _validate(_validate_username_doesnt_exist, errors.AccountUsernameAlreadyExists, username)


def get_email_existence_validation_error(email):
    """Get the built-in validation error message for when
    the email has an existence conflict.

    :param email: The proposed email (unicode).
    :param default: The message to default to in case of no error.
    :return: Validation error message.

    """
    return _validate(_validate_email_doesnt_exist, errors.AccountEmailAlreadyExists, email)


def _get_user_and_profile(username):
    """
    Helper method to return the legacy user and profile objects based on username.
    """
    try:
        existing_user = User.objects.get(username=username)
    except ObjectDoesNotExist:
        raise errors.UserNotFound()

    existing_user_profile, _ = UserProfile.objects.get_or_create(user=existing_user)

    return existing_user, existing_user_profile


def _get_account_recovery(user):
    """
    helper method to return the account recovery object based on user.
    """
    try:
        account_recovery = user.account_recovery
    except ObjectDoesNotExist:
        account_recovery = AccountRecovery(user=user)

    return account_recovery


def _validate(validation_func, err, *args):
    """Generic validation function that returns default on
    no errors, but the message associated with the err class
    otherwise. Passes all other arguments into the validation function.

    :param validation_func: The function used to perform validation.
    :param err: The error class to catch.
    :param args: The arguments to pass into the validation function.
    :return: Validation error message, or empty string if no error.

    """
    try:
        validation_func(*args)
    except err as validation_err:
        return text_type(validation_err)
    return ''


def _validate_username(username):
    """Validate the username.

    Arguments:
        username (unicode): The proposed username.

    Returns:
        None

    Raises:
        errors.AccountUsernameInvalid

    """
    try:
        _validate_unicode(username)
        _validate_type(username, six.string_types, accounts.USERNAME_BAD_TYPE_MSG)
        _validate_length(
            username,
            accounts.USERNAME_MIN_LENGTH,
            accounts.USERNAME_MAX_LENGTH,
            accounts.USERNAME_BAD_LENGTH_MSG
        )
        with override_language('en'):
            # `validate_username` provides a proper localized message, however the API needs only the English
            # message by convention.
            validate_username(username)
    except (UnicodeError, errors.AccountDataBadType, errors.AccountDataBadLength) as username_err:
        raise errors.AccountUsernameInvalid(text_type(username_err))
    except ValidationError as validation_err:
        raise errors.AccountUsernameInvalid(validation_err.message)


def _validate_email(email):
    """Validate the format of the email address.

    Arguments:
        email (unicode): The proposed email.

    Returns:
        None

    Raises:
        errors.AccountEmailInvalid

    """
    try:
        _validate_unicode(email)
        _validate_type(email, six.string_types, accounts.EMAIL_BAD_TYPE_MSG)
        _validate_length(email, accounts.EMAIL_MIN_LENGTH, accounts.EMAIL_MAX_LENGTH, accounts.EMAIL_BAD_LENGTH_MSG)
        validate_email.message = accounts.EMAIL_INVALID_MSG.format(email=email)
        validate_email(email)
    except (UnicodeError, errors.AccountDataBadType, errors.AccountDataBadLength) as invalid_email_err:
        raise errors.AccountEmailInvalid(text_type(invalid_email_err))
    except ValidationError as validation_err:
        raise errors.AccountEmailInvalid(validation_err.message)


def _validate_confirm_email(confirm_email, email):
    """Validate the confirmation email field.

    :param confirm_email: The proposed confirmation email. (unicode)
    :param email: The email to match. (unicode)
    :return: None

    """
    if not confirm_email or confirm_email != email:
        raise errors.AccountEmailInvalid(accounts.REQUIRED_FIELD_CONFIRM_EMAIL_MSG)


def _validate_password(password, username=None, email=None):
    """Validate the format of the user's password.

    Passwords cannot be the same as the username of the account,
    so we create a temp_user using the username and email to test the password against.
    This user is never saved.

    Arguments:
        password (unicode): The proposed password.
        username (unicode): The username associated with the user's account.
        email (unicode): The email associated with the user's account.

    Returns:
        None

    Raises:
        errors.AccountPasswordInvalid

    """
    try:
        _validate_type(password, six.string_types, accounts.PASSWORD_BAD_TYPE_MSG)
        temp_user = User(username=username, email=email) if username else None
        validate_password(password, user=temp_user)
    except errors.AccountDataBadType as invalid_password_err:
        raise errors.AccountPasswordInvalid(text_type(invalid_password_err))
    except ValidationError as validation_err:
        raise errors.AccountPasswordInvalid(' '.join(validation_err.messages))


def _validate_country(country):
    """Validate the country selection.

    :param country: The proposed country.
    :return: None

    """
    if country == '' or country == '--':
        raise errors.AccountCountryInvalid(accounts.REQUIRED_FIELD_COUNTRY_MSG)


def _validate_username_doesnt_exist(username):
    """Validate that the username is not associated with an existing user.

    :param username: The proposed username (unicode).
    :return: None
    :raises: errors.AccountUsernameAlreadyExists
    """
    if username is not None and username_exists_or_retired(username):
        raise errors.AccountUsernameAlreadyExists(_(accounts.USERNAME_CONFLICT_MSG).format(username=username))


def _validate_email_doesnt_exist(email, check_for_new_site=False):
    """Validate that the email is not associated with an existing user.

    :param email: The proposed email (unicode).
    :return: None
    :raises: errors.AccountEmailAlreadyExists
    """
    if email is not None and email_exists_or_retired(email, check_for_new_site):
        raise errors.AccountEmailAlreadyExists(_(accounts.EMAIL_CONFLICT_MSG).format(email_address=email))


def _validate_secondary_email_doesnt_exist(email):
    """
    Validate that the email is not associated as a secondary email of an existing user.

    Arguments:
        email (unicode): The proposed email.

    Returns:
        None

    Raises:
        errors.AccountEmailAlreadyExists: Raised if given email address is already associated as another
            user's secondary email.
    """
    if email is not None and AccountRecovery.objects.filter(secondary_email=email).exists():
        # pylint: disable=no-member
        raise errors.AccountEmailAlreadyExists(accounts.EMAIL_CONFLICT_MSG.format(email_address=email))


def _validate_password_works_with_username(password, username=None):
    """Run validation checks on whether the password and username
    go well together.

    An example check is to see whether they are the same.

    :param password: The proposed password (unicode).
    :param username: The username associated with the user's account (unicode).
    :return: None
    :raises: errors.AccountPasswordInvalid
    """
    if password == username:
        raise errors.AccountPasswordInvalid(accounts.PASSWORD_CANT_EQUAL_USERNAME_MSG)


def _validate_type(data, type, err):
    """Checks whether the input data is of type. If not,
    throws a generic error message.

    :param data: The data to check.
    :param type: The type to check against.
    :param err: The error message to throw back if data is not of type.
    :return: None
    :raises: errors.AccountDataBadType

    """
    if not isinstance(data, type):
        raise errors.AccountDataBadType(err)


def _validate_length(data, min, max, err):
    """Validate that the data's length is less than or equal to max,
    and greater than or equal to min.

    :param data: The data to do the test on.
    :param min: The minimum allowed length.
    :param max: The maximum allowed length.
    :param err: The error message to throw back if data's length is below min or above max.
    :return: None
    :raises: errors.AccountDataBadLength

    """
    if len(data) < min or len(data) > max:
        raise errors.AccountDataBadLength(err)


def _validate_unicode(data, err=u"Input not valid unicode"):
    """Checks whether the input data is valid unicode or not.

    :param data: The data to check for unicode validity.
    :param err: The error message to throw back if unicode is invalid.
    :return: None
    :raises: UnicodeError

    """
    try:
        if not isinstance(data, str) and not isinstance(data, six.text_type):
            raise UnicodeError(err)
        # In some cases we pass the above, but it's still inappropriate utf-8.
        six.text_type(data)
    except UnicodeError:
        raise UnicodeError(err)<|MERGE_RESOLUTION|>--- conflicted
+++ resolved
@@ -331,182 +331,6 @@
             )
 
 
-<<<<<<< HEAD
-@helpers.intercept_errors(errors.UserAPIInternalError, ignore_errors=[errors.UserAPIRequestError])
-@transaction.atomic
-def create_account(username, password, email):
-    """Create a new user account.
-
-    This will implicitly create an empty profile for the user.
-
-    WARNING: This function does NOT yet implement all the features
-    in `student/views.py`.  Until it does, please use this method
-    ONLY for tests of the account API, not in production code.
-    In particular, these are currently missing:
-
-    * 3rd party auth
-    * External auth (shibboleth)
-
-    In addition, we assume that some functionality is handled
-    at higher layers:
-
-    * Analytics events
-    * Activation email
-    * Terms of service / honor code checking
-    * Recording demographic info (use profile API)
-    * Auto-enrollment in courses (if invited via instructor dash)
-
-    Args:
-        username (unicode): The username for the new account.
-        password (unicode): The user's password.
-        email (unicode): The email address associated with the account.
-
-    Returns:
-        unicode: an activation key for the account.
-
-    Raises:
-        errors.AccountUserAlreadyExists
-        errors.AccountUsernameInvalid
-        errors.AccountEmailInvalid
-        errors.AccountPasswordInvalid
-        errors.UserAPIInternalError: the operation failed due to an unexpected error.
-
-    """
-    # Check if ALLOW_PUBLIC_ACCOUNT_CREATION flag turned off to restrict user account creation
-    if not configuration_helpers.get_value(
-            'ALLOW_PUBLIC_ACCOUNT_CREATION',
-            settings.FEATURES.get('ALLOW_PUBLIC_ACCOUNT_CREATION', True)
-    ):
-        return HttpResponseForbidden(_("Account creation not allowed."))
-
-    if waffle().is_enabled(PREVENT_AUTH_USER_WRITES):
-        raise errors.UserAPIInternalError(SYSTEM_MAINTENANCE_MSG)
-
-    # Validate the username, password, and email
-    # This will raise an exception if any of these are not in a valid format.
-    _validate_username(username)
-    _validate_password(password, username, email)
-    _validate_email(email)
-
-    # Create the user account, setting them to "inactive" until they activate their account.
-    user = User(username=username, email=email, is_active=False)
-    password = normalize_password(password)
-    user.set_password(password)
-
-    try:
-        user.save()
-    except IntegrityError:
-        raise errors.AccountUserAlreadyExists
-
-    # Create a registration to track the activation process
-    # This implicitly saves the registration.
-    registration = Registration()
-    registration.register(user)
-
-    # Create an empty user profile with default values
-    UserProfile(user=user).save()
-
-    # Return the activation key, which the caller should send to the user
-    return registration.activation_key
-
-
-def check_account_exists(username=None, email=None, check_for_new_site=False):
-    """Check whether an account with a particular username or email already exists.
-
-    Keyword Arguments:
-        username (unicode)
-        email (unicode)
-
-    Returns:
-        list of conflicting fields
-
-    Example Usage:
-        >>> account_api.check_account_exists(username="bob")
-        []
-        >>> account_api.check_account_exists(username="ted", email="ted@example.com")
-        ["email", "username"]
-
-    """
-    conflicts = []
-
-    try:
-        _validate_email_doesnt_exist(email, check_for_new_site)
-    except errors.AccountEmailAlreadyExists:
-        conflicts.append("email")
-    try:
-        _validate_username_doesnt_exist(username)
-    except errors.AccountUsernameAlreadyExists:
-        conflicts.append("username")
-
-    return conflicts
-
-
-@helpers.intercept_errors(errors.UserAPIInternalError, ignore_errors=[errors.UserAPIRequestError])
-def activate_account(activation_key):
-    """Activate a user's account.
-
-    Args:
-        activation_key (unicode): The activation key the user received via email.
-
-    Returns:
-        None
-
-    Raises:
-        errors.UserNotAuthorized
-        errors.UserAPIInternalError: the operation failed due to an unexpected error.
-
-    """
-    if waffle().is_enabled(PREVENT_AUTH_USER_WRITES):
-        raise errors.UserAPIInternalError(SYSTEM_MAINTENANCE_MSG)
-    try:
-        registration = Registration.objects.get(activation_key=activation_key)
-    except Registration.DoesNotExist:
-        raise errors.UserNotAuthorized
-    else:
-        # This implicitly saves the registration
-        registration.activate()
-
-
-@helpers.intercept_errors(errors.UserAPIInternalError, ignore_errors=[errors.UserAPIRequestError])
-def request_password_change(email, is_secure):
-    """Email a single-use link for performing a password reset.
-
-    Users must confirm the password change before we update their information.
-
-    Args:
-        email (str): An email address
-        orig_host (str): An originating host, extracted from a request with get_host
-        is_secure (bool): Whether the request was made with HTTPS
-
-    Returns:
-        None
-
-    Raises:
-        errors.UserNotFound
-        AccountRequestError
-        errors.UserAPIInternalError: the operation failed due to an unexpected error.
-
-    """
-    # Binding data to a form requires that the data be passed as a dictionary
-    # to the Form class constructor.
-    form = forms.PasswordResetFormNoActive({'email': email})
-
-    # Validate that a user exists with the given email address.
-    if form.is_valid():
-        # Generate a single-use link for performing a password reset
-        # and email it to the user.
-        form.save(
-            from_email=configuration_helpers.get_value('email_from_address', settings.DEFAULT_FROM_EMAIL),
-            use_https=is_secure,
-            request=get_current_request(),
-        )
-    else:
-        # No user with the provided email address exists.
-        raise errors.UserNotFound
-
-
-=======
->>>>>>> f0aa3daa
 def get_name_validation_error(name):
     """Get the built-in validation error message for when
     the user's real name is invalid in some way (we wonder how).
