--- conflicted
+++ resolved
@@ -608,13 +608,8 @@
     :return: None
     :raises: errors.AccountEmailAlreadyExists
     """
-<<<<<<< HEAD
     if email is not None and email_exists_or_retired(email, check_for_new_site):
-        raise errors.AccountEmailAlreadyExists(_(accounts.EMAIL_CONFLICT_MSG).format(email_address=email))
-=======
-    if email is not None and email_exists_or_retired(email):
         raise errors.AccountEmailAlreadyExists(_(accounts.EMAIL_CONFLICT_MSG).format(email_address=email))  # lint-amnesty, pylint: disable=translation-of-non-string
->>>>>>> 83ceefc4
 
 
 def _validate_secondary_email_doesnt_exist(email):
