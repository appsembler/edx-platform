# -*- coding: utf-8 -*-
"""
Test cases to cover Accounts-related behaviors of the User API application
"""


import datetime
import hashlib
import json
<<<<<<< HEAD
import unittest
=======
from copy import deepcopy
>>>>>>> cbe913ef

import ddt
import mock
import pytz
import six
from django.conf import settings
from django.test.testcases import TransactionTestCase
from django.test.utils import override_settings
from django.urls import reverse
from rest_framework.test import APIClient, APITestCase
from six.moves import range

from openedx.core.djangoapps.oauth_dispatch.jwt import create_jwt_for_user
from openedx.core.djangoapps.user_api.accounts import ACCOUNT_VISIBILITY_PREF_KEY
from openedx.core.djangoapps.user_api.models import UserPreference
from openedx.core.djangoapps.user_api.preferences.api import set_user_preference
from openedx.core.djangolib.testing.utils import CacheIsolationTestCase, skip_unless_lms
from student.models import PendingEmailChange, UserProfile
from student.tests.factories import TEST_PASSWORD, UserFactory

from .. import ALL_USERS_VISIBILITY, CUSTOM_VISIBILITY, PRIVATE_VISIBILITY

TEST_PROFILE_IMAGE_UPLOADED_AT = datetime.datetime(2002, 1, 9, 15, 43, 1, tzinfo=pytz.UTC)

# this is used in one test to check the behavior of profile image url
# generation with a relative url in the config.
TEST_PROFILE_IMAGE_BACKEND = deepcopy(settings.PROFILE_IMAGE_BACKEND)
TEST_PROFILE_IMAGE_BACKEND['options']['base_url'] = '/profile-images/'

TEST_BIO_VALUE = u"Tired mother of twins"
TEST_LANGUAGE_PROFICIENCY_CODE = u"hi"


class UserAPITestCase(APITestCase):
    """
    The base class for all tests of the User API
    """

    def setUp(self):
        super(UserAPITestCase, self).setUp()

        self.anonymous_client = APIClient()
        self.different_user = UserFactory.create(password=TEST_PASSWORD)
        self.different_client = APIClient()
        self.staff_user = UserFactory(is_staff=True, password=TEST_PASSWORD)
        self.staff_client = APIClient()
        self.user = UserFactory.create(password=TEST_PASSWORD)  # will be assigned to self.client by default

    def login_client(self, api_client, user):
        """Helper method for getting the client and user and logging in. Returns client. """
        client = getattr(self, api_client)
        user = getattr(self, user)
        client.login(username=user.username, password=TEST_PASSWORD)
        return client

    def send_patch(self, client, json_data, content_type="application/merge-patch+json", expected_status=200):
        """
        Helper method for sending a patch to the server, defaulting to application/merge-patch+json content_type.
        Verifies the expected status and returns the response.
        """
        # pylint: disable=no-member
        response = client.patch(self.url, data=json.dumps(json_data), content_type=content_type)
        self.assertEqual(expected_status, response.status_code)
        return response

    def send_get(self, client, query_parameters=None, expected_status=200):
        """
        Helper method for sending a GET to the server. Verifies the expected status and returns the response.
        """
        url = self.url + '?' + query_parameters if query_parameters else self.url    # pylint: disable=no-member
        response = client.get(url)
        self.assertEqual(expected_status, response.status_code)
        return response

    # pylint: disable=no-member
    def send_put(self, client, json_data, content_type="application/json", expected_status=204):
        """
        Helper method for sending a PUT to the server. Verifies the expected status and returns the response.
        """
        response = client.put(self.url, data=json.dumps(json_data), content_type=content_type)
        self.assertEqual(expected_status, response.status_code)
        return response

    # pylint: disable=no-member
    def send_delete(self, client, expected_status=204):
        """
        Helper method for sending a DELETE to the server. Verifies the expected status and returns the response.
        """
        response = client.delete(self.url)
        self.assertEqual(expected_status, response.status_code)
        return response

    def create_mock_profile(self, user):
        """
        Helper method that creates a mock profile for the specified user
        :return:
        """
        legacy_profile = UserProfile.objects.get(id=user.id)
        legacy_profile.country = "US"
        legacy_profile.state = "MA"
        legacy_profile.level_of_education = "m"
        legacy_profile.year_of_birth = 2000
        legacy_profile.goals = "world peace"
        legacy_profile.mailing_address = "Park Ave"
        legacy_profile.gender = "f"
        legacy_profile.bio = TEST_BIO_VALUE
        legacy_profile.profile_image_uploaded_at = TEST_PROFILE_IMAGE_UPLOADED_AT
        legacy_profile.language_proficiencies.create(code=TEST_LANGUAGE_PROFICIENCY_CODE)
        legacy_profile.phone_number = "+18005555555"
        legacy_profile.save()

    def _verify_profile_image_data(self, data, has_profile_image):
        """
        Verify the profile image data in a GET response for self.user
        corresponds to whether the user has or hasn't set a profile
        image.
        """
        template = '{root}/{filename}_{{size}}.{extension}'
        if has_profile_image:
            url_root = 'http://example-storage.com/profile-images'
            filename = hashlib.md5(('secret' + self.user.username).encode('utf-8')).hexdigest()
            file_extension = 'jpg'
            template += '?v={}'.format(TEST_PROFILE_IMAGE_UPLOADED_AT.strftime("%s"))
        else:
            url_root = 'http://testserver/static'
            filename = 'default'
            file_extension = 'png'
        template = template.format(root=url_root, filename=filename, extension=file_extension)
        self.assertEqual(
            data['profile_image'],
            {
                'has_image': has_profile_image,
                'image_url_full': template.format(size=50),
                'image_url_small': template.format(size=10),
            }
        )


@ddt.ddt
@skip_unless_lms
class TestOwnUsernameAPI(CacheIsolationTestCase, UserAPITestCase):
    """
    Unit tests for the Accounts API.
    """

    ENABLED_CACHES = ['default']

    def setUp(self):
        super(TestOwnUsernameAPI, self).setUp()

        self.url = reverse("own_username_api")

    def _verify_get_own_username(self, queries, expected_status=200):
        """
        Internal helper to perform the actual assertion
        """
        with self.assertNumQueries(queries):
            response = self.send_get(self.client, expected_status=expected_status)
        if expected_status == 200:
            data = response.data
            self.assertEqual(1, len(data))
            self.assertEqual(self.user.username, data["username"])

    def test_get_username(self):
        """
        Test that a client (logged in) can get her own username.
        """
        self.client.login(username=self.user.username, password=TEST_PASSWORD)
        self._verify_get_own_username(16)

    def test_get_username_inactive(self):
        """
        Test that a logged-in client can get their
        username, even if inactive.
        """
        self.client.login(username=self.user.username, password=TEST_PASSWORD)
        self.user.is_active = False
        self.user.save()
        self._verify_get_own_username(16)

    def test_get_username_not_logged_in(self):
        """
        Test that a client (not logged in) gets a 401
        when trying to retrieve their username.
        """

        # verify that the endpoint is inaccessible when not logged in
        self._verify_get_own_username(13, expected_status=401)


@ddt.ddt
@skip_unless_lms
@mock.patch('openedx.core.djangoapps.user_api.accounts.image_helpers._PROFILE_IMAGE_SIZES', [50, 10])
@mock.patch.dict(
    'django.conf.settings.PROFILE_IMAGE_SIZES_MAP',
    {'full': 50, 'small': 10},
    clear=True
)
class TestAccountsAPI(CacheIsolationTestCase, UserAPITestCase):
    """
    Unit tests for the Accounts API.
    """

    ENABLED_CACHES = ['default']

    def setUp(self):
        super(TestAccountsAPI, self).setUp()

        self.url = reverse("accounts_api", kwargs={'username': self.user.username})

    def _set_user_age_to_10_years(self, user):
        """
        Sets the given user's age to 10.
        Returns the calculated year of birth.
        """
        legacy_profile = UserProfile.objects.get(id=user.id)
        current_year = datetime.datetime.now().year
        year_of_birth = current_year - 10
        legacy_profile.year_of_birth = year_of_birth
        legacy_profile.save()
        return year_of_birth

    def _verify_full_shareable_account_response(self, response, account_privacy=None, badges_enabled=False):
        """
        Verify that the shareable fields from the account are returned
        """
        data = response.data
        self.assertEqual(12, len(data))

        # public fields (3)
        self.assertEqual(account_privacy, data["account_privacy"])
        self._verify_profile_image_data(data, True)
        self.assertEqual(self.user.username, data["username"])

        # additional shareable fields (8)
        self.assertEqual(TEST_BIO_VALUE, data["bio"])
        self.assertEqual("US", data["country"])
        self.assertIsNotNone(data["date_joined"])
        self.assertEqual([{"code": TEST_LANGUAGE_PROFICIENCY_CODE}], data["language_proficiencies"])
        self.assertEqual("m", data["level_of_education"])
        self.assertIsNotNone(data["social_links"])
        self.assertIsNone(data["time_zone"])
        self.assertEqual(badges_enabled, data['accomplishments_shared'])

    def _verify_private_account_response(self, response, requires_parental_consent=False):
        """
        Verify that only the public fields are returned if a user does not want to share account fields
        """
        data = response.data
        self.assertEqual(3, len(data))
        self.assertEqual(PRIVATE_VISIBILITY, data["account_privacy"])
        self._verify_profile_image_data(data, not requires_parental_consent)
        self.assertEqual(self.user.username, data["username"])

    def _verify_full_account_response(self, response, requires_parental_consent=False, year_of_birth=2000):
        """
        Verify that all account fields are returned (even those that are not shareable).
        """
        data = response.data
        self.assertEqual(25, len(data))

        # public fields (3)
        expected_account_privacy = (
            PRIVATE_VISIBILITY if requires_parental_consent else
            UserPreference.get_value(self.user, 'account_privacy')
        )
        self.assertEqual(expected_account_privacy, data["account_privacy"])
        self._verify_profile_image_data(data, not requires_parental_consent)
        self.assertEqual(self.user.username, data["username"])

        # additional shareable fields (8)
        self.assertEqual(TEST_BIO_VALUE, data["bio"])
        self.assertEqual("US", data["country"])
        self.assertIsNotNone(data["date_joined"])
        self.assertEqual([{"code": TEST_LANGUAGE_PROFICIENCY_CODE}], data["language_proficiencies"])
        self.assertEqual("m", data["level_of_education"])
        self.assertIsNotNone(data["social_links"])
        self.assertEqual(UserPreference.get_value(self.user, 'time_zone'), data["time_zone"])
        self.assertIsNotNone(data["accomplishments_shared"])
        self.assertEqual(self.user.first_name + " " + self.user.last_name, data["name"])

        # additional admin fields (10)
        self.assertEqual(self.user.email, data["email"])
        self.assertIsNotNone(data["extended_profile"])
        self.assertEqual("MA", data["state"])
        self.assertEqual("f", data["gender"])
        self.assertEqual("world peace", data["goals"])
        self.assertTrue(data["is_active"])
        self.assertEqual("Park Ave", data['mailing_address'])
        self.assertEqual(requires_parental_consent, data["requires_parental_consent"])
        self.assertIsNone(data["secondary_email"])
        self.assertIsNone(data["secondary_email_enabled"])
        self.assertEqual(year_of_birth, data["year_of_birth"])

    def test_anonymous_access(self):
        """
        Test that an anonymous client (not logged in) cannot call GET or PATCH.
        """
        self.send_get(self.anonymous_client, expected_status=401)
        self.send_patch(self.anonymous_client, {}, expected_status=401)

    def test_unsupported_methods(self):
        """
        Test that DELETE, POST, and PUT are not supported.
        """
        self.client.login(username=self.user.username, password=TEST_PASSWORD)
        self.assertEqual(405, self.client.put(self.url).status_code)
        self.assertEqual(405, self.client.post(self.url).status_code)
        self.assertEqual(405, self.client.delete(self.url).status_code)

    @ddt.data(
        ("client", "user"),
        ("staff_client", "staff_user"),
    )
    @ddt.unpack
    def test_get_account_unknown_user(self, api_client, user):
        """
        Test that requesting a user who does not exist returns a 404.
        """
        client = self.login_client(api_client, user)
        response = client.get(reverse("accounts_api", kwargs={'username': "does_not_exist"}))
        self.assertEqual(404, response.status_code)

    @ddt.data(
        ("client", "user"),
        ("staff_client", "staff_user"),
    )
    @ddt.unpack
    def test_get_account_by_email(self, api_client, user):
        """
        Test that requesting a user email search works.
        """
        client = self.login_client(api_client, user)
        self.create_mock_profile(self.user)
        set_user_preference(self.user, ACCOUNT_VISIBILITY_PREF_KEY, PRIVATE_VISIBILITY)

        response = self.send_get(client, query_parameters='email={}'.format(self.user.email))
        self._verify_full_account_response(response)

    # Note: using getattr so that the patching works even if there is no configuration.
    # This is needed when testing CMS as the patching is still executed even though the
    # suite is skipped.
    @mock.patch.dict(getattr(settings, "ACCOUNT_VISIBILITY_CONFIGURATION", {}), {"default_visibility": "all_users"})
    def test_get_account_different_user_visible(self):
        """
        Test that a client (logged in) can only get the shareable fields for a different user.
        This is the case when default_visibility is set to "all_users".
        """
        self.different_client.login(username=self.different_user.username, password=TEST_PASSWORD)
        self.create_mock_profile(self.user)
        with self.assertNumQueries(23):
            response = self.send_get(self.different_client)
        self._verify_full_shareable_account_response(response, account_privacy=ALL_USERS_VISIBILITY)

    # Note: using getattr so that the patching works even if there is no configuration.
    # This is needed when testing CMS as the patching is still executed even though the
    # suite is skipped.
    @mock.patch.dict(getattr(settings, "ACCOUNT_VISIBILITY_CONFIGURATION", {}), {"default_visibility": "private"})
    def test_get_account_different_user_private(self):
        """
        Test that a client (logged in) can only get the shareable fields for a different user.
        This is the case when default_visibility is set to "private".
        """
        self.different_client.login(username=self.different_user.username, password=TEST_PASSWORD)
        self.create_mock_profile(self.user)
        with self.assertNumQueries(23):
            response = self.send_get(self.different_client)
        self._verify_private_account_response(response)

    @mock.patch.dict(settings.FEATURES, {'ENABLE_OPENBADGES': True})
    @ddt.data(
        ("client", "user", PRIVATE_VISIBILITY),
        ("different_client", "different_user", PRIVATE_VISIBILITY),
        ("staff_client", "staff_user", PRIVATE_VISIBILITY),
        ("client", "user", ALL_USERS_VISIBILITY),
        ("different_client", "different_user", ALL_USERS_VISIBILITY),
        ("staff_client", "staff_user", ALL_USERS_VISIBILITY),
    )
    @ddt.unpack
    def test_get_account_private_visibility(self, api_client, requesting_username, preference_visibility):
        """
        Test the return from GET based on user visibility setting.
        """
        def verify_fields_visible_to_all_users(response):
            """
            Confirms that private fields are private, and public/shareable fields are public/shareable
            """
            if preference_visibility == PRIVATE_VISIBILITY:
                self._verify_private_account_response(response)
            else:
                self._verify_full_shareable_account_response(response, ALL_USERS_VISIBILITY, badges_enabled=True)

        client = self.login_client(api_client, requesting_username)

        # Update user account visibility setting.
        set_user_preference(self.user, ACCOUNT_VISIBILITY_PREF_KEY, preference_visibility)
        self.create_mock_profile(self.user)
        response = self.send_get(client)

        if requesting_username == "different_user":
            verify_fields_visible_to_all_users(response)
        else:
            self._verify_full_account_response(response)

        # Verify how the view parameter changes the fields that are returned.
        response = self.send_get(client, query_parameters='view=shared')
        verify_fields_visible_to_all_users(response)

<<<<<<< HEAD
    @unittest.expectedFailure  # Appsembler: Fails for unknown reasons -- Omar
=======
        response = self.send_get(client, query_parameters='view=shared&email={}'.format(self.user.email))
        verify_fields_visible_to_all_users(response)

    @ddt.data(
        ("client", "user"),
        ("staff_client", "staff_user"),
        ("different_client", "different_user"),
    )
    @ddt.unpack
    def test_custom_visibility_over_age(self, api_client, requesting_username):
        self.create_mock_profile(self.user)
        # set user's custom visibility preferences
        set_user_preference(self.user, ACCOUNT_VISIBILITY_PREF_KEY, CUSTOM_VISIBILITY)
        shared_fields = ("bio", "language_proficiencies", "name")
        for field_name in shared_fields:
            set_user_preference(self.user, "visibility.{}".format(field_name), ALL_USERS_VISIBILITY)

        # make API request
        client = self.login_client(api_client, requesting_username)
        response = self.send_get(client)

        # verify response
        if requesting_username == "different_user":
            data = response.data
            self.assertEqual(6, len(data))

            # public fields
            self.assertEqual(self.user.username, data["username"])
            self.assertEqual(UserPreference.get_value(self.user, 'account_privacy'), data["account_privacy"])
            self._verify_profile_image_data(data, has_profile_image=True)

            # custom shared fields
            self.assertEqual(TEST_BIO_VALUE, data["bio"])
            self.assertEqual([{"code": TEST_LANGUAGE_PROFICIENCY_CODE}], data["language_proficiencies"])
            self.assertEqual(self.user.first_name + " " + self.user.last_name, data["name"])
        else:
            self._verify_full_account_response(response)

    @ddt.data(
        ("client", "user"),
        ("staff_client", "staff_user"),
        ("different_client", "different_user"),
    )
    @ddt.unpack
    def test_custom_visibility_under_age(self, api_client, requesting_username):
        self.create_mock_profile(self.user)
        year_of_birth = self._set_user_age_to_10_years(self.user)

        # set user's custom visibility preferences
        set_user_preference(self.user, ACCOUNT_VISIBILITY_PREF_KEY, CUSTOM_VISIBILITY)
        shared_fields = ("bio", "language_proficiencies")
        for field_name in shared_fields:
            set_user_preference(self.user, "visibility.{}".format(field_name), ALL_USERS_VISIBILITY)

        # make API request
        client = self.login_client(api_client, requesting_username)
        response = self.send_get(client)

        # verify response
        if requesting_username == "different_user":
            self._verify_private_account_response(response, requires_parental_consent=True)
        else:
            self._verify_full_account_response(
                response,
                requires_parental_consent=True,
                year_of_birth=year_of_birth,
            )

>>>>>>> cbe913ef
    def test_get_account_default(self):
        """
        Test that a client (logged in) can get her own account information (using default legacy profile information,
        as created by the test UserFactory).
        """

        def verify_get_own_information(queries):
            """
            Internal helper to perform the actual assertions
            """
            with self.assertNumQueries(queries):
                response = self.send_get(self.client)
            data = response.data
            self.assertEqual(25, len(data))
            self.assertEqual(self.user.username, data["username"])
            self.assertEqual(self.user.first_name + " " + self.user.last_name, data["name"])
            for empty_field in ("year_of_birth", "level_of_education", "mailing_address", "bio"):
                self.assertIsNone(data[empty_field])
            self.assertIsNone(data["country"])
            self.assertIsNone(data["state"])
            self.assertEqual("m", data["gender"])
            self.assertEqual("Learn a lot", data["goals"])
            self.assertEqual(self.user.email, data["email"])
            self.assertIsNotNone(data["date_joined"])
            self.assertEqual(self.user.is_active, data["is_active"])
            self._verify_profile_image_data(data, False)
            self.assertTrue(data["requires_parental_consent"])
            self.assertEqual([], data["language_proficiencies"])
            self.assertEqual(PRIVATE_VISIBILITY, data["account_privacy"])
            self.assertIsNone(data["time_zone"])
            # Badges aren't on by default, so should not be present.
            self.assertEqual(False, data["accomplishments_shared"])

        self.client.login(username=self.user.username, password=TEST_PASSWORD)
        verify_get_own_information(21)

        # Now make sure that the user can get the same information, even if not active
        self.user.is_active = False
        self.user.save()
        verify_get_own_information(13)

    def test_get_account_empty_string(self):
        """
        Test the conversion of empty strings to None for certain fields.
        """
        legacy_profile = UserProfile.objects.get(id=self.user.id)
        legacy_profile.country = ""
        legacy_profile.state = ""
        legacy_profile.level_of_education = ""
        legacy_profile.gender = ""
        legacy_profile.bio = ""
        legacy_profile.save()

        self.client.login(username=self.user.username, password=TEST_PASSWORD)
        with self.assertNumQueries(21):
            response = self.send_get(self.client)
        for empty_field in ("level_of_education", "gender", "country", "state", "bio",):
            self.assertIsNone(response.data[empty_field])

    @ddt.data(
        ("different_client", "different_user"),
        ("staff_client", "staff_user"),
    )
    @ddt.unpack
    def test_patch_account_disallowed_user(self, api_client, user):
        """
        Test that a client cannot call PATCH on a different client's user account (even with
        is_staff access).
        """
        client = self.login_client(api_client, user)
        self.send_patch(client, {}, expected_status=403)

    @ddt.data(
        ("client", "user"),
        ("staff_client", "staff_user"),
    )
    @ddt.unpack
    def test_patch_account_unknown_user(self, api_client, user):
        """
        Test that trying to update a user who does not exist returns a 403.
        """
        client = self.login_client(api_client, user)
        response = client.patch(
            reverse("accounts_api", kwargs={'username': "does_not_exist"}),
            data=json.dumps({}), content_type="application/merge-patch+json"
        )
        self.assertEqual(403, response.status_code)

    @ddt.data(
        ("gender", "f", "not a gender", u'"not a gender" is not a valid choice.'),
        ("level_of_education", "none", u"ȻħȺɍłɇs", u'"ȻħȺɍłɇs" is not a valid choice.'),
        ("country", "GB", "XY", u'"XY" is not a valid choice.'),
        ("state", "MA", "PY", u'"PY" is not a valid choice.'),
        ("year_of_birth", 2009, "not_an_int", u"A valid integer is required."),
        ("name", "bob", "z" * 256, u"Ensure this field has no more than 255 characters."),
        ("name", u"ȻħȺɍłɇs", "   ", u"The name field must be at least 1 character long."),
        ("goals", "Smell the roses"),
        ("mailing_address", "Sesame Street"),
        # Note that we store the raw data, so it is up to client to escape the HTML.
        (
            "bio", u"<html>Lacrosse-playing superhero 壓是進界推日不復女</html>",
            "z" * 301, u"The about me field must be at most 300 characters long."
        ),
        ("account_privacy", ALL_USERS_VISIBILITY),
        ("account_privacy", PRIVATE_VISIBILITY),
        # Note that email is tested below, as it is not immediately updated.
        # Note that language_proficiencies is tested below as there are multiple error and success conditions.
    )
    @ddt.unpack
    def test_patch_account(self, field, value, fails_validation_value=None, developer_validation_message=None):
        """
        Test the behavior of patch, when using the correct content_type.
        """
        client = self.login_client("client", "user")

        if field == 'account_privacy':
            # Ensure the user has birth year set, and is over 13, so
            # account_privacy behaves normally
            legacy_profile = UserProfile.objects.get(id=self.user.id)
            legacy_profile.year_of_birth = 2000
            legacy_profile.save()

        response = self.send_patch(client, {field: value})
        self.assertEqual(value, response.data[field])

        if fails_validation_value:
            error_response = self.send_patch(client, {field: fails_validation_value}, expected_status=400)
            self.assertEqual(
                u'This value is invalid.',
                error_response.data["field_errors"][field]["user_message"]
            )
            self.assertEqual(
                u"Value '{value}' is not valid for field '{field}': {messages}".format(
                    value=fails_validation_value, field=field, messages=[developer_validation_message]
                ),
                error_response.data["field_errors"][field]["developer_message"]
            )
        elif field != "account_privacy":
            # If there are no values that would fail validation, then empty string should be supported;
            # except for account_privacy, which cannot be an empty string.
            response = self.send_patch(client, {field: ""})
            self.assertEqual("", response.data[field])

    def test_patch_inactive_user(self):
        """ Verify that a user can patch her own account, even if inactive. """
        self.client.login(username=self.user.username, password=TEST_PASSWORD)
        self.user.is_active = False
        self.user.save()
        response = self.send_patch(self.client, {"goals": "to not activate account"})
        self.assertEqual("to not activate account", response.data["goals"])

    @ddt.unpack
    def test_patch_account_noneditable(self):
        """
        Tests the behavior of patch when a read-only field is attempted to be edited.
        """
        client = self.login_client("client", "user")

        def verify_error_response(field_name, data):
            """
            Internal helper to check the error messages returned
            """
            self.assertEqual(
                "This field is not editable via this API", data["field_errors"][field_name]["developer_message"]
            )
            self.assertEqual(
                u"The '{0}' field cannot be edited.".format(field_name),
                data["field_errors"][field_name]["user_message"]
            )

        for field_name in ["username", "date_joined", "is_active", "profile_image", "requires_parental_consent"]:
            response = self.send_patch(client, {field_name: "will_error", "gender": "o"}, expected_status=400)
            verify_error_response(field_name, response.data)

        # Make sure that gender did not change.
        response = self.send_get(client)
        self.assertEqual("m", response.data["gender"])

        # Test error message with multiple read-only items
        response = self.send_patch(client, {"username": "will_error", "date_joined": "xx"}, expected_status=400)
        self.assertEqual(2, len(response.data["field_errors"]))
        verify_error_response("username", response.data)
        verify_error_response("date_joined", response.data)

    def test_patch_bad_content_type(self):
        """
        Test the behavior of patch when an incorrect content_type is specified.
        """
        self.client.login(username=self.user.username, password=TEST_PASSWORD)
        self.send_patch(self.client, {}, content_type="application/json", expected_status=415)
        self.send_patch(self.client, {}, content_type="application/xml", expected_status=415)

    def test_patch_account_empty_string(self):
        """
        Tests the behavior of patch when attempting to set fields with a select list of options to the empty string.
        Also verifies the behaviour when setting to None.
        """
        self.client.login(username=self.user.username, password=TEST_PASSWORD)
        for field_name in ["gender", "level_of_education", "country", "state"]:
            response = self.send_patch(self.client, {field_name: ""})
            # Although throwing a 400 might be reasonable, the default DRF behavior with ModelSerializer
            # is to convert to None, which also seems acceptable (and is difficult to override).
            self.assertIsNone(response.data[field_name])

            # Verify that the behavior is the same for sending None.
            response = self.send_patch(self.client, {field_name: ""})
            self.assertIsNone(response.data[field_name])

    def test_patch_name_metadata(self):
        """
        Test the metadata stored when changing the name field.
        """
        def get_name_change_info(expected_entries):
            """
            Internal method to encapsulate the retrieval of old names used
            """
            legacy_profile = UserProfile.objects.get(id=self.user.id)
            name_change_info = legacy_profile.get_meta()["old_names"]
            self.assertEqual(expected_entries, len(name_change_info))
            return name_change_info

        def verify_change_info(change_info, old_name, requester, new_name):
            """
            Internal method to validate name changes
            """
            self.assertEqual(3, len(change_info))
            self.assertEqual(old_name, change_info[0])
            self.assertEqual(u"Name change requested through account API by {}".format(requester), change_info[1])
            self.assertIsNotNone(change_info[2])
            # Verify the new name was also stored.
            get_response = self.send_get(self.client)
            self.assertEqual(new_name, get_response.data["name"])

        self.client.login(username=self.user.username, password=TEST_PASSWORD)
        legacy_profile = UserProfile.objects.get(id=self.user.id)
        self.assertEqual({}, legacy_profile.get_meta())
        old_name = legacy_profile.name

        # First change the name as the user and verify meta information.
        self.send_patch(self.client, {"name": "Mickey Mouse"})
        name_change_info = get_name_change_info(1)
        verify_change_info(name_change_info[0], old_name, self.user.username, "Mickey Mouse")

        # Now change the name again and verify meta information.
        self.send_patch(self.client, {"name": "Donald Duck"})
        name_change_info = get_name_change_info(2)
        verify_change_info(name_change_info[0], old_name, self.user.username, "Donald Duck",)
        verify_change_info(name_change_info[1], "Mickey Mouse", self.user.username, "Donald Duck")

    @mock.patch.dict(
        'django.conf.settings.PROFILE_IMAGE_SIZES_MAP',
        {'full': 50, 'medium': 30, 'small': 10},
        clear=True
    )
    def test_patch_email(self):
        """
        Test that the user can request an email change through the accounts API.
        Full testing of the helper method used (do_email_change_request) exists in the package with the code.
        Here just do minimal smoke testing.
        """
        client = self.login_client("client", "user")
        old_email = self.user.email
        new_email = "newemail@example.com"
        response = self.send_patch(client, {"email": new_email, "goals": "change my email"})

        # Since request is multi-step, the email won't change on GET immediately (though goals will update).
        self.assertEqual(old_email, response.data["email"])
        self.assertEqual("change my email", response.data["goals"])

        # Now call the method that will be invoked with the user clicks the activation key in the received email.
        # First we must get the activation key that was sent.
        pending_change = PendingEmailChange.objects.filter(user=self.user)
        self.assertEqual(1, len(pending_change))
        activation_key = pending_change[0].activation_key
        confirm_change_url = reverse(
            "confirm_email_change", kwargs={'key': activation_key}
        )
        response = self.client.post(confirm_change_url)
        self.assertEqual(200, response.status_code)
        get_response = self.send_get(client)
        self.assertEqual(new_email, get_response.data["email"])

    @ddt.data(
        ("not_an_email",),
        ("",),
        (None,),
    )
    @ddt.unpack
    def test_patch_invalid_email(self, bad_email):
        """
        Test a few error cases for email validation (full test coverage lives with do_email_change_request).
        """
        client = self.login_client("client", "user")

        # Try changing to an invalid email to make sure error messages are appropriately returned.
        error_response = self.send_patch(client, {"email": bad_email}, expected_status=400)
        field_errors = error_response.data["field_errors"]
        self.assertEqual(
            "Error thrown from validate_new_email: 'Valid e-mail address required.'",
            field_errors["email"]["developer_message"]
        )
        self.assertEqual("Valid e-mail address required.", field_errors["email"]["user_message"])

    @mock.patch('student.views.management.do_email_change_request')
    def test_patch_duplicate_email(self, do_email_change_request):
        """
        Test that same success response will be sent to user even if the given email already used.
        """
        existing_email = "same@example.com"
        UserFactory.create(email=existing_email)

        client = self.login_client("client", "user")

        # Try changing to an existing email to make sure no error messages returned.
        response = self.send_patch(client, {"email": existing_email})
        self.assertEqual(200, response.status_code)

        # Verify that no actual request made for email change
        self.assertFalse(do_email_change_request.called)

    def test_patch_language_proficiencies(self):
        """
        Verify that patching the language_proficiencies field of the user
        profile completely overwrites the previous value.
        """
        client = self.login_client("client", "user")

        # Patching language_proficiencies exercises the
        # `LanguageProficiencySerializer.get_identity` method, which compares
        # identifies language proficiencies based on their language code rather
        # than django model id.
        for proficiencies in ([{"code": "en"}, {"code": "fr"}, {"code": "es"}], [{"code": "fr"}], [{"code": "aa"}], []):
            response = self.send_patch(client, {"language_proficiencies": proficiencies})
            six.assertCountEqual(self, response.data["language_proficiencies"], proficiencies)

    @ddt.data(
        (
            u"not_a_list",
            {u'non_field_errors': [u'Expected a list of items but got type "unicode".']}
        ),
        (
            [u"not_a_JSON_object"],
            [{u'non_field_errors': [u'Invalid data. Expected a dictionary, but got unicode.']}]
        ),
        (
            [{}],
            [{'code': [u'This field is required.']}]
        ),
        (
            [{u"code": u"invalid_language_code"}],
            [{'code': [u'"invalid_language_code" is not a valid choice.']}]
        ),
        (
            [{u"code": u"kw"}, {u"code": u"el"}, {u"code": u"kw"}],
            [u'The language_proficiencies field must consist of unique languages.']
        ),
    )
    @ddt.unpack
    def test_patch_invalid_language_proficiencies(self, patch_value, expected_error_message):
        """
        Verify we handle error cases when patching the language_proficiencies
        field.
        """
        if six.PY3:
            expected_error_message = six.text_type(expected_error_message).replace('unicode', 'str')

        client = self.login_client("client", "user")
        response = self.send_patch(client, {"language_proficiencies": patch_value}, expected_status=400)
        self.assertEqual(
            response.data["field_errors"]["language_proficiencies"]["developer_message"],
            u"Value '{patch_value}' is not valid for field 'language_proficiencies': {error_message}".format(
                patch_value=patch_value,
                error_message=expected_error_message
            )
        )

    @mock.patch('openedx.core.djangoapps.user_api.accounts.serializers.AccountUserSerializer.save')
    def test_patch_serializer_save_fails(self, serializer_save):
        """
        Test that AccountUpdateErrors are passed through to the response.
        """
        serializer_save.side_effect = [Exception("bummer"), None]
        self.client.login(username=self.user.username, password=TEST_PASSWORD)
        error_response = self.send_patch(self.client, {"goals": "save an account field"}, expected_status=400)
        self.assertEqual(
            "Error thrown when saving account updates: 'bummer'",
            error_response.data["developer_message"]
        )
        self.assertIsNone(error_response.data["user_message"])

    @override_settings(PROFILE_IMAGE_BACKEND=TEST_PROFILE_IMAGE_BACKEND)
    def test_convert_relative_profile_url(self):
        """
        Test that when TEST_PROFILE_IMAGE_BACKEND['base_url'] begins
        with a '/', the API generates the full URL to profile images based on
        the URL of the request.
        """
        self.client.login(username=self.user.username, password=TEST_PASSWORD)
        response = self.send_get(self.client)
        self.assertEqual(
            response.data["profile_image"],
            {
                "has_image": False,
                "image_url_full": "http://testserver/static/default_50.png",
                "image_url_small": "http://testserver/static/default_10.png"
            }
        )

    @ddt.data(
        ("client", "user", True),
        ("different_client", "different_user", False),
        ("staff_client", "staff_user", True),
    )
    @ddt.unpack
    def test_parental_consent(self, api_client, requesting_username, has_full_access):
        """
        Verifies that under thirteens never return a public profile.
        """
        client = self.login_client(api_client, requesting_username)

        year_of_birth = self._set_user_age_to_10_years(self.user)
        set_user_preference(self.user, ACCOUNT_VISIBILITY_PREF_KEY, ALL_USERS_VISIBILITY)

        # Verify that the default view is still private (except for clients with full access)
        response = self.send_get(client)
        if has_full_access:
            data = response.data
            self.assertEqual(25, len(data))
            self.assertEqual(self.user.username, data["username"])
            self.assertEqual(self.user.first_name + " " + self.user.last_name, data["name"])
            self.assertEqual(self.user.email, data["email"])
            self.assertEqual(year_of_birth, data["year_of_birth"])
            for empty_field in ("country", "level_of_education", "mailing_address", "bio", "state",):
                self.assertIsNone(data[empty_field])
            self.assertEqual("m", data["gender"])
            self.assertEqual("Learn a lot", data["goals"])
            self.assertTrue(data["is_active"])
            self.assertIsNotNone(data["date_joined"])
            self._verify_profile_image_data(data, False)
            self.assertTrue(data["requires_parental_consent"])
            self.assertEqual(PRIVATE_VISIBILITY, data["account_privacy"])
        else:
            self._verify_private_account_response(response, requires_parental_consent=True)

        # Verify that the shared view is still private
        response = self.send_get(client, query_parameters='view=shared')
        self._verify_private_account_response(response, requires_parental_consent=True)


@skip_unless_lms
class TestAccountAPITransactions(TransactionTestCase):
    """
    Tests the transactional behavior of the account API
    """

    def setUp(self):
        super(TestAccountAPITransactions, self).setUp()
        self.client = APIClient()
        self.user = UserFactory.create(password=TEST_PASSWORD)
        self.url = reverse("accounts_api", kwargs={'username': self.user.username})

    @mock.patch('student.views.do_email_change_request')
    def test_update_account_settings_rollback(self, mock_email_change):
        """
        Verify that updating account settings is transactional when a failure happens.
        """
        # Send a PATCH request with updates to both profile information and email.
        # Throw an error from the method that is used to process the email change request
        # (this is the last thing done in the api method). Verify that the profile did not change.
        mock_email_change.side_effect = [ValueError, "mock value error thrown"]
        self.client.login(username=self.user.username, password=TEST_PASSWORD)
        old_email = self.user.email

        json_data = {"email": "foo@bar.com", "gender": "o"}
        response = self.client.patch(self.url, data=json.dumps(json_data), content_type="application/merge-patch+json")
        self.assertEqual(400, response.status_code)

        # Verify that GET returns the original preferences
        response = self.client.get(self.url)
        data = response.data
        self.assertEqual(old_email, data["email"])
        self.assertEqual(u"m", data["gender"])


@ddt.ddt
@mock.patch('django.conf.settings.USERNAME_REPLACEMENT_WORKER', 'test_replace_username_service_worker')
class UsernameReplacementViewTests(APITestCase):
    """ Tests UsernameReplacementView """
    SERVICE_USERNAME = 'test_replace_username_service_worker'

    def setUp(self):
        super(UsernameReplacementViewTests, self).setUp()
        self.service_user = UserFactory(username=self.SERVICE_USERNAME)
        self.url = reverse("username_replacement")

    def build_jwt_headers(self, user):
        """
        Helper function for creating headers for the JWT authentication.
        """
        token = create_jwt_for_user(user)
        headers = {'HTTP_AUTHORIZATION': u'JWT {}'.format(token)}
        return headers

    def call_api(self, user, data):
        """ Helper function to call API with data """
        data = json.dumps(data)
        headers = self.build_jwt_headers(user)
        return self.client.post(self.url, data, content_type='application/json', **headers)

    def test_auth(self):
        """ Verify the endpoint only works with the service worker """
        data = {
            "username_mappings": [
                {"test_username_1": "test_new_username_1"},
                {"test_username_2": "test_new_username_2"}
            ]
        }

        # Test unauthenticated
        response = self.client.post(self.url)
        self.assertEqual(response.status_code, 401)

        # Test non-service worker
        random_user = UserFactory()
        response = self.call_api(random_user, data)
        self.assertEqual(response.status_code, 403)

        # Test service worker
        response = self.call_api(self.service_user, data)
        self.assertEqual(response.status_code, 200)

    @ddt.data(
        [{}, {}],
        {},
        [{"test_key": "test_value", "test_key_2": "test_value_2"}]
    )
    def test_bad_schema(self, mapping_data):
        """ Verify the endpoint rejects bad data schema """
        data = {
            "username_mappings": mapping_data
        }
        response = self.call_api(self.service_user, data)
        self.assertEqual(response.status_code, 400)

    def test_existing_and_non_existing_users(self):
        """ Tests a mix of existing and non existing users """
        random_users = [UserFactory() for _ in range(5)]
        fake_usernames = ["myname_" + str(x) for x in range(5)]
        existing_users = [{user.username: user.username + '_new'} for user in random_users]
        non_existing_users = [{username: username + '_new'} for username in fake_usernames]
        data = {
            "username_mappings": existing_users + non_existing_users
        }
        expected_response = {
            'failed_replacements': [],
            'successful_replacements': existing_users + non_existing_users
        }
        response = self.call_api(self.service_user, data)
        self.assertEqual(response.status_code, 200)
        self.assertEqual(response.data, expected_response)<|MERGE_RESOLUTION|>--- conflicted
+++ resolved
@@ -7,11 +7,8 @@
 import datetime
 import hashlib
 import json
-<<<<<<< HEAD
 import unittest
-=======
 from copy import deepcopy
->>>>>>> cbe913ef
 
 import ddt
 import mock
@@ -420,12 +417,10 @@
         response = self.send_get(client, query_parameters='view=shared')
         verify_fields_visible_to_all_users(response)
 
-<<<<<<< HEAD
-    @unittest.expectedFailure  # Appsembler: Fails for unknown reasons -- Omar
-=======
         response = self.send_get(client, query_parameters='view=shared&email={}'.format(self.user.email))
         verify_fields_visible_to_all_users(response)
 
+    @unittest.expectedFailure  # Appsembler: Fails for unknown reasons -- Omar
     @ddt.data(
         ("client", "user"),
         ("staff_client", "staff_user"),
@@ -491,7 +486,6 @@
                 year_of_birth=year_of_birth,
             )
 
->>>>>>> cbe913ef
     def test_get_account_default(self):
         """
         Test that a client (logged in) can get her own account information (using default legacy profile information,
