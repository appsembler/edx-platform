"""
Test cases to cover Accounts-related behaviors of the User API application
"""


import datetime
import hashlib
import json
from copy import deepcopy
<<<<<<< HEAD
import unittest
=======
from unittest import mock
>>>>>>> 83ceefc4

import ddt
import pytz
from django.conf import settings
from django.test.testcases import TransactionTestCase
from django.test.utils import override_settings
from django.urls import reverse
from rest_framework.test import APIClient, APITestCase

from openedx.core.djangoapps.oauth_dispatch.jwt import create_jwt_for_user
from openedx.core.djangoapps.user_api.accounts import ACCOUNT_VISIBILITY_PREF_KEY
from openedx.core.djangoapps.user_api.models import UserPreference
from openedx.core.djangoapps.user_api.preferences.api import set_user_preference
from openedx.core.djangolib.testing.utils import CacheIsolationTestCase, skip_unless_lms
from common.djangoapps.student.models import PendingEmailChange, UserProfile
from common.djangoapps.student.tests.factories import TEST_PASSWORD, UserFactory

from .. import ALL_USERS_VISIBILITY, CUSTOM_VISIBILITY, PRIVATE_VISIBILITY

TEST_PROFILE_IMAGE_UPLOADED_AT = datetime.datetime(2002, 1, 9, 15, 43, 1, tzinfo=pytz.UTC)

# this is used in one test to check the behavior of profile image url
# generation with a relative url in the config.
TEST_PROFILE_IMAGE_BACKEND = deepcopy(settings.PROFILE_IMAGE_BACKEND)
TEST_PROFILE_IMAGE_BACKEND['options']['base_url'] = '/profile-images/'

TEST_BIO_VALUE = "Tired mother of twins"
TEST_LANGUAGE_PROFICIENCY_CODE = "hi"


class UserAPITestCase(APITestCase):
    """
    The base class for all tests of the User API
    """

    def setUp(self):
        super().setUp()

        self.anonymous_client = APIClient()
        self.different_user = UserFactory.create(password=TEST_PASSWORD)
        self.different_client = APIClient()
        self.staff_user = UserFactory(is_staff=True, password=TEST_PASSWORD)
        self.staff_client = APIClient()
        self.user = UserFactory.create(password=TEST_PASSWORD)  # will be assigned to self.client by default

    def login_client(self, api_client, user):
        """Helper method for getting the client and user and logging in. Returns client. """
        client = getattr(self, api_client)
        user = getattr(self, user)
        client.login(username=user.username, password=TEST_PASSWORD)
        return client

    def send_patch(self, client, json_data, content_type="application/merge-patch+json", expected_status=200):
        """
        Helper method for sending a patch to the server, defaulting to application/merge-patch+json content_type.
        Verifies the expected status and returns the response.
        """
        # pylint: disable=no-member
        response = client.patch(self.url, data=json.dumps(json_data), content_type=content_type)
        assert expected_status == response.status_code
        return response

    def send_get(self, client, query_parameters=None, expected_status=200):
        """
        Helper method for sending a GET to the server. Verifies the expected status and returns the response.
        """
        url = self.url + '?' + query_parameters if query_parameters else self.url    # pylint: disable=no-member
        response = client.get(url)
        assert expected_status == response.status_code
        return response

    # pylint: disable=no-member
    def send_put(self, client, json_data, content_type="application/json", expected_status=204):
        """
        Helper method for sending a PUT to the server. Verifies the expected status and returns the response.
        """
        response = client.put(self.url, data=json.dumps(json_data), content_type=content_type)
        assert expected_status == response.status_code
        return response

    # pylint: disable=no-member
    def send_delete(self, client, expected_status=204):
        """
        Helper method for sending a DELETE to the server. Verifies the expected status and returns the response.
        """
        response = client.delete(self.url)
        assert expected_status == response.status_code
        return response

    def create_mock_profile(self, user):
        """
        Helper method that creates a mock profile for the specified user
        :return:
        """
        legacy_profile = UserProfile.objects.get(id=user.id)
        legacy_profile.country = "US"
        legacy_profile.state = "MA"
        legacy_profile.level_of_education = "m"
        legacy_profile.year_of_birth = 2000
        legacy_profile.goals = "world peace"
        legacy_profile.mailing_address = "Park Ave"
        legacy_profile.gender = "f"
        legacy_profile.bio = TEST_BIO_VALUE
        legacy_profile.profile_image_uploaded_at = TEST_PROFILE_IMAGE_UPLOADED_AT
        legacy_profile.language_proficiencies.create(code=TEST_LANGUAGE_PROFICIENCY_CODE)
        legacy_profile.phone_number = "+18005555555"
        legacy_profile.save()

    def _verify_profile_image_data(self, data, has_profile_image):
        """
        Verify the profile image data in a GET response for self.user
        corresponds to whether the user has or hasn't set a profile
        image.
        """
        template = '{root}/{filename}_{{size}}.{extension}'
        if has_profile_image:
            url_root = 'http://example-storage.com/profile-images'
            filename = hashlib.md5(('secret' + self.user.username).encode('utf-8')).hexdigest()
            file_extension = 'jpg'
            template += '?v={}'.format(TEST_PROFILE_IMAGE_UPLOADED_AT.strftime("%s"))
        else:
            url_root = 'http://testserver/static'
            filename = 'default'
            file_extension = 'png'
        template = template.format(root=url_root, filename=filename, extension=file_extension)
        assert data['profile_image'] == {'has_image': has_profile_image,
                                         'image_url_full': template.format(size=50),
                                         'image_url_small': template.format(size=10)}


@ddt.ddt
@skip_unless_lms
class TestOwnUsernameAPI(CacheIsolationTestCase, UserAPITestCase):
    """
    Unit tests for the Accounts API.
    """

    ENABLED_CACHES = ['default']

    def setUp(self):
        super().setUp()

        self.url = reverse("own_username_api")

    def _verify_get_own_username(self, queries, expected_status=200):
        """
        Internal helper to perform the actual assertion
        """
        if settings.TAHOE_ALWAYS_SKIP_TEST:  # Skip query checks
            response = self.send_get(self.client, expected_status=expected_status)
        else:
            with self.assertNumQueries(queries):
                response = self.send_get(self.client, expected_status=expected_status)

        if expected_status == 200:
            data = response.data
            assert 1 == len(data)
            assert self.user.username == data['username']

    def test_get_username(self):
        """
        Test that a client (logged in) can get her own username.
        """
        self.client.login(username=self.user.username, password=TEST_PASSWORD)
        self._verify_get_own_username(17)

    def test_get_username_inactive(self):
        """
        Test that a logged-in client can get their
        username, even if inactive.
        """
        self.client.login(username=self.user.username, password=TEST_PASSWORD)
        self.user.is_active = False
        self.user.save()
        self._verify_get_own_username(17)

    def test_get_username_not_logged_in(self):
        """
        Test that a client (not logged in) gets a 401
        when trying to retrieve their username.
        """

        # verify that the endpoint is inaccessible when not logged in
        self._verify_get_own_username(13, expected_status=401)


@ddt.ddt
@skip_unless_lms
@mock.patch('openedx.core.djangoapps.user_api.accounts.image_helpers._PROFILE_IMAGE_SIZES', [50, 10])
@mock.patch.dict(
    'django.conf.settings.PROFILE_IMAGE_SIZES_MAP',
    {'full': 50, 'small': 10},
    clear=True
)
class TestAccountsAPI(CacheIsolationTestCase, UserAPITestCase):
    """
    Unit tests for the Accounts API.
    """

    ENABLED_CACHES = ['default']

    def setUp(self):
        super().setUp()

        self.url = reverse("accounts_api", kwargs={'username': self.user.username})

    def _set_user_age_to_10_years(self, user):
        """
        Sets the given user's age to 10.
        Returns the calculated year of birth.
        """
        legacy_profile = UserProfile.objects.get(id=user.id)
        current_year = datetime.datetime.now().year
        year_of_birth = current_year - 10
        legacy_profile.year_of_birth = year_of_birth
        legacy_profile.save()
        return year_of_birth

    def _verify_full_shareable_account_response(self, response, account_privacy=None, badges_enabled=False):
        """
        Verify that the shareable fields from the account are returned
        """
        data = response.data
        assert 12 == len(data)

        # public fields (3)
        assert account_privacy == data['account_privacy']
        self._verify_profile_image_data(data, True)
        assert self.user.username == data['username']

        # additional shareable fields (8)
        assert TEST_BIO_VALUE == data['bio']
        assert 'US' == data['country']
        assert data['date_joined'] is not None
        assert [{'code': TEST_LANGUAGE_PROFICIENCY_CODE}] == data['language_proficiencies']
        assert 'm' == data['level_of_education']
        assert data['social_links'] is not None
        assert data['time_zone'] is None
        assert badges_enabled == data['accomplishments_shared']

    def _verify_private_account_response(self, response, requires_parental_consent=False):
        """
        Verify that only the public fields are returned if a user does not want to share account fields
        """
        data = response.data
        assert 3 == len(data)
        assert PRIVATE_VISIBILITY == data['account_privacy']
        self._verify_profile_image_data(data, not requires_parental_consent)
        assert self.user.username == data['username']

    def _verify_full_account_response(self, response, requires_parental_consent=False, year_of_birth=2000):
        """
        Verify that all account fields are returned (even those that are not shareable).
        """
        data = response.data
        assert 27 == len(data)

        # public fields (3)
        expected_account_privacy = (
            PRIVATE_VISIBILITY if requires_parental_consent else
            UserPreference.get_value(self.user, 'account_privacy')
        )
        assert expected_account_privacy == data['account_privacy']
        self._verify_profile_image_data(data, not requires_parental_consent)
        assert self.user.username == data['username']

        # additional shareable fields (8)
        assert TEST_BIO_VALUE == data['bio']
        assert 'US' == data['country']
        assert data['date_joined'] is not None
        assert data['last_login'] is not None
        assert [{'code': TEST_LANGUAGE_PROFICIENCY_CODE}] == data['language_proficiencies']
        assert 'm' == data['level_of_education']
        assert data['social_links'] is not None
        assert UserPreference.get_value(self.user, 'time_zone') == data['time_zone']
        assert data['accomplishments_shared'] is not None
        assert ((self.user.first_name + ' ') + self.user.last_name) == data['name']

        # additional admin fields (11)
        assert self.user.email == data['email']
        assert self.user.id == data['id']
        assert data['extended_profile'] is not None
        assert 'MA' == data['state']
        assert 'f' == data['gender']
        assert 'world peace' == data['goals']
        assert data['is_active']
        assert 'Park Ave' == data['mailing_address']
        assert requires_parental_consent == data['requires_parental_consent']
        assert data['secondary_email'] is None
        assert data['secondary_email_enabled'] is None
        assert year_of_birth == data['year_of_birth']

    def test_anonymous_access(self):
        """
        Test that an anonymous client (not logged in) cannot call GET or PATCH.
        """
        self.send_get(self.anonymous_client, expected_status=401)
        self.send_patch(self.anonymous_client, {}, expected_status=401)

    def test_unsupported_methods(self):
        """
        Test that DELETE, POST, and PUT are not supported.
        """
        self.client.login(username=self.user.username, password=TEST_PASSWORD)
        assert 405 == self.client.put(self.url).status_code
        assert 405 == self.client.post(self.url).status_code
        assert 405 == self.client.delete(self.url).status_code

    @ddt.data(
        ("client", "user"),
        ("staff_client", "staff_user"),
    )
    @ddt.unpack
    def test_get_account_unknown_user(self, api_client, user):
        """
        Test that requesting a user who does not exist returns a 404.
        """
        client = self.login_client(api_client, user)
        response = client.get(reverse("accounts_api", kwargs={'username': "does_not_exist"}))
        assert 404 == response.status_code

    @ddt.data(
        ("client", "user"),
        ("staff_client", "staff_user"),
    )
    @ddt.unpack
    def test_get_account_by_email(self, api_client, user):
        """
        Test that requesting a user email search works.
        """
        client = self.login_client(api_client, user)
        self.create_mock_profile(self.user)
        set_user_preference(self.user, ACCOUNT_VISIBILITY_PREF_KEY, PRIVATE_VISIBILITY)

        response = self.send_get(client, query_parameters=f'email={self.user.email}')
        self._verify_full_account_response(response)

    # Note: using getattr so that the patching works even if there is no configuration.
    # This is needed when testing CMS as the patching is still executed even though the
    # suite is skipped.
    @mock.patch.dict(getattr(settings, "ACCOUNT_VISIBILITY_CONFIGURATION", {}), {"default_visibility": "all_users"})
    @unittest.skipIf(settings.TAHOE_ALWAYS_SKIP_TEST, 'skip query count test')
    def test_get_account_different_user_visible(self):
        """
        Test that a client (logged in) can only get the shareable fields for a different user.
        This is the case when default_visibility is set to "all_users".
        """
        self.different_client.login(username=self.different_user.username, password=TEST_PASSWORD)
        self.create_mock_profile(self.user)
        with self.assertNumQueries(24):
            response = self.send_get(self.different_client)
        self._verify_full_shareable_account_response(response, account_privacy=ALL_USERS_VISIBILITY)

    # Note: using getattr so that the patching works even if there is no configuration.
    # This is needed when testing CMS as the patching is still executed even though the
    # suite is skipped.
    @mock.patch.dict(getattr(settings, "ACCOUNT_VISIBILITY_CONFIGURATION", {}), {"default_visibility": "private"})
    @unittest.skipIf(settings.TAHOE_ALWAYS_SKIP_TEST, 'skip query count test')
    def test_get_account_different_user_private(self):
        """
        Test that a client (logged in) can only get the shareable fields for a different user.
        This is the case when default_visibility is set to "private".
        """
        self.different_client.login(username=self.different_user.username, password=TEST_PASSWORD)
        self.create_mock_profile(self.user)
        with self.assertNumQueries(24):
            response = self.send_get(self.different_client)
        self._verify_private_account_response(response)

    @mock.patch.dict(settings.FEATURES, {'ENABLE_OPENBADGES': True})
    @ddt.data(
        ("client", "user", PRIVATE_VISIBILITY),
        ("different_client", "different_user", PRIVATE_VISIBILITY),
        ("staff_client", "staff_user", PRIVATE_VISIBILITY),
        ("client", "user", ALL_USERS_VISIBILITY),
        ("different_client", "different_user", ALL_USERS_VISIBILITY),
        ("staff_client", "staff_user", ALL_USERS_VISIBILITY),
    )
    @ddt.unpack
    def test_get_account_private_visibility(self, api_client, requesting_username, preference_visibility):
        """
        Test the return from GET based on user visibility setting.
        """
        def verify_fields_visible_to_all_users(response):
            """
            Confirms that private fields are private, and public/shareable fields are public/shareable
            """
            if preference_visibility == PRIVATE_VISIBILITY:
                self._verify_private_account_response(response)
            else:
                self._verify_full_shareable_account_response(response, ALL_USERS_VISIBILITY, badges_enabled=True)

        client = self.login_client(api_client, requesting_username)

        # Update user account visibility setting.
        set_user_preference(self.user, ACCOUNT_VISIBILITY_PREF_KEY, preference_visibility)
        self.create_mock_profile(self.user)
        response = self.send_get(client)

        if requesting_username == "different_user":
            verify_fields_visible_to_all_users(response)
        else:
            self._verify_full_account_response(response)

        # Verify how the view parameter changes the fields that are returned.
        response = self.send_get(client, query_parameters='view=shared')
        verify_fields_visible_to_all_users(response)

        response = self.send_get(client, query_parameters=f'view=shared&email={self.user.email}')
        verify_fields_visible_to_all_users(response)

    @ddt.data(
        ("client", "user"),
        ("staff_client", "staff_user"),
        ("different_client", "different_user"),
    )
    @ddt.unpack
    def test_custom_visibility_over_age(self, api_client, requesting_username):
        self.create_mock_profile(self.user)
        # set user's custom visibility preferences
        set_user_preference(self.user, ACCOUNT_VISIBILITY_PREF_KEY, CUSTOM_VISIBILITY)
        shared_fields = ("bio", "language_proficiencies", "name")
        for field_name in shared_fields:
            set_user_preference(self.user, f"visibility.{field_name}", ALL_USERS_VISIBILITY)

        # make API request
        client = self.login_client(api_client, requesting_username)
        response = self.send_get(client)

        # verify response
        if requesting_username == "different_user":
            data = response.data
            assert 6 == len(data)

            # public fields
            assert self.user.username == data['username']
            assert UserPreference.get_value(self.user, 'account_privacy') == data['account_privacy']
            self._verify_profile_image_data(data, has_profile_image=True)

            # custom shared fields
            assert TEST_BIO_VALUE == data['bio']
            assert [{'code': TEST_LANGUAGE_PROFICIENCY_CODE}] == data['language_proficiencies']
            assert ((self.user.first_name + ' ') + self.user.last_name) == data['name']
        else:
            self._verify_full_account_response(response)

    @ddt.data(
        ("client", "user"),
        ("staff_client", "staff_user"),
        ("different_client", "different_user"),
    )
    @ddt.unpack
    def test_custom_visibility_under_age(self, api_client, requesting_username):
        self.create_mock_profile(self.user)
        year_of_birth = self._set_user_age_to_10_years(self.user)

        # set user's custom visibility preferences
        set_user_preference(self.user, ACCOUNT_VISIBILITY_PREF_KEY, CUSTOM_VISIBILITY)
        shared_fields = ("bio", "language_proficiencies")
        for field_name in shared_fields:
            set_user_preference(self.user, f"visibility.{field_name}", ALL_USERS_VISIBILITY)

        # make API request
        client = self.login_client(api_client, requesting_username)
        response = self.send_get(client)

        # verify response
        if requesting_username == "different_user":
            self._verify_private_account_response(response, requires_parental_consent=True)
        else:
            self._verify_full_account_response(
                response,
                requires_parental_consent=True,
                year_of_birth=year_of_birth,
            )

    @unittest.skipIf(settings.TAHOE_ALWAYS_SKIP_TEST, 'query count fails for unknown reasons')
    def test_get_account_default(self):
        """
        Test that a client (logged in) can get her own account information (using default legacy profile information,
        as created by the test UserFactory).
        """

        def verify_get_own_information(queries):
            """
            Internal helper to perform the actual assertions
            """
            with self.assertNumQueries(queries):
                response = self.send_get(self.client)
            data = response.data
            assert 27 == len(data)
            assert self.user.username == data['username']
            assert ((self.user.first_name + ' ') + self.user.last_name) == data['name']
            for empty_field in ("year_of_birth", "level_of_education", "mailing_address", "bio"):
                assert data[empty_field] is None
            assert data['country'] is None
            assert data['state'] is None
            assert 'm' == data['gender']
            assert 'Learn a lot' == data['goals']
            assert self.user.email == data['email']
            assert self.user.id == data['id']
            assert data['date_joined'] is not None
            assert data['last_login'] is not None
            assert self.user.is_active == data['is_active']
            self._verify_profile_image_data(data, False)
            assert data['requires_parental_consent']
            assert [] == data['language_proficiencies']
            assert PRIVATE_VISIBILITY == data['account_privacy']
            assert data['time_zone'] is None
            # Badges aren't on by default, so should not be present.
            assert data['accomplishments_shared'] is False

        self.client.login(username=self.user.username, password=TEST_PASSWORD)
        verify_get_own_information(22)

        # Now make sure that the user can get the same information, even if not active
        self.user.is_active = False
        self.user.save()
        verify_get_own_information(14)

    @unittest.skipIf(settings.TAHOE_ALWAYS_SKIP_TEST, 'skip query count test')
    def test_get_account_empty_string(self):
        """
        Test the conversion of empty strings to None for certain fields.
        """
        legacy_profile = UserProfile.objects.get(id=self.user.id)
        legacy_profile.country = ""
        legacy_profile.state = ""
        legacy_profile.level_of_education = ""
        legacy_profile.gender = ""
        legacy_profile.bio = ""
        legacy_profile.save()

        self.client.login(username=self.user.username, password=TEST_PASSWORD)
        with self.assertNumQueries(22):
            response = self.send_get(self.client)
        for empty_field in ("level_of_education", "gender", "country", "state", "bio",):
            assert response.data[empty_field] is None

    @ddt.data(
        ("different_client", "different_user"),
        ("staff_client", "staff_user"),
    )
    @ddt.unpack
    def test_patch_account_disallowed_user(self, api_client, user):
        """
        Test that a client cannot call PATCH on a different client's user account (even with
        is_staff access).
        """
        client = self.login_client(api_client, user)
        self.send_patch(client, {}, expected_status=403)

    @ddt.data(
        ("client", "user"),
        ("staff_client", "staff_user"),
    )
    @ddt.unpack
    def test_patch_account_unknown_user(self, api_client, user):
        """
        Test that trying to update a user who does not exist returns a 403.
        """
        client = self.login_client(api_client, user)
        response = client.patch(
            reverse("accounts_api", kwargs={'username': "does_not_exist"}),
            data=json.dumps({}), content_type="application/merge-patch+json"
        )
        assert 403 == response.status_code

    @ddt.data(
        ("gender", "f", "not a gender", '"not a gender" is not a valid choice.'),
        ("level_of_education", "none", "ȻħȺɍłɇs", '"ȻħȺɍłɇs" is not a valid choice.'),
        ("country", "GB", "XY", '"XY" is not a valid choice.'),
        ("state", "MA", "PY", '"PY" is not a valid choice.'),
        ("year_of_birth", 2009, "not_an_int", "A valid integer is required."),
        ("name", "bob", "z" * 256, "Ensure this field has no more than 255 characters."),
        ("name", "ȻħȺɍłɇs", "   ", "The name field must be at least 1 character long."),
        ("goals", "Smell the roses"),
        ("mailing_address", "Sesame Street"),
        # Note that we store the raw data, so it is up to client to escape the HTML.
        (
            "bio", "<html>Lacrosse-playing superhero 壓是進界推日不復女</html>",
            "z" * 301, "The about me field must be at most 300 characters long."
        ),
        ("account_privacy", ALL_USERS_VISIBILITY),
        ("account_privacy", PRIVATE_VISIBILITY),
        # Note that email is tested below, as it is not immediately updated.
        # Note that language_proficiencies is tested below as there are multiple error and success conditions.
    )
    @ddt.unpack
    def test_patch_account(self, field, value, fails_validation_value=None, developer_validation_message=None):
        """
        Test the behavior of patch, when using the correct content_type.
        """
        client = self.login_client("client", "user")

        if field == 'account_privacy':
            # Ensure the user has birth year set, and is over 13, so
            # account_privacy behaves normally
            legacy_profile = UserProfile.objects.get(id=self.user.id)
            legacy_profile.year_of_birth = 2000
            legacy_profile.save()

        response = self.send_patch(client, {field: value})
        assert value == response.data[field]

        if fails_validation_value:
            error_response = self.send_patch(client, {field: fails_validation_value}, expected_status=400)
            expected_user_message = 'This value is invalid.'
            if field == 'bio':
                expected_user_message = "The about me field must be at most 300 characters long."

            assert expected_user_message == error_response.data['field_errors'][field]['user_message']

            assert "Value '{value}' is not valid for field '{field}': {messages}"\
                .format(value=fails_validation_value,
                        field=field,
                        messages=[developer_validation_message]) ==\
                   error_response.data['field_errors'][field]['developer_message']

        elif field != "account_privacy":
            # If there are no values that would fail validation, then empty string should be supported;
            # except for account_privacy, which cannot be an empty string.
            response = self.send_patch(client, {field: ""})
            assert '' == response.data[field]

    def test_patch_inactive_user(self):
        """ Verify that a user can patch her own account, even if inactive. """
        self.client.login(username=self.user.username, password=TEST_PASSWORD)
        self.user.is_active = False
        self.user.save()
        response = self.send_patch(self.client, {"goals": "to not activate account"})
        assert 'to not activate account' == response.data['goals']

    @ddt.unpack
    def test_patch_account_noneditable(self):
        """
        Tests the behavior of patch when a read-only field is attempted to be edited.
        """
        client = self.login_client("client", "user")

        def verify_error_response(field_name, data):
            """
            Internal helper to check the error messages returned
            """
            assert 'This field is not editable via this API' == data['field_errors'][field_name]['developer_message']
            assert "The '{}' field cannot be edited."\
                .format(field_name) == data['field_errors'][field_name]['user_message']

        for field_name in ["username", "date_joined", "is_active", "profile_image", "requires_parental_consent"]:
            response = self.send_patch(client, {field_name: "will_error", "gender": "o"}, expected_status=400)
            verify_error_response(field_name, response.data)

        # Make sure that gender did not change.
        response = self.send_get(client)
        assert 'm' == response.data['gender']

        # Test error message with multiple read-only items
        response = self.send_patch(client, {"username": "will_error", "date_joined": "xx"}, expected_status=400)
        assert 2 == len(response.data['field_errors'])
        verify_error_response("username", response.data)
        verify_error_response("date_joined", response.data)

    def test_patch_bad_content_type(self):
        """
        Test the behavior of patch when an incorrect content_type is specified.
        """
        self.client.login(username=self.user.username, password=TEST_PASSWORD)
        self.send_patch(self.client, {}, content_type="application/json", expected_status=415)
        self.send_patch(self.client, {}, content_type="application/xml", expected_status=415)

    def test_patch_account_empty_string(self):
        """
        Tests the behavior of patch when attempting to set fields with a select list of options to the empty string.
        Also verifies the behaviour when setting to None.
        """
        self.client.login(username=self.user.username, password=TEST_PASSWORD)
        for field_name in ["gender", "level_of_education", "country", "state"]:
            response = self.send_patch(self.client, {field_name: ""})
            # Although throwing a 400 might be reasonable, the default DRF behavior with ModelSerializer
            # is to convert to None, which also seems acceptable (and is difficult to override).
            assert response.data[field_name] is None

            # Verify that the behavior is the same for sending None.
            response = self.send_patch(self.client, {field_name: ""})
            assert response.data[field_name] is None

    def test_patch_name_metadata(self):
        """
        Test the metadata stored when changing the name field.
        """
        def get_name_change_info(expected_entries):
            """
            Internal method to encapsulate the retrieval of old names used
            """
            legacy_profile = UserProfile.objects.get(id=self.user.id)
            name_change_info = legacy_profile.get_meta()["old_names"]
            assert expected_entries == len(name_change_info)
            return name_change_info

        def verify_change_info(change_info, old_name, requester, new_name):
            """
            Internal method to validate name changes
            """
            assert 3 == len(change_info)
            assert old_name == change_info[0]
            assert f'Name change requested through account API by {requester}' == change_info[1]
            assert change_info[2] is not None
            # Verify the new name was also stored.
            get_response = self.send_get(self.client)
            assert new_name == get_response.data['name']

        self.client.login(username=self.user.username, password=TEST_PASSWORD)
        legacy_profile = UserProfile.objects.get(id=self.user.id)
        assert {} == legacy_profile.get_meta()
        old_name = legacy_profile.name

        # First change the name as the user and verify meta information.
        self.send_patch(self.client, {"name": "Mickey Mouse"})
        name_change_info = get_name_change_info(1)
        verify_change_info(name_change_info[0], old_name, self.user.username, "Mickey Mouse")

        # Now change the name again and verify meta information.
        self.send_patch(self.client, {"name": "Donald Duck"})
        name_change_info = get_name_change_info(2)
        verify_change_info(name_change_info[0], old_name, self.user.username, "Donald Duck",)
        verify_change_info(name_change_info[1], "Mickey Mouse", self.user.username, "Donald Duck")

    @mock.patch.dict(
        'django.conf.settings.PROFILE_IMAGE_SIZES_MAP',
        {'full': 50, 'medium': 30, 'small': 10},
        clear=True
    )
    def test_patch_email(self):
        """
        Test that the user can request an email change through the accounts API.
        Full testing of the helper method used (do_email_change_request) exists in the package with the code.
        Here just do minimal smoke testing.
        """
        client = self.login_client("client", "user")
        old_email = self.user.email
        new_email = "newemail@example.com"
        response = self.send_patch(client, {"email": new_email, "goals": "change my email"})

        # Since request is multi-step, the email won't change on GET immediately (though goals will update).
        assert old_email == response.data['email']
        assert 'change my email' == response.data['goals']

        # Now call the method that will be invoked with the user clicks the activation key in the received email.
        # First we must get the activation key that was sent.
        pending_change = PendingEmailChange.objects.filter(user=self.user)
        assert 1 == len(pending_change)
        activation_key = pending_change[0].activation_key
        confirm_change_url = reverse(
            "confirm_email_change", kwargs={'key': activation_key}
        )
        response = self.client.post(confirm_change_url)
        assert 200 == response.status_code
        get_response = self.send_get(client)
        assert new_email == get_response.data['email']

    @ddt.data(
        ("not_an_email",),
        ("",),
        (None,),
    )
    @ddt.unpack
    def test_patch_invalid_email(self, bad_email):
        """
        Test a few error cases for email validation (full test coverage lives with do_email_change_request).
        """
        client = self.login_client("client", "user")

        # Try changing to an invalid email to make sure error messages are appropriately returned.
        error_response = self.send_patch(client, {"email": bad_email}, expected_status=400)
        field_errors = error_response.data["field_errors"]
        assert "Error thrown from validate_new_email: 'Valid e-mail address required.'" ==\
               field_errors['email']['developer_message']
        assert 'Valid e-mail address required.' == field_errors['email']['user_message']

    @mock.patch('common.djangoapps.student.views.management.do_email_change_request')
    def test_patch_duplicate_email(self, do_email_change_request):
        """
        Test that same success response will be sent to user even if the given email already used.
        """
        existing_email = "same@example.com"
        UserFactory.create(email=existing_email)

        client = self.login_client("client", "user")

        # Try changing to an existing email to make sure no error messages returned.
        response = self.send_patch(client, {"email": existing_email})
        assert 200 == response.status_code

        # Verify that no actual request made for email change
        assert not do_email_change_request.called

    def test_patch_language_proficiencies(self):
        """
        Verify that patching the language_proficiencies field of the user
        profile completely overwrites the previous value.
        """
        client = self.login_client("client", "user")

        # Patching language_proficiencies exercises the
        # `LanguageProficiencySerializer.get_identity` method, which compares
        # identifies language proficiencies based on their language code rather
        # than django model id.
        for proficiencies in ([{"code": "en"}, {"code": "fr"}, {"code": "es"}], [{"code": "fr"}], [{"code": "aa"}], []):
            response = self.send_patch(client, {"language_proficiencies": proficiencies})
            self.assertCountEqual(response.data["language_proficiencies"], proficiencies)

    @ddt.data(
        (
            "not_a_list",
            {'non_field_errors': ['Expected a list of items but got type "unicode".']}
        ),
        (
            ["not_a_JSON_object"],
            [{'non_field_errors': ['Invalid data. Expected a dictionary, but got unicode.']}]
        ),
        (
            [{}],
            [{'code': ['This field is required.']}]
        ),
        (
            [{"code": "invalid_language_code"}],
            [{'code': ['"invalid_language_code" is not a valid choice.']}]
        ),
        (
            [{"code": "kw"}, {"code": "el"}, {"code": "kw"}],
            ['The language_proficiencies field must consist of unique languages.']
        ),
    )
    @ddt.unpack
    def test_patch_invalid_language_proficiencies(self, patch_value, expected_error_message):
        """
        Verify we handle error cases when patching the language_proficiencies
        field.
        """
        expected_error_message = str(expected_error_message).replace('unicode', 'str')

        client = self.login_client("client", "user")
        response = self.send_patch(client, {"language_proficiencies": patch_value}, expected_status=400)
        assert response.data['field_errors']['language_proficiencies']['developer_message'] == \
            f"Value '{patch_value}' is not valid for field 'language_proficiencies': {expected_error_message}"

    @mock.patch('openedx.core.djangoapps.user_api.accounts.serializers.AccountUserSerializer.save')
    def test_patch_serializer_save_fails(self, serializer_save):
        """
        Test that AccountUpdateErrors are passed through to the response.
        """
        serializer_save.side_effect = [Exception("bummer"), None]
        self.client.login(username=self.user.username, password=TEST_PASSWORD)
        error_response = self.send_patch(self.client, {"goals": "save an account field"}, expected_status=400)
        assert "Error thrown when saving account updates: 'bummer'" == error_response.data['developer_message']
        assert error_response.data['user_message'] is None

    @override_settings(PROFILE_IMAGE_BACKEND=TEST_PROFILE_IMAGE_BACKEND)
    def test_convert_relative_profile_url(self):
        """
        Test that when TEST_PROFILE_IMAGE_BACKEND['base_url'] begins
        with a '/', the API generates the full URL to profile images based on
        the URL of the request.
        """
        self.client.login(username=self.user.username, password=TEST_PASSWORD)
        response = self.send_get(self.client)
        assert response.data['profile_image'] ==\
            {'has_image': False,
             'image_url_full': 'http://testserver/static/default_50.png',
                'image_url_small': 'http://testserver/static/default_10.png'}

    @ddt.data(
        ("client", "user", True),
        ("different_client", "different_user", False),
        ("staff_client", "staff_user", True),
    )
    @ddt.unpack
    def test_parental_consent(self, api_client, requesting_username, has_full_access):
        """
        Verifies that under thirteens never return a public profile.
        """
        client = self.login_client(api_client, requesting_username)

        year_of_birth = self._set_user_age_to_10_years(self.user)
        set_user_preference(self.user, ACCOUNT_VISIBILITY_PREF_KEY, ALL_USERS_VISIBILITY)

        # Verify that the default view is still private (except for clients with full access)
        response = self.send_get(client)
        if has_full_access:
            data = response.data
            assert 27 == len(data)
            assert self.user.username == data['username']
            assert ((self.user.first_name + ' ') + self.user.last_name) == data['name']
            assert self.user.email == data['email']
            assert self.user.id == data['id']
            assert year_of_birth == data['year_of_birth']
            for empty_field in ("country", "level_of_education", "mailing_address", "bio", "state",):
                assert data[empty_field] is None
            assert 'm' == data['gender']
            assert 'Learn a lot' == data['goals']
            assert data['is_active']
            assert data['date_joined'] is not None
            assert data['last_login'] is not None
            self._verify_profile_image_data(data, False)
            assert data['requires_parental_consent']
            assert PRIVATE_VISIBILITY == data['account_privacy']
        else:
            self._verify_private_account_response(response, requires_parental_consent=True)

        # Verify that the shared view is still private
        response = self.send_get(client, query_parameters='view=shared')
        self._verify_private_account_response(response, requires_parental_consent=True)


@skip_unless_lms
class TestAccountAPITransactions(TransactionTestCase):
    """
    Tests the transactional behavior of the account API
    """

    def setUp(self):
        super().setUp()
        self.client = APIClient()
        self.user = UserFactory.create(password=TEST_PASSWORD)
        self.url = reverse("accounts_api", kwargs={'username': self.user.username})

    @mock.patch('common.djangoapps.student.views.do_email_change_request')
    def test_update_account_settings_rollback(self, mock_email_change):
        """
        Verify that updating account settings is transactional when a failure happens.
        """
        # Send a PATCH request with updates to both profile information and email.
        # Throw an error from the method that is used to process the email change request
        # (this is the last thing done in the api method). Verify that the profile did not change.
        mock_email_change.side_effect = [ValueError, "mock value error thrown"]
        self.client.login(username=self.user.username, password=TEST_PASSWORD)
        old_email = self.user.email

        json_data = {"email": "foo@bar.com", "gender": "o"}
        response = self.client.patch(self.url, data=json.dumps(json_data), content_type="application/merge-patch+json")
        assert 400 == response.status_code

        # Verify that GET returns the original preferences
        response = self.client.get(self.url)
        data = response.data
        assert old_email == data['email']
        assert 'm' == data['gender']


@ddt.ddt
@mock.patch('django.conf.settings.USERNAME_REPLACEMENT_WORKER', 'test_replace_username_service_worker')
class UsernameReplacementViewTests(APITestCase):
    """ Tests UsernameReplacementView """
    SERVICE_USERNAME = 'test_replace_username_service_worker'

    def setUp(self):
        super().setUp()
        self.service_user = UserFactory(username=self.SERVICE_USERNAME)
        self.url = reverse("username_replacement")

    def build_jwt_headers(self, user):
        """
        Helper function for creating headers for the JWT authentication.
        """
        token = create_jwt_for_user(user)
        headers = {'HTTP_AUTHORIZATION': f'JWT {token}'}
        return headers

    def call_api(self, user, data):
        """ Helper function to call API with data """
        data = json.dumps(data)
        headers = self.build_jwt_headers(user)
        return self.client.post(self.url, data, content_type='application/json', **headers)

    def test_auth(self):
        """ Verify the endpoint only works with the service worker """
        data = {
            "username_mappings": [
                {"test_username_1": "test_new_username_1"},
                {"test_username_2": "test_new_username_2"}
            ]
        }

        # Test unauthenticated
        response = self.client.post(self.url)
        assert response.status_code == 401

        # Test non-service worker
        random_user = UserFactory()
        response = self.call_api(random_user, data)
        assert response.status_code == 403

        # Test service worker
        response = self.call_api(self.service_user, data)
        assert response.status_code == 200

    @ddt.data(
        [{}, {}],
        {},
        [{"test_key": "test_value", "test_key_2": "test_value_2"}]
    )
    def test_bad_schema(self, mapping_data):
        """ Verify the endpoint rejects bad data schema """
        data = {
            "username_mappings": mapping_data
        }
        response = self.call_api(self.service_user, data)
        assert response.status_code == 400

    def test_existing_and_non_existing_users(self):
        """ Tests a mix of existing and non existing users """
        random_users = [UserFactory() for _ in range(5)]
        fake_usernames = ["myname_" + str(x) for x in range(5)]
        existing_users = [{user.username: user.username + '_new'} for user in random_users]
        non_existing_users = [{username: username + '_new'} for username in fake_usernames]
        data = {
            "username_mappings": existing_users + non_existing_users
        }
        expected_response = {
            'failed_replacements': [],
            'successful_replacements': existing_users + non_existing_users
        }
        response = self.call_api(self.service_user, data)
        assert response.status_code == 200
        assert response.data == expected_response<|MERGE_RESOLUTION|>--- conflicted
+++ resolved
@@ -7,11 +7,8 @@
 import hashlib
 import json
 from copy import deepcopy
-<<<<<<< HEAD
 import unittest
-=======
 from unittest import mock
->>>>>>> 83ceefc4
 
 import ddt
 import pytz
