# -*- coding: utf-8 -*-
"""
Test cases to cover account retirement views
"""
from __future__ import print_function

import datetime
import json
import unittest

import ddt
import pytz
import mock
from consent.models import DataSharingConsent
from django.conf import settings
from django.contrib.auth.models import User
from django.contrib.sites.models import Site
from django.core import mail
from django.core.cache import cache
from django.core.urlresolvers import reverse
from django.test import TestCase
from enterprise.models import (
    EnterpriseCustomer,
    EnterpriseCustomerUser,
    EnterpriseCourseEnrollment,
    PendingEnterpriseCustomerUser,
)
from integrated_channels.sap_success_factors.models import (
    SapSuccessFactorsLearnerDataTransmissionAudit
)
from opaque_keys.edx.keys import CourseKey
from rest_framework import status
from six import iteritems, text_type
from social_django.models import UserSocialAuth
from wiki.models import ArticleRevision, Article
from wiki.models.pluginbase import RevisionPluginRevision, RevisionPlugin
from xmodule.modulestore.tests.factories import CourseFactory
from xmodule.modulestore.tests.django_utils import ModuleStoreTestCase

from entitlements.models import CourseEntitlementSupportDetail
from entitlements.tests.factories import CourseEntitlementFactory
from openedx.core.djangoapps.api_admin.models import ApiAccessRequest
from openedx.core.djangoapps.credit.models import (
    CreditRequirementStatus, CreditRequest, CreditCourse, CreditProvider, CreditRequirement
)
from openedx.core.djangoapps.course_groups.models import CourseUserGroup, UnregisteredLearnerCohortAssignments
from openedx.core.djangoapps.oauth_dispatch.jwt import create_jwt_for_user
from openedx.core.djangoapps.site_configuration.tests.factories import SiteFactory
from openedx.core.djangoapps.user_api.models import (
    RetirementState,
    UserRetirementStatus,
    UserRetirementPartnerReportingStatus,
    UserOrgTag
)
from openedx.core.djangoapps.user_api.accounts.views import AccountRetirementPartnerReportView
<<<<<<< HEAD
from openedx.core.lib.token_utils import JwtBuilder
=======
>>>>>>> 441d6384
from student.models import (
    CourseEnrollment,
    CourseEnrollmentAllowed,
    ManualEnrollmentAudit,
    PendingEmailChange,
    PendingNameChange,
    Registration,
    SocialLink,
    UserProfile,
    get_retired_username_by_username,
    get_retired_email_by_email,
)
from student.tests.factories import (
    ContentTypeFactory,
    CourseEnrollmentAllowedFactory,
    PendingEmailChangeFactory,
    PermissionFactory,
    SuperuserFactory,
    UserFactory
)

from ..views import AccountRetirementView, USER_PROFILE_PII
from ...tests.factories import UserOrgTagFactory
from .retirement_helpers import (  # pylint: disable=unused-import
    RetirementTestCase,
    fake_completed_retirement,
    create_retirement_status,
    setup_retirement_states
)


def build_jwt_headers(user):
    """
    Helper function for creating headers for the JWT authentication.
    """
    token = create_jwt_for_user(user)
    headers = {
        'HTTP_AUTHORIZATION': 'JWT ' + token
    }
    return headers


@unittest.skipUnless(settings.ROOT_URLCONF == 'lms.urls', 'Account APIs are only supported in LMS')
class TestAccountDeactivation(TestCase):
    """
    Tests the account deactivation endpoint.
    """

    def setUp(self):
        super(TestAccountDeactivation, self).setUp()
        self.test_user = UserFactory()
        self.url = reverse('accounts_deactivation', kwargs={'username': self.test_user.username})

    def assert_activation_status(self, headers, expected_status=status.HTTP_200_OK, expected_activation_status=False):
        """
        Helper function for making a request to the deactivation endpoint, and asserting the status.

        Args:
            expected_status(int): Expected request's response status.
            expected_activation_status(bool): Expected user has_usable_password attribute value.
        """
        self.assertTrue(self.test_user.has_usable_password())
        response = self.client.post(self.url, **headers)
        self.assertEqual(response.status_code, expected_status)
        self.test_user.refresh_from_db()
        self.assertEqual(self.test_user.has_usable_password(), expected_activation_status)

    def test_superuser_deactivates_user(self):
        """
        Verify a user is deactivated when a superuser posts to the deactivation endpoint.
        """
        superuser = SuperuserFactory()
        headers = build_jwt_headers(superuser)
        self.assert_activation_status(headers)

    def test_user_with_permission_deactivates_user(self):
        """
        Verify a user is deactivated when a user with permission posts to the deactivation endpoint.
        """
        user = UserFactory()
        permission = PermissionFactory(
            codename='can_deactivate_users',
            content_type=ContentTypeFactory(
                app_label='student'
            )
        )
        user.user_permissions.add(permission)
        headers = build_jwt_headers(user)
        self.assertTrue(self.test_user.has_usable_password())
        self.assert_activation_status(headers)

    def test_unauthorized_rejection(self):
        """
        Verify unauthorized users cannot deactivate accounts.
        """
        headers = build_jwt_headers(self.test_user)
        self.assert_activation_status(
            headers,
            expected_status=status.HTTP_403_FORBIDDEN,
            expected_activation_status=True
        )

    def test_on_jwt_headers_rejection(self):
        """
        Verify users who are not JWT authenticated are rejected.
        """
        UserFactory()
        self.assert_activation_status(
            {},
            expected_status=status.HTTP_401_UNAUTHORIZED,
            expected_activation_status=True
        )


@unittest.skipUnless(settings.ROOT_URLCONF == 'lms.urls', 'Account APIs are only supported in LMS')
class TestDeactivateLogout(RetirementTestCase):
    """
    Tests the account deactivation/logout endpoint.
    """
    def setUp(self):
        super(TestDeactivateLogout, self).setUp()
        self.test_password = 'password'
        self.test_user = UserFactory(password=self.test_password)
        UserSocialAuth.objects.create(
            user=self.test_user,
            provider='some_provider_name',
            uid='xyz@gmail.com'
        )
        UserSocialAuth.objects.create(
            user=self.test_user,
            provider='some_other_provider_name',
            uid='xyz@gmail.com'
        )

        Registration().register(self.test_user)

        self.url = reverse('deactivate_logout')

    def build_post(self, password):
        return {'password': password}

    @mock.patch('openedx.core.djangolib.oauth2_retirement_utils')
    def test_user_can_deactivate_self(self, retirement_utils_mock):
        """
        Verify a user calling the deactivation endpoint logs out the user, deletes all their SSO tokens,
        and creates a user retirement row.
        """
        self.client.login(username=self.test_user.username, password=self.test_password)
        headers = build_jwt_headers(self.test_user)
        response = self.client.post(self.url, self.build_post(self.test_password), **headers)
        self.assertEqual(response.status_code, status.HTTP_204_NO_CONTENT)
        # make sure the user model is as expected
        updated_user = User.objects.get(id=self.test_user.id)
        self.assertEqual(get_retired_email_by_email(self.test_user.email), updated_user.email)
        self.assertFalse(updated_user.has_usable_password())
        self.assertEqual(list(UserSocialAuth.objects.filter(user=self.test_user)), [])
        self.assertEqual(list(Registration.objects.filter(user=self.test_user)), [])
        self.assertEqual(len(UserRetirementStatus.objects.filter(user_id=self.test_user.id)), 1)
        # these retirement utils are tested elsewhere; just make sure we called them
        retirement_utils_mock.retire_dop_oauth2_models.assertCalledWith(self.test_user)
        retirement_utils_mock.retire_dot_oauth2_models.assertCalledWith(self.test_user)
        # make sure the user cannot log in
        self.assertFalse(self.client.login(username=self.test_user.username, password=self.test_password))
        # make sure that an email has been sent
        self.assertEqual(len(mail.outbox), 1)
        # ensure that it's been sent to the correct email address
        self.assertIn(self.test_user.email, mail.outbox[0].to)

    def test_password_mismatch(self):
        """
        Verify that the user submitting a mismatched password results in
        a rejection.
        """
        self.client.login(username=self.test_user.username, password=self.test_password)
        headers = build_jwt_headers(self.test_user)
        response = self.client.post(self.url, self.build_post(self.test_password + "xxxx"), **headers)
        self.assertEqual(response.status_code, status.HTTP_403_FORBIDDEN)

    def test_called_twice(self):
        """
        Verify a user calling the deactivation endpoint a second time results in a "forbidden"
        error, as the user will be logged out.
        """
        self.client.login(username=self.test_user.username, password=self.test_password)
        headers = build_jwt_headers(self.test_user)
        response = self.client.post(self.url, self.build_post(self.test_password), **headers)
        self.assertEqual(response.status_code, status.HTTP_204_NO_CONTENT)
        self.client.login(username=self.test_user.username, password=self.test_password)
        headers = build_jwt_headers(self.test_user)
        response = self.client.post(self.url, self.build_post(self.test_password), **headers)
        self.assertEqual(response.status_code, status.HTTP_403_FORBIDDEN)


@unittest.skipUnless(settings.ROOT_URLCONF == 'lms.urls', 'Account APIs are only supported in LMS')
<<<<<<< HEAD
class TestAccountRetireMailings(RetirementTestCase):
    """
    Tests the account retire mailings endpoint.
    """
    def setUp(self):
        super(TestAccountRetireMailings, self).setUp()
        self.test_superuser = SuperuserFactory()
        self.test_service_user = UserFactory()

        # Should be created in parent setUpClass
        retiring_email_lists = RetirementState.objects.get(state_name='RETIRING_EMAIL_LISTS')
        self.retirement = create_retirement_status(retiring_email_lists)
        self.test_user = self.retirement.user

        self.url = reverse('accounts_retire_mailings')

    def build_post(self, user):
        return {'username': user.username}

    def assert_status(self, headers, expected_status=status.HTTP_204_NO_CONTENT, expected_content=None):
        """
        Helper function for making a request to the retire subscriptions endpoint, and asserting the status.
        """
        response = self.client.post(self.url, self.build_post(self.test_user), **headers)

        self.assertEqual(response.status_code, expected_status)

        if expected_content:
            self.assertEqual(response.content.strip('"'), expected_content)

    def test_superuser_retires_user_subscriptions(self):
        """
        Verify a user's subscriptions are retired when a superuser posts to the retire subscriptions endpoint.
        """
        headers = build_jwt_headers(self.test_superuser)
        self.assert_status(headers)

    def test_unauthorized_rejection(self):
        """
        Verify unauthorized users cannot retire subscriptions.
        """
        headers = build_jwt_headers(self.test_user)

        # User should still have 2 "True" subscriptions.
        self.assert_status(headers, expected_status=status.HTTP_403_FORBIDDEN)

    def test_signal_failure(self):
        """
        Verify that if a signal fails the transaction is rolled back and a proper error message is returned.
        """
        headers = build_jwt_headers(self.test_superuser)

        mock_handler = mock.MagicMock()
        mock_handler.side_effect = Exception("Tango")

        try:
            USER_RETIRE_THIRD_PARTY_MAILINGS.connect(mock_handler)

            # User should still have 2 "True" subscriptions.
            self.assert_status(
                headers,
                expected_status=status.HTTP_500_INTERNAL_SERVER_ERROR,
                expected_content="Tango"
            )
        finally:
            USER_RETIRE_THIRD_PARTY_MAILINGS.disconnect(mock_handler)


@unittest.skipUnless(settings.ROOT_URLCONF == 'lms.urls', 'Account APIs are only supported in LMS')
=======
>>>>>>> 441d6384
class TestPartnerReportingCleanup(ModuleStoreTestCase):
    """
    Tests the partner reporting cleanup endpoint.
    """

    def setUp(self):
        super(TestPartnerReportingCleanup, self).setUp()
        self.test_superuser = SuperuserFactory()
        self.course = CourseFactory()
        self.course_awesome_org = CourseFactory(org='awesome_org')
        self.headers = build_jwt_headers(self.test_superuser)
        self.headers['content_type'] = "application/json"
        self.url = reverse('accounts_retirement_partner_report_cleanup')
        self.maxDiff = None

    def create_partner_reporting_statuses(self, is_being_processed=True, num=2):
        """
        Creates and returnes the given number of test users and UserRetirementPartnerReportingStatuses
        with the given is_being_processed value.
        """
        statuses = []
        for _ in range(num):
            user = UserFactory()
            reporting_status = UserRetirementPartnerReportingStatus.objects.create(
                user=user,
                original_username=user.username,
                original_email=user.email,
                original_name=user.first_name + ' ' + user.last_name,
                is_being_processed=is_being_processed
            )

            statuses.append(reporting_status)

        return statuses

    def assert_status_and_count(self, statuses, remaining_count, expected_status=status.HTTP_204_NO_CONTENT):
        """
        Performs a test client POST against the retirement reporting cleanup endpoint. It generates
        the JSON of usernames to clean up based on the given list of UserRetirementPartnerReportingStatuses,
        asserts that the given number of UserRetirementPartnerReportingStatus rows are still in the database
        after the operation, and asserts that the given expected_status HTTP status code is returned.
        """
        usernames = [{'original_username': u.original_username} for u in statuses]

        data = json.dumps(usernames)
        response = self.client.post(self.url, data=data, **self.headers)
        print(response)
        print(response.content)

        self.assertEqual(response.status_code, expected_status)
        self.assertEqual(UserRetirementPartnerReportingStatus.objects.all().count(), remaining_count)

    def test_success(self):
        """
        A basic test that newly created UserRetirementPartnerReportingStatus rows are all deleted as expected.
        """
        statuses = self.create_partner_reporting_statuses()
        self.assert_status_and_count(statuses, remaining_count=0)

    def test_no_usernames(self):
        """
        Checks that if no usernames are passed in we will get a 400 back.
        """
        statuses = self.create_partner_reporting_statuses()
        self.assert_status_and_count([], len(statuses), expected_status=status.HTTP_400_BAD_REQUEST)

    def test_username_does_not_exist(self):
        """
        Checks that if a username is passed in that does not have a UserRetirementPartnerReportingStatus row
        we will get a 400 back.
        """
        statuses = self.create_partner_reporting_statuses()
        orig_count = len(statuses)

        # Create a bogus user that has a non-saved row. This user doesn't exist in the database, so
        # it should trigger the "incorrect number of rows" error.
        user = UserFactory()
        statuses.append(
            UserRetirementPartnerReportingStatus(
                user=user,
                original_username=user.username,
                original_email=user.email,
                original_name=user.first_name + ' ' + user.last_name,
                is_being_processed=True
            )
        )
        self.assert_status_and_count(statuses, orig_count, expected_status=status.HTTP_400_BAD_REQUEST)

    def test_username_in_wrong_status(self):
        """
        Checks that if an username passed in has the wrong "is_being_processed" value we will get a 400 error.
        """
        # Create some status rows in the expected status
        statuses = self.create_partner_reporting_statuses()

        # Create some users in the wrong processing status, should trigger the "incorrect number of rows" error.
        statuses += self.create_partner_reporting_statuses(is_being_processed=False)

        self.assert_status_and_count(statuses, len(statuses), expected_status=status.HTTP_400_BAD_REQUEST)

    def test_does_not_delete_users_in_process(self):
        """
        Checks that with mixed "is_being_processed" values in the table only the usernames passed in will
        be deleted.
        """
        statuses = self.create_partner_reporting_statuses()

        self.create_partner_reporting_statuses(is_being_processed=False)
        self.assert_status_and_count(statuses, len(statuses))


@unittest.skipUnless(settings.ROOT_URLCONF == 'lms.urls', 'Account APIs are only supported in LMS')
class TestPartnerReportingPut(RetirementTestCase, ModuleStoreTestCase):
    """
    Tests the partner reporting list endpoint
    """

    def setUp(self):
        super(TestPartnerReportingPut, self).setUp()
        self.test_superuser = SuperuserFactory()
        self.course = CourseFactory()
        self.course_awesome_org = CourseFactory(org='awesome_org')
        self.courses = (self.course, self.course_awesome_org)
        self.headers = build_jwt_headers(self.test_superuser)
        self.url = reverse('accounts_retirement_partner_report')
        self.headers['content_type'] = "application/json"
        self.maxDiff = None
        self.partner_queue_state = RetirementState.objects.get(state_name='ADDING_TO_PARTNER_QUEUE')

    def put_and_assert_status(self, data, expected_status=status.HTTP_204_NO_CONTENT):
        """
        Helper function for making a request to the retire subscriptions endpoint, and asserting the status.
        """
        response = self.client.put(self.url, json.dumps(data), **self.headers)
        self.assertEqual(response.status_code, expected_status)
        return response

    def test_success(self):
        """
        Checks the simple success case of creating a user, enrolling in a course, and doing the partner
        report PUT. User should then have the appropriate row in UserRetirementPartnerReportingStatus
        """
<<<<<<< HEAD
        retirement = create_retirement_status(self.partner_queue_state)
=======
        retirement = create_retirement_status(UserFactory(), state=self.partner_queue_state)
>>>>>>> 441d6384
        for course in self.courses:
            CourseEnrollment.enroll(user=retirement.user, course_key=course.id)

        self.put_and_assert_status({'username': retirement.original_username})
        self.assertTrue(UserRetirementPartnerReportingStatus.objects.filter(user=retirement.user).exists())

    def test_idempotent(self):
        """
        Runs the success test twice to make sure that re-running the step still succeeds.
        """
<<<<<<< HEAD
        retirement = create_retirement_status(self.partner_queue_state)
=======
        retirement = create_retirement_status(UserFactory(), state=self.partner_queue_state)
>>>>>>> 441d6384
        for course in self.courses:
            CourseEnrollment.enroll(user=retirement.user, course_key=course.id)

        # Do our step
        self.put_and_assert_status({'username': retirement.original_username})

        # Do our basic other retirement step fakery
        fake_completed_retirement(retirement.user)

        # Try running our step again
        self.put_and_assert_status({'username': retirement.original_username})
        self.assertTrue(UserRetirementPartnerReportingStatus.objects.filter(user=retirement.user).exists())

    def test_unknown_user(self):
        """
        Checks that a username with no active retirement generates a 404
        """
        user = UserFactory()
        for course in self.courses:
            CourseEnrollment.enroll(user=user, course_key=course.id)

        self.put_and_assert_status({'username': user.username}, status.HTTP_404_NOT_FOUND)

    def test_nonexistent_course(self):
        """
        Checks that if a user has been enrolled in a course that does not exist
        (we allow this!) we can still get their orgs for partner reporting. This
        prevents regressions of a bug we found in prod where users in this state
        were throwing 500 errors when _get_orgs_for_user hit the database to find
        the enrollment.course.org. We now just use the enrollment.course_id.org
        since for this purpose we don't care if the course exists.
        """
<<<<<<< HEAD
        retirement = create_retirement_status(self.partner_queue_state)
=======
        retirement = create_retirement_status(UserFactory(), state=self.partner_queue_state)
>>>>>>> 441d6384
        user = retirement.user
        enrollment = CourseEnrollment.enroll(user=user, course_key=CourseKey.from_string('edX/Test201/2018_Fall'))

        # Make sure the enrollment was created
        self.assertTrue(enrollment.is_active)

        # Make sure the correct org is found and returned from the low-level call. We don't get back
        # the orgs from our PUT operation, so this is the best way to make sure it's doing the right
        # thing.
        orgs = AccountRetirementPartnerReportView._get_orgs_for_user(user)  # pylint: disable=protected-access
        self.assertTrue(len(orgs) == 1)
        self.assertTrue('edX' in orgs)

        # PUT should succeed
        self.put_and_assert_status({'username': user.username})

        # Row should exist
        self.assertTrue(UserRetirementPartnerReportingStatus.objects.filter(user=retirement.user).exists())


@unittest.skipUnless(settings.ROOT_URLCONF == 'lms.urls', 'Account APIs are only supported in LMS')
class TestPartnerReportingList(ModuleStoreTestCase):
    """
    Tests the partner reporting list endpoint
    """

    def setUp(self):
        super(TestPartnerReportingList, self).setUp()
        self.test_superuser = SuperuserFactory()
        self.course = CourseFactory()
        self.course_awesome_org = CourseFactory(org='awesome_org')
        self.courses = (self.course, self.course_awesome_org)
        self.headers = build_jwt_headers(self.test_superuser)
        self.url = reverse('accounts_retirement_partner_report')
        self.maxDiff = None
        self.test_created_datetime = datetime.datetime(2018, 1, 1, tzinfo=pytz.UTC)

    def get_user_dict(self, user, enrollments):
        """
        Emulate the DRF serialization to create a dict we can compare against the partner
        reporting list endpoint results. If this breaks in testing the serialization will
        have changed and clients of this endpoint will need to be updates as well.
        """
        return {
            'user_id': user.pk,
            'original_username': user.username,
            'original_email': user.email,
            'original_name': user.first_name + ' ' + user.last_name,
            'orgs': [enrollment.course.org for enrollment in enrollments],
            # using ISO format with "Z" is the way DRF serializes datetimes by default
            'created': self.test_created_datetime.isoformat().replace('+00:00', 'Z'),
        }

    def create_partner_reporting_statuses(self, is_being_processed=False, num=2, courses=None):
        """
        Create the given number of test users and UserRetirementPartnerReportingStatus rows,
        enroll them in the given course (or the default test course if none given), and set
        their processing state to "is_being_processed".

        Returns a list of user dicts representing what we would expect back from the
        endpoint for the given user / enrollment.
        """
        user_dicts = []
        courses = self.courses if courses is None else courses

        for _ in range(num):
            user = UserFactory()
            UserRetirementPartnerReportingStatus.objects.create(
                user=user,
                original_username=user.username,
                original_email=user.email,
                original_name=user.first_name + ' ' + user.last_name,
                is_being_processed=is_being_processed,
                created=self.test_created_datetime,
            )

            enrollments = []
            for course in courses:
                enrollments.append(CourseEnrollment.enroll(user=user, course_key=course.id))

            user_dicts.append(
                self.get_user_dict(user, enrollments)
            )

        return user_dicts

    def assert_status_and_user_list(self, expected_users, expected_status=status.HTTP_200_OK):
        """
        Makes the partner reporting list POST and asserts that the given users are
        in the returned list, as well as asserting the expected HTTP status code
        is returned.
        """
        response = self.client.post(self.url, **self.headers)
        self.assertEqual(response.status_code, expected_status)

        returned_users = response.json()
        print(returned_users)
        print(expected_users)

        self.assertEqual(len(expected_users), len(returned_users))

        # These sub-lists will fail assertCountEqual if they're out of order
        for expected_user in expected_users:
            expected_user['orgs'].sort()

        for returned_user in returned_users:
            returned_user['orgs'].sort()

        self.assertCountEqual(returned_users, expected_users)

    def test_success(self):
        """
        Basic test to make sure that users in two different orgs are returned.
        """
        users = self.create_partner_reporting_statuses()
        users += self.create_partner_reporting_statuses(courses=(self.course_awesome_org,))

        self.assert_status_and_user_list(users)

    def test_success_multiple_statuses(self):
        """
        Checks that only users in the correct is_being_processed state (False) are returned.
        """
        users = self.create_partner_reporting_statuses()

        # These should not come back
        self.create_partner_reporting_statuses(courses=(self.course_awesome_org,), is_being_processed=True)

        self.assert_status_and_user_list(users)

    def test_no_users(self):
        """
        Checks that the call returns a success code and empty list if no users are found.
        """
        self.assert_status_and_user_list([])

    def test_only_users_in_processing(self):
        """
        Checks that the call returns a success code and empty list if only users with
        "is_being_processed=True" are in the database.
        """
        self.create_partner_reporting_statuses(is_being_processed=True)
        self.assert_status_and_user_list([])

    def test_state_update(self):
        """
        Checks that users are progressed to "is_being_processed" True upon being returned
        from this call.
        """
        users = self.create_partner_reporting_statuses()

        # First time through we should get the users
        self.assert_status_and_user_list(users)

        # Second time they should be updated to is_being_processed=True
        self.assert_status_and_user_list([])


@unittest.skipUnless(settings.ROOT_URLCONF == 'lms.urls', 'Account APIs are only supported in LMS')
class TestAccountRetirementList(RetirementTestCase):
    """
    Tests the account retirement endpoint.
    """

    def setUp(self):
        super(TestAccountRetirementList, self).setUp()
        self.test_superuser = SuperuserFactory()
        self.headers = build_jwt_headers(self.test_superuser)
        self.url = reverse('accounts_retirement_queue')
        self.maxDiff = None

    def assert_status_and_user_list(
            self,
            expected_data,
            expected_status=status.HTTP_200_OK,
            states_to_request=None,
            cool_off_days=7
    ):
        """
        Helper function for making a request to the retire subscriptions endpoint, asserting the status, and
        optionally asserting data returned.
        """
        if states_to_request is None:
            # These are just a couple of random states that should be used in any implementation
            states_to_request = ['PENDING', 'LOCKING_ACCOUNT']
        else:
            # Can pass in RetirementState objects or strings here
            try:
                states_to_request = [s.state_name for s in states_to_request]
            except AttributeError:
                states_to_request = states_to_request

        data = {'cool_off_days': cool_off_days, 'states': states_to_request}
        response = self.client.get(self.url, data, **self.headers)
        self.assertEqual(response.status_code, expected_status)
        response_data = response.json()

        if expected_data:
            # These datetimes won't match up due to serialization, but they're inherited fields tested elsewhere
            for data in (response_data, expected_data):
                for retirement in data:
                    del retirement['created']
                    del retirement['modified']

            self.assertItemsEqual(response_data, expected_data)

    def test_empty(self):
        """
        Verify that an empty array is returned if no users are awaiting retirement
        """
        self.assert_status_and_user_list([])

    def test_users_exist_none_in_correct_status(self):
        """
        Verify that users in dead end states are not returned
        """
        for state in self._get_dead_end_states():
<<<<<<< HEAD
            create_retirement_status(state)
=======
            create_retirement_status(UserFactory(), state=state)
>>>>>>> 441d6384
        self.assert_status_and_user_list([], states_to_request=self._get_non_dead_end_states())

    def test_users_retrieved_in_multiple_states(self):
        """
        Verify that if multiple states are requested, learners in each state are returned.
        """
        multiple_states = ['PENDING', 'FORUMS_COMPLETE']
        for state in multiple_states:
<<<<<<< HEAD
            create_retirement_status(RetirementState.objects.get(state_name=state))
=======
            create_retirement_status(UserFactory(), state=RetirementState.objects.get(state_name=state))
>>>>>>> 441d6384
        data = {'cool_off_days': 0, 'states': multiple_states}
        response = self.client.get(self.url, data, **self.headers)
        self.assertEqual(response.status_code, status.HTTP_200_OK)
        self.assertEqual(len(response.json()), 2)

    def test_users_exist(self):
        """
        Verify users in different states are returned with correct data or filtered out
        """
        self.maxDiff = None
        retirement_values = []
        states_to_request = []

        dead_end_states = self._get_dead_end_states()

        for retirement in self._create_users_all_states():
            if retirement.current_state not in dead_end_states:
                states_to_request.append(retirement.current_state)
                retirement_values.append(self._retirement_to_dict(retirement))

        self.assert_status_and_user_list(retirement_values, states_to_request=self._get_non_dead_end_states())

    def test_date_filter(self):
        """
        Verifies the functionality of the `cool_off_days` parameter by creating 1 retirement per day for
        10 days. Then requests different 1-10 `cool_off_days` to confirm the correct retirements are returned.
        """
        retirements = []
        days_back_to_test = 10

        # Create a retirement per day for the last 10 days, from oldest date to newest. We want these all created
        # before we start checking, thus the two loops.
        # retirements = [2018-04-10..., 2018-04-09..., 2018-04-08...]
        pending_state = RetirementState.objects.get(state_name='PENDING')
        for days_back in range(1, days_back_to_test, -1):
            create_datetime = datetime.datetime.now(pytz.UTC) - datetime.timedelta(days=days_back)
<<<<<<< HEAD
            retirements.append(create_retirement_status(state=pending_state, create_datetime=create_datetime))
=======
            retirements.append(create_retirement_status(
                UserFactory(),
                state=pending_state,
                create_datetime=create_datetime
            ))
>>>>>>> 441d6384

        # Confirm we get the correct number and data back for each day we add to cool off days
        # For each day we add to `cool_off_days` we expect to get one fewer retirement.
        for cool_off_days in range(1, days_back_to_test):
            # Start with 9 days back
            req_days_back = days_back_to_test - cool_off_days

            retirement_dicts = [self._retirement_to_dict(ret) for ret in retirements[:cool_off_days]]

            self.assert_status_and_user_list(
                retirement_dicts,
                cool_off_days=req_days_back
            )

    def test_bad_cool_off_days(self):
        """
        Check some bad inputs to make sure we get back the expected status
        """
        self.assert_status_and_user_list(None, expected_status=status.HTTP_400_BAD_REQUEST, cool_off_days=-1)
        self.assert_status_and_user_list(None, expected_status=status.HTTP_400_BAD_REQUEST, cool_off_days='ABCDERTP')

    def test_bad_states(self):
        """
        Check some bad inputs to make sure we get back the expected status
        """
        self.assert_status_and_user_list(
            None,
            expected_status=status.HTTP_400_BAD_REQUEST,
            states_to_request=['TUNA', 'TACO'])
        self.assert_status_and_user_list(None, expected_status=status.HTTP_400_BAD_REQUEST, states_to_request=[])

    def test_missing_params(self):
        """
        All params are required, make sure that is enforced
        """
        response = self.client.get(self.url, **self.headers)
        self.assertEqual(response.status_code, status.HTTP_400_BAD_REQUEST)

        response = self.client.get(self.url, {}, **self.headers)
        self.assertEqual(response.status_code, status.HTTP_400_BAD_REQUEST)

        response = self.client.get(self.url, {'cool_off_days': 7}, **self.headers)
        self.assertEqual(response.status_code, status.HTTP_400_BAD_REQUEST)

        RetirementState.objects.get(state_name='PENDING')
        response = self.client.get(self.url, {'states': ['PENDING']}, **self.headers)
        self.assertEqual(response.status_code, status.HTTP_400_BAD_REQUEST)


@ddt.ddt
@unittest.skipUnless(settings.ROOT_URLCONF == 'lms.urls', 'Account APIs are only supported in LMS')
class TestAccountRetirementsByStatusAndDate(RetirementTestCase):
    """
    Tests the retirements_by_status_and_date endpoint
    """

    def setUp(self):
        super(TestAccountRetirementsByStatusAndDate, self).setUp()
        self.test_superuser = SuperuserFactory()
        self.headers = build_jwt_headers(self.test_superuser)
        self.url = reverse('accounts_retirements_by_status_and_date')
        self.maxDiff = None

    def assert_status_and_user_list(
            self,
            expected_data,
            expected_status=status.HTTP_200_OK,
            state_to_request=None,
            start_date=None,
            end_date=None
    ):
        """
        Helper function for making a request to the endpoint, asserting the status, and
        optionally asserting data returned. Will try to convert datetime start and end dates
        to the correct string formatting.
        """
        if state_to_request is None:
            state_to_request = 'COMPLETE'

        if start_date is None:
            start_date = datetime.datetime.now().date().strftime('%Y-%m-%d')
        else:
            start_date = start_date.date().strftime('%Y-%m-%d')

        if end_date is None:
            end_date = datetime.datetime.now().date().strftime('%Y-%m-%d')
        else:
            end_date = end_date.date().strftime('%Y-%m-%d')

        data = {'start_date': start_date, 'end_date': end_date, 'state': state_to_request}
        response = self.client.get(self.url, data, **self.headers)

        print(response.status_code)
        print(response)

        self.assertEqual(response.status_code, expected_status)
        response_data = response.json()

        if expected_data:
            # These datetimes won't match up due to serialization, but they're inherited fields tested elsewhere
            for data in (response_data, expected_data):
                for retirement in data:
                    # These may have been deleted in a previous pass
                    try:
                        del retirement['created']
                        del retirement['modified']
                    except KeyError:
                        pass

            self.assertItemsEqual(response_data, expected_data)

    def test_empty(self):
        """
        Verify that an empty array is returned if no users are awaiting retirement
        """
        self.assert_status_and_user_list([])

    def test_users_exist_none_in_correct_state(self):
        """
        Verify that users in non-requested states are not returned
        """
        state = RetirementState.objects.get(state_name='PENDING')
<<<<<<< HEAD
        create_retirement_status(state=state)
=======
        create_retirement_status(UserFactory(), state=state)
>>>>>>> 441d6384
        self.assert_status_and_user_list([])

    def test_users_exist(self):
        """
        Verify correct user is returned when users in different states exist
        """
        # Stores the user we expect to get back
        retirement_values = None
        for retirement in self._create_users_all_states():
            if retirement.current_state == 'COMPLETE':
                retirement_values.append(self._retirement_to_dict(retirement))

        self.assert_status_and_user_list(retirement_values)

    def test_bad_states(self):
        """
        Check some bad inputs to make sure we get back the expected status
        """
        self.assert_status_and_user_list(None, expected_status=status.HTTP_400_BAD_REQUEST, state_to_request='TACO')

    def test_date_filter(self):
        """
        Verifies the functionality of the start and end date filters
        """
        retirements = []
        complete_state = RetirementState.objects.get(state_name='COMPLETE')

        # Create retirements for the last 10 days
        for days_back in range(0, 10):
            create_datetime = datetime.datetime.now(pytz.UTC) - datetime.timedelta(days=days_back)
<<<<<<< HEAD
            ret = create_retirement_status(state=complete_state, create_datetime=create_datetime)
=======
            ret = create_retirement_status(UserFactory(), state=complete_state, create_datetime=create_datetime)
>>>>>>> 441d6384
            retirements.append(self._retirement_to_dict(ret))

        # Go back in time adding days to the query, assert the correct retirements are present
        end_date = datetime.datetime.now(pytz.UTC)
        for days_back in range(1, 11):
            retirement_dicts = retirements[:days_back]
            start_date = end_date - datetime.timedelta(days=days_back - 1)
            self.assert_status_and_user_list(
                retirement_dicts,
                start_date=start_date,
                end_date=end_date
            )

    def test_bad_dates(self):
        """
        Check some bad inputs to make sure we get back the expected status
        """
        good_date = '2018-01-01'
        for bad_param, good_param in (('start_date', 'end_date'), ('end_date', 'start_date')):
            for bad_date in ('10/21/2001', '2118-01-01', '2018-14-25', 'toast', 5):
                data = {
                    bad_param: bad_date,
                    good_param: good_date,
                    'state': 'COMPLETE'
                }
                response = self.client.get(self.url, data, **self.headers)
                self.assertEqual(response.status_code, status.HTTP_400_BAD_REQUEST)

    @ddt.data(
        {},
        {'start_date': '2018-01-01'},
        {'end_date': '2018-01-01'},
        {'state': 'PENDING'},
        {'start_date': '2018-01-01', 'state': 'PENDING'},
        {'end_date': '2018-01-01', 'state': 'PENDING'},
    )
    def test_missing_params(self, request_data):
        """
        All params are required, make sure that is enforced
        """
        response = self.client.get(self.url, request_data, **self.headers)
        self.assertEqual(response.status_code, status.HTTP_400_BAD_REQUEST)


@unittest.skipUnless(settings.ROOT_URLCONF == 'lms.urls', 'Account APIs are only supported in LMS')
class TestAccountRetirementRetrieve(RetirementTestCase):
    """
    Tests the account retirement retrieval endpoint.
    """
    def setUp(self):
        super(TestAccountRetirementRetrieve, self).setUp()
        self.test_user = UserFactory()
        self.test_superuser = SuperuserFactory()
        self.url = reverse('accounts_retirement_retrieve', kwargs={'username': self.test_user.username})
        self.headers = build_jwt_headers(self.test_superuser)
        self.maxDiff = None

    def assert_status_and_user_data(self, expected_data, expected_status=status.HTTP_200_OK, username_to_find=None):
        """
        Helper function for making a request to the retire subscriptions endpoint, asserting the status,
        and optionally asserting the expected data.
        """
        if username_to_find is not None:
            self.url = reverse('accounts_retirement_retrieve', kwargs={'username': username_to_find})

        response = self.client.get(self.url, **self.headers)
        self.assertEqual(response.status_code, expected_status)

        if expected_data is not None:
            response_data = response.json()

            # These won't match up due to serialization, but they're inherited fields tested elsewhere
            for data in (expected_data, response_data):
                del data['created']
                del data['modified']

            self.assertDictEqual(response_data, expected_data)
            return response_data

    def test_no_retirement(self):
        """
        Confirm we get a 404 if a retirement for the user can be found
        """
        self.assert_status_and_user_data(None, status.HTTP_404_NOT_FOUND)

    def test_retirements_all_states(self):
        """
        Create a bunch of retirements and confirm we get back the correct data for each
        """
        retirements = []

        for state in RetirementState.objects.all():
<<<<<<< HEAD
            retirements.append(create_retirement_status(state))
=======
            retirements.append(create_retirement_status(UserFactory(), state=state))
>>>>>>> 441d6384

        for retirement in retirements:
            values = self._retirement_to_dict(retirement)
            self.assert_status_and_user_data(values, username_to_find=values['user']['username'])

    def test_retrieve_by_old_username(self):
        """
        Simulate retrieving a retirement by the old username, after the name has been changed to the hashed one
        """
        pending_state = RetirementState.objects.get(state_name='PENDING')
<<<<<<< HEAD
        retirement = create_retirement_status(pending_state)
=======
        retirement = create_retirement_status(UserFactory(), state=pending_state)
>>>>>>> 441d6384
        original_username = retirement.user.username

        hashed_username = get_retired_username_by_username(original_username)

        retirement.user.username = hashed_username
        retirement.user.save()

        values = self._retirement_to_dict(retirement)
        self.assert_status_and_user_data(values, username_to_find=original_username)


@ddt.ddt
@unittest.skipUnless(settings.ROOT_URLCONF == 'lms.urls', 'Account APIs are only supported in LMS')
class TestAccountRetirementCleanup(RetirementTestCase):
    """
    Tests the account retirement cleanup endpoint.
    """
    def setUp(self):
        super(TestAccountRetirementCleanup, self).setUp()
        self.pending_state = RetirementState.objects.get(state_name='PENDING')
        self.complete_state = RetirementState.objects.get(state_name='COMPLETE')
        self.retirements = []
        self.usernames = []

        for _ in range(1, 10):
            user = UserFactory()
            self.retirements.append(create_retirement_status(user, state=self.complete_state))
            self.usernames.append(user.username)

        self.test_superuser = SuperuserFactory()
        self.headers = build_jwt_headers(self.test_superuser)
        self.headers['content_type'] = "application/json"
        self.url = reverse('accounts_retirement_cleanup')

    def cleanup_and_assert_status(self, data=None, expected_status=status.HTTP_204_NO_CONTENT):
        """
        Helper function for making a request to the retirement cleanup endpoint, and asserting the status.
        """
        if data is None:
            data = {'usernames': self.usernames}

        response = self.client.post(self.url, json.dumps(data), **self.headers)
        print(response)
        self.assertEqual(response.status_code, expected_status)
        return response

    def test_simple_success(self):
        self.cleanup_and_assert_status()
        self.assertFalse(UserRetirementStatus.objects.all())

    def test_leaves_other_users(self):
        remaining_usernames = []

        # Create a bunch of local users in different states
        for state in (self.pending_state, self.complete_state):
            for _ in range(1, 3):
                user = UserFactory()
                remaining_usernames.append(create_retirement_status(user, state=state).user.username)

        # Call should succeed and leave behind the local users in both states
        self.cleanup_and_assert_status()
        self.assertEqual(
            UserRetirementStatus.objects.filter(user__username__in=remaining_usernames).count(),
            len(remaining_usernames)
        )

    def test_no_usernames(self):
        self.cleanup_and_assert_status(data={'usernames': []})

    def test_bad_usernames(self):
        self.cleanup_and_assert_status(data={'usernames': 'foo'}, expected_status=status.HTTP_400_BAD_REQUEST)

    def test_nonexistent_username(self):
        self.cleanup_and_assert_status(
            data={'usernames': self.usernames + ['does not exist']},
            expected_status=status.HTTP_400_BAD_REQUEST
        )

    def test_username_bad_state(self):
        # Set one of the users we're looking up to a non-COMPLETE state to
        # force the error
        retirement = UserRetirementStatus.objects.get(user__username=self.usernames[0])
        retirement.current_state = self.pending_state
        retirement.save()

        self.cleanup_and_assert_status(expected_status=status.HTTP_400_BAD_REQUEST)


@ddt.ddt
@unittest.skipUnless(settings.ROOT_URLCONF == 'lms.urls', 'Account APIs are only supported in LMS')
class TestAccountRetirementUpdate(RetirementTestCase):
    """
    Tests the account retirement endpoint.
    """
    def setUp(self):
        super(TestAccountRetirementUpdate, self).setUp()
        self.pending_state = RetirementState.objects.get(state_name='PENDING')
        self.locking_state = RetirementState.objects.get(state_name='LOCKING_ACCOUNT')

<<<<<<< HEAD
        self.retirement = create_retirement_status(self.pending_state)
=======
        self.retirement = create_retirement_status(UserFactory(), state=self.pending_state)
>>>>>>> 441d6384
        self.test_user = self.retirement.user
        self.test_superuser = SuperuserFactory()
        self.headers = build_jwt_headers(self.test_superuser)
        self.headers['content_type'] = "application/json"
        self.url = reverse('accounts_retirement_update')

    def update_and_assert_status(self, data, expected_status=status.HTTP_204_NO_CONTENT):
        """
        Helper function for making a request to the retire subscriptions endpoint, and asserting the status.
        """
        if 'username' not in data:
            data['username'] = self.test_user.username

        response = self.client.patch(self.url, json.dumps(data), **self.headers)
        self.assertEqual(response.status_code, expected_status)

    def test_single_update(self):
        """
        Basic test to confirm changing state works and saves the given response
        """
        data = {'new_state': 'LOCKING_ACCOUNT', 'response': 'this should succeed'}
        self.update_and_assert_status(data)

        # Refresh the retirment object and confirm the messages and state are correct
        retirement = UserRetirementStatus.objects.get(id=self.retirement.id)
        self.assertEqual(retirement.current_state, RetirementState.objects.get(state_name='LOCKING_ACCOUNT'))
        self.assertEqual(retirement.last_state, RetirementState.objects.get(state_name='PENDING'))
        self.assertIn('this should succeed', retirement.responses)

    def test_move_through_process(self):
        """
        Simulate moving a retirement through the process and confirm they end up in the
        correct state, with all relevant response messages logged.
        """
        fake_retire_process = [
            {'new_state': 'LOCKING_ACCOUNT', 'response': 'accountlockstart'},
            {'new_state': 'LOCKING_COMPLETE', 'response': 'accountlockcomplete'},
            {'new_state': 'RETIRING_CREDENTIALS', 'response': 'retiringcredentials'},
            {'new_state': 'CREDENTIALS_COMPLETE', 'response': 'credentialsretired'},
            {'new_state': 'COMPLETE', 'response': 'accountretirementcomplete'},
        ]

        for update_data in fake_retire_process:
            self.update_and_assert_status(update_data)

        # Refresh the retirment object and confirm the messages and state are correct
        retirement = UserRetirementStatus.objects.get(id=self.retirement.id)
        self.assertEqual(retirement.current_state, RetirementState.objects.get(state_name='COMPLETE'))
        self.assertEqual(retirement.last_state, RetirementState.objects.get(state_name='CREDENTIALS_COMPLETE'))
        self.assertIn('accountlockstart', retirement.responses)
        self.assertIn('accountlockcomplete', retirement.responses)
        self.assertIn('retiringcredentials', retirement.responses)
        self.assertIn('credentialsretired', retirement.responses)
        self.assertIn('accountretirementcomplete', retirement.responses)

    def test_unknown_state(self):
        """
        Test that trying to set to an unknown state fails with a 400
        """
        data = {'new_state': 'BOGUS_STATE', 'response': 'this should fail'}
        self.update_and_assert_status(data, status.HTTP_400_BAD_REQUEST)

    def test_bad_vars(self):
        """
        Test various ways of sending the wrong variables to make sure they all fail correctly
        """
        # No `new_state`
        data = {'response': 'this should fail'}
        self.update_and_assert_status(data, status.HTTP_400_BAD_REQUEST)

        # No `response`
        data = {'new_state': 'COMPLETE'}
        self.update_and_assert_status(data, status.HTTP_400_BAD_REQUEST)

        # Unknown `new_state`
        data = {'new_state': 'BOGUS_STATE', 'response': 'this should fail'}
        self.update_and_assert_status(data, status.HTTP_400_BAD_REQUEST)

        # No `new_state` or `response`
        data = {}
        self.update_and_assert_status(data, status.HTTP_400_BAD_REQUEST)

        # Unexpected param `should_not_exist`
        data = {'should_not_exist': 'bad', 'new_state': 'COMPLETE', 'response': 'this should fail'}
        self.update_and_assert_status(data, status.HTTP_400_BAD_REQUEST)

    def test_no_retirement(self):
        """
        Confirm that trying to operate on a non-existent retirement for an existing user 404s
        """
        # Delete the only retirement, created in setUp
        UserRetirementStatus.objects.all().delete()
        data = {'new_state': 'LOCKING_ACCOUNT', 'response': 'this should fail'}
        self.update_and_assert_status(data, status.HTTP_404_NOT_FOUND)

    def test_no_user(self):
        """
        Confirm that trying to operate on a non-existent user 404s
        """
        data = {'new_state': 'LOCKING_ACCOUNT', 'response': 'this should fail', 'username': 'does not exist'}
        self.update_and_assert_status(data, status.HTTP_404_NOT_FOUND)

    @ddt.data(
        # Test moving backward from intermediate state
        ('LOCKING_ACCOUNT', 'PENDING', False, status.HTTP_400_BAD_REQUEST),
        ('LOCKING_ACCOUNT', 'PENDING', True, status.HTTP_204_NO_CONTENT),

        # Test moving backward from dead end state
        ('COMPLETE', 'PENDING', False, status.HTTP_400_BAD_REQUEST),
        ('COMPLETE', 'PENDING', True, status.HTTP_204_NO_CONTENT),

        # Test moving to the same state
        ('LOCKING_ACCOUNT', 'LOCKING_ACCOUNT', False, status.HTTP_400_BAD_REQUEST),
        ('LOCKING_ACCOUNT', 'LOCKING_ACCOUNT', True, status.HTTP_204_NO_CONTENT),
    )
    @ddt.unpack
    def test_moves(self, start_state, move_to_state, force, expected_response_code):
        retirement = UserRetirementStatus.objects.get(id=self.retirement.id)
        retirement.current_state = RetirementState.objects.get(state_name=start_state)
        retirement.save()

        data = {'new_state': move_to_state, 'response': 'foo'}

        if force:
            data['force'] = True

        self.update_and_assert_status(data, expected_response_code)


@unittest.skipUnless(settings.ROOT_URLCONF == 'lms.urls', 'Account APIs are only supported in LMS')
class TestAccountRetirementPost(RetirementTestCase):
    """
    Tests the account retirement endpoint.
    """
    def setUp(self):
        super(TestAccountRetirementPost, self).setUp()

        self.test_user = UserFactory()
        self.test_superuser = SuperuserFactory()
        self.original_username = self.test_user.username
        self.original_email = self.test_user.email
        self.retired_username = get_retired_username_by_username(self.original_username)
        self.retired_email = get_retired_email_by_email(self.original_email)

        retirement_state = RetirementState.objects.get(state_name='RETIRING_LMS')
        self.retirement_status = UserRetirementStatus.create_retirement(self.test_user)
        self.retirement_status.current_state = retirement_state
        self.retirement_status.last_state = retirement_state
        self.retirement_status.save()

        SocialLink.objects.create(
            user_profile=self.test_user.profile,
            platform='Facebook',
            social_link='www.facebook.com'
        ).save()

        self.cache_key = UserProfile.country_cache_key_name(self.test_user.id)
        cache.set(self.cache_key, 'Timor-leste')

        # Enterprise model setup
        self.course_id = 'course-v1:edX+DemoX.1+2T2017'
        self.enterprise_customer = EnterpriseCustomer.objects.create(
            name='test_enterprise_customer',
            site=SiteFactory.create()
        )
        self.enterprise_user = EnterpriseCustomerUser.objects.create(
            enterprise_customer=self.enterprise_customer,
            user_id=self.test_user.id,
        )
        self.enterprise_enrollment = EnterpriseCourseEnrollment.objects.create(
            enterprise_customer_user=self.enterprise_user,
            course_id=self.course_id
        )
        self.pending_enterprise_user = PendingEnterpriseCustomerUser.objects.create(
            enterprise_customer_id=self.enterprise_user.enterprise_customer_id,
            user_email=self.test_user.email
        )
        self.sapsf_audit = SapSuccessFactorsLearnerDataTransmissionAudit.objects.create(
            sapsf_user_id=self.test_user.id,
            enterprise_course_enrollment_id=self.enterprise_enrollment.id,
            completed_timestamp=1,
        )
        self.consent = DataSharingConsent.objects.create(
            username=self.test_user.username,
            enterprise_customer=self.enterprise_customer,
        )

        # Entitlement model setup
        self.entitlement = CourseEntitlementFactory.create(user=self.test_user)
        self.entitlement_support_detail = CourseEntitlementSupportDetail.objects.create(
            entitlement=self.entitlement,
            support_user=UserFactory(),
            comments='A comment containing potential PII.'
        )

        # Misc. setup
        PendingEmailChangeFactory.create(user=self.test_user)
        UserOrgTagFactory.create(user=self.test_user, key='foo', value='bar')
        UserOrgTagFactory.create(user=self.test_user, key='cat', value='dog')

        CourseEnrollmentAllowedFactory.create(email=self.original_email)

        self.course_key = CourseKey.from_string('course-v1:edX+DemoX+Demo_Course')
        self.cohort = CourseUserGroup.objects.create(
            name="TestCohort",
            course_id=self.course_key,
            group_type=CourseUserGroup.COHORT
        )
        self.cohort_assignment = UnregisteredLearnerCohortAssignments.objects.create(
            course_user_group=self.cohort,
            course_id=self.course_key,
            email=self.original_email
        )

        # setup for doing POST from test client
        self.headers = build_jwt_headers(self.test_superuser)
        self.headers['content_type'] = "application/json"
        self.url = reverse('accounts_retire')

    def post_and_assert_status(self, data, expected_status=status.HTTP_204_NO_CONTENT):
        """
        Helper function for making a request to the retire subscriptions endpoint, and asserting the status.
        """
        response = self.client.post(self.url, json.dumps(data), **self.headers)
        self.assertEqual(response.status_code, expected_status)
        return response

    def test_user_profile_pii_has_expected_values(self):
        expected_user_profile_pii = {
            'name': '',
            'meta': '',
            'location': '',
            'year_of_birth': None,
            'gender': None,
            'mailing_address': None,
            'city': None,
            'country': None,
            'bio': None,
        }
        self.assertEqual(expected_user_profile_pii, USER_PROFILE_PII)

    def test_retire_user_server_error_is_raised(self):
        path = 'openedx.core.djangoapps.user_api.models.UserRetirementStatus.get_retirement_for_retirement_action'
        with mock.patch(path, side_effect=Exception('Unexpected Exception')) as mock_get_retirement:
            data = {'username': self.test_user.username}
            response = self.post_and_assert_status(data, status.HTTP_500_INTERNAL_SERVER_ERROR)
            self.assertEqual('Unexpected Exception', text_type(response.json()))
            mock_get_retirement.assert_called_once_with(self.original_username)

    def test_retire_user_where_user_already_retired(self):
        path = 'openedx.core.djangoapps.user_api.accounts.views.is_username_retired'
        with mock.patch(path, return_value=True) as mock_is_username_retired:
            data = {'username': self.test_user.username}
            response = self.post_and_assert_status(data, status.HTTP_204_NO_CONTENT)
            self.assertFalse(response.content)
            mock_is_username_retired.assert_not_called()

    def test_retire_user_where_username_not_provided(self):
        response = self.post_and_assert_status({}, status.HTTP_404_NOT_FOUND)
        expected_response_message = {'message': text_type('The user was not specified.')}
        self.assertEqual(expected_response_message, response.json())

    @mock.patch('openedx.core.djangoapps.user_api.accounts.views.get_profile_image_names')
    @mock.patch('openedx.core.djangoapps.user_api.accounts.views.remove_profile_images')
    def test_retire_user(self, mock_remove_profile_images, mock_get_profile_image_names):
        data = {'username': self.original_username}
        self.post_and_assert_status(data)

        self.test_user.refresh_from_db()
        self.test_user.profile.refresh_from_db()  # pylint: disable=no-member

        expected_user_values = {
            'first_name': '',
            'last_name': '',
            'is_active': False,
            'username': self.retired_username,
        }
        for field, expected_value in iteritems(expected_user_values):
            self.assertEqual(expected_value, getattr(self.test_user, field))

        for field, expected_value in iteritems(USER_PROFILE_PII):
            self.assertEqual(expected_value, getattr(self.test_user.profile, field))

        self.assertIsNone(self.test_user.profile.profile_image_uploaded_at)
        mock_get_profile_image_names.assert_called_once_with(self.original_username)
        mock_remove_profile_images.assert_called_once_with(
            mock_get_profile_image_names.return_value
        )

        self.assertFalse(
            SocialLink.objects.filter(user_profile=self.test_user.profile).exists()
        )

        self.assertIsNone(cache.get(self.cache_key))

        self._data_sharing_consent_assertions()
        self._sapsf_audit_assertions()
        self._pending_enterprise_customer_user_assertions()
        self._entitlement_support_detail_assertions()

        self.assertFalse(PendingEmailChange.objects.filter(user=self.test_user).exists())
        self.assertFalse(UserOrgTag.objects.filter(user=self.test_user).exists())

        self.assertFalse(CourseEnrollmentAllowed.objects.filter(email=self.original_email).exists())
        self.assertFalse(UnregisteredLearnerCohortAssignments.objects.filter(email=self.original_email).exists())

    def test_retire_user_twice_idempotent(self):
        data = {'username': self.original_username}
        self.post_and_assert_status(data)
        fake_completed_retirement(self.test_user)
        self.post_and_assert_status(data)

    def test_deletes_pii_from_user_profile(self):
        for model_field, value_to_assign in iteritems(USER_PROFILE_PII):
            if value_to_assign == '':
                value = 'foo'
            else:
                value = mock.Mock()
            setattr(self.test_user.profile, model_field, value)

        AccountRetirementView.clear_pii_from_userprofile(self.test_user)

        for model_field, value_to_assign in iteritems(USER_PROFILE_PII):
            self.assertEqual(value_to_assign, getattr(self.test_user.profile, model_field))

        social_links = SocialLink.objects.filter(
            user_profile=self.test_user.profile
        )
        self.assertFalse(social_links.exists())

    @mock.patch('openedx.core.djangoapps.user_api.accounts.views.get_profile_image_names')
    @mock.patch('openedx.core.djangoapps.user_api.accounts.views.remove_profile_images')
    def test_removes_user_profile_images(
        self, mock_remove_profile_images, mock_get_profile_image_names
    ):
        test_datetime = datetime.datetime(2018, 1, 1)
        self.test_user.profile.profile_image_uploaded_at = test_datetime

        AccountRetirementView.delete_users_profile_images(self.test_user)

        self.test_user.profile.refresh_from_db()  # pylint: disable=no-member

        self.assertIsNone(self.test_user.profile.profile_image_uploaded_at)
        mock_get_profile_image_names.assert_called_once_with(self.test_user.username)
        mock_remove_profile_images.assert_called_once_with(
            mock_get_profile_image_names.return_value
        )

    def test_can_delete_user_profiles_country_cache(self):
        AccountRetirementView.delete_users_country_cache(self.test_user)
        self.assertIsNone(cache.get(self.cache_key))

    def test_can_retire_users_datasharingconsent(self):
        AccountRetirementView.retire_users_data_sharing_consent(self.test_user.username, self.retired_username)
        self._data_sharing_consent_assertions()

    def _data_sharing_consent_assertions(self):
        """
        Helper method for asserting that ``DataSharingConsent`` objects are retired.
        """
        self.consent.refresh_from_db()
        self.assertEqual(self.retired_username, self.consent.username)
        test_users_data_sharing_consent = DataSharingConsent.objects.filter(
            username=self.original_username
        )
        self.assertFalse(test_users_data_sharing_consent.exists())

    def test_can_retire_users_sap_success_factors_audits(self):
        AccountRetirementView.retire_sapsf_data_transmission(self.test_user)
        self._sapsf_audit_assertions()

    def _sapsf_audit_assertions(self):
        """
        Helper method for asserting that ``SapSuccessFactorsLearnerDataTransmissionAudit`` objects are retired.
        """
        self.sapsf_audit.refresh_from_db()
        self.assertEqual('', self.sapsf_audit.sapsf_user_id)
        audits_for_original_user_id = SapSuccessFactorsLearnerDataTransmissionAudit.objects.filter(
            sapsf_user_id=self.test_user.id,
        )
        self.assertFalse(audits_for_original_user_id.exists())

    def test_can_retire_user_from_pendingenterprisecustomeruser(self):
        AccountRetirementView.retire_user_from_pending_enterprise_customer_user(self.test_user, self.retired_email)
        self._pending_enterprise_customer_user_assertions()

    def _pending_enterprise_customer_user_assertions(self):
        """
        Helper method for asserting that ``PendingEnterpriseCustomerUser`` objects are retired.
        """
        self.pending_enterprise_user.refresh_from_db()
        self.assertEqual(self.retired_email, self.pending_enterprise_user.user_email)
        pending_enterprise_users = PendingEnterpriseCustomerUser.objects.filter(
            user_email=self.original_email
        )
        self.assertFalse(pending_enterprise_users.exists())

    def test_course_entitlement_support_detail_comments_are_retired(self):
        AccountRetirementView.retire_entitlement_support_detail(self.test_user)
        self._entitlement_support_detail_assertions()

    def _entitlement_support_detail_assertions(self):
        """
        Helper method for asserting that ``CourseEntitleSupportDetail`` objects are retired.
        """
        self.entitlement_support_detail.refresh_from_db()
        self.assertEqual('', self.entitlement_support_detail.comments)


@unittest.skipUnless(settings.ROOT_URLCONF == 'lms.urls', 'Account APIs are only supported in LMS')
class TestLMSAccountRetirementPost(RetirementTestCase, ModuleStoreTestCase):
    """
    Tests the LMS account retirement (GDPR P2) endpoint.
    """
    def setUp(self):
        super(TestLMSAccountRetirementPost, self).setUp()
        self.pii_standin = 'PII here'
        self.course = CourseFactory()
        self.test_user = UserFactory()
        self.test_superuser = SuperuserFactory()
        self.original_username = self.test_user.username
        self.original_email = self.test_user.email
        self.retired_username = get_retired_username_by_username(self.original_username)
        self.retired_email = get_retired_email_by_email(self.original_email)

        retirement_state = RetirementState.objects.get(state_name='RETIRING_LMS')
        self.retirement_status = UserRetirementStatus.create_retirement(self.test_user)
        self.retirement_status.current_state = retirement_state
        self.retirement_status.last_state = retirement_state
        self.retirement_status.save()

        # wiki data setup
        rp = RevisionPlugin.objects.create(article_id=0)
        RevisionPluginRevision.objects.create(
            revision_number=1,
            ip_address="ipaddresss",
            plugin=rp,
            user=self.test_user,
        )
        article = Article.objects.create()
        ArticleRevision.objects.create(ip_address="ipaddresss", user=self.test_user, article=article)

        # ManualEnrollmentAudit setup
        course_enrollment = CourseEnrollment.enroll(user=self.test_user, course_key=self.course.id)
        ManualEnrollmentAudit.objects.create(
            enrollment=course_enrollment, reason=self.pii_standin, enrolled_email=self.pii_standin
        )

        # CreditRequest and CreditRequirementStatus setup
        provider = CreditProvider.objects.create(provider_id="Hogwarts")
        credit_course = CreditCourse.objects.create(course_key=self.course.id)
        CreditRequest.objects.create(
            username=self.test_user.username,
            course=credit_course,
            provider_id=provider.id,
            parameters={self.pii_standin},
        )
        req = CreditRequirement.objects.create(course_id=credit_course.id)
        CreditRequirementStatus.objects.create(username=self.test_user.username, requirement=req)

        # ApiAccessRequest setup
        site = Site.objects.create()
        ApiAccessRequest.objects.create(
            user=self.test_user,
            site=site,
            website=self.pii_standin,
            company_address=self.pii_standin,
            company_name=self.pii_standin,
            reason=self.pii_standin,
        )

        # other setup
        PendingNameChange.objects.create(user=self.test_user, new_name=self.pii_standin, rationale=self.pii_standin)

        # setup for doing POST from test client
        self.headers = build_jwt_headers(self.test_superuser)
        self.headers['content_type'] = "application/json"
        self.url = reverse('accounts_retire_misc')

    def post_and_assert_status(self, data, expected_status=status.HTTP_204_NO_CONTENT):
        """
        Helper function for making a request to the retire subscriptions endpoint, and asserting the status.
        """
        response = self.client.post(self.url, json.dumps(data), **self.headers)
        self.assertEqual(response.status_code, expected_status)
        return response

    def test_retire_user(self):
        # check that rows that will not exist after retirement exist now
        self.assertTrue(CreditRequest.objects.filter(username=self.test_user.username).exists())
        self.assertTrue(CreditRequirementStatus.objects.filter(username=self.test_user.username).exists())
        self.assertTrue(PendingNameChange.objects.filter(user=self.test_user).exists())

        retirement = UserRetirementStatus.get_retirement_for_retirement_action(self.test_user.username)
        data = {'username': self.original_username}
        self.post_and_assert_status(data)

        self.test_user.refresh_from_db()
        self.test_user.profile.refresh_from_db()  # pylint: disable=no-member
        self.assertEqual(RevisionPluginRevision.objects.get(user=self.test_user).ip_address, None)
        self.assertEqual(ArticleRevision.objects.get(user=self.test_user).ip_address, None)
        self.assertFalse(PendingNameChange.objects.filter(user=self.test_user).exists())

        self.assertEqual(
            ManualEnrollmentAudit.objects.get(
                enrollment=CourseEnrollment.objects.get(user=self.test_user)
            ).enrolled_email,
            retirement.retired_email
        )
        self.assertFalse(CreditRequest.objects.filter(username=self.test_user.username).exists())
        self.assertTrue(CreditRequest.objects.filter(username=retirement.retired_username).exists())
        self.assertEqual(CreditRequest.objects.get(username=retirement.retired_username).parameters, {})

        self.assertFalse(CreditRequirementStatus.objects.filter(username=self.test_user.username).exists())
        self.assertTrue(CreditRequirementStatus.objects.filter(username=retirement.retired_username).exists())
        self.assertEqual(CreditRequirementStatus.objects.get(username=retirement.retired_username).reason, {})

        retired_api_access_request = ApiAccessRequest.objects.get(user=self.test_user)
        self.assertEqual(retired_api_access_request.website, '')
        self.assertEqual(retired_api_access_request.company_address, '')
        self.assertEqual(retired_api_access_request.company_name, '')
        self.assertEqual(retired_api_access_request.reason, '')

    def test_retire_user_twice_idempotent(self):
        # check that a second call to the retire_misc endpoint will work
        data = {'username': self.original_username}
        self.post_and_assert_status(data)
        fake_completed_retirement(self.test_user)
        self.post_and_assert_status(data)<|MERGE_RESOLUTION|>--- conflicted
+++ resolved
@@ -53,10 +53,6 @@
     UserOrgTag
 )
 from openedx.core.djangoapps.user_api.accounts.views import AccountRetirementPartnerReportView
-<<<<<<< HEAD
-from openedx.core.lib.token_utils import JwtBuilder
-=======
->>>>>>> 441d6384
 from student.models import (
     CourseEnrollment,
     CourseEnrollmentAllowed,
@@ -251,7 +247,6 @@
 
 
 @unittest.skipUnless(settings.ROOT_URLCONF == 'lms.urls', 'Account APIs are only supported in LMS')
-<<<<<<< HEAD
 class TestAccountRetireMailings(RetirementTestCase):
     """
     Tests the account retire mailings endpoint.
@@ -321,8 +316,6 @@
 
 
 @unittest.skipUnless(settings.ROOT_URLCONF == 'lms.urls', 'Account APIs are only supported in LMS')
-=======
->>>>>>> 441d6384
 class TestPartnerReportingCleanup(ModuleStoreTestCase):
     """
     Tests the partner reporting cleanup endpoint.
@@ -465,11 +458,7 @@
         Checks the simple success case of creating a user, enrolling in a course, and doing the partner
         report PUT. User should then have the appropriate row in UserRetirementPartnerReportingStatus
         """
-<<<<<<< HEAD
-        retirement = create_retirement_status(self.partner_queue_state)
-=======
         retirement = create_retirement_status(UserFactory(), state=self.partner_queue_state)
->>>>>>> 441d6384
         for course in self.courses:
             CourseEnrollment.enroll(user=retirement.user, course_key=course.id)
 
@@ -480,11 +469,7 @@
         """
         Runs the success test twice to make sure that re-running the step still succeeds.
         """
-<<<<<<< HEAD
-        retirement = create_retirement_status(self.partner_queue_state)
-=======
         retirement = create_retirement_status(UserFactory(), state=self.partner_queue_state)
->>>>>>> 441d6384
         for course in self.courses:
             CourseEnrollment.enroll(user=retirement.user, course_key=course.id)
 
@@ -517,11 +502,7 @@
         the enrollment.course.org. We now just use the enrollment.course_id.org
         since for this purpose we don't care if the course exists.
         """
-<<<<<<< HEAD
-        retirement = create_retirement_status(self.partner_queue_state)
-=======
         retirement = create_retirement_status(UserFactory(), state=self.partner_queue_state)
->>>>>>> 441d6384
         user = retirement.user
         enrollment = CourseEnrollment.enroll(user=user, course_key=CourseKey.from_string('edX/Test201/2018_Fall'))
 
@@ -739,11 +720,7 @@
         Verify that users in dead end states are not returned
         """
         for state in self._get_dead_end_states():
-<<<<<<< HEAD
-            create_retirement_status(state)
-=======
             create_retirement_status(UserFactory(), state=state)
->>>>>>> 441d6384
         self.assert_status_and_user_list([], states_to_request=self._get_non_dead_end_states())
 
     def test_users_retrieved_in_multiple_states(self):
@@ -752,11 +729,7 @@
         """
         multiple_states = ['PENDING', 'FORUMS_COMPLETE']
         for state in multiple_states:
-<<<<<<< HEAD
-            create_retirement_status(RetirementState.objects.get(state_name=state))
-=======
             create_retirement_status(UserFactory(), state=RetirementState.objects.get(state_name=state))
->>>>>>> 441d6384
         data = {'cool_off_days': 0, 'states': multiple_states}
         response = self.client.get(self.url, data, **self.headers)
         self.assertEqual(response.status_code, status.HTTP_200_OK)
@@ -793,15 +766,11 @@
         pending_state = RetirementState.objects.get(state_name='PENDING')
         for days_back in range(1, days_back_to_test, -1):
             create_datetime = datetime.datetime.now(pytz.UTC) - datetime.timedelta(days=days_back)
-<<<<<<< HEAD
-            retirements.append(create_retirement_status(state=pending_state, create_datetime=create_datetime))
-=======
             retirements.append(create_retirement_status(
                 UserFactory(),
                 state=pending_state,
                 create_datetime=create_datetime
             ))
->>>>>>> 441d6384
 
         # Confirm we get the correct number and data back for each day we add to cool off days
         # For each day we add to `cool_off_days` we expect to get one fewer retirement.
@@ -924,11 +893,7 @@
         Verify that users in non-requested states are not returned
         """
         state = RetirementState.objects.get(state_name='PENDING')
-<<<<<<< HEAD
-        create_retirement_status(state=state)
-=======
         create_retirement_status(UserFactory(), state=state)
->>>>>>> 441d6384
         self.assert_status_and_user_list([])
 
     def test_users_exist(self):
@@ -959,11 +924,7 @@
         # Create retirements for the last 10 days
         for days_back in range(0, 10):
             create_datetime = datetime.datetime.now(pytz.UTC) - datetime.timedelta(days=days_back)
-<<<<<<< HEAD
-            ret = create_retirement_status(state=complete_state, create_datetime=create_datetime)
-=======
             ret = create_retirement_status(UserFactory(), state=complete_state, create_datetime=create_datetime)
->>>>>>> 441d6384
             retirements.append(self._retirement_to_dict(ret))
 
         # Go back in time adding days to the query, assert the correct retirements are present
@@ -1056,11 +1017,7 @@
         retirements = []
 
         for state in RetirementState.objects.all():
-<<<<<<< HEAD
-            retirements.append(create_retirement_status(state))
-=======
             retirements.append(create_retirement_status(UserFactory(), state=state))
->>>>>>> 441d6384
 
         for retirement in retirements:
             values = self._retirement_to_dict(retirement)
@@ -1071,11 +1028,7 @@
         Simulate retrieving a retirement by the old username, after the name has been changed to the hashed one
         """
         pending_state = RetirementState.objects.get(state_name='PENDING')
-<<<<<<< HEAD
-        retirement = create_retirement_status(pending_state)
-=======
         retirement = create_retirement_status(UserFactory(), state=pending_state)
->>>>>>> 441d6384
         original_username = retirement.user.username
 
         hashed_username = get_retired_username_by_username(original_username)
@@ -1175,11 +1128,7 @@
         self.pending_state = RetirementState.objects.get(state_name='PENDING')
         self.locking_state = RetirementState.objects.get(state_name='LOCKING_ACCOUNT')
 
-<<<<<<< HEAD
-        self.retirement = create_retirement_status(self.pending_state)
-=======
         self.retirement = create_retirement_status(UserFactory(), state=self.pending_state)
->>>>>>> 441d6384
         self.test_user = self.retirement.user
         self.test_superuser = SuperuserFactory()
         self.headers = build_jwt_headers(self.test_superuser)
