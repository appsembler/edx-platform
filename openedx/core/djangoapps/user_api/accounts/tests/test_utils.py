""" Unit tests for custom UserProfile properties. """


import ddt
from completion import models
from completion.test_utils import CompletionWaffleTestMixin
from django.test import TestCase
from django.test.utils import override_settings
from mock import patch, Mock

from openedx.core.djangoapps.user_api.accounts.utils import retrieve_last_sitewide_block_completed
from openedx.core.djangolib.testing.utils import skip_unless_lms
from student.models import CourseEnrollment
from student.tests.factories import UserFactory
from xmodule.modulestore.tests.django_utils import SharedModuleStoreTestCase
from xmodule.modulestore.tests.factories import CourseFactory, ItemFactory

<<<<<<< HEAD
from openedx.core.djangolib.testing.utils import FilteredQueryCountMixin

from ..utils import format_social_link, validate_social_link, generate_password
=======
from ..utils import format_social_link, validate_social_link
>>>>>>> cbe913ef


@ddt.ddt
class UserAccountSettingsTest(TestCase):
    """Unit tests for setting Social Media Links."""

    def setUp(self):
        super(UserAccountSettingsTest, self).setUp()

    def validate_social_link(self, social_platform, link):
        """
        Helper method that returns True if the social link is valid, False if
        the input link fails validation and will throw an error.
        """
        try:
            validate_social_link(social_platform, link)
        except ValueError:
            return False
        return True

    @ddt.data(
        ('facebook', 'www.facebook.com/edX', 'https://www.facebook.com/edX', True),
        ('facebook', 'facebook.com/edX/', 'https://www.facebook.com/edX', True),
        ('facebook', 'HTTP://facebook.com/edX/', 'https://www.facebook.com/edX', True),
        ('facebook', 'www.evilwebsite.com/123', None, False),
        ('twitter', 'https://www.twiter.com/edX/', None, False),
        ('twitter', 'https://www.twitter.com/edX/123s', None, False),
        ('twitter', 'twitter.com/edX', 'https://www.twitter.com/edX', True),
        ('twitter', 'twitter.com/edX?foo=bar', 'https://www.twitter.com/edX', True),
        ('twitter', 'twitter.com/test.user', 'https://www.twitter.com/test.user', True),
        ('linkedin', 'www.linkedin.com/harryrein', None, False),
        ('linkedin', 'www.linkedin.com/in/harryrein-1234', 'https://www.linkedin.com/in/harryrein-1234', True),
        ('linkedin', 'www.evilwebsite.com/123?www.linkedin.com/edX', None, False),
        ('linkedin', '', '', True),
        ('linkedin', None, None, False),
    )
    @ddt.unpack
    @skip_unless_lms
    def test_social_link_input(self, platform_name, link_input, formatted_link_expected, is_valid_expected):
        """
        Verify that social links are correctly validated and formatted.
        """
        self.assertEqual(is_valid_expected, self.validate_social_link(platform_name, link_input))

        self.assertEqual(formatted_link_expected, format_social_link(platform_name, link_input))


@ddt.ddt
class CompletionUtilsTestCase(SharedModuleStoreTestCase, FilteredQueryCountMixin, CompletionWaffleTestMixin, TestCase):
    """
    Test completion utility functions
    """
    def setUp(self):
        """
        Creates a test course that can be used for non-destructive tests
        """
        super(CompletionUtilsTestCase, self).setUp()
        self.override_waffle_switch(True)
        self.engaged_user = UserFactory.create()
        self.cruft_user = UserFactory.create()
        self.course = self.create_test_course()
        self.submit_faux_completions()

    def create_test_course(self):
        """
        Create, populate test course.
        """
        course = CourseFactory.create()
        with self.store.bulk_operations(course.id):
            self.chapter = ItemFactory.create(category='chapter', parent_location=course.location)
            self.sequential = ItemFactory.create(category='sequential', parent_location=self.chapter.location)
            self.vertical1 = ItemFactory.create(category='vertical', parent_location=self.sequential.location)
            self.vertical2 = ItemFactory.create(category='vertical', parent_location=self.sequential.location)
        course.children = [self.chapter]
        self.chapter.children = [self.sequential]
        self.sequential.children = [self.vertical1, self.vertical2]

        if hasattr(self, 'user_one'):
            CourseEnrollment.enroll(self.engaged_user, course.id)
        if hasattr(self, 'user_two'):
            CourseEnrollment.enroll(self.cruft_user, course.id)
        return course

    def submit_faux_completions(self):
        """
        Submit completions (only for user_one)g
        """
        for block in self.course.children[0].children[0].children:
            models.BlockCompletion.objects.submit_completion(
                user=self.engaged_user,
                block_key=block.location,
                completion=1.0
            )

    @override_settings(LMS_ROOT_URL='test_url:9999')
    def test_retrieve_last_sitewide_block_completed(self):
        """
        Test that the method returns a URL for the "last completed" block
        when sending a user object
        """
        block_url = retrieve_last_sitewide_block_completed(
            self.engaged_user
        )
        empty_block_url = retrieve_last_sitewide_block_completed(
            self.cruft_user
        )
        self.assertEqual(
            block_url,
            # Appsembler: We're omitting the domain name because our users are always on a single site.
            u'/courses/{org}/{course}/{run}/jump_to/i4x://{org}/{course}/vertical/{vertical_id}'.format(
                org=self.course.location.course_key.org,
                course=self.course.location.course_key.course,
                run=self.course.location.course_key.run,
                vertical_id=self.vertical2.location.block_id,
            )
        )
<<<<<<< HEAD
        self.assertEqual(empty_block_url, None)

    @override_settings(LMS_ROOT_URL='test_url:9999')
    def test_retrieve_last_sitewide_block_performance_with_site(self):
        """
        Ensures that the `SiteConfiguration.objects.all()` is not called when a specific site was found.
        """
        expected_queries_with_site = 1
        with self.assertNumQueries(expected_queries_with_site):
            function_path = 'openedx.core.djangoapps.user_api.accounts.utils.get_config_value_from_site_or_settings'
            with patch(function_path, Mock(return_value=self.course.location.course_key.org)):
                assert retrieve_last_sitewide_block_completed(self.engaged_user).startswith('/')

        with self.assertNumQueries(expected_queries_with_site):
            assert retrieve_last_sitewide_block_completed(self.cruft_user) is None

    @override_settings(LMS_ROOT_URL='test_url:9999')
    def test_retrieve_last_sitewide_block_performance_multi_course(self):
        """
        Ensures that the `SiteConfiguration.objects.all()` is called only once when no site was found.
        """
        self.course = self.create_test_course()  # create another course.
        self.submit_faux_completions()  # Test submission for another course
        expected_queries_mutli_course_site_wide = 2
        with self.assertNumQueries(expected_queries_mutli_course_site_wide):
            function_path = 'openedx.core.djangoapps.user_api.accounts.utils.get_config_value_from_site_or_settings'
            with patch(function_path, Mock(return_value=None)):  # Pretend that no sites are matching the courses
                assert retrieve_last_sitewide_block_completed(self.engaged_user).startswith('/')


class GeneratePasswordTest(TestCase):
    """Tests formation of randomly generated passwords."""

    def test_default_args(self):
        password = generate_password()
        self.assertEqual(12, len(password))
        self.assertTrue(any(c.isdigit for c in password))
        self.assertTrue(any(c.isalpha for c in password))

    def test_length(self):
        length = 25
        self.assertEqual(length, len(generate_password(length=length)))

    def test_chars(self):
        char = '!'
        password = generate_password(length=12, chars=(char,))

        self.assertTrue(any(c.isdigit for c in password))
        self.assertTrue(any(c.isalpha for c in password))
        self.assertEqual(char * 10, password[2:])

    def test_min_length(self):
        with self.assertRaises(ValueError):
            generate_password(length=7)
=======
        self.assertEqual(empty_block_url, None)
>>>>>>> cbe913ef
<|MERGE_RESOLUTION|>--- conflicted
+++ resolved
@@ -15,13 +15,7 @@
 from xmodule.modulestore.tests.django_utils import SharedModuleStoreTestCase
 from xmodule.modulestore.tests.factories import CourseFactory, ItemFactory
 
-<<<<<<< HEAD
-from openedx.core.djangolib.testing.utils import FilteredQueryCountMixin
-
-from ..utils import format_social_link, validate_social_link, generate_password
-=======
 from ..utils import format_social_link, validate_social_link
->>>>>>> cbe913ef
 
 
 @ddt.ddt
@@ -138,61 +132,4 @@
                 vertical_id=self.vertical2.location.block_id,
             )
         )
-<<<<<<< HEAD
-        self.assertEqual(empty_block_url, None)
-
-    @override_settings(LMS_ROOT_URL='test_url:9999')
-    def test_retrieve_last_sitewide_block_performance_with_site(self):
-        """
-        Ensures that the `SiteConfiguration.objects.all()` is not called when a specific site was found.
-        """
-        expected_queries_with_site = 1
-        with self.assertNumQueries(expected_queries_with_site):
-            function_path = 'openedx.core.djangoapps.user_api.accounts.utils.get_config_value_from_site_or_settings'
-            with patch(function_path, Mock(return_value=self.course.location.course_key.org)):
-                assert retrieve_last_sitewide_block_completed(self.engaged_user).startswith('/')
-
-        with self.assertNumQueries(expected_queries_with_site):
-            assert retrieve_last_sitewide_block_completed(self.cruft_user) is None
-
-    @override_settings(LMS_ROOT_URL='test_url:9999')
-    def test_retrieve_last_sitewide_block_performance_multi_course(self):
-        """
-        Ensures that the `SiteConfiguration.objects.all()` is called only once when no site was found.
-        """
-        self.course = self.create_test_course()  # create another course.
-        self.submit_faux_completions()  # Test submission for another course
-        expected_queries_mutli_course_site_wide = 2
-        with self.assertNumQueries(expected_queries_mutli_course_site_wide):
-            function_path = 'openedx.core.djangoapps.user_api.accounts.utils.get_config_value_from_site_or_settings'
-            with patch(function_path, Mock(return_value=None)):  # Pretend that no sites are matching the courses
-                assert retrieve_last_sitewide_block_completed(self.engaged_user).startswith('/')
-
-
-class GeneratePasswordTest(TestCase):
-    """Tests formation of randomly generated passwords."""
-
-    def test_default_args(self):
-        password = generate_password()
-        self.assertEqual(12, len(password))
-        self.assertTrue(any(c.isdigit for c in password))
-        self.assertTrue(any(c.isalpha for c in password))
-
-    def test_length(self):
-        length = 25
-        self.assertEqual(length, len(generate_password(length=length)))
-
-    def test_chars(self):
-        char = '!'
-        password = generate_password(length=12, chars=(char,))
-
-        self.assertTrue(any(c.isdigit for c in password))
-        self.assertTrue(any(c.isalpha for c in password))
-        self.assertEqual(char * 10, password[2:])
-
-    def test_min_length(self):
-        with self.assertRaises(ValueError):
-            generate_password(length=7)
-=======
-        self.assertEqual(empty_block_url, None)
->>>>>>> cbe913ef
+        self.assertEqual(empty_block_url, None)