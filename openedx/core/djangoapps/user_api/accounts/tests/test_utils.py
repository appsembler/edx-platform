""" Unit tests for custom UserProfile properties. """


import ddt
from mock import patch, Mock

from completion import models
from completion.test_utils import CompletionWaffleTestMixin
from django.test import TestCase
from django.test.utils import override_settings

from openedx.core.djangoapps.user_api.accounts.utils import retrieve_last_sitewide_block_completed
from openedx.core.djangolib.testing.utils import skip_unless_lms
from common.djangoapps.student.models import CourseEnrollment
from common.djangoapps.student.tests.factories import UserFactory
from xmodule.modulestore.tests.django_utils import SharedModuleStoreTestCase
from xmodule.modulestore.tests.factories import CourseFactory, ItemFactory

from openedx.core.djangolib.testing.utils import FilteredQueryCountMixin

from ..utils import format_social_link, validate_social_link


@ddt.ddt
class UserAccountSettingsTest(TestCase):
    """Unit tests for setting Social Media Links."""

    def setUp(self):  # lint-amnesty, pylint: disable=useless-super-delegation
        super().setUp()

    def validate_social_link(self, social_platform, link):
        """
        Helper method that returns True if the social link is valid, False if
        the input link fails validation and will throw an error.
        """
        try:
            validate_social_link(social_platform, link)
        except ValueError:
            return False
        return True

    @ddt.data(
        ('facebook', 'www.facebook.com/edX', 'https://www.facebook.com/edX', True),
        ('facebook', 'facebook.com/edX/', 'https://www.facebook.com/edX', True),
        ('facebook', 'HTTP://facebook.com/edX/', 'https://www.facebook.com/edX', True),
        ('facebook', 'www.evilwebsite.com/123', None, False),
        ('twitter', 'https://www.twiter.com/edX/', None, False),
        ('twitter', 'https://www.twitter.com/edX/123s', None, False),
        ('twitter', 'twitter.com/edX', 'https://www.twitter.com/edX', True),
        ('twitter', 'twitter.com/edX?foo=bar', 'https://www.twitter.com/edX', True),
        ('twitter', 'twitter.com/test.user', 'https://www.twitter.com/test.user', True),
        ('linkedin', 'www.linkedin.com/harryrein', None, False),
        ('linkedin', 'www.linkedin.com/in/harryrein-1234', 'https://www.linkedin.com/in/harryrein-1234', True),
        ('linkedin', 'www.evilwebsite.com/123?www.linkedin.com/edX', None, False),
        ('linkedin', '', '', True),
        ('linkedin', None, None, False),
    )
    @ddt.unpack
    @skip_unless_lms
    def test_social_link_input(self, platform_name, link_input, formatted_link_expected, is_valid_expected):
        """
        Verify that social links are correctly validated and formatted.
        """
        assert is_valid_expected == self.validate_social_link(platform_name, link_input)

        assert formatted_link_expected == format_social_link(platform_name, link_input)


@ddt.ddt
class CompletionUtilsTestCase(SharedModuleStoreTestCase, FilteredQueryCountMixin, CompletionWaffleTestMixin, TestCase):
    """
    Test completion utility functions
    """
    def setUp(self):
        """
        Creates a test course that can be used for non-destructive tests
        """
        super().setUp()
        self.override_waffle_switch(True)
        self.engaged_user = UserFactory.create()
        self.cruft_user = UserFactory.create()
        self.course = self.create_test_course()
        self.submit_faux_completions()

    def create_test_course(self):
        """
        Create, populate test course.
        """
        course = CourseFactory.create()
        with self.store.bulk_operations(course.id):
            self.chapter = ItemFactory.create(category='chapter', parent_location=course.location)
            self.sequential = ItemFactory.create(category='sequential', parent_location=self.chapter.location)
            self.vertical1 = ItemFactory.create(category='vertical', parent_location=self.sequential.location)
            self.vertical2 = ItemFactory.create(category='vertical', parent_location=self.sequential.location)
        course.children = [self.chapter]
        self.chapter.children = [self.sequential]
        self.sequential.children = [self.vertical1, self.vertical2]

        if hasattr(self, 'user_one'):
            CourseEnrollment.enroll(self.engaged_user, course.id)
        if hasattr(self, 'user_two'):
            CourseEnrollment.enroll(self.cruft_user, course.id)
        return course

    def submit_faux_completions(self):
        """
        Submit completions (only for user_one)g
        """
        for block in self.course.children[0].children[0].children:
            models.BlockCompletion.objects.submit_completion(
                user=self.engaged_user,
                block_key=block.location,
                completion=1.0
            )

    @override_settings(LMS_ROOT_URL='test_url:9999')
    def test_retrieve_last_sitewide_block_completed(self):
        """
        Test that the method returns a URL for the "last completed" block
        when sending a user object
        """
        block_url = retrieve_last_sitewide_block_completed(
            self.engaged_user
        )
        empty_block_url = retrieve_last_sitewide_block_completed(
            self.cruft_user
        )
<<<<<<< HEAD
        self.assertEqual(
            block_url,
            # Appsembler: We're omitting the domain name because our users are always on a single site.
            u'/courses/{org}/{course}/{run}/jump_to/i4x://{org}/{course}/vertical/{vertical_id}'.format(
                org=self.course.location.course_key.org,
                course=self.course.location.course_key.course,
                run=self.course.location.course_key.run,
                vertical_id=self.vertical2.location.block_id,
            )
        )
        self.assertEqual(empty_block_url, None)

    @override_settings(LMS_ROOT_URL='test_url:9999')
    def test_retrieve_last_sitewide_block_performance_with_site(self):
        """
        Ensures that the `SiteConfiguration.objects.all()` is not called when a specific site was found.
        """
        expected_queries_with_site = 1
        with self.assertNumQueries(expected_queries_with_site):
            function_path = 'openedx.core.djangoapps.user_api.accounts.utils.get_config_value_from_site_or_settings'
            with patch(function_path, Mock(return_value=self.course.location.course_key.org)):
                assert retrieve_last_sitewide_block_completed(self.engaged_user).startswith('/')

        with self.assertNumQueries(expected_queries_with_site):
            assert retrieve_last_sitewide_block_completed(self.cruft_user) is None

    @override_settings(LMS_ROOT_URL='test_url:9999')
    def test_retrieve_last_sitewide_block_performance_multi_course(self):
        """
        Ensures that the `SiteConfiguration.objects.all()` is called only once when no site was found.
        """
        self.course = self.create_test_course()  # create another course.
        self.submit_faux_completions()  # Test submission for another course
        expected_queries_mutli_course_site_wide = 2
        with self.assertNumQueries(expected_queries_mutli_course_site_wide):
            function_path = 'openedx.core.djangoapps.user_api.accounts.utils.get_config_value_from_site_or_settings'
            with patch(function_path, Mock(return_value=None)):  # Pretend that no sites are matching the courses
                assert retrieve_last_sitewide_block_completed(self.engaged_user).startswith('/')
=======
        assert block_url ==\
               'test_url:9999/courses/{org}/{course}/{run}/jump_to/i4x://{org}/{course}/vertical/{vertical_id}'.format(
                   org=self.course.location.course_key.org,
                   course=self.course.location.course_key.course,
                   run=self.course.location.course_key.run,
                   vertical_id=self.vertical2.location.block_id
               )

        assert empty_block_url is None
>>>>>>> 83ceefc4
<|MERGE_RESOLUTION|>--- conflicted
+++ resolved
@@ -125,18 +125,18 @@
         empty_block_url = retrieve_last_sitewide_block_completed(
             self.cruft_user
         )
-<<<<<<< HEAD
         self.assertEqual(
             block_url,
             # Appsembler: We're omitting the domain name because our users are always on a single site.
-            u'/courses/{org}/{course}/{run}/jump_to/i4x://{org}/{course}/vertical/{vertical_id}'.format(
+            '/courses/{org}/{course}/{run}/jump_to/i4x://{org}/{course}/vertical/{vertical_id}'.format(
                 org=self.course.location.course_key.org,
                 course=self.course.location.course_key.course,
                 run=self.course.location.course_key.run,
                 vertical_id=self.vertical2.location.block_id,
             )
         )
-        self.assertEqual(empty_block_url, None)
+
+        assert empty_block_url is None
 
     @override_settings(LMS_ROOT_URL='test_url:9999')
     def test_retrieve_last_sitewide_block_performance_with_site(self):
@@ -163,15 +163,4 @@
         with self.assertNumQueries(expected_queries_mutli_course_site_wide):
             function_path = 'openedx.core.djangoapps.user_api.accounts.utils.get_config_value_from_site_or_settings'
             with patch(function_path, Mock(return_value=None)):  # Pretend that no sites are matching the courses
-                assert retrieve_last_sitewide_block_completed(self.engaged_user).startswith('/')
-=======
-        assert block_url ==\
-               'test_url:9999/courses/{org}/{course}/{run}/jump_to/i4x://{org}/{course}/vertical/{vertical_id}'.format(
-                   org=self.course.location.course_key.org,
-                   course=self.course.location.course_key.course,
-                   run=self.course.location.course_key.run,
-                   vertical_id=self.vertical2.location.block_id
-               )
-
-        assert empty_block_url is None
->>>>>>> 83ceefc4
+                assert retrieve_last_sitewide_block_completed(self.engaged_user).startswith('/')