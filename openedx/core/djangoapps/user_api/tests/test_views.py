"""Tests for the user API at the HTTP request level. """


<<<<<<< HEAD
import json
from unittest import skipUnless, expectedFailure

=======
import json  # lint-amnesty, pylint: disable=unused-import
from unittest import skipUnless  # lint-amnesty, pylint: disable=unused-import
from unittest import mock  # lint-amnesty, pylint: disable=unused-import
import pytest
>>>>>>> 83ceefc4
import ddt
import httpretty  # lint-amnesty, pylint: disable=unused-import
from django.conf import settings  # lint-amnesty, pylint: disable=unused-import
from django.contrib.auth.models import User  # lint-amnesty, pylint: disable=imported-auth-user, unused-import
from django.core import mail  # lint-amnesty, pylint: disable=unused-import
from django.test.client import RequestFactory  # lint-amnesty, pylint: disable=unused-import
from django.test.testcases import TransactionTestCase  # lint-amnesty, pylint: disable=unused-import
from django.test.utils import override_settings
from django.urls import reverse
from opaque_keys.edx.keys import CourseKey
from pytz import UTC, common_timezones_set  # lint-amnesty, pylint: disable=unused-import
from social_django.models import Partial, UserSocialAuth  # lint-amnesty, pylint: disable=unused-import

from openedx.core.djangoapps.django_comment_common import models
from openedx.core.djangoapps.site_configuration.helpers import get_value  # lint-amnesty, pylint: disable=unused-import
from openedx.core.djangoapps.site_configuration.tests.test_util import with_site_configuration  # lint-amnesty, pylint: disable=unused-import
from openedx.core.djangolib.testing.utils import CacheIsolationTestCase, skip_unless_lms
from openedx.core.lib.api.test_utils import TEST_API_KEY, ApiTestCase
from openedx.core.lib.time_zone_utils import get_display_time_zone
from common.djangoapps.student.tests.factories import UserFactory
from common.djangoapps.third_party_auth.tests.testutil import ThirdPartyAuthTestMixin, simulate_running_pipeline  # lint-amnesty, pylint: disable=unused-import
from common.djangoapps.third_party_auth.tests.utils import (  # lint-amnesty, pylint: disable=unused-import
    ThirdPartyOAuthTestMixin,
    ThirdPartyOAuthTestMixinFacebook,
    ThirdPartyOAuthTestMixinGoogle
)
from common.djangoapps.util.password_policy_validators import (  # lint-amnesty, pylint: disable=unused-import
    create_validator_config,
    password_validators_instruction_texts,
    password_validators_restrictions
)
from xmodule.modulestore.tests.django_utils import SharedModuleStoreTestCase
from xmodule.modulestore.tests.factories import CourseFactory

from ..accounts import (  # lint-amnesty, pylint: disable=unused-import
    EMAIL_MAX_LENGTH,
    EMAIL_MIN_LENGTH,
    NAME_MAX_LENGTH,
    USERNAME_BAD_LENGTH_MSG,
    USERNAME_MAX_LENGTH,
    USERNAME_MIN_LENGTH
)
from ..accounts.api import get_account_settings  # lint-amnesty, pylint: disable=unused-import
from ..accounts.tests.retirement_helpers import (  # pylint: disable=unused-import
    RetirementTestCase,
    fake_requested_retirement,
    setup_retirement_states,
)
from ..models import UserOrgTag
from ..tests.factories import UserPreferenceFactory
from ..tests.test_constants import SORTED_COUNTRIES  # lint-amnesty, pylint: disable=unused-import
from .test_helpers import TestCaseForm  # lint-amnesty, pylint: disable=unused-import

USER_LIST_URI = "/api/user/v1/users/"
USER_PREFERENCE_LIST_URI = "/api/user/v1/user_prefs/"
ROLE_LIST_URI = "/api/user/v1/forum_roles/Moderator/users/"


class UserAPITestCase(ApiTestCase):
    """
    Parent test case for User API workflow coverage
    """
    LIST_URI = USER_LIST_URI

    def get_uri_for_user(self, target_user):
        """Given a user object, get the URI for the corresponding resource"""
        users = self.get_json(USER_LIST_URI)["results"]
        for user in users:
            if user["id"] == target_user.id:
                return user["url"]
        self.fail()

    def get_uri_for_pref(self, target_pref):
        """Given a user preference object, get the URI for the corresponding resource"""
        prefs = self.get_json(USER_PREFERENCE_LIST_URI)["results"]
        for pref in prefs:
            if pref["user"]["id"] == target_pref.user.id and pref["key"] == target_pref.key:
                return pref["url"]
        self.fail()

    def assertUserIsValid(self, user):
        """Assert that the given user result is valid"""
        self.assertCountEqual(list(user.keys()), ["email", "id", "name", "username", "preferences", "url"])
        self.assertCountEqual(
            list(user["preferences"].items()),
            [(pref.key, pref.value) for pref in self.prefs if pref.user.id == user["id"]]  # lint-amnesty, pylint: disable=no-member
        )
        self.assertSelfReferential(user)

    def assertPrefIsValid(self, pref):
        """
        Assert that the given preference is acknowledged by the system
        """
        self.assertCountEqual(list(pref.keys()), ["user", "key", "value", "url"])
        self.assertSelfReferential(pref)
        self.assertUserIsValid(pref["user"])


@skip_unless_lms
class EmptyUserTestCase(UserAPITestCase):
    """
    Test that the endpoint supports empty user result sets
    """
    def test_get_list_empty(self):
        result = self.get_json(self.LIST_URI)
        assert result['count'] == 0
        assert result['next'] is None
        assert result['previous'] is None
        assert result['results'] == []


@skip_unless_lms
class EmptyRoleTestCase(UserAPITestCase):
    """Test that the endpoint supports empty result sets"""
    course_id = CourseKey.from_string("org/course/run")
    LIST_URI = ROLE_LIST_URI + "?course_id=" + str(course_id)

    def test_get_list_empty(self):
        """Test that the endpoint properly returns empty result sets"""
        result = self.get_json(self.LIST_URI)
        assert result['count'] == 0
        assert result['next'] is None
        assert result['previous'] is None
        assert result['results'] == []


class UserApiTestCase(UserAPITestCase):
    """
    Generalized test case class for specific implementations below
    """
    def setUp(self):
        super().setUp()
        self.users = [
            UserFactory.create(
                email=f"test{i}@test.org",
                profile__name=f"Test {i}"
            )
            for i in range(5)
        ]
        self.prefs = [
            UserPreferenceFactory.create(user=self.users[0], key="key0"),
            UserPreferenceFactory.create(user=self.users[0], key="key1"),
            UserPreferenceFactory.create(user=self.users[1], key="key0")
        ]


@skip_unless_lms
class RoleTestCase(UserApiTestCase):
    """
    Test cases covering Role-related views and their behaviors
    """
    course_id = CourseKey.from_string("org/course/run")
    LIST_URI = ROLE_LIST_URI + "?course_id=" + str(course_id)

    def setUp(self):
        super().setUp()
        (role, _) = models.Role.objects.get_or_create(
            name=models.FORUM_ROLE_MODERATOR,
            course_id=self.course_id
        )
        for user in self.users:
            user.roles.add(role)

    def test_options_list(self):
        self.assertAllowedMethods(self.LIST_URI, ["OPTIONS", "GET", "HEAD"])

    def test_post_list_not_allowed(self):
        self.assertHttpMethodNotAllowed(self.request_with_auth("post", self.LIST_URI))

    def test_put_list_not_allowed(self):
        self.assertHttpMethodNotAllowed(self.request_with_auth("put", self.LIST_URI))

    def test_patch_list_not_allowed(self):
        self.assertHttpMethodNotAllowed(self.request_with_auth("patch", self.LIST_URI))

    def test_delete_list_not_allowed(self):
        self.assertHttpMethodNotAllowed(self.request_with_auth("delete", self.LIST_URI))

    def test_list_unauthorized(self):
        self.assertHttpForbidden(self.client.get(self.LIST_URI))

    @override_settings(DEBUG=True)
    @override_settings(EDX_API_KEY=None)
    def test_debug_auth(self):
        self.assertHttpForbidden(self.client.get(self.LIST_URI))

    @override_settings(DEBUG=False)
    @override_settings(EDX_API_KEY=TEST_API_KEY)
    def test_basic_auth(self):
        # ensure that having basic auth headers in the mix does not break anything
        self.assertHttpOK(
            self.request_with_auth("get", self.LIST_URI,
                                   **self.basic_auth("someuser", "somepass")))
        self.assertHttpForbidden(
            self.client.get(self.LIST_URI, **self.basic_auth("someuser", "somepass")))

    def test_get_list_nonempty(self):
        result = self.get_json(self.LIST_URI)
        users = result["results"]
        assert result['count'] == len(self.users)
        assert len(users) == len(self.users)
        assert result['next'] is None
        assert result['previous'] is None
        for user in users:
            self.assertUserIsValid(user)

    def test_required_parameter(self):
        response = self.request_with_auth("get", ROLE_LIST_URI)
        self.assertHttpBadRequest(response)

    def test_get_list_pagination(self):
        first_page = self.get_json(self.LIST_URI, data={
            "page_size": 3,
            "course_id": str(self.course_id),
        })
        assert first_page['count'] == 5
        first_page_next_uri = first_page["next"]
        assert first_page['previous'] is None
        first_page_users = first_page["results"]
        assert len(first_page_users) == 3

        second_page = self.get_json(first_page_next_uri)
        assert second_page['count'] == 5
        assert second_page['next'] is None
        second_page_prev_uri = second_page["previous"]
        second_page_users = second_page["results"]
        assert len(second_page_users) == 2

        assert self.get_json(second_page_prev_uri) == first_page

        for user in first_page_users + second_page_users:
            self.assertUserIsValid(user)
        all_user_uris = [user["url"] for user in first_page_users + second_page_users]
        assert len(set(all_user_uris)) == 5


@skip_unless_lms
class UserViewSetTest(UserApiTestCase):
    """
    Test cases covering the User DRF view set class and its various behaviors
    """
    LIST_URI = USER_LIST_URI

    def setUp(self):
        super().setUp()
        self.detail_uri = self.get_uri_for_user(self.users[0])

    # List view tests

    def test_options_list(self):
        self.assertAllowedMethods(self.LIST_URI, ["OPTIONS", "GET", "HEAD"])

    def test_post_list_not_allowed(self):
        self.assertHttpMethodNotAllowed(self.request_with_auth("post", self.LIST_URI))

    def test_put_list_not_allowed(self):
        self.assertHttpMethodNotAllowed(self.request_with_auth("put", self.LIST_URI))

    def test_patch_list_not_allowed(self):
        self.assertHttpMethodNotAllowed(self.request_with_auth("patch", self.LIST_URI))

    def test_delete_list_not_allowed(self):
        self.assertHttpMethodNotAllowed(self.request_with_auth("delete", self.LIST_URI))

    def test_list_unauthorized(self):
        self.assertHttpForbidden(self.client.get(self.LIST_URI))

    @override_settings(DEBUG=True)
    @override_settings(EDX_API_KEY=None)
    def test_debug_auth(self):
        self.assertHttpForbidden(self.client.get(self.LIST_URI))

    @override_settings(DEBUG=False)
    @override_settings(EDX_API_KEY=TEST_API_KEY)
    def test_basic_auth(self):
        # ensure that having basic auth headers in the mix does not break anything
        self.assertHttpOK(
            self.request_with_auth("get", self.LIST_URI,
                                   **self.basic_auth('someuser', 'somepass')))
        self.assertHttpForbidden(
            self.client.get(self.LIST_URI, **self.basic_auth('someuser', 'somepass')))

    def test_get_list_nonempty(self):
        result = self.get_json(self.LIST_URI)
        assert result['count'] == 5
        assert result['next'] is None
        assert result['previous'] is None
        users = result["results"]
        assert len(users) == 5
        for user in users:
            self.assertUserIsValid(user)

    def test_get_list_pagination(self):
        first_page = self.get_json(self.LIST_URI, data={"page_size": 3})
        assert first_page['count'] == 5
        first_page_next_uri = first_page["next"]
        assert first_page['previous'] is None
        first_page_users = first_page["results"]
        assert len(first_page_users) == 3

        second_page = self.get_json(first_page_next_uri)
        assert second_page['count'] == 5
        assert second_page['next'] is None
        second_page_prev_uri = second_page["previous"]
        second_page_users = second_page["results"]
        assert len(second_page_users) == 2

        assert self.get_json(second_page_prev_uri) == first_page

        for user in first_page_users + second_page_users:
            self.assertUserIsValid(user)
        all_user_uris = [user["url"] for user in first_page_users + second_page_users]
        assert len(set(all_user_uris)) == 5

    # Detail view tests

    def test_options_detail(self):
        self.assertAllowedMethods(self.detail_uri, ["OPTIONS", "GET", "HEAD"])

    def test_post_detail_not_allowed(self):
        self.assertHttpMethodNotAllowed(self.request_with_auth("post", self.detail_uri))

    def test_put_detail_not_allowed(self):
        self.assertHttpMethodNotAllowed(self.request_with_auth("put", self.detail_uri))

    def test_patch_detail_not_allowed(self):
        self.assertHttpMethodNotAllowed(self.request_with_auth("patch", self.detail_uri))

    def test_delete_detail_not_allowed(self):
        self.assertHttpMethodNotAllowed(self.request_with_auth("delete", self.detail_uri))

    def test_get_detail_unauthorized(self):
        self.assertHttpForbidden(self.client.get(self.detail_uri))

    def test_get_detail(self):
        user = self.users[1]
        uri = self.get_uri_for_user(user)
        assert self.get_json(uri) ==\
               {'email': user.email, 'id': user.id, 'name': user.profile.name, 'username': user.username,
                'preferences': {user_pref.key: user_pref.value for user_pref in self.prefs if user_pref.user == user},
                'url': uri}


@skip_unless_lms
class UserPreferenceViewSetTest(CacheIsolationTestCase, UserApiTestCase):
    """
    Test cases covering the User Preference DRF view class and its various behaviors
    """
    LIST_URI = USER_PREFERENCE_LIST_URI

    ENABLED_CACHES = ['default']

    def setUp(self):
        super().setUp()
        self.detail_uri = self.get_uri_for_pref(self.prefs[0])

    # List view tests

    def test_options_list(self):
        self.assertAllowedMethods(self.LIST_URI, ["OPTIONS", "GET", "HEAD"])

    def test_put_list_not_allowed(self):
        self.assertHttpMethodNotAllowed(self.request_with_auth("put", self.LIST_URI))

    def test_patch_list_not_allowed(self):
        self.assertHttpMethodNotAllowed(self.request_with_auth("patch", self.LIST_URI))

    def test_delete_list_not_allowed(self):
        self.assertHttpMethodNotAllowed(self.request_with_auth("delete", self.LIST_URI))

    def test_list_unauthorized(self):
        self.assertHttpForbidden(self.client.get(self.LIST_URI))

    @override_settings(DEBUG=True)
    @override_settings(EDX_API_KEY=None)
    def test_debug_auth(self):
        self.assertHttpForbidden(self.client.get(self.LIST_URI))

    def test_get_list_nonempty(self):
        result = self.get_json(self.LIST_URI)
        assert result['count'] == 3
        assert result['next'] is None
        assert result['previous'] is None
        prefs = result["results"]
        assert len(prefs) == 3
        for pref in prefs:
            self.assertPrefIsValid(pref)

    def test_get_list_filter_key_empty(self):
        result = self.get_json(self.LIST_URI, data={"key": "non-existent"})
        assert result['count'] == 0
        assert result['results'] == []

    def test_get_list_filter_key_nonempty(self):
        result = self.get_json(self.LIST_URI, data={"key": "key0"})
        assert result['count'] == 2
        prefs = result["results"]
        assert len(prefs) == 2
        for pref in prefs:
            self.assertPrefIsValid(pref)
            assert pref['key'] == 'key0'

    def test_get_list_filter_user_empty(self):
        def test_id(user_id):
            result = self.get_json(self.LIST_URI, data={"user": user_id})
            assert result['count'] == 0
            assert result['results'] == []
        test_id(self.users[2].id)
        # TODO: If the given id does not match a user, then the filter is a no-op
        # test_id(42)
        # test_id("asdf")

    def test_get_list_filter_user_nonempty(self):
        user_id = self.users[0].id
        result = self.get_json(self.LIST_URI, data={"user": user_id})
        assert result['count'] == 2
        prefs = result["results"]
        assert len(prefs) == 2
        for pref in prefs:
            self.assertPrefIsValid(pref)
            assert pref['user']['id'] == user_id

    def test_get_list_pagination(self):
        first_page = self.get_json(self.LIST_URI, data={"page_size": 2})
        assert first_page['count'] == 3
        first_page_next_uri = first_page["next"]
        assert first_page['previous'] is None
        first_page_prefs = first_page["results"]
        assert len(first_page_prefs) == 2

        second_page = self.get_json(first_page_next_uri)
        assert second_page['count'] == 3
        assert second_page['next'] is None
        second_page_prev_uri = second_page["previous"]
        second_page_prefs = second_page["results"]
        assert len(second_page_prefs) == 1

        assert self.get_json(second_page_prev_uri) == first_page

        for pref in first_page_prefs + second_page_prefs:
            self.assertPrefIsValid(pref)
        all_pref_uris = [pref["url"] for pref in first_page_prefs + second_page_prefs]
        assert len(set(all_pref_uris)) == 3

    # Detail view tests

    def test_options_detail(self):
        self.assertAllowedMethods(self.detail_uri, ["OPTIONS", "GET", "HEAD"])

    def test_post_detail_not_allowed(self):
        self.assertHttpMethodNotAllowed(self.request_with_auth("post", self.detail_uri))

    def test_put_detail_not_allowed(self):
        self.assertHttpMethodNotAllowed(self.request_with_auth("put", self.detail_uri))

    def test_patch_detail_not_allowed(self):
        self.assertHttpMethodNotAllowed(self.request_with_auth("patch", self.detail_uri))

    def test_delete_detail_not_allowed(self):
        self.assertHttpMethodNotAllowed(self.request_with_auth("delete", self.detail_uri))

    def test_detail_unauthorized(self):
        self.assertHttpForbidden(self.client.get(self.detail_uri))

    def test_get_detail(self):
        pref = self.prefs[1]
        uri = self.get_uri_for_pref(pref)
        assert self.get_json(uri) ==\
               {'user': {'email': pref.user.email, 'id': pref.user.id, 'name': pref.user.profile.name,
                         'username': pref.user.username,
                         'preferences': {user_pref.key: user_pref.value for user_pref in self.prefs if
                                         user_pref.user == pref.user}, 'url': self.get_uri_for_user(pref.user)},
                'key': pref.key, 'value': pref.value, 'url': uri}


@skip_unless_lms
class PreferenceUsersListViewTest(UserApiTestCase):
    """
    Test cases covering the list viewing behavior for user preferences
    """
    LIST_URI = "/api/user/v1/preferences/key0/users/"

    def test_options(self):
        self.assertAllowedMethods(self.LIST_URI, ["OPTIONS", "GET", "HEAD"])

    def test_put_not_allowed(self):
        self.assertHttpMethodNotAllowed(self.request_with_auth("put", self.LIST_URI))

    def test_patch_not_allowed(self):
        self.assertHttpMethodNotAllowed(self.request_with_auth("patch", self.LIST_URI))

    def test_delete_not_allowed(self):
        self.assertHttpMethodNotAllowed(self.request_with_auth("delete", self.LIST_URI))

    def test_unauthorized(self):
        self.assertHttpForbidden(self.client.get(self.LIST_URI))

    @override_settings(DEBUG=True)
    @override_settings(EDX_API_KEY=None)
    def test_debug_auth(self):
        self.assertHttpForbidden(self.client.get(self.LIST_URI))

    def test_get_basic(self):
        result = self.get_json(self.LIST_URI)
        assert result['count'] == 2
        assert result['next'] is None
        assert result['previous'] is None
        users = result["results"]
        assert len(users) == 2
        for user in users:
            self.assertUserIsValid(user)

    def test_get_pagination(self):
        first_page = self.get_json(self.LIST_URI, data={"page_size": 1})
        assert first_page['count'] == 2
        first_page_next_uri = first_page["next"]
        assert first_page['previous'] is None
        first_page_users = first_page["results"]
        assert len(first_page_users) == 1

        second_page = self.get_json(first_page_next_uri)
        assert second_page['count'] == 2
        assert second_page['next'] is None
        second_page_prev_uri = second_page["previous"]
        second_page_users = second_page["results"]
        assert len(second_page_users) == 1

        assert self.get_json(second_page_prev_uri) == first_page

        for user in first_page_users + second_page_users:
            self.assertUserIsValid(user)
        all_user_uris = [user["url"] for user in first_page_users + second_page_users]
        assert len(set(all_user_uris)) == 2


@ddt.ddt
@skip_unless_lms
class UpdateEmailOptInTestCase(UserAPITestCase, SharedModuleStoreTestCase):
    """Tests the UpdateEmailOptInPreference view. """

    USERNAME = "steve"
    EMAIL = "steve@isawesome.com"
    PASSWORD = "steveopolis"

    @classmethod
    def setUpClass(cls):
        super().setUpClass()
        cls.course = CourseFactory.create()
        cls.url = reverse("preferences_email_opt_in")

    def setUp(self):
        """ Create a course and user, then log in. """
        super().setUp()
        self.user = UserFactory.create(username=self.USERNAME, email=self.EMAIL, password=self.PASSWORD)
        self.client.login(username=self.USERNAME, password=self.PASSWORD)

    @ddt.data(
        ("True", "True"),
        ("true", "True"),
        ("TrUe", "True"),
        ("Banana", "False"),
        ("strawberries", "False"),
        ("False", "False"),
    )
    @ddt.unpack
    def test_update_email_opt_in(self, opt, result):
        """Tests the email opt in preference"""
        # Register, which should trigger an activation email
        response = self.client.post(self.url, {
            "course_id": str(self.course.id),
            "email_opt_in": opt
        })
        self.assertHttpOK(response)
        preference = UserOrgTag.objects.get(
            user=self.user, org=self.course.id.org, key="email-optin"
        )
        assert preference.value == result

    @ddt.data(
        (True, False),
        (False, True),
        (False, False)
    )
    @ddt.unpack
    def test_update_email_opt_in_wrong_params(self, use_course_id, use_opt_in):
        """Tests the email opt in preference"""
        params = {}
        if use_course_id:
            params["course_id"] = str(self.course.id)
        if use_opt_in:
            params["email_opt_in"] = "True"

        response = self.client.post(self.url, params)
        self.assertHttpBadRequest(response)

    def test_update_email_opt_in_inactive_user(self):
        """Test that an inactive user can still update their email optin preference."""
        self.user.is_active = False
        self.user.save()
        # Register, which should trigger an activation email
        response = self.client.post(self.url, {
            "course_id": str(self.course.id),
            "email_opt_in": "True"
        })
        self.assertHttpOK(response)
        preference = UserOrgTag.objects.get(
            user=self.user, org=self.course.id.org, key="email-optin"
        )
        assert preference.value == 'True'

    def test_update_email_opt_in_anonymous_user(self):
        """
        Test that an anonymous user gets 403 response when
        updating email optin preference.
        """
        self.client.logout()
        response = self.client.post(self.url, {
            "course_id": str(self.course.id),
            "email_opt_in": "True"
        })
        assert response.status_code == 403

    def test_update_email_opt_with_invalid_course_key(self):
        """
        Test that with invalid key it returns bad request
        and not update their email optin preference.
        """
        response = self.client.post(self.url, {
            "course_id": 'invalid',
            "email_opt_in": "True"
        })
        self.assertHttpBadRequest(response)
        with pytest.raises(UserOrgTag.DoesNotExist):
            UserOrgTag.objects.get(user=self.user, org=self.course.id.org, key="email-optin")


@ddt.ddt
@skip_unless_lms
class CountryTimeZoneListViewTest(UserApiTestCase):
    """
    Test cases covering the list viewing behavior for country time zones
    """
    ALL_TIME_ZONES_URI = "/api/user/v1/preferences/time_zones/"
    COUNTRY_TIME_ZONES_URI = "/api/user/v1/preferences/time_zones/?country_code=cA"

    @ddt.data(ALL_TIME_ZONES_URI, COUNTRY_TIME_ZONES_URI)
    def test_options(self, country_uri):
        """ Verify that following options are allowed """
        self.assertAllowedMethods(country_uri, ['OPTIONS', 'GET', 'HEAD'])

    @ddt.data(ALL_TIME_ZONES_URI, COUNTRY_TIME_ZONES_URI)
    def test_methods_not_allowed(self, country_uri):
        """ Verify that put, patch, and delete are not allowed """
        unallowed_methods = ['put', 'patch', 'delete']
        for unallowed_method in unallowed_methods:
            self.assertHttpMethodNotAllowed(self.request_with_auth(unallowed_method, country_uri))

    def _assert_time_zone_is_valid(self, time_zone_info):
        """ Asserts that the time zone is a valid pytz time zone """
        time_zone_name = time_zone_info['time_zone']
        assert time_zone_name in common_timezones_set
        assert time_zone_info['description'] == get_display_time_zone(time_zone_name)

    # The time zones count may need to change each time we upgrade pytz
    @ddt.data((ALL_TIME_ZONES_URI, 439),
              (COUNTRY_TIME_ZONES_URI, 28))
    @ddt.unpack
    def test_get_basic(self, country_uri, expected_count):
        """ Verify that correct time zone info is returned """
        results = self.get_json(country_uri)
        assert len(results) == expected_count
        for time_zone_info in results:
            self._assert_time_zone_is_valid(time_zone_info)<|MERGE_RESOLUTION|>--- conflicted
+++ resolved
@@ -1,16 +1,10 @@
 """Tests for the user API at the HTTP request level. """
 
 
-<<<<<<< HEAD
-import json
-from unittest import skipUnless, expectedFailure
-
-=======
 import json  # lint-amnesty, pylint: disable=unused-import
 from unittest import skipUnless  # lint-amnesty, pylint: disable=unused-import
 from unittest import mock  # lint-amnesty, pylint: disable=unused-import
 import pytest
->>>>>>> 83ceefc4
 import ddt
 import httpretty  # lint-amnesty, pylint: disable=unused-import
 from django.conf import settings  # lint-amnesty, pylint: disable=unused-import
