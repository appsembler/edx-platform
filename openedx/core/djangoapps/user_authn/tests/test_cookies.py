# pylint: disable=missing-docstring

<<<<<<< HEAD
import itertools

import ddt
from mock import MagicMock, patch
=======

>>>>>>> cbe913ef
import six
from django.conf import settings
from django.http import HttpResponse
from django.test import RequestFactory, TestCase
from django.urls import reverse
from edx_rest_framework_extensions.auth.jwt.decoder import jwt_decode_handler
from edx_rest_framework_extensions.auth.jwt.middleware import JwtAuthCookieMiddleware
from mock import MagicMock, patch

from openedx.core.djangoapps.user_api.accounts.utils import retrieve_last_sitewide_block_completed
from openedx.core.djangoapps.user_authn import cookies as cookies_api
from openedx.core.djangoapps.user_authn.tests.utils import setup_login_oauth_client
from openedx.core.djangolib.testing.utils import skip_unless_lms
from student.models import CourseEnrollment
from student.tests.factories import AnonymousUserFactory, UserFactory


@ddt.ddt
class CookieTests(TestCase):
    def setUp(self):
        super(CookieTests, self).setUp()
        self.user = UserFactory.create()
        self.request = RequestFactory().get('/')
        self.request.user = self.user
        self.request.session = self._get_stub_session()

    def _get_stub_session(self, max_age=604800):
        return MagicMock(
            get_expiry_age=lambda: max_age,
        )

    def _get_expected_header_urls(self):
        expected_header_urls = {
            'logout': reverse('logout'),
            'resume_block': retrieve_last_sitewide_block_completed(self.user),
            'account_settings': reverse('account_settings'),
            'learner_profile': reverse('learner_profile', kwargs={'username': self.user.username}),
        }

        # Convert relative URL paths to absolute URIs
        for url_name, url_path in six.iteritems(expected_header_urls):
            expected_header_urls[url_name] = self.request.build_absolute_uri(url_path)

        return expected_header_urls

    def _copy_cookies_to_request(self, response, request):
        request.COOKIES = {
            key: val.value
            for key, val in six.iteritems(response.cookies)
        }

    def _set_use_jwt_cookie_header(self, request):
        request.META['HTTP_USE_JWT_COOKIE'] = 'true'

    def _assert_recreate_jwt_from_cookies(self, response, can_recreate):
        """
        If can_recreate is True, verifies that a JWT can be properly recreated
        from the 2 separate JWT-related cookies using the
        JwtAuthCookieMiddleware middleware and returns the recreated JWT.
        If can_recreate is False, verifies that a JWT cannot be recreated.
        """
        self._copy_cookies_to_request(response, self.request)
        JwtAuthCookieMiddleware().process_view(self.request, None, None, None)
        self.assertEqual(
            cookies_api.jwt_cookies.jwt_cookie_name() in self.request.COOKIES,
            can_recreate,
        )
        if can_recreate:
            jwt_string = self.request.COOKIES[cookies_api.jwt_cookies.jwt_cookie_name()]
            jwt = jwt_decode_handler(jwt_string)
            self.assertEqual(jwt['scopes'], ['user_id', 'email', 'profile'])

    def _assert_cookies_present(self, response, expected_cookies):
        """ Verify all expected_cookies are present in the response. """
        self.assertSetEqual(set(response.cookies.keys()), set(expected_cookies))

    def _assert_consistent_expires(self, response, num_of_unique_expires=1):
        """ Verify cookies in the response have the same expiration, as expected. """
        self.assertEqual(
            num_of_unique_expires,
            len(set([response.cookies[c]['expires'] for c in response.cookies])),
        )

    @skip_unless_lms
    def test_get_user_info_cookie_data(self):
        actual = cookies_api._get_user_info_cookie_data(self.request, self.user)  # pylint: disable=protected-access

        expected = {
            'version': settings.EDXMKTG_USER_INFO_COOKIE_VERSION,
            'username': self.user.username,
            'header_urls': self._get_expected_header_urls(),
        }

        self.assertDictEqual(actual, expected)

    def test_set_logged_in_cookies_anonymous_user(self):
        anonymous_user = AnonymousUserFactory()
        response = cookies_api.set_logged_in_cookies(self.request, HttpResponse(), anonymous_user)
        self._assert_cookies_present(response, [])

    def test_set_logged_in_deprecated_cookies(self):
        response = cookies_api.set_logged_in_cookies(self.request, HttpResponse(), self.user)
        self._assert_cookies_present(response, cookies_api.DEPRECATED_LOGGED_IN_COOKIE_NAMES)
        self._assert_consistent_expires(response)
        self._assert_recreate_jwt_from_cookies(response, can_recreate=False)

    @patch.dict("django.conf.settings.FEATURES", {"DISABLE_SET_JWT_COOKIES_FOR_TESTS": False})
    def test_set_logged_in_jwt_cookies(self):
        setup_login_oauth_client()
        self._set_use_jwt_cookie_header(self.request)
        response = cookies_api.set_logged_in_cookies(self.request, HttpResponse(), self.user)
        self._assert_cookies_present(response, cookies_api.ALL_LOGGED_IN_COOKIE_NAMES)
        self._assert_consistent_expires(response, num_of_unique_expires=2)
        self._assert_recreate_jwt_from_cookies(response, can_recreate=True)

    @ddt.data(*itertools.product([True, False], [True, False]))
    @ddt.unpack
    def test_delete_and_are_logged_in_cookies_set(self, jwt_cookies_disabled, jwk_is_set):
        jwt_private_signing_jwk = settings.JWT_AUTH['JWT_PRIVATE_SIGNING_JWK'] if jwk_is_set else None
        with patch.dict("django.conf.settings.FEATURES", {"DISABLE_SET_JWT_COOKIES_FOR_TESTS": jwt_cookies_disabled}):
            with patch.dict("django.conf.settings.JWT_AUTH", {"JWT_PRIVATE_SIGNING_JWK": jwt_private_signing_jwk}):
                setup_login_oauth_client()
                response = cookies_api.set_logged_in_cookies(self.request, HttpResponse(), self.user)
                self._copy_cookies_to_request(response, self.request)
                self.assertTrue(cookies_api.are_logged_in_cookies_set(self.request))

                cookies_api.delete_logged_in_cookies(response)
                self._copy_cookies_to_request(response, self.request)
                self.assertFalse(cookies_api.are_logged_in_cookies_set(self.request))

    @patch.dict("django.conf.settings.FEATURES", {"DISABLE_SET_JWT_COOKIES_FOR_TESTS": False})
    def test_refresh_jwt_cookies(self):
        setup_login_oauth_client()
        self._set_use_jwt_cookie_header(self.request)
        response = cookies_api.refresh_jwt_cookies(self.request, HttpResponse(), self.user)
        self._assert_cookies_present(response, cookies_api.JWT_COOKIE_NAMES)
        self._assert_consistent_expires(response, num_of_unique_expires=1)
        self._assert_recreate_jwt_from_cookies(response, can_recreate=True)<|MERGE_RESOLUTION|>--- conflicted
+++ resolved
@@ -1,13 +1,8 @@
 # pylint: disable=missing-docstring
 
-<<<<<<< HEAD
 import itertools
-
 import ddt
 from mock import MagicMock, patch
-=======
-
->>>>>>> cbe913ef
 import six
 from django.conf import settings
 from django.http import HttpResponse
