--- conflicted
+++ resolved
@@ -1,12 +1,8 @@
 """Tests for account creation"""
 import json
 from datetime import datetime
-<<<<<<< HEAD
 from unittest import skipIf, skipUnless, expectedFailure
-=======
-from unittest import skipIf, skipUnless
 from unittest import mock
->>>>>>> 83ceefc4
 
 import ddt
 import httpretty
@@ -1085,13 +1081,8 @@
         )
 
         # Terms of service field should also be present
-<<<<<<< HEAD
         link_label = "Terms of Service and Privacy Policy"
-        link_template = u"<a href='https://www.test.com/tos' rel='noopener' target='_blank'>{link_label}</a>"
-=======
-        link_label = "Terms of Service"
         link_template = "<a href='https://www.test.com/tos' rel='noopener' target='_blank'>{link_label}</a>"
->>>>>>> 83ceefc4
         self._assert_reg_field(
             {"honor_code": "required", "terms_of_service": "required"},
             {
@@ -1152,11 +1143,7 @@
                 "type": "checkbox",
                 "required": True,
                 "errorMessages": {
-<<<<<<< HEAD
-                    "required": u"You must agree to the {platform_name} Terms of Service and Privacy Policy".format(
-=======
-                    "required": "You must agree to the {platform_name} Terms of Service".format(
->>>>>>> 83ceefc4
+                    "required": "You must agree to the {platform_name} Terms of Service and Privacy Policy".format(
                         platform_name=settings.PLATFORM_NAME
                     )
                 }
