--- conflicted
+++ resolved
@@ -78,56 +78,6 @@
     Tests for catching duplicate email and username validation errors within
     the registration end-points of the User API.
     """
-<<<<<<< HEAD
-    return {
-        'backend': 'tpa-saml',
-        'kwargs': {
-            'username': username,
-            'auth_entry': 'register',
-            'request': {
-                'SAMLResponse': [],
-                'RelayState': [
-                    'testshib-openedx'
-                ]
-            },
-            'is_new': True,
-            'new_association': True,
-            'user': None,
-            'social': None,
-            'details': {
-                'username': username,
-                'fullname': 'Test Test',
-                'last_name': 'Test',
-                'first_name': 'Test',
-                'email': email,
-            },
-            'response': {},
-            'uid': 'testshib-openedx:{}'.format(username)
-        }
-    }
-
-
-@ddt.ddt
-@override_settings(
-    DEFAULT_SITE_THEME='edx-theme-codebase',
-    MICROSITE_CONFIGURATION={
-        "microsite": {
-            "domain_prefix": "microsite",
-            "extended_profile_fields": ["extra1", "extra2"],
-        }
-    },
-    REGISTRATION_EXTRA_FIELDS={
-        key: "optional"
-        for key in [
-            "level_of_education", "gender", "mailing_address", "city", "country", "goals",
-            "year_of_birth"
-        ]
-    }
-)
-class TestCreateAccount(SiteMixin, TestCase):
-    """Tests for account creation"""
-=======
->>>>>>> cbe913ef
 
     maxDiff = None
 
