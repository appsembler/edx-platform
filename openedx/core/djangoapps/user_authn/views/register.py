"""
Registration related views.
"""


import datetime
import django.core.exceptions
import json
import logging

from django.conf import settings
from django.contrib.auth import login as django_login
from django.contrib.auth.models import User
from django.core.exceptions import NON_FIELD_ERRORS, PermissionDenied
from django.core.validators import ValidationError
from django.db import transaction
from django.dispatch import Signal
from django.http import HttpResponse, HttpResponseForbidden
from django.urls import reverse
from django.utils.decorators import method_decorator
from django.utils.translation import get_language
from django.utils.translation import ugettext as _
from django.views.decorators.csrf import csrf_exempt, ensure_csrf_cookie
from django.views.decorators.debug import sensitive_post_parameters
from edx_toggles.toggles import LegacyWaffleFlag, LegacyWaffleFlagNamespace
from pytz import UTC
from ratelimit.decorators import ratelimit
from requests import HTTPError
from rest_framework.response import Response
from rest_framework.views import APIView
from six import text_type
from social_core.exceptions import AuthAlreadyAssociated, AuthException
from social_django import utils as social_utils

<<<<<<< HEAD
from django.core.exceptions import ObjectDoesNotExist
from tahoe_sites.api import (
    add_user_to_organization,
    get_organization_for_user,
    get_organization_user_by_email,
    update_admin_role_in_organization,
)

import third_party_auth
=======
from common.djangoapps import third_party_auth
>>>>>>> 90776770
# Note that this lives in LMS, so this dependency should be refactored.
# TODO Have the discussions code subscribe to the REGISTER_USER signal instead.
from common.djangoapps.student.helpers import get_next_url_for_login_page
from lms.djangoapps.discussion.notification_prefs.views import enable_notifications
from openedx.core.djangoapps.lang_pref import LANGUAGE_KEY
from openedx.core.djangoapps.site_configuration import helpers as configuration_helpers
from openedx.core.djangoapps.user_api import accounts as accounts_settings
from openedx.core.djangoapps.user_api.accounts.api import (
    get_confirm_email_validation_error,
    get_country_validation_error,
    get_email_existence_validation_error,
    get_email_validation_error,
    get_name_validation_error,
    get_password_validation_error,
    get_username_existence_validation_error,
    get_username_validation_error
)
from openedx.core.djangoapps.user_api.preferences import api as preferences_api
from openedx.core.djangoapps.user_authn.cookies import set_logged_in_cookies
from openedx.core.djangoapps.user_authn.utils import generate_password, is_registration_api_v1
from openedx.core.djangoapps.user_authn.views.registration_form import (
    AccountCreationForm,
    RegistrationFormFactory,
    get_registration_extension_form
)
from common.djangoapps.student.helpers import (
    AccountValidationError,
    authenticate_new_user,
    create_or_set_user_attribute_created_on_site,
    do_create_account
)
from common.djangoapps.student.models import (
    RegistrationCookieConfiguration,
    UserAttribute,
    create_comments_service_user,
    email_exists_or_retired,
    username_exists_or_retired
)
from common.djangoapps.student.views import compose_and_send_activation_email
from common.djangoapps.third_party_auth import pipeline, provider
from common.djangoapps.third_party_auth.saml import SAP_SUCCESSFACTORS_SAML_KEY
from common.djangoapps.track import segment
from common.djangoapps.util.db import outer_atomic
from common.djangoapps.util.json_request import JsonResponse

from openedx.core.djangoapps.appsembler.api.helpers import skip_registration_email_for_registration_api
from openedx.core.djangoapps.theming.helpers import get_current_request
from openedx.core.djangoapps.appsembler.sites.utils import (
    add_course_creator_role,
    get_current_organization,
    is_request_for_amc_admin,
    is_request_for_new_amc_site,
)

log = logging.getLogger("edx.student")
AUDIT_LOG = logging.getLogger("audit")


# Used as the name of the user attribute for tracking affiliate registrations
REGISTRATION_AFFILIATE_ID = 'registration_affiliate_id'
REGISTRATION_UTM_PARAMETERS = {
    'utm_source': 'registration_utm_source',
    'utm_medium': 'registration_utm_medium',
    'utm_campaign': 'registration_utm_campaign',
    'utm_term': 'registration_utm_term',
    'utm_content': 'registration_utm_content',
}
REGISTRATION_UTM_CREATED_AT = 'registration_utm_created_at'
# used to announce a registration
REGISTER_USER = Signal(providing_args=["user", "registration"])


# .. toggle_name: registration.enable_failure_logging
# .. toggle_implementation: WaffleFlag
# .. toggle_default: False
# .. toggle_description: Enable verbose logging of registration failure messages
# .. toggle_use_cases: temporary
# .. toggle_creation_date: 2020-04-30
# .. toggle_target_removal_date: 2020-06-01
# .. toggle_warnings: This temporary feature toggle does not have a target removal date.
# .. toggle_tickets: None
REGISTRATION_FAILURE_LOGGING_FLAG = LegacyWaffleFlag(
    waffle_namespace=LegacyWaffleFlagNamespace(name=u'registration'),
    flag_name=u'enable_failure_logging',
    module_name=__name__,
)
REAL_IP_KEY = 'openedx.core.djangoapps.util.ratelimit.real_ip'


@transaction.non_atomic_requests
def create_account_with_params(request, params):
    """
    Given a request and a dict of parameters (which may or may not have come
    from the request), create an account for the requesting user, including
    creating a comments service user object and sending an activation email.
    This also takes external/third-party auth into account, updates that as
    necessary, and authenticates the user for the request's session.

    Does not return anything.

    Raises AccountValidationError if an account with the username or email
    specified by params already exists, or ValidationError if any of the given
    parameters is invalid for any other reason.

    Issues with this code:
    * It is non-transactional except where explicitly wrapped in atomic to
      alleviate deadlocks and improve performance. This means failures at
      different places in registration can leave users in inconsistent
      states.
    * Third-party auth passwords are not verified. There is a comment that
      they are unused, but it would be helpful to have a sanity check that
      they are sane.
    * The user-facing text is rather unfriendly (e.g. "Username must be a
      minimum of two characters long" rather than "Please use a username of
      at least two characters").
    * Duplicate email raises a ValidationError (rather than the expected
      AccountValidationError). Duplicate username returns an inconsistent
      user message (i.e. "An account with the Public Username '{username}'
      already exists." rather than "It looks like {username} belongs to an
      existing account. Try again with a different username.") The two checks
      occur at different places in the code; as a result, registering with
      both a duplicate username and email raises only a ValidationError for
      email only.
    """
    # Copy params so we can modify it; we can't just do dict(params) because if
    # params is request.POST, that results in a dict containing lists of values
    params = dict(list(params.items()))

    # allow to define custom set of required/optional/hidden fields via configuration
    extra_fields = configuration_helpers.get_value(
        'REGISTRATION_EXTRA_FIELDS',
        getattr(settings, 'REGISTRATION_EXTRA_FIELDS', {})
    )
    if is_registration_api_v1(request):
        if 'confirm_email' in extra_fields:
            del extra_fields['confirm_email']

    # registration via third party (Google, Facebook) using mobile application
    # doesn't use social auth pipeline (no redirect uri(s) etc involved).
    # In this case all related info (required for account linking)
    # is sent in params.
    # `third_party_auth_credentials_in_api` essentially means 'request
    # is made from mobile application'
    third_party_auth_credentials_in_api = 'provider' in params
    is_third_party_auth_enabled = third_party_auth.is_enabled()

    if is_third_party_auth_enabled and (pipeline.running(request) or third_party_auth_credentials_in_api):
        params["password"] = generate_password()

    # in case user is registering via third party (Google, Facebook) and pipeline has expired, show appropriate
    # error message
    if is_third_party_auth_enabled and ('social_auth_provider' in params and not pipeline.running(request)):
        raise ValidationError(
            {'session_expired': [
                _(u"Registration using {provider} has timed out.").format(
                    provider=params.get('social_auth_provider'))
            ]}
        )

    extended_profile_fields = configuration_helpers.get_value('extended_profile_fields', [])
    # Can't have terms of service for certain SHIB users, like at Stanford
    registration_fields = getattr(settings, 'REGISTRATION_EXTRA_FIELDS', {})
    tos_required = (
        registration_fields.get('terms_of_service') != 'hidden' or
        registration_fields.get('honor_code') != 'hidden'
    )

    form = AccountCreationForm(
        data=params,
        extra_fields=extra_fields,
        extended_profile_fields=extended_profile_fields,
        do_third_party_auth=False,
        tos_required=tos_required,
    )
    custom_form = get_registration_extension_form(data=params)

    # Perform operations within a transaction that are critical to account creation
    with outer_atomic(read_committed=True):
        # first, create the account
        (user, profile, registration) = do_create_account(form, custom_form)

        third_party_provider, running_pipeline = _link_user_to_third_party_provider(
            is_third_party_auth_enabled, third_party_auth_credentials_in_api, user, request, params,
        )

        new_user = authenticate_new_user(request, user.username, form.cleaned_data['password'])
        django_login(request, new_user)
        request.session.set_expiry(0)

        if is_request_for_amc_admin(request):  # Appsembler specific
            add_course_creator_role(user)

    # Sites using multiple languages need to record the language used during registration.
    # If not, compose_and_send_activation_email will be sent in site's default language only.
    create_or_set_user_attribute_created_on_site(user, request.site)

    # Only add a default user preference if user does not already has one.
    if not preferences_api.has_user_preference(user, LANGUAGE_KEY):
        preferences_api.set_user_preference(user, LANGUAGE_KEY, get_language())

    # Check if system is configured to skip activation email for the current user.
    skip_email = _skip_activation_email(
        user, running_pipeline, third_party_provider, params,
    )

    if skip_email:
        registration.activate()
    else:
        compose_and_send_activation_email(user, profile, registration)

    if settings.FEATURES.get('ENABLE_DISCUSSION_EMAIL_DIGEST'):
        try:
            enable_notifications(user)
        except Exception:  # pylint: disable=broad-except
            log.exception(u"Enable discussion notifications failed for user {id}.".format(id=user.id))

    _track_user_registration(user, profile, params, third_party_provider)

    # TODO: RED-2845 Clean when AMC is removed.
    if not is_request_for_new_amc_site(request):
        # When _new_ trial is requested, we register the user first, then the
        # Organization and SiteConfiguration.
        # So the new is_admin role is will not be set until `bootstrap_site()` is called.
        current_org = get_current_organization(failure_return_none=True)
        if current_org:
            is_admin = is_request_for_amc_admin(request)
            try:
                get_organization_for_user(user)
                update_admin_role_in_organization(user=user, organization=current_org, set_as_admin=is_admin)
            except ObjectDoesNotExist:
                add_user_to_organization(user, current_org, is_admin=is_admin)

    # Announce registration
    REGISTER_USER.send(sender=None, user=user, registration=registration)

    create_comments_service_user(user)

    try:
        _record_registration_attributions(request, new_user)
    # Don't prevent a user from registering due to attribution errors.
    except Exception:   # pylint: disable=broad-except
        log.exception('Error while attributing cookies to user registration.')

    # TODO: there is no error checking here to see that the user actually logged in successfully,
    # and is not yet an active user.
    if new_user is not None:
        AUDIT_LOG.info(u"Login success on new account creation - {0}".format(new_user.username))

    return new_user


def _link_user_to_third_party_provider(
    is_third_party_auth_enabled,
    third_party_auth_credentials_in_api,
    user,
    request,
    params,
):
    """
    If a 3rd party auth provider and credentials were provided in the API, link the account with social auth
    (If the user is using the normal register page, the social auth pipeline does the linking, not this code)

    Note: this is orthogonal to the 3rd party authentication pipeline that occurs
    when the account is created via the browser and redirect URLs.
    """
    third_party_provider, running_pipeline = None, None
    if is_third_party_auth_enabled and third_party_auth_credentials_in_api:
        backend_name = params['provider']
        request.social_strategy = social_utils.load_strategy(request)
        redirect_uri = reverse('social:complete', args=(backend_name, ))
        request.backend = social_utils.load_backend(request.social_strategy, backend_name, redirect_uri)
        social_access_token = params.get('access_token')
        if not social_access_token:
            raise ValidationError({
                'access_token': [
                    _(u"An access_token is required when passing value ({}) for provider.").format(
                        params['provider']
                    )
                ]
            })
        request.session[pipeline.AUTH_ENTRY_KEY] = pipeline.AUTH_ENTRY_REGISTER_API
        pipeline_user = None
        error_message = ""
        try:
            pipeline_user = request.backend.do_auth(social_access_token, user=user)
        except AuthAlreadyAssociated:
            error_message = _("The provided access_token is already associated with another user.")
        except (HTTPError, AuthException):
            error_message = _("The provided access_token is not valid.")
        if not pipeline_user or not isinstance(pipeline_user, User):
            # Ensure user does not re-enter the pipeline
            request.social_strategy.clean_partial_pipeline(social_access_token)
            raise ValidationError({'access_token': [error_message]})

    # If the user is registering via 3rd party auth, track which provider they use
    if is_third_party_auth_enabled and pipeline.running(request):
        running_pipeline = pipeline.get(request)
        third_party_provider = provider.Registry.get_from_pipeline(running_pipeline)

    return third_party_provider, running_pipeline


def _track_user_registration(user, profile, params, third_party_provider):
    """ Track the user's registration. """
    if hasattr(settings, 'LMS_SEGMENT_KEY') and settings.LMS_SEGMENT_KEY:
        identity_args = [
            user.id,
            {
                'email': user.email,
                'username': user.username,
                'name': profile.name,
                # Mailchimp requires the age & yearOfBirth to be integers, we send a sane integer default if falsey.
                'age': profile.age or -1,
                'yearOfBirth': profile.year_of_birth or datetime.datetime.now(UTC).year,
                'education': profile.level_of_education_display,
                'address': profile.mailing_address,
                'gender': profile.gender_display,
                'country': text_type(profile.country),
            }
        ]
        # .. pii: Many pieces of PII are sent to Segment here. Retired directly through Segment API call in Tubular.
        # .. pii_types: email_address, username, name, birth_date, location, gender
        # .. pii_retirement: third_party
        segment.identify(*identity_args)
        segment.track(
            user.id,
            "edx.bi.user.account.registered",
            {
                'category': 'conversion',
                # ..pii: Learner email is sent to Segment in following line and will be associated with analytics data.
                'email': user.email,
                'label': params.get('course_id'),
                'provider': third_party_provider.name if third_party_provider else None
            },
        )


def _skip_activation_email(user, running_pipeline, third_party_provider, params):
    """
    Return `True` if activation email should be skipped.

    Skip email if we are:
        1. Doing load testing.
        2. Random user generation for other forms of testing.
        3. External auth bypassing activation.
        4. Have the platform configured to not require e-mail activation.
        5. Registering a new user using a trusted third party provider (with skip_email_verification=True)

    Note that this feature is only tested as a flag set one way or
    the other for *new* systems. we need to be careful about
    changing settings on a running system to make sure no users are
    left in an inconsistent state (or doing a migration if they are).

    Arguments:
        user (User): Django User object for the current user.
        running_pipeline (dict): Dictionary containing user and pipeline data for third party authentication.
        third_party_provider (ProviderConfig): An instance of third party provider configuration.

    Returns:
        (bool): `True` if account activation email should be skipped, `False` if account activation email should be
            sent.
    """
    sso_pipeline_email = running_pipeline and running_pipeline['kwargs'].get('details', {}).get('email')

    # Email is valid if the SAML assertion email matches the user account email or
    # no email was provided in the SAML assertion. Some IdP's use a callback
    # to retrieve additional user account information (including email) after the
    # initial account creation.
    valid_email = (
        sso_pipeline_email == user.email or (
            sso_pipeline_email is None and
            third_party_provider and
            getattr(third_party_provider, "identity_provider_type", None) == SAP_SUCCESSFACTORS_SAML_KEY
        )
    )

    # log the cases where skip activation email flag is set, but email validity check fails
    if third_party_provider and third_party_provider.skip_email_verification and not valid_email:
        log.info(
            u'[skip_email_verification=True][user=%s][pipeline-email=%s][identity_provider=%s][provider_type=%s] '
            'Account activation email sent as user\'s system email differs from SSO email.',
            user.email,
            sso_pipeline_email,
            getattr(third_party_provider, "provider_id", None),
            getattr(third_party_provider, "identity_provider_type", None)
        )

    return (
        settings.FEATURES.get('SKIP_EMAIL_VALIDATION', None) or
        settings.FEATURES.get('AUTOMATIC_AUTH_FOR_TESTING') or
        skip_registration_email_for_registration_api(get_current_request(), params) or
        is_request_for_amc_admin(get_current_request()) or
        (third_party_provider and third_party_provider.skip_email_verification and valid_email)
    )


def _record_registration_attributions(request, user):
    """
    Attribute this user's registration based on referrer cookies.
    """
    _record_affiliate_registration_attribution(request, user)
    _record_utm_registration_attribution(request, user)


def _record_affiliate_registration_attribution(request, user):
    """
    Attribute this user's registration to the referring affiliate, if
    applicable.
    """
    affiliate_id = request.COOKIES.get(settings.AFFILIATE_COOKIE_NAME)
    if user and affiliate_id:
        UserAttribute.set_user_attribute(user, REGISTRATION_AFFILIATE_ID, affiliate_id)


def _record_utm_registration_attribution(request, user):
    """
    Attribute this user's registration to the latest UTM referrer, if
    applicable.
    """
    utm_cookie_name = RegistrationCookieConfiguration.current().utm_cookie_name
    utm_cookie = request.COOKIES.get(utm_cookie_name)
    if user and utm_cookie:
        utm = json.loads(utm_cookie)
        for utm_parameter_name in REGISTRATION_UTM_PARAMETERS:
            utm_parameter = utm.get(utm_parameter_name)
            if utm_parameter:
                UserAttribute.set_user_attribute(
                    user,
                    REGISTRATION_UTM_PARAMETERS.get(utm_parameter_name),
                    utm_parameter
                )
        created_at_unixtime = utm.get('created_at')
        if created_at_unixtime:
            # We divide by 1000 here because the javascript timestamp generated is in milliseconds not seconds.
            # PYTHON: time.time()      => 1475590280.823698
            # JS: new Date().getTime() => 1475590280823
            created_at_datetime = datetime.datetime.fromtimestamp(int(created_at_unixtime) / float(1000), tz=UTC)
            UserAttribute.set_user_attribute(
                user,
                REGISTRATION_UTM_CREATED_AT,
                created_at_datetime
            )


class RegistrationView(APIView):
    # pylint: disable=missing-docstring
    """HTTP end-points for creating a new user. """

    # This end-point is available to anonymous users,
    # so do not require authentication.
    authentication_classes = []

    @method_decorator(transaction.non_atomic_requests)
    @method_decorator(sensitive_post_parameters("password"))
    def dispatch(self, request, *args, **kwargs):
        return super(RegistrationView, self).dispatch(request, *args, **kwargs)

    @method_decorator(ensure_csrf_cookie)
    def get(self, request):
        return HttpResponse(RegistrationFormFactory().get_registration_form(request).to_json(),
                            content_type="application/json")

    @method_decorator(csrf_exempt)
    def post(self, request):
        """Create the user's account.

        You must send all required form fields with the request.

        You can optionally send a "course_id" param to indicate in analytics
        events that the user registered while enrolling in a particular course.

        Arguments:
            request (HTTPRequest)

        Returns:
            HttpResponse: 200 on success
            HttpResponse: 400 if the request is not valid.
            HttpResponse: 409 if an account with the given username or email
                address already exists
            HttpResponse: 403 operation not allowed
        """
        data = request.POST.copy()
        self._handle_terms_of_service(data)

        response = self._handle_duplicate_email_username(request, data)
        if response:
            return response

        response, user = self._create_account(request, data)
        if response:
            return response

        redirect_url = get_next_url_for_login_page(request, include_host=True)
        response = self._create_response(request, {}, status_code=200, redirect_url=redirect_url)
        set_logged_in_cookies(request, response, user)
        return response

    def _handle_duplicate_email_username(self, request, data):
        # pylint: disable=no-member
        # TODO Verify whether this check is needed here - it may be duplicated in user_api.
        email = data.get('email')
        username = data.get('username')
        errors = {}

        if is_request_for_amc_admin(request) and not is_request_for_new_amc_site(request):
            # Check for invitation for existing learner to an AMC admin.
            current_org = get_current_organization()
            if username and email:
                # Being a bit defensive and requiring checking for both email and username to avoid possible
                # account collision.
                try:
                    user = get_organization_user_by_email(email=email, organization=current_org)
                except User.DoesNotExist:
                    pass
                else:
                    if user.username == username:
                        # If the user already exists in the organization, we just
                        # return ok. Since the user already exists, the next steps
                        # will be to set the user as is_amc_admin=Ture and create
                        # the OAuth tokens only.
                        # TODO: In the AMC side, make sure to verify the user email
                        #       before allowing to register it.
                        update_admin_role_in_organization(user=user, organization=current_org, set_as_admin=True)
                        return self._create_response(request, {}, status_code=200)

        check_for_new_site = is_request_for_new_amc_site(request)
        if email is not None and email_exists_or_retired(email, check_for_new_site=check_for_new_site):
            errors["email"] = [{"user_message": accounts_settings.EMAIL_CONFLICT_MSG.format(email_address=email)}]

        if username is not None and username_exists_or_retired(username):
            errors["username"] = [{"user_message": accounts_settings.USERNAME_CONFLICT_MSG.format(username=username)}]

        if errors:
            return self._create_response(request, errors, status_code=409)

    def _handle_terms_of_service(self, data):
        # Backwards compatibility: the student view expects both
        # terms of service and honor code values.  Since we're combining
        # these into a single checkbox, the only value we may get
        # from the new view is "honor_code".
        # Longer term, we will need to make this more flexible to support
        # open source installations that may have separate checkboxes
        # for TOS, privacy policy, etc.
        if data.get("honor_code") and "terms_of_service" not in data:
            data["terms_of_service"] = data["honor_code"]

    def _create_account(self, request, data):
        response, user = None, None
        try:
            user = create_account_with_params(request, data)
        except AccountValidationError as err:
            errors = {
                err.field: [{"user_message": text_type(err)}]
            }
            response = self._create_response(request, errors, status_code=409)
        except ValidationError as err:
            # Should only get field errors from this exception
            assert NON_FIELD_ERRORS not in err.message_dict
            # Only return first error for each field
            errors = {
                field: [{"user_message": error} for error in error_list]
                for field, error_list in err.message_dict.items()
            }
            response = self._create_response(request, errors, status_code=400)
        except PermissionDenied:
            response = HttpResponseForbidden(_("Account creation not allowed."))

        return response, user

    def _create_response(self, request, response_dict, status_code, redirect_url=None):
        if status_code == 200:
            # keeping this `success` field in for now, as we have outstanding clients expecting this
            response_dict['success'] = True
        else:
            self._log_validation_errors(request, response_dict, status_code)
        if redirect_url:
            response_dict['redirect_url'] = redirect_url
        return JsonResponse(response_dict, status=status_code)

    def _log_validation_errors(self, request, errors, status_code):
        if not REGISTRATION_FAILURE_LOGGING_FLAG.is_enabled():
            return

        try:
            for field_key, errors in errors.items():
                for error in errors:
                    log.info(
                        'message=registration_failed, status_code=%d, agent="%s", field="%s", error="%s"',
                        status_code,
                        request.META.get('HTTP_USER_AGENT', ''),
                        field_key,
                        error['user_message']
                    )
        except:  # pylint: disable=bare-except
            log.exception("Failed to log registration validation error")
            pass


# pylint: disable=line-too-long
class RegistrationValidationView(APIView):
    """
        **Use Cases**

            Get validation information about user data during registration.
            Client-side may request validation for any number of form fields,
            and the API will return a conclusion from its analysis for each
            input (i.e. valid or not valid, or a custom, detailed message).

        **Example Requests and Responses**

            - Checks the validity of the username and email inputs separately.
            POST /api/user/v1/validation/registration/
            >>> {
            >>>     "username": "hi_im_new",
            >>>     "email": "newguy101@edx.org"
            >>> }
            RESPONSE
            >>> {
            >>>     "validation_decisions": {
            >>>         "username": "",
            >>>         "email": ""
            >>>     }
            >>> }
            Empty strings indicate that there was no problem with the input.

            - Checks the validity of the password field (its validity depends
              upon both the username and password fields, so we need both). If
              only password is input, we don't check for password/username
              compatibility issues.
            POST /api/user/v1/validation/registration/
            >>> {
            >>>     "username": "myname",
            >>>     "password": "myname"
            >>> }
            RESPONSE
            >>> {
            >>>     "validation_decisions": {
            >>>         "username": "",
            >>>         "password": "Password cannot be the same as the username."
            >>>     }
            >>> }

            - Checks the validity of the username, email, and password fields
              separately, and also tells whether an account exists. The password
              field's validity depends upon both the username and password, and
              the account's existence depends upon both the username and email.
            POST /api/user/v1/validation/registration/
            >>> {
            >>>     "username": "hi_im_new",
            >>>     "email": "cto@edx.org",
            >>>     "password": "p"
            >>> }
            RESPONSE
            >>> {
            >>>     "validation_decisions": {
            >>>         "username": "",
            >>>         "email": "It looks like cto@edx.org belongs to an existing account. Try again with a different email address.",
            >>>         "password": "Password must be at least 2 characters long",
            >>>     }
            >>> }
            In this example, username is valid and (we assume) there is
            a preexisting account with that email. The password also seems
            to contain the username.

            Note that a validation decision is returned *for all* inputs, whether
            positive or negative.

        **Available Handlers**

            "name":
                A handler to check the validity of the user's real name.
            "username":
                A handler to check the validity of usernames.
            "email":
                A handler to check the validity of emails.
            "confirm_email":
                A handler to check whether the confirmation email field matches
                the email field.
            "password":
                A handler to check the validity of passwords; a compatibility
                decision with the username is made if it exists in the input.
            "country":
                A handler to check whether the validity of country fields.
    """

    # This end-point is available to anonymous users, so no authentication is needed.
    authentication_classes = []

    def name_handler(self, request):
        name = request.data.get('name')
        return get_name_validation_error(name)

    def username_handler(self, request):
        """ Validates whether the username is valid. """
        username = request.data.get('username')
        invalid_username_error = get_username_validation_error(username)
        username_exists_error = get_username_existence_validation_error(username)
        # We prefer seeing for invalidity first.
        # Some invalid usernames (like for superusers) may exist.
        return invalid_username_error or username_exists_error

    def email_handler(self, request):
        """ Validates whether the email address is valid. """
        email = request.data.get('email')
        invalid_email_error = get_email_validation_error(email)
        email_exists_error = get_email_existence_validation_error(email)
        # We prefer seeing for invalidity first.
        # Some invalid emails (like a blank one for superusers) may exist.
        return invalid_email_error or email_exists_error

    def confirm_email_handler(self, request):
        email = request.data.get('email')
        confirm_email = request.data.get('confirm_email')
        return get_confirm_email_validation_error(confirm_email, email)

    def password_handler(self, request):
        username = request.data.get('username')
        email = request.data.get('email')
        password = request.data.get('password')
        return get_password_validation_error(password, username, email)

    def country_handler(self, request):
        country = request.data.get('country')
        return get_country_validation_error(country)

    validation_handlers = {
        "name": name_handler,
        "username": username_handler,
        "email": email_handler,
        "confirm_email": confirm_email_handler,
        "password": password_handler,
        "country": country_handler
    }

    @method_decorator(
        ratelimit(key=REAL_IP_KEY, rate=settings.REGISTRATION_VALIDATION_RATELIMIT, method='POST', block=True)
    )
    def post(self, request):
        """
        POST /api/user/v1/validation/registration/

        Expects request of the form
        ```
        {
            "name": "Dan the Validator",
            "username": "mslm",
            "email": "mslm@gmail.com",
            "confirm_email": "mslm@gmail.com",
            "password": "password123",
            "country": "PK"
        }
        ```
        where each key is the appropriate form field name and the value is
        user input. One may enter individual inputs if needed. Some inputs
        can get extra verification checks if entered along with others,
        like when the password may not equal the username.
        """
        validation_decisions = {}
        for form_field_key in self.validation_handlers:
            # For every field requiring validation from the client,
            # request a decision for it from the appropriate handler.
            if form_field_key in request.data:
                handler = self.validation_handlers[form_field_key]
                validation_decisions.update({
                    form_field_key: handler(self, request)
                })
        return Response({"validation_decisions": validation_decisions})<|MERGE_RESOLUTION|>--- conflicted
+++ resolved
@@ -32,7 +32,6 @@
 from social_core.exceptions import AuthAlreadyAssociated, AuthException
 from social_django import utils as social_utils
 
-<<<<<<< HEAD
 from django.core.exceptions import ObjectDoesNotExist
 from tahoe_sites.api import (
     add_user_to_organization,
@@ -41,10 +40,7 @@
     update_admin_role_in_organization,
 )
 
-import third_party_auth
-=======
 from common.djangoapps import third_party_auth
->>>>>>> 90776770
 # Note that this lives in LMS, so this dependency should be refactored.
 # TODO Have the discussions code subscribe to the REGISTER_USER signal instead.
 from common.djangoapps.student.helpers import get_next_url_for_login_page
