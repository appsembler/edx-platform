""" Password reset logic and views . """

import logging

from django import forms
from django.conf import settings
from django.contrib import messages
from django.contrib.auth.forms import PasswordResetForm, SetPasswordForm
from django.contrib.auth.hashers import UNUSABLE_PASSWORD_PREFIX
from django.contrib.auth.models import User
from django.contrib.auth.tokens import default_token_generator
from django.contrib.auth.views import INTERNAL_RESET_SESSION_TOKEN, PasswordResetConfirmView
from django.core.exceptions import ObjectDoesNotExist
from django.core.validators import ValidationError
from django.http import Http404, HttpResponse, HttpResponseBadRequest, HttpResponseRedirect
from django.template.response import TemplateResponse
from django.urls import reverse
from django.utils.decorators import method_decorator
from django.utils.encoding import force_bytes, force_text
from django.utils.http import base36_to_int, int_to_base36, urlsafe_base64_encode
from django.utils.translation import ugettext_lazy as _
from django.views.decorators.csrf import csrf_exempt, ensure_csrf_cookie
from django.views.decorators.http import require_POST
from edx_ace import ace
from edx_ace.recipient import Recipient
from eventtracking import tracker
from ratelimit.decorators import ratelimit
from rest_framework.response import Response
from rest_framework.views import APIView
from tahoe_sites.api import get_organization_user_by_email

from common.djangoapps.edxmako.shortcuts import render_to_string
from openedx.core.djangoapps.ace_common.template_context import get_base_template_context
from openedx.core.djangoapps.appsembler.sites.utils import get_current_organization
from openedx.core.djangoapps.lang_pref import LANGUAGE_KEY
from openedx.core.djangoapps.oauth_dispatch.api import destroy_oauth_tokens
from openedx.core.djangoapps.site_configuration import helpers as configuration_helpers
from openedx.core.djangoapps.theming.helpers import get_current_request, get_current_site
from openedx.core.djangoapps.user_api import accounts, errors, helpers
from openedx.core.djangoapps.user_authn.utils import should_redirect_to_logistration_mircrofrontend
from openedx.core.djangoapps.user_api.accounts.utils import is_secondary_email_feature_enabled
from openedx.core.djangoapps.user_api.helpers import FormDescription
from openedx.core.djangoapps.user_api.models import UserRetirementRequest
from openedx.core.djangoapps.user_api.preferences.api import get_user_preference
from openedx.core.djangoapps.user_authn.message_types import PasswordReset, PasswordResetSuccess
from openedx.core.djangolib.markup import HTML
from common.djangoapps.student.forms import send_account_recovery_email_for_user
from common.djangoapps.student.models import AccountRecovery
from common.djangoapps.util.json_request import JsonResponse
from common.djangoapps.util.password_policy_validators import normalize_password, validate_password

from openedx.core.djangoapps.appsembler.tahoe_idp import helpers as tahoe_idp_helpers

from tahoe_idp import api as tahoe_idp_api


POST_EMAIL_KEY = 'post:email'
REAL_IP_KEY = 'openedx.core.djangoapps.util.ratelimit.real_ip'
SETTING_CHANGE_INITIATED = 'edx.user.settings.change_initiated'

# Maintaining this naming for backwards compatibility.
log = logging.getLogger("edx.student")
AUDIT_LOG = logging.getLogger("audit")


def get_user_default_email_params(user):
    """
    Get default email params for the user.
    """
    site = get_current_site()
    message_context = get_base_template_context(site)
    user_language_pref = get_user_preference(user, LANGUAGE_KEY)
    return [message_context, user_language_pref]


def get_password_reset_form():
    """Return a description of the password reset form.

    This decouples clients from the API definition:
    if the API decides to modify the form, clients won't need
    to be updated.

    See `user_api.helpers.FormDescription` for examples
    of the JSON-encoded form description.

    Returns:
        HttpResponse

    """
    form_desc = FormDescription("post", reverse("password_change_request"))

    # Translators: This label appears above a field on the password reset
    # form meant to hold the user's email address.
    email_label = _(u"Email")

    # Translators: This example email address is used as a placeholder in
    # a field on the password reset form meant to hold the user's email address.
    email_placeholder = _(u"username@domain.com")

    # Translators: These instructions appear on the password reset form,
    # immediately below a field meant to hold the user's email address.
    # pylint: disable=no-member
    email_instructions = _(u"The email address you used to register with {platform_name}").format(
        platform_name=configuration_helpers.get_value('PLATFORM_NAME', settings.PLATFORM_NAME)
    )

    form_desc.add_field(
        "email",
        field_type="email",
        label=email_label,
        placeholder=email_placeholder,
        instructions=email_instructions,
        restrictions={
            "min_length": accounts.EMAIL_MIN_LENGTH,
            "max_length": accounts.EMAIL_MAX_LENGTH,
        }
    )

    return form_desc


def send_password_reset_success_email(user, request):
    """
    Send an email to user indicating that password reset was successful.

    Arguments:
        user (User): Django User object
        request (HttpRequest): Django request object
    """
    message_context, user_language_preference = get_user_default_email_params(user)
    lms_root_url = configuration_helpers.get_value('LMS_ROOT_URL', settings.LMS_ROOT_URL)
    message_context.update(
        {'login_link': '{}/login'.format(lms_root_url), 'request': request, }
    )

    msg = PasswordResetSuccess(context=message_context).personalize(
        recipient=Recipient(user.username, user.email),
        language=user_language_preference,
        user_context={"name": user.profile.name},
    )
    try:
        ace.send(msg)
    except Exception:  # pylint: disable=broad-except
        log.exception('PasswordResetSuccess: sending email to user [%s] failed.', user.username)


def send_password_reset_email_for_user(user, request, preferred_email=None):
    """
    Send out a password reset email for the given user.

    Arguments:
        user (User): Django User object
        request (HttpRequest): Django request object
        preferred_email (str): Send email to this address if present, otherwise fallback to user's email address.
    """
<<<<<<< HEAD
    site = get_current_site()

    if tahoe_idp_helpers.is_tahoe_idp_enabled():
        return tahoe_idp_api.request_password_reset(user.email)

    message_context = get_base_template_context(site)
=======
    message_context, user_language_preference = get_user_default_email_params(user)
    site_name = settings.LOGISTRATION_MICROFRONTEND_DOMAIN if should_redirect_to_logistration_mircrofrontend() \
        else configuration_helpers.get_value('SITE_NAME', settings.SITE_NAME)
>>>>>>> 90776770
    message_context.update({
        'request': request,  # Used by google_analytics_tracking_pixel
        # TODO: This overrides `platform_name` from `get_base_template_context` to make the tests passes
        'platform_name': configuration_helpers.get_value('PLATFORM_NAME', settings.PLATFORM_NAME),
        'reset_link': '{protocol}://{site}{link}?track=pwreset'.format(
            protocol='https' if request.is_secure() else 'http',
<<<<<<< HEAD
            site=site.domain if site else settings.SITE_NAME,
=======
            site=site_name,
>>>>>>> 90776770
            link=reverse('password_reset_confirm', kwargs={
                'uidb36': int_to_base36(user.id),
                'token': default_token_generator.make_token(user),
            }),
        )
    })

    msg = PasswordReset().personalize(
        recipient=Recipient(user.username, preferred_email or user.email),
        language=user_language_preference,
        user_context=message_context,
    )
    ace.send(msg)


class PasswordResetFormNoActive(PasswordResetForm):
    """
    A modified version of the default Django password reset form to handle
    unknown or unusable email addresses without leaking data.
    """
    error_messages = {
        'unknown': _("That e-mail address doesn't have an associated "
                     "user account. Are you sure you've registered?"),
        'unusable': _("The user account associated with this e-mail "
                      "address cannot reset the password."),
    }

    is_account_recovery = True
    users_cache = []

    def clean_email(self):
        """
        This is a literal copy from Django 1.4.5's django.contrib.auth.forms.PasswordResetForm
        Except removing the requirement of active users
        Validates that a user exists with the given email address.
        """
        email = self.cleaned_data["email"]
        # The line below contains the only change, removing is_active=True
        if settings.FEATURES.get('APPSEMBLER_MULTI_TENANT_EMAILS', False):
            from openedx.core.djangoapps.appsembler.sites.utils import get_current_organization
            current_org = get_current_organization()
            try:
                # The following will raise an exception if many records found in the organization for this email
                one_user = get_organization_user_by_email(email=email, organization=current_org,
                                                          fail_if_inactive=False)
            except User.DoesNotExist:
                self.users_cache = []
            else:
                self.users_cache = [one_user]
        else:
            self.users_cache = User.objects.filter(email__iexact=email)

        if not self.users_cache and is_secondary_email_feature_enabled():
            # Check if user has entered the secondary email.
            self.users_cache = User.objects.filter(
                id__in=AccountRecovery.objects.filter(secondary_email__iexact=email, is_active=True).values_list('user')
            )
            self.is_account_recovery = not bool(self.users_cache)

        if not self.users_cache:
            raise forms.ValidationError(self.error_messages['unknown'])
        if any((user.password.startswith(UNUSABLE_PASSWORD_PREFIX))
               for user in self.users_cache):
            raise forms.ValidationError(self.error_messages['unusable'])
        return email

    def save(self,  # pylint: disable=arguments-differ
             use_https=False,
             token_generator=default_token_generator,
             request=None,
             **_kwargs):
        """
        Generates a one-use only link for resetting password and sends to the
        user.
        """
        for user in self.users_cache:
            if self.is_account_recovery:
                send_password_reset_email_for_user(user, request)
            else:
                send_account_recovery_email_for_user(user, request, user.account_recovery.secondary_email)


class PasswordResetView(APIView):
    """HTTP end-point for GETting a description of the password reset form. """

    # This end-point is available to anonymous users,
    # so do not require authentication.
    authentication_classes = []

    @method_decorator(ensure_csrf_cookie)
    def get(self, request):
        return HttpResponse(get_password_reset_form().to_json(), content_type="application/json")


@helpers.intercept_errors(errors.UserAPIInternalError, ignore_errors=[errors.UserAPIRequestError])
def request_password_change(email, is_secure):
    """Email a single-use link for performing a password reset.

    Users must confirm the password change before we update their information.

    Args:
        email (str): An email address
        orig_host (str): An originating host, extracted from a request with get_host
        is_secure (bool): Whether the request was made with HTTPS

    Returns:
        None

    Raises:
        errors.UserNotFound
        AccountRequestError
        errors.UserAPIInternalError: the operation failed due to an unexpected error.

    """
    # Binding data to a form requires that the data be passed as a dictionary
    # to the Form class constructor.
    form = PasswordResetFormNoActive({'email': email})

    # Validate that a user exists with the given email address.
    if form.is_valid():
        # Generate a single-use link for performing a password reset
        # and email it to the user.
        form.save(
            from_email=configuration_helpers.get_value('email_from_address', settings.DEFAULT_FROM_EMAIL),
            use_https=is_secure,
            request=get_current_request(),
        )
    else:
        # No user with the provided email address exists.
        raise errors.UserNotFound


@csrf_exempt
@require_POST
@ratelimit(key=POST_EMAIL_KEY, rate=settings.PASSWORD_RESET_EMAIL_RATE)
@ratelimit(key=REAL_IP_KEY, rate=settings.PASSWORD_RESET_IP_RATE)
def password_reset(request):
    """
    Attempts to send a password reset e-mail.
    """
    user = request.user
    # Prefer logged-in user's email
    email = user.email if user.is_authenticated else request.POST.get('email')
    AUDIT_LOG.info("Password reset initiated for email %s.", email)

    if getattr(request, 'limited', False):
        AUDIT_LOG.warning("Password reset rate limit exceeded for email %s.", email)
        return JsonResponse(
            {
                'success': False,
                'value': _("Your previous request is in progress, please try again in a few moments.")
            },
            status=403
        )

    form = PasswordResetFormNoActive(request.POST)
    if form.is_valid():
        form.save(use_https=request.is_secure(),
                  from_email=configuration_helpers.get_value('email_from_address', settings.DEFAULT_FROM_EMAIL),
                  request=request)
        # When password change is complete, a "edx.user.settings.changed" event will be emitted.
        # But because changing the password is multi-step, we also emit an event here so that we can
        # track where the request was initiated.
        tracker.emit(
            SETTING_CHANGE_INITIATED,
            {
                "setting": "password",
                "old": None,
                "new": None,
                "user_id": request.user.id,
            }
        )
        destroy_oauth_tokens(request.user)
    else:
        # bad user? tick the rate limiter counter
        AUDIT_LOG.info("Bad password_reset user passed in.")

    return JsonResponse({
        'success': True,
        'value': render_to_string('registration/password_reset_done.html', {}),
    })


def _uidb36_to_uidb64(uidb36):
    """
    Needed to support old password reset URLs that use base36-encoded user IDs
    https://github.com/django/django/commit/1184d077893ff1bc947e45b00a4d565f3df81776#diff-c571286052438b2e3190f8db8331a92bR231
    Args:
        uidb36: base36-encoded user ID

    Returns: base64-encoded user ID. Otherwise returns a dummy, invalid ID
    """
    try:
        uidb64 = force_text(urlsafe_base64_encode(force_bytes(base36_to_int(uidb36))))
    except ValueError:
        uidb64 = '1'  # dummy invalid ID (incorrect padding for base64)
    return uidb64


class PasswordResetConfirmWrapper(PasswordResetConfirmView):
    """
    A wrapper around django.contrib.auth.views.PasswordResetConfirmView.
      Needed because we want to set the user as active at this step.
      We also optionally do some additional password policy checks.
    """

    def __init__(self):
        self.platform_name = PasswordResetConfirmWrapper._get_platform_name()
        self.validlink = False
        self.user = None
        self.uidb36 = ''
        self.token = ''
        self.uidb64 = ''
        self.uid_int = -1

    def _process_password_reset_success(self, request, token, uidb64, extra_context):
        self.user = self.get_user(uidb64)
        form = SetPasswordForm(self.user, request.POST)
        if self.token_generator.check_token(self.user, token) and form.is_valid():
            self.form_valid(form)
            url = reverse('password_reset_complete')
            return HttpResponseRedirect(url)
        else:
            context = self.get_context_data()
            if extra_context is not None:
                context.update(extra_context)
            return self.render_to_response(context)

    def _get_token_from_session(self, request):
        """
        Internal method to get password reset token from session.
        """
        return request.session[INTERNAL_RESET_SESSION_TOKEN]

    @staticmethod
    def _get_platform_name():
        return {"platform_name": configuration_helpers.get_value('platform_name', settings.PLATFORM_NAME)}

    def _set_user(self, request):
        try:
            self.uid_int = base36_to_int(self.uidb36)
            if request.user.is_authenticated and request.user.id != self.uid_int:
                raise Http404
            self.user = User.objects.get(id=self.uid_int)
        except (ValueError, User.DoesNotExist):
            # if there's any error getting a user, just let django's
            # password_reset_confirm function handle it.
            return super(PasswordResetConfirmWrapper, self).dispatch(request, uidb64=self.uidb64, token=self.token,
                                                                     extra_context=self.platform_name)

    def _handle_retired_user(self, request):
        """
        method responsible to stop password reset in case user is retired
        """

        context = {
            'validlink': True,
            'form': None,
            'title': _('Password reset unsuccessful'),
            'err_msg': _('Error in resetting your password.'),
        }
        context.update(self.platform_name)
        return TemplateResponse(
            request, 'registration/password_reset_confirm.html', context
        )

    def _validate_password(self, password, request):
        try:
            validate_password(password, user=self.user)
        except ValidationError as err:
            context = {
                'validlink': True,
                'form': None,
                'title': _('Password reset unsuccessful'),
                'err_msg': ' '.join(err.messages),
            }
            context.update(self.platform_name)
            return TemplateResponse(
                request, 'registration/password_reset_confirm.html', context
            )

    def _handle_password_reset_failure(self, response):
        form_valid = response.context_data['form'].is_valid() if response.context_data['form'] else False
        if not form_valid:
            log.warning(
                u'Unable to reset password for user [%s] because form is not valid. '
                u'A possible cause is that the user had an invalid reset token',
                self.user.username,
            )
            response.context_data['err_msg'] = _('Error in resetting your password. Please try again.')
            return response

    def _handle_primary_email_update(self, updated_user):
        try:
            updated_user.email = updated_user.account_recovery.secondary_email
            updated_user.account_recovery.delete()
            # emit an event that the user changed their secondary email to the primary email
            tracker.emit(
                SETTING_CHANGE_INITIATED,
                {
                    "setting": "email",
                    "old": self.user.email,
                    "new": updated_user.email,
                    "user_id": updated_user.id,
                }
            )
        except ObjectDoesNotExist:
            log.error('Account recovery process initiated without AccountRecovery instance for user {username}'
                      .format(username=updated_user.username))

    def _handle_password_creation(self, request, updated_user):
        messages.success(
            request,
            HTML(_(
                u'{html_start}Password Creation Complete{html_end}'
                u'Your password has been created. {bold_start}{email}{bold_end} is now your primary login email.'
            )).format(
                support_url=configuration_helpers.get_value('SUPPORT_SITE_LINK', settings.SUPPORT_SITE_LINK),
                html_start=HTML('<p class="message-title">'),
                html_end=HTML('</p>'),
                bold_start=HTML('<b>'),
                bold_end=HTML('</b>'),
                email=updated_user.email,
            ),
            extra_tags='account-recovery aa-icon submission-success'
        )

    def post(self, request, *args, **kwargs):
        # We have to make a copy of request.POST because it is a QueryDict object which is immutable until copied.
        # We have to use request.POST because the password_reset_confirm method takes in the request and a user's
        # password is set to the request.POST['new_password1'] field. We have to also normalize the new_password2
        # field so it passes the equivalence check that new_password1 == new_password2
        # In order to switch out of having to do this copy, we would want to move the normalize_password code into
        # a custom User model's set_password method to ensure it is always happening upon calling set_password.
        request.POST = request.POST.copy()
        request.POST['new_password1'] = normalize_password(request.POST['new_password1'])
        request.POST['new_password2'] = normalize_password(request.POST['new_password2'])
        is_account_recovery = 'is_account_recovery' in request.GET

        password = request.POST['new_password1']
        response = self._validate_password(password, request)
        if response:
            return response

        response = self._process_password_reset_success(request, self.token, self.uidb64,
                                                        extra_context=self.platform_name)

        # If password reset was unsuccessful a template response is returned (status_code 200).
        # Check if form is invalid then show an error to the user.
        # Note if password reset was successful we get response redirect (status_code 302).
        password_reset_successful = response.status_code == 302
        if not password_reset_successful:
            return self._handle_password_reset_failure(response)

        updated_user = User.objects.get(id=self.uid_int)
        if is_account_recovery:
            self._handle_primary_email_update(updated_user)

        updated_user.save()
        if password_reset_successful and is_account_recovery:
            self._handle_password_creation(request, updated_user)

        send_password_reset_success_email(updated_user, request)
        return response

    def dispatch(self, *args, **kwargs):
        self.uidb36 = kwargs.get('uidb36')
        self.token = kwargs.get('token')
        self.uidb64 = _uidb36_to_uidb64(self.uidb36)

        # User can not get this link unless account recovery feature is enabled.
        if 'is_account_recovery' in self.request.GET and not is_secondary_email_feature_enabled():
            raise Http404

        response = self._set_user(self.request)
        if response:
            return response
        if UserRetirementRequest.has_user_requested_retirement(self.user):
            return self._handle_retired_user(self.request)

        if self.request.method == 'POST':
            # Get actual token from session before processing the POST request.
            # This is needed because django's post process is not called on password reset
            # post request and the correct token needs to be extracted from session.
            self.token = self._get_token_from_session(self.request)
            return self.post(self.request, *args, **kwargs)
        else:
            response = super(PasswordResetConfirmWrapper, self).dispatch(
                self.request,
                uidb64=self.uidb64,
                token=self.token,
                extra_context=self.platform_name
            )
            if hasattr(response, 'context_data'):
                response_was_successful = response.context_data.get('validlink')
                if response_was_successful and not self.user.is_active:
                    self.user.is_active = True
                    self.user.save()
            return response


def _get_user_from_email(email):
    """
    Find a user using given email and return it.

    Arguments:
        email (str): primary or secondary email address of the user.

    Raises:
        (User.ObjectNotFound): If no user is found with the given email.
        (User.MultipleObjectsReturned): If more than one user is found with the given email.

    Returns:
        User: Django user object.

    Tahoe: This helper supports the Tahoe Multi-Tenant emails feature.
           As a result of enabling
    """
    if settings.FEATURES.get('APPSEMBLER_MULTI_TENANT_EMAILS', False):
        current_org = get_current_organization()
        return get_organization_user_by_email(email=email, organization=current_org)

    try:
        return User.objects.get(email=email)
    except ObjectDoesNotExist:
        return User.objects.filter(
            id__in=AccountRecovery.objects.filter(secondary_email__iexact=email, is_active=True).values_list('user')
        ).get()


@require_POST
@ratelimit(key=POST_EMAIL_KEY, rate=settings.PASSWORD_RESET_EMAIL_RATE)
@ratelimit(key=REAL_IP_KEY, rate=settings.PASSWORD_RESET_IP_RATE)
def password_change_request_handler(request):
    """Handle password change requests originating from the account page.

    Uses the Account API to email the user a link to the password reset page.

    Note:
        The next step in the password reset process (confirmation) is currently handled
        by student.views.password_reset_confirm_wrapper, a custom wrapper around Django's
        password reset confirmation view.

    Args:
        request (HttpRequest)

    Returns:
        HttpResponse: 200 if the email was sent successfully
        HttpResponse: 400 if there is no 'email' POST parameter
        HttpResponse: 403 if the client has been rate limited
        HttpResponse: 405 if using an unsupported HTTP method

    Example usage:

        POST /account/password

    """
    user = request.user
    # Prefer logged-in user's email
    email = user.email if user.is_authenticated else request.POST.get('email')
    AUDIT_LOG.info("Password reset initiated for email %s.", email)

    if getattr(request, 'limited', False):
        AUDIT_LOG.warning("Password reset rate limit exceeded for email %s.", email)
        return HttpResponse(
            _("Your previous request is in progress, please try again in a few moments."),
            status=403
        )

    if email:
        try:
            request_password_change(email, request.is_secure())
            user = user if user.is_authenticated else _get_user_from_email(email=email)
            destroy_oauth_tokens(user)
        except errors.UserNotFound:
            AUDIT_LOG.info("Invalid password reset attempt")
            # If enabled, send an email saying that a password reset was attempted, but that there is
            # no user associated with the email
            if configuration_helpers.get_value('ENABLE_PASSWORD_RESET_FAILURE_EMAIL',
                                               settings.FEATURES['ENABLE_PASSWORD_RESET_FAILURE_EMAIL']):
                site = get_current_site()
                message_context = get_base_template_context(site)

                message_context.update({
                    'failed': True,
                    'request': request,  # Used by google_analytics_tracking_pixel
                    'email_address': email,
                })

                msg = PasswordReset().personalize(
                    recipient=Recipient(username='', email_address=email),
                    language=settings.LANGUAGE_CODE,
                    user_context=message_context,
                )
                ace.send(msg)
        except errors.UserAPIInternalError as err:
            log.exception(u'Error occured during password change for user {email}: {error}'
                          .format(email=email, error=err))
            return HttpResponse(_("Some error occured during password change. Please try again"), status=500)

        return HttpResponse(status=200)
    else:
        return HttpResponseBadRequest(_("No email address provided."))


class PasswordResetTokenValidation(APIView):

    def post(self, request):
        """ HTTP end-point to validate password reset token. """
        is_valid = False
        token = request.data.get('token')
        try:
            token = token.split('-', 1)
            uid_int = base36_to_int(token[0])
            if request.user.is_authenticated and request.user.id != uid_int:
                return Response({'is_valid': is_valid})

            user = User.objects.get(id=uid_int)
            if UserRetirementRequest.has_user_requested_retirement(user):
                return Response({'is_valid': is_valid})

            is_valid = default_token_generator.check_token(user, token[1])
            if is_valid and not user.is_active:
                user.is_active = True
                user.save()
        except Exception:   # pylint: disable=broad-except
            AUDIT_LOG.exception("Invalid password reset confirm token")

        return Response({'is_valid': is_valid})


class LogistrationPasswordResetView(APIView):

    def post(self, request, **kwargs):
        """ Reset learner password using passed token and new credentials """

        reset_status = False
        uidb36 = kwargs.get('uidb36')
        token = kwargs.get('token')

        has_required_values, uid_int = self._check_token_has_required_values(uidb36, token)
        if not has_required_values:
            AUDIT_LOG.exception("Invalid password reset confirm token")
            return Response({'reset_status': reset_status})

        request.data._mutable = True
        request.data['new_password1'] = normalize_password(request.data['new_password1'])
        request.data['new_password2'] = normalize_password(request.data['new_password2'])

        password = request.data['new_password1']
        try:
            user = User.objects.get(id=uid_int)
            if not default_token_generator.check_token(user, token):
                AUDIT_LOG.exception("Token validation failed")
                return Response({'reset_status': reset_status})

            validate_password(password, user=user)
            form = SetPasswordForm(user, request.data)
            if form.is_valid():
                form.save()
                reset_status = True

                if 'is_account_recovery' in request.GET:
                    try:
                        old_primary_email = user.email
                        user.email = user.account_recovery.secondary_email
                        user.account_recovery.delete()
                        # emit an event that the user changed their secondary email to the primary email
                        tracker.emit(
                            SETTING_CHANGE_INITIATED,
                            {
                                "setting": "email",
                                "old": old_primary_email,
                                "new": user.email,
                                "user_id": user.id,
                            }
                        )
                        user.save()
                        send_password_reset_success_email(user, request)
                    except ObjectDoesNotExist:
                        err = 'Account recovery process initiated without AccountRecovery instance for user {username}'
                        log.error(err.format(username=user.username))
        except ValidationError as err:
            AUDIT_LOG.exception("Password validation failed")
            error_status = {
                'reset_status': reset_status,
                'err_msg': ' '.join(err.messages)
            }
            return Response(error_status)
        except Exception:   # pylint: disable=broad-except
            AUDIT_LOG.exception("Setting new password failed")

        return Response({'reset_status': reset_status})

    def _check_token_has_required_values(self, uidb36, token):
        """
        Helper function to test that token
        string passed has the required kwargs needed
        to process token validation.
        """

        if not uidb36 or not token:
            return False, None
        try:
            uid_int = base36_to_int(uidb36)
        except ValueError:
            return False, None
        return True, uid_int<|MERGE_RESOLUTION|>--- conflicted
+++ resolved
@@ -153,29 +153,19 @@
         request (HttpRequest): Django request object
         preferred_email (str): Send email to this address if present, otherwise fallback to user's email address.
     """
-<<<<<<< HEAD
-    site = get_current_site()
-
     if tahoe_idp_helpers.is_tahoe_idp_enabled():
         return tahoe_idp_api.request_password_reset(user.email)
 
-    message_context = get_base_template_context(site)
-=======
     message_context, user_language_preference = get_user_default_email_params(user)
     site_name = settings.LOGISTRATION_MICROFRONTEND_DOMAIN if should_redirect_to_logistration_mircrofrontend() \
         else configuration_helpers.get_value('SITE_NAME', settings.SITE_NAME)
->>>>>>> 90776770
     message_context.update({
         'request': request,  # Used by google_analytics_tracking_pixel
         # TODO: This overrides `platform_name` from `get_base_template_context` to make the tests passes
         'platform_name': configuration_helpers.get_value('PLATFORM_NAME', settings.PLATFORM_NAME),
         'reset_link': '{protocol}://{site}{link}?track=pwreset'.format(
             protocol='https' if request.is_secure() else 'http',
-<<<<<<< HEAD
-            site=site.domain if site else settings.SITE_NAME,
-=======
             site=site_name,
->>>>>>> 90776770
             link=reverse('password_reset_confirm', kwargs={
                 'uidb36': int_to_base36(user.id),
                 'token': default_token_generator.make_token(user),
