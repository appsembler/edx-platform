--- conflicted
+++ resolved
@@ -108,7 +108,6 @@
         raise AuthFailedError(message, error_code='third-party-auth-with-no-linked-account')  # lint-amnesty, pylint: disable=raise-missing-from
 
 
-<<<<<<< HEAD
 def _log_failed_get_user_by_email(email):
     """
     Log a failed login attempt.
@@ -117,20 +116,10 @@
     AUDIT_LOG.warning(f"Login failed - Unknown user email {digest}")
 
 
-def _get_user_by_email(request):
-=======
 def _get_user_by_email(email):
->>>>>>> 1d618055
     """
     Finds a user object in the database based on the given email, ignores all fields except for email.
     """
-    try:
-        return USER_MODEL.objects.get(email=email)
-    except USER_MODEL.DoesNotExist:
-        return None
-
-
-<<<<<<< HEAD
     if settings.FEATURES.get('APPSEMBLER_MULTI_TENANT_EMAILS', False):
         # In this case database-level email constraint is removed, so the search is done at the organization
         # level.
@@ -155,7 +144,8 @@
             return USER_MODEL.objects.get(email=email)
         except USER_MODEL.DoesNotExist:
             _log_failed_get_user_by_email(email)
-=======
+
+
 def _get_user_by_username(username):
     """
     Finds a user object in the database based on the given username.
@@ -164,7 +154,6 @@
         return USER_MODEL.objects.get(username=username)
     except USER_MODEL.DoesNotExist:
         return None
->>>>>>> 1d618055
 
 
 def _get_user_by_email_or_username(request, api_version):
@@ -619,12 +608,6 @@
                 # user successfully authenticated with a third party provider, but has no linked Open edX account
                 response_content = e.get_response()
                 return JsonResponse(response_content, status=403)
-<<<<<<< HEAD
-        elif api_version == API_V1:
-            # Appsembler: _get_user_by_email makes sure to return the correct user object, from the right organization.
-            user = _get_user_by_email(request)
-=======
->>>>>>> 1d618055
         else:
             user = _get_user_by_email_or_username(request, api_version)
 
