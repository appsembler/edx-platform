"""
Models for Bookmarks.
"""


import logging

import six
from django.contrib.auth.models import User
from django.db import models
from django.utils.encoding import python_2_unicode_compatible
from jsonfield.fields import JSONField
from model_utils.models import TimeStampedModel
from opaque_keys.edx.django.models import CourseKeyField, UsageKeyField
from opaque_keys.edx.keys import UsageKey

from xmodule.modulestore import search
from xmodule.modulestore.django import modulestore
from xmodule.modulestore.exceptions import ItemNotFoundError, NoPathToItem

from . import PathItem

log = logging.getLogger(__name__)


def prepare_path_for_serialization(path):
    """
    Return the data from a list of PathItems ready for serialization to json.
    """
    return [(six.text_type(path_item.usage_key), path_item.display_name) for path_item in path]


def parse_path_data(path_data):
    """
    Return a list of PathItems constructed from parsing path_data.
    """
    path = []
    for item in path_data:
        usage_key = UsageKey.from_string(item[0])
        usage_key = usage_key.replace(course_key=modulestore().fill_in_run(usage_key.course_key))
        path.append(PathItem(usage_key, item[1]))
    return path


@python_2_unicode_compatible
class Bookmark(TimeStampedModel):
    """
    Bookmarks model.

    .. no_pii:
    """
    user = models.ForeignKey(User, db_index=True, on_delete=models.CASCADE)
    course_key = CourseKeyField(max_length=255, db_index=True)
    usage_key = UsageKeyField(max_length=255, db_index=True)
    _path = JSONField(db_column='path', help_text='Path in course tree to the block')

    xblock_cache = models.ForeignKey('bookmarks.XBlockCache', on_delete=models.CASCADE)

    class Meta(object):
        """
        Bookmark metadata.
        """
        app_label = 'bookmarks'
        unique_together = ('user', 'usage_key')

    def __str__(self):
        return self.resource_id

    @classmethod
    def create(cls, data):
        """
        Create a Bookmark object.

        Arguments:
            data (dict): The data to create the object with.

        Returns:
            A Bookmark object.

        Raises:
            ItemNotFoundError: If no block exists for the usage_key.
        """
        data = dict(data)
        usage_key = data.pop('usage_key')

        with modulestore().bulk_operations(usage_key.course_key):
            block = modulestore().get_item(usage_key)

            xblock_cache = XBlockCache.create({
                'usage_key': usage_key,
                'display_name': block.display_name_with_default,
            })
            data['_path'] = prepare_path_for_serialization(Bookmark.updated_path(usage_key, xblock_cache))

        data['course_key'] = usage_key.course_key
        data['xblock_cache'] = xblock_cache

        user = data.pop('user')

        # Sometimes this ends up in data, but newer versions of Django will fail on having unknown keys in defaults
        data.pop('display_name', None)

        bookmark, created = cls.objects.get_or_create(usage_key=usage_key, user=user, defaults=data)
        return bookmark, created

    @property
    def resource_id(self):
        """
        Return the resource id: {username,usage_id}.
        """
        return u"{0},{1}".format(self.user.username, self.usage_key)

    @property
    def display_name(self):
        """
        Return the display_name from self.xblock_cache.

        Returns:
            String.
        """
        return self.xblock_cache.display_name  # pylint: disable=no-member

    @property
    def path(self):
        """
        Return the path to the bookmark's block after checking self.xblock_cache.

        Returns:
            List of dicts.
        """
        if self.modified < self.xblock_cache.modified:  # pylint: disable=no-member
            path = Bookmark.updated_path(self.usage_key, self.xblock_cache)
            self._path = prepare_path_for_serialization(path)
            self.save()  # Always save so that self.modified is updated.
            return path

        return parse_path_data(self._path)

    @staticmethod
    def updated_path(usage_key, xblock_cache):
        """
        Return the update-to-date path.

        xblock_cache.paths is the list of all possible paths to a block
        constructed by doing a DFS of the tree. However, in case of DAGS,
        which section jump_to_id() takes the user to depends on the
        modulestore. If xblock_cache.paths has only one item, we can
        just use it. Otherwise, we use path_to_location() to get the path
        jump_to_id() will take the user to.
        """
        if xblock_cache.paths and len(xblock_cache.paths) == 1:
            return xblock_cache.paths[0]

        return Bookmark.get_path(usage_key)

    @staticmethod
    def get_path(usage_key):
        """
        Returns data for the path to the block in the course graph.

        Note: In case of multiple paths to the block from the course
        root, this function returns a path arbitrarily but consistently,
        depending on the modulestore. In the future, we may want to
        extend it to check which of the paths, the user has access to
        and return its data.

        Arguments:
            block (XBlock): The block whose path is required.

        Returns:
            list of PathItems
        """
        with modulestore().bulk_operations(usage_key.course_key):
            try:
                path = search.path_to_location(modulestore(), usage_key, full_path=True)
            except ItemNotFoundError:
                log.error(u'Block with usage_key: %s not found.', usage_key)
                return []
            except NoPathToItem:
                log.error(u'No path to block with usage_key: %s.', usage_key)
                return []

            path_data = []
            for ancestor_usage_key in path:
                if ancestor_usage_key != usage_key and ancestor_usage_key.block_type != 'course':
                    try:
                        block = modulestore().get_item(ancestor_usage_key)
                    except ItemNotFoundError:
                        return []  # No valid path can be found.
                    path_data.append(
                        PathItem(usage_key=block.location, display_name=block.display_name_with_default)
                    )

        return path_data


@python_2_unicode_compatible
class XBlockCache(TimeStampedModel):
    """
    XBlockCache model to store info about xblocks.

    .. no_pii:
    """

    course_key = CourseKeyField(max_length=255, db_index=True)
    usage_key = UsageKeyField(max_length=255, db_index=True, unique=True)

    display_name = models.CharField(max_length=255, default='')
    _paths = JSONField(
        db_column='paths', default=[], help_text='All paths in course tree to the corresponding block.'
    )

<<<<<<< HEAD
    class Meta(object):
        """
        XBlockCache metadata.
        """
        app_label = 'bookmarks'

    def __unicode__(self):
=======
    def __str__(self):
>>>>>>> f0aa3daa
        return six.text_type(self.usage_key)

    @property
    def paths(self):
        """
        Return paths.

        Returns:
            list of list of PathItems.
        """
        return [parse_path_data(path) for path in self._paths] if self._paths else self._paths

    @paths.setter
    def paths(self, value):
        """
        Set paths.

        Arguments:
            value (list of list of PathItems): The list of paths to cache.
        """
        self._paths = [prepare_path_for_serialization(path) for path in value] if value else value

    @classmethod
    def create(cls, data):
        """
        Create an XBlockCache object.

        Arguments:
            data (dict): The data to create the object with.

        Returns:
            An XBlockCache object.
        """
        data = dict(data)

        usage_key = data.pop('usage_key')
        usage_key = usage_key.replace(course_key=modulestore().fill_in_run(usage_key.course_key))

        data['course_key'] = usage_key.course_key
        xblock_cache, created = cls.objects.get_or_create(usage_key=usage_key, defaults=data)

        if not created:
            new_display_name = data.get('display_name', xblock_cache.display_name)
            if xblock_cache.display_name != new_display_name:
                xblock_cache.display_name = new_display_name
                xblock_cache.save()

        return xblock_cache<|MERGE_RESOLUTION|>--- conflicted
+++ resolved
@@ -210,17 +210,13 @@
         db_column='paths', default=[], help_text='All paths in course tree to the corresponding block.'
     )
 
-<<<<<<< HEAD
     class Meta(object):
         """
         XBlockCache metadata.
         """
         app_label = 'bookmarks'
 
-    def __unicode__(self):
-=======
     def __str__(self):
->>>>>>> f0aa3daa
         return six.text_type(self.usage_key)
 
     @property
