"""
Models for Bookmarks.
"""


import logging

import six
from django.contrib.auth.models import User
from django.db import models
from django.utils.encoding import python_2_unicode_compatible
from jsonfield.fields import JSONField
from model_utils.models import TimeStampedModel
from opaque_keys.edx.django.models import CourseKeyField, UsageKeyField
from opaque_keys.edx.keys import UsageKey

from xmodule.modulestore import search
from xmodule.modulestore.django import modulestore
from xmodule.modulestore.exceptions import ItemNotFoundError, NoPathToItem

from . import PathItem

log = logging.getLogger(__name__)


def prepare_path_for_serialization(path):
    """
    Return the data from a list of PathItems ready for serialization to json.
    """
    return [(six.text_type(path_item.usage_key), path_item.display_name) for path_item in path]


def parse_path_data(path_data):
    """
    Return a list of PathItems constructed from parsing path_data.
    """
    path = []
    for item in path_data:
        usage_key = UsageKey.from_string(item[0])
        usage_key = usage_key.replace(course_key=modulestore().fill_in_run(usage_key.course_key))
        path.append(PathItem(usage_key, item[1]))
    return path


@python_2_unicode_compatible
class Bookmark(TimeStampedModel):
    """
    Bookmarks model.

    .. no_pii:
    """
    user = models.ForeignKey(User, db_index=True, on_delete=models.CASCADE)
    course_key = CourseKeyField(max_length=255, db_index=True)
    usage_key = UsageKeyField(max_length=255, db_index=True)
    _path = JSONField(db_column='path', help_text='Path in course tree to the block')

    xblock_cache = models.ForeignKey('bookmarks.XBlockCache', on_delete=models.CASCADE)

    class Meta(object):
        """
        Bookmark metadata.
        """
        app_label = 'bookmarks'
        unique_together = ('user', 'usage_key')

    def __str__(self):
        return self.resource_id

    @classmethod
    def create(cls, data):
        """
        Create a Bookmark object.

        Arguments:
            data (dict): The data to create the object with.

        Returns:
            A Bookmark object.

        Raises:
            ItemNotFoundError: If no block exists for the usage_key.
        """
        data = dict(data)
        usage_key = data.pop('usage_key')

        with modulestore().bulk_operations(usage_key.course_key):
            block = modulestore().get_item(usage_key)

            xblock_cache = XBlockCache.create({
                'usage_key': usage_key,
                'display_name': block.display_name_with_default,
            })
            data['_path'] = prepare_path_for_serialization(Bookmark.updated_path(usage_key, xblock_cache))

        data['course_key'] = usage_key.course_key
        data['xblock_cache'] = xblock_cache

        user = data.pop('user')

        # Sometimes this ends up in data, but newer versions of Django will fail on having unknown keys in defaults
        data.pop('display_name', None)

        bookmark, created = cls.objects.get_or_create(usage_key=usage_key, user=user, defaults=data)
        return bookmark, created

    @property
    def resource_id(self):
        """
        Return the resource id: {username,usage_id}.
        """
        return u"{0},{1}".format(self.user.username, self.usage_key)

    @property
    def display_name(self):
        """
        Return the display_name from self.xblock_cache.

        Returns:
            String.
        """
        return self.xblock_cache.display_name  # pylint: disable=no-member

    @property
    def path(self):
        """
        Return the path to the bookmark's block after checking self.xblock_cache.

        Returns:
            List of dicts.
        """
        if self.modified < self.xblock_cache.modified:  # pylint: disable=no-member
            path = Bookmark.updated_path(self.usage_key, self.xblock_cache)
            self._path = prepare_path_for_serialization(path)
            self.save()  # Always save so that self.modified is updated.
            return path

        return parse_path_data(self._path)

    @staticmethod
    def updated_path(usage_key, xblock_cache):
        """
        Return the update-to-date path.

        xblock_cache.paths is the list of all possible paths to a block
        constructed by doing a DFS of the tree. However, in case of DAGS,
        which section jump_to_id() takes the user to depends on the
        modulestore. If xblock_cache.paths has only one item, we can
        just use it. Otherwise, we use path_to_location() to get the path
        jump_to_id() will take the user to.
        """
        if xblock_cache.paths and len(xblock_cache.paths) == 1:
            return xblock_cache.paths[0]

        return Bookmark.get_path(usage_key)

    @staticmethod
    def get_path(usage_key):
        """
        Returns data for the path to the block in the course graph.

        Note: In case of multiple paths to the block from the course
        root, this function returns a path arbitrarily but consistently,
        depending on the modulestore. In the future, we may want to
        extend it to check which of the paths, the user has access to
        and return its data.

        Arguments:
            block (XBlock): The block whose path is required.

        Returns:
            list of PathItems
        """
        with modulestore().bulk_operations(usage_key.course_key):
            try:
                path = search.path_to_location(modulestore(), usage_key, full_path=True)
            except ItemNotFoundError:
                log.error(u'Block with usage_key: %s not found.', usage_key)
                return []
            except NoPathToItem:
                log.error(u'No path to block with usage_key: %s.', usage_key)
                return []

            path_data = []
            for ancestor_usage_key in path:
                if ancestor_usage_key != usage_key and ancestor_usage_key.block_type != 'course':
                    try:
                        block = modulestore().get_item(ancestor_usage_key)
                    except ItemNotFoundError:
                        return []  # No valid path can be found.
                    path_data.append(
                        PathItem(usage_key=block.location, display_name=block.display_name_with_default)
                    )

        return path_data


@python_2_unicode_compatible
class XBlockCache(TimeStampedModel):
    """
    XBlockCache model to store info about xblocks.

    .. no_pii:
    """

    course_key = CourseKeyField(max_length=255, db_index=True)
    usage_key = UsageKeyField(max_length=255, db_index=True, unique=True)

    display_name = models.CharField(max_length=255, default='')
    _paths = JSONField(
        db_column='paths', default=[], help_text='All paths in course tree to the corresponding block.'
    )

<<<<<<< HEAD
    class Meta(object):
        """
        XBlockCache metadata.
        """
        app_label = 'bookmarks'

    def __unicode__(self):
        return unicode(self.usage_key)
=======
    def __str__(self):
        return six.text_type(self.usage_key)
>>>>>>> cbe913ef

    @property
    def paths(self):
        """
        Return paths.

        Returns:
            list of list of PathItems.
        """
        return [parse_path_data(path) for path in self._paths] if self._paths else self._paths

    @paths.setter
    def paths(self, value):
        """
        Set paths.

        Arguments:
            value (list of list of PathItems): The list of paths to cache.
        """
        self._paths = [prepare_path_for_serialization(path) for path in value] if value else value

    @classmethod
    def create(cls, data):
        """
        Create an XBlockCache object.

        Arguments:
            data (dict): The data to create the object with.

        Returns:
            An XBlockCache object.
        """
        data = dict(data)

        usage_key = data.pop('usage_key')
        usage_key = usage_key.replace(course_key=modulestore().fill_in_run(usage_key.course_key))

        data['course_key'] = usage_key.course_key
        xblock_cache, created = cls.objects.get_or_create(usage_key=usage_key, defaults=data)

        if not created:
            new_display_name = data.get('display_name', xblock_cache.display_name)
            if xblock_cache.display_name != new_display_name:
                xblock_cache.display_name = new_display_name
                xblock_cache.save()

        return xblock_cache<|MERGE_RESOLUTION|>--- conflicted
+++ resolved
@@ -210,19 +210,8 @@
         db_column='paths', default=[], help_text='All paths in course tree to the corresponding block.'
     )
 
-<<<<<<< HEAD
-    class Meta(object):
-        """
-        XBlockCache metadata.
-        """
-        app_label = 'bookmarks'
-
-    def __unicode__(self):
-        return unicode(self.usage_key)
-=======
     def __str__(self):
         return six.text_type(self.usage_key)
->>>>>>> cbe913ef
 
     @property
     def paths(self):
