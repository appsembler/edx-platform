--- conflicted
+++ resolved
@@ -894,11 +894,7 @@
                                                 "margin-top": "marg-t-5",
                                                 "margin-left": "marg-l-20",
                                                 "text-content": {
-<<<<<<< HEAD
-                                                    "en": "You\'ll get to see how the Sample course is built and create your own courses."
-=======
                                                     "en": "You'll get to see how the Sample course is built and create your own courses."
->>>>>>> 0c885d70
                                                 },
                                                 "font-family": "font--primary--regular",
                                                 "text-alignment": "text-align--center"
@@ -974,11 +970,7 @@
                                                 "margin-top": "marg-t-5",
                                                 "margin-left": "marg-l-20",
                                                 "text-content": {
-<<<<<<< HEAD
-                                                    "en": "In the Management Console, you\'ll define your site's look and feel and manage site-wide content (e.g. certificates, SSO, custom domain)."
-=======
                                                     "en": "In the Management Console, you'll define your site's look and feel and manage site-wide content (e.g. certificates, SSO, custom domain)."
->>>>>>> 0c885d70
                                                 },
                                                 "font-family": "font--primary--regular",
                                                 "text-alignment": "text-align--center"
