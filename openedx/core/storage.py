"""
Django storage backends for Open edX.
"""


from django.conf import settings
from django.contrib.staticfiles.storage import StaticFilesStorage
from django.core.files.storage import get_storage_class, FileSystemStorage
from django.utils.deconstruct import deconstructible
from django.utils.lru_cache import lru_cache
from pipeline.storage import NonPackagingMixin
from require.storage import OptimizedFilesMixin
from storages.backends.s3boto3 import S3Boto3Storage

from openedx.core.djangoapps.theming.storage import ThemeCachedFilesMixin, ThemePipelineMixin, ThemeMixin


class PipelineForgivingMixin(object):
    """
    An extension of the django-pipeline storage backend which forgives missing files.
    """
    def hashed_name(self, name, content=None, **kwargs):
        try:
            out = super(PipelineForgivingMixin, self).hashed_name(name, content, **kwargs)
        except ValueError:
            # This means that a file could not be found, and normally this would
            # cause a fatal error, which seems rather excessive given that
            # some packages have missing files in their css all the time.
            out = name
        return out

    def stored_name(self, name):
        try:
            out = super(PipelineForgivingMixin, self).stored_name(name)
        except ValueError:
            # This means that a file could not be found, and normally this would
            # cause a fatal error, which seems rather excessive given that
            # some packages have missing files in their css all the time.
            out = name
        return out


class ProductionMixin(
        PipelineForgivingMixin,
        OptimizedFilesMixin,
        ThemePipelineMixin,
        ThemeCachedFilesMixin,
        ThemeMixin,
):
    """
    This class combines several mixins that provide additional functionality, and
    can be applied over an existing Storage.
    We use this version on production.
    """
    def __init__(self, *args, **kwargs):
        kwargs.update(settings.STATICFILES_STORAGE_KWARGS.get(settings.STATICFILES_STORAGE, {}))
        super(ProductionMixin, self).__init__(*args, **kwargs)


class ProductionStorage(ProductionMixin, StaticFilesStorage):
    pass


class ProductionS3Storage(ProductionMixin, S3Boto3Storage):  # pylint: disable=abstract-method
    pass


class DevelopmentStorage(
        NonPackagingMixin,
        ThemePipelineMixin,
        ThemeMixin,
        StaticFilesStorage
):
    """
    This class combines Django's StaticFilesStorage class with several mixins
    that provide additional functionality. We use this version for development,
    so that we can skip packaging and optimization.
    """
    pass


<<<<<<< HEAD
class S3ReportStorage(S3Boto3Storage):  # pylint: disable=abstract-method
=======
@deconstructible
class OverwriteStorage(FileSystemStorage):
>>>>>>> cbe913ef
    """
    FileSystemStorage subclass which automatically overwrites any previous
    file with the same name; used in test runs to avoid test file proliferation.
    Copied from django-storages when this class was removed in version 1.6.

<<<<<<< HEAD
        Args:
            acl: content policy for the uploads i.e. private, public etc.
            bucket: Name of S3 bucket to use for storing and/or retrieving content
            custom_domain: custom domain to use for generating file urls
            **settings: additional settings to be passed in to S3Boto3Storage,

        Returns:
=======
    Comes from http://www.djangosnippets.org/snippets/976/
    (even if it already exists in S3Storage for ages)
    See also Django #4339, which might add this functionality to core.
    """
>>>>>>> cbe913ef

    def get_available_name(self, name, max_length=None):
        """
        Returns a filename that's free on the target storage system, and
        available for new content to be written to.
        """
        if self.exists(name):
            self.delete(name)
        return name


@lru_cache()
def get_storage(storage_class=None, **kwargs):
    """
    Returns a storage instance with the given class name and kwargs. If the
    class name is not given, an instance of the default storage is returned.
    Instances are cached so that if this function is called multiple times
    with the same arguments, the same instance is returned. This is useful if
    the storage implementation makes http requests when instantiated, for
    example.
    """
    return get_storage_class(storage_class)(**kwargs)<|MERGE_RESOLUTION|>--- conflicted
+++ resolved
@@ -79,31 +79,17 @@
     pass
 
 
-<<<<<<< HEAD
-class S3ReportStorage(S3Boto3Storage):  # pylint: disable=abstract-method
-=======
 @deconstructible
 class OverwriteStorage(FileSystemStorage):
->>>>>>> cbe913ef
     """
     FileSystemStorage subclass which automatically overwrites any previous
     file with the same name; used in test runs to avoid test file proliferation.
     Copied from django-storages when this class was removed in version 1.6.
 
-<<<<<<< HEAD
-        Args:
-            acl: content policy for the uploads i.e. private, public etc.
-            bucket: Name of S3 bucket to use for storing and/or retrieving content
-            custom_domain: custom domain to use for generating file urls
-            **settings: additional settings to be passed in to S3Boto3Storage,
-
-        Returns:
-=======
     Comes from http://www.djangosnippets.org/snippets/976/
     (even if it already exists in S3Storage for ages)
     See also Django #4339, which might add this functionality to core.
     """
->>>>>>> cbe913ef
 
     def get_available_name(self, name, max_length=None):
         """
