--- conflicted
+++ resolved
@@ -32,8 +32,6 @@
         Allow the request if and only if settings.EDX_API_KEY is set and
         the X-Edx-Api-Key HTTP header is present in the request and
         matches the setting.
-<<<<<<< HEAD
-=======
         """
         api_key = getattr(settings, "EDX_API_KEY", None)
 
@@ -43,7 +41,6 @@
                       ip=request.META.get("REMOTE_ADDR"))
             set_custom_metric('deprecated_api_key_header', True)
             return True
->>>>>>> cbe913ef
 
         Appsembler: Actual implementation is now moved to
                     `is_request_has_valid_api_key` to break circular
