"""
API library for Django REST Framework permissions-oriented workflows
"""


from django.conf import settings
from django.http import Http404
from edx_django_utils.monitoring import set_custom_attribute
from opaque_keys import InvalidKeyError
from opaque_keys.edx.keys import CourseKey
from rest_condition import C
from rest_framework import permissions

from edx_rest_framework_extensions.permissions import IsStaff, IsUserInUrl
from openedx.core.lib.log_utils import audit_log
from common.djangoapps.student.roles import CourseInstructorRole, CourseStaffRole

from .api_key_permissions import is_request_has_valid_api_key


class ApiKeyHeaderPermission(permissions.BasePermission):
    """
    Django REST Framework permissions class used to manage API Key integrations

    Deprecated

    """

    def has_permission(self, request, view):
        """
        Check for permissions by matching the configured API key and header
        Allow the request if and only if settings.EDX_API_KEY is set and
        the X-Edx-Api-Key HTTP header is present in the request and
        matches the setting.
<<<<<<< HEAD
=======
        """
        api_key = getattr(settings, "EDX_API_KEY", None)

        if api_key is not None and request.META.get("HTTP_X_EDX_API_KEY") == api_key:
            audit_log("ApiKeyHeaderPermission used",
                      path=request.path,
                      ip=request.META.get("REMOTE_ADDR"))
            set_custom_attribute('deprecated_api_key_header', True)
            return True
>>>>>>> 90776770

        Appsembler: Actual implementation is now moved to
                    `is_request_has_valid_api_key` to break circular
                    dependency.
        """
        return is_request_has_valid_api_key(request)


class ApiKeyHeaderPermissionIsAuthenticated(ApiKeyHeaderPermission, permissions.IsAuthenticated):
    """
    Allow someone to access the view if they have the API key OR they are authenticated.
    See ApiKeyHeaderPermission for more information how the API key portion is implemented.
    """

    def has_permission(self, request, view):
        # TODO We can optimize this later on when we know which of these methods is used more often.
        api_permissions = ApiKeyHeaderPermission.has_permission(self, request, view)
        is_authenticated_permissions = permissions.IsAuthenticated.has_permission(self, request, view)
        return api_permissions or is_authenticated_permissions


class IsCourseStaffInstructor(permissions.BasePermission):
    """
    Permission to check that user is a course instructor or staff of
    a master course given a course object or the user is a coach of
    the course itself.
    """

    def has_object_permission(self, request, view, obj):
        return (hasattr(request, 'user') and
                # either the user is a staff or instructor of the master course
                (hasattr(obj, 'course_id') and
                 (CourseInstructorRole(obj.course_id).has_user(request.user) or
                  CourseStaffRole(obj.course_id).has_user(request.user))) or
                # or it is a safe method and the user is a coach on the course object
                (request.method in permissions.SAFE_METHODS
                 and hasattr(obj, 'coach') and obj.coach == request.user))


class IsMasterCourseStaffInstructor(permissions.BasePermission):
    """
    Permission to check that user is instructor or staff of the master course.
    """
    def has_permission(self, request, view):
        """
        This method is assuming that a `master_course_id` parameter
        is available in the request as a GET parameter, a POST parameter
        or it is in the JSON payload included in the request.
        The reason is because this permission class is going
        to check if the user making the request is an instructor
        for the specified course.
        """
        master_course_id = (request.GET.get('master_course_id')
                            or request.POST.get('master_course_id')
                            or request.data.get('master_course_id'))
        if master_course_id is not None:
            try:
                course_key = CourseKey.from_string(master_course_id)
            except InvalidKeyError:
                raise Http404()
            return (hasattr(request, 'user') and
                    (CourseInstructorRole(course_key).has_user(request.user) or
                     CourseStaffRole(course_key).has_user(request.user)))
        return False


class IsUserInUrlOrStaff(permissions.BasePermission):
    def has_permission(self, request, view):
        return C(IsStaff) | IsUserInUrl


class IsStaffOrReadOnly(permissions.BasePermission):
    """Permission that checks to see if the user is global or course
    staff, permitting only read-only access if they are not.
    """

    def has_object_permission(self, request, view, obj):
        return (request.user.is_staff or
                CourseStaffRole(obj.course_id).has_user(request.user) or
                request.method in permissions.SAFE_METHODS)


class IsStaffOrOwner(permissions.BasePermission):
    """
    Permission that allows access to admin users or the owner of an object.
    The owner is considered the User object represented by obj.user.
    """

    def has_object_permission(self, request, view, obj):
        return request.user.is_staff or obj.user == request.user

    def has_permission(self, request, view):
        user = request.user
        return user.is_staff \
            or (user.username == request.GET.get('username')) \
            or (user.username == getattr(request, 'data', {}).get('username')) \
            or (user.username == getattr(request, 'data', {}).get('user')) \
            or (user.username == getattr(view, 'kwargs', {}).get('username'))<|MERGE_RESOLUTION|>--- conflicted
+++ resolved
@@ -15,8 +15,6 @@
 from openedx.core.lib.log_utils import audit_log
 from common.djangoapps.student.roles import CourseInstructorRole, CourseStaffRole
 
-from .api_key_permissions import is_request_has_valid_api_key
-
 
 class ApiKeyHeaderPermission(permissions.BasePermission):
     """
@@ -32,8 +30,6 @@
         Allow the request if and only if settings.EDX_API_KEY is set and
         the X-Edx-Api-Key HTTP header is present in the request and
         matches the setting.
-<<<<<<< HEAD
-=======
         """
         api_key = getattr(settings, "EDX_API_KEY", None)
 
@@ -43,13 +39,6 @@
                       ip=request.META.get("REMOTE_ADDR"))
             set_custom_attribute('deprecated_api_key_header', True)
             return True
->>>>>>> 90776770
-
-        Appsembler: Actual implementation is now moved to
-                    `is_request_has_valid_api_key` to break circular
-                    dependency.
-        """
-        return is_request_has_valid_api_key(request)
 
 
 class ApiKeyHeaderPermissionIsAuthenticated(ApiKeyHeaderPermission, permissions.IsAuthenticated):
