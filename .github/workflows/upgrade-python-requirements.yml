--- conflicted
+++ resolved
@@ -10,52 +10,6 @@
          required: true
          default: 'master'
 jobs:
-<<<<<<< HEAD
-  upgrade_requirements:
-    runs-on: ubuntu-latest
-
-    strategy:
-      matrix:
-        python-version: ["3.8"]
-
-    steps:
-      - name: setup target branch
-        run: echo "target_branch=$(if ['${{ github.event.inputs.branch }}' = '']; then echo 'master'; else echo '${{ github.event.inputs.branch }}'; fi)" >> $GITHUB_ENV
-
-      - uses: actions/checkout@v1
-        with:
-          ref: ${{ env.target_branch }}
-
-      - name: setup python
-        uses: actions/setup-python@v2
-        with:
-          python-version: ${{ matrix.python-version }}
-
-      - name: Install pip
-        run: pip install -r requirements/pip.txt
-
-      - name: make upgrade
-        run: |
-          cd $GITHUB_WORKSPACE
-          make upgrade
-
-      - name: setup testeng-ci
-        run: |
-          git clone https://github.com/edx/testeng-ci.git
-          cd $GITHUB_WORKSPACE/testeng-ci
-          pip install -r requirements/base.txt
-      - name: create pull request
-        env:
-          GITHUB_TOKEN: ${{ secrets.REQUIREMENTS_BOT_GITHUB_TOKEN }}
-          GITHUB_USER_EMAIL: ${{ secrets.REQUIREMENTS_BOT_GITHUB_EMAIL }}
-        run: |
-          cd $GITHUB_WORKSPACE/testeng-ci
-          python -m jenkins.pull_request_creator --repo-root=$GITHUB_WORKSPACE \
-          --target-branch="${{ env.target_branch }}" --base-branch-name="upgrade-python-requirements" \
-          --commit-message="chore: Updating Python Requirements" --pr-title="Python Requirements Update" \
-          --pr-body="Python requirements update.Please review the [changelogs](https://openedx.atlassian.net/wiki/spaces/TE/pages/1001521320/Python+Package+Changelogs) for the upgraded packages." \
-          --user-reviewers="" --team-reviewers="arbi-bom" --delete-old-pull-requests
-=======
    call-upgrade-python-requirements-workflow:
     with:
        branch: ${{ github.event.inputs.branch }}
@@ -68,4 +22,3 @@
        edx_smtp_username: ${{ secrets.EDX_SMTP_USERNAME }}
        edx_smtp_password: ${{ secrets.EDX_SMTP_PASSWORD }}
     uses: edx/.github/.github/workflows/upgrade-python-requirements.yml@master
->>>>>>> 1d618055
