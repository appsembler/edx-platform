name: edx-platform tests

on:
  push:
    branches:
<<<<<<< HEAD
      - "hawthorn/main"
      - "hawthorn/prod"
=======
      - main
>>>>>>> 4f19129e
  pull_request:

jobs:
  test:

    runs-on: ubuntu-18.04
    services:
      mongodb:
        image: mongo
        ports:
          - 27017:27017
    strategy:
      matrix:
        python-version: [3.5]
        tox-env:
          - pep8
          - common-minimal
          - common
          - lms-1
          - lms-2
          - mte
          - studio

    steps:
    - uses: actions/checkout@v2
    - name: Set up Python ${{ matrix.python-version }} ${{ matrix.tox-env }}
      uses: actions/setup-python@v2
      with:
        python-version: ${{ matrix.python-version }}
    - name: Install dependencies
      # TODO: Remove tox-pip-version once we upgrade to Koa+, or whenever we have addressed pip 20.3 strict issues.
      run: |
        sudo apt-get update -y
        sudo apt-get install -y python-dev libxml2-dev libxmlsec1-dev
        pip install tox tox-pip-version
    - name: Run tox
      run: |
        PYTEST_ARGS='--cov=.' tox -e ${{ matrix.tox-env }}
    - name: Coveralls
      uses: AndreMiras/coveralls-python-action@v20201129
      if: ${{ matrix.tox-env != 'pep8' }}
      with:
        parallel: true
        flag-name: Unit Test

  coveralls_finish:
    needs: test
    runs-on: ubuntu-latest
    steps:
    - name: Coveralls Finished
      uses: AndreMiras/coveralls-python-action@v20201129
      with:
        flag-name: Unit Tests
        parallel-finished: true<|MERGE_RESOLUTION|>--- conflicted
+++ resolved
@@ -3,12 +3,7 @@
 on:
   push:
     branches:
-<<<<<<< HEAD
-      - "hawthorn/main"
-      - "hawthorn/prod"
-=======
       - main
->>>>>>> 4f19129e
   pull_request:
 
 jobs:
