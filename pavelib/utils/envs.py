--- conflicted
+++ resolved
@@ -216,12 +216,8 @@
         dir_name = (REPO_ROOT / 'common/lib' / item)
         if dir_name.isdir() and not dir_name.endswith(IGNORED_TEST_DIRS):
             LIB_TEST_DIRS.append(path("common/lib") / item.basename())
-<<<<<<< HEAD
     #LIB_TEST_DIRS.append(path("pavelib/paver_tests"))
-=======
-    LIB_TEST_DIRS.append(path("pavelib/paver_tests"))
     LIB_TEST_DIRS.append(path("scripts/xsslint/tests"))
->>>>>>> 221dc99d
 
     # Directory for i18n test reports
     I18N_REPORT_DIR = REPORT_DIR / 'i18n'
