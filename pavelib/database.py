--- conflicted
+++ resolved
@@ -95,11 +95,7 @@
     # do it again (hence use_existing_db=True below)
     if fingerprints_match:
         print("DB cache files match the current migrations.")
-<<<<<<< HEAD
-        reset_test_db(BOKCHOY_DB_FILES, update_cache_files=False)
-=======
         reset_test_db(BOKCHOY_DB_FILES, update_cache_files=False, use_existing_db=True)
->>>>>>> 441d6384
 
     elif is_fingerprint_in_bucket(fingerprint, CACHE_BUCKET_NAME):
         print("Found updated bokchoy db files at S3.")
@@ -113,11 +109,7 @@
             "and running migrations."
         )
         print(msg)
-<<<<<<< HEAD
-        reset_test_db(BOKCHOY_DB_FILES, update_cache_files=True)
-=======
         reset_test_db(BOKCHOY_DB_FILES, update_cache_files=True, use_existing_db=True)
->>>>>>> 441d6384
         # Check one last time to see if the fingerprint is present in
         # the s3 bucket. This could occur because the bokchoy job is
         # sharded and running the same task in parallel
