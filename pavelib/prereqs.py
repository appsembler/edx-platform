"""
Install Python and Node prerequisites.
"""


import hashlib
import io
import os
import re
import subprocess
import sys
from distutils import sysconfig

import six
from paver.easy import BuildFailure, sh, task
from six.moves import range

from .utils.envs import Env
from .utils.timer import timed

PREREQS_STATE_DIR = os.getenv('PREREQ_CACHE_DIR', Env.REPO_ROOT / '.prereqs_cache')
NO_PREREQ_MESSAGE = "NO_PREREQ_INSTALL is set, not installing prereqs"
NO_PYTHON_UNINSTALL_MESSAGE = 'NO_PYTHON_UNINSTALL is set. No attempts will be made to uninstall old Python libs.'
COVERAGE_REQ_FILE = 'requirements/edx/coverage.txt'

# If you make any changes to this list you also need to make
# a corresponding change to circle.yml, which is how the python
# prerequisites are installed for builds on circleci.com
if 'TOXENV' in os.environ:
    PYTHON_REQ_FILES = ['requirements/edx/testing.txt']
else:
    PYTHON_REQ_FILES = ['requirements/edx/development.txt']

# Developers can have private requirements, for local copies of github repos,
# or favorite debugging tools, etc.
PRIVATE_REQS = 'requirements/private.txt'
if os.path.exists(PRIVATE_REQS):
    PYTHON_REQ_FILES.append(PRIVATE_REQS)


def str2bool(s):
    s = str(s)
    return s.lower() in ('yes', 'true', 't', '1')


def no_prereq_install():
    """
    Determine if NO_PREREQ_INSTALL should be truthy or falsy.
    """
    return str2bool(os.environ.get('NO_PREREQ_INSTALL', 'False'))


def no_python_uninstall():
    """ Determine if we should run the uninstall_python_packages task. """
    return str2bool(os.environ.get('NO_PYTHON_UNINSTALL', 'False'))


def create_prereqs_cache_dir():
    """Create the directory for storing the hashes, if it doesn't exist already."""
    try:
        os.makedirs(PREREQS_STATE_DIR)
    except OSError:
        if not os.path.isdir(PREREQS_STATE_DIR):
            raise


def compute_fingerprint(path_list):
    """
    Hash the contents of all the files and directories in `path_list`.
    Returns the hex digest.
    """

    hasher = hashlib.sha1()

    for path_item in path_list:

        # For directories, create a hash based on the modification times
        # of first-level subdirectories
        if os.path.isdir(path_item):
            for dirname in sorted(os.listdir(path_item)):
                path_name = os.path.join(path_item, dirname)
                if os.path.isdir(path_name):
                    hasher.update(str(os.stat(path_name).st_mtime).encode('utf-8'))

        # For files, hash the contents of the file
        if os.path.isfile(path_item):
            with io.open(path_item, "rb") as file_handle:
                hasher.update(file_handle.read())

    return hasher.hexdigest()


def prereq_cache(cache_name, paths, install_func):
    """
    Conditionally execute `install_func()` only if the files/directories
    specified by `paths` have changed.

    If the code executes successfully (no exceptions are thrown), the cache
    is updated with the new hash.
    """
    # Retrieve the old hash
    cache_filename = cache_name.replace(" ", "_")
    cache_file_path = os.path.join(PREREQS_STATE_DIR, "{}.sha1".format(cache_filename))
    old_hash = None
    if os.path.isfile(cache_file_path):
        with io.open(cache_file_path, "r") as cache_file:
            old_hash = cache_file.read()

    # Compare the old hash to the new hash
    # If they do not match (either the cache hasn't been created, or the files have changed),
    # then execute the code within the block.
    new_hash = compute_fingerprint(paths)
    if new_hash != old_hash:
        install_func()

        # Update the cache with the new hash
        # If the code executed within the context fails (throws an exception),
        # then this step won't get executed.
        create_prereqs_cache_dir()
        with io.open(cache_file_path, "wb") as cache_file:
            # Since the pip requirement files are modified during the install
            # process, we need to store the hash generated AFTER the installation
            post_install_hash = compute_fingerprint(paths)
            cache_file.write(post_install_hash.encode('utf-8'))
    else:
        print(u'{cache} unchanged, skipping...'.format(cache=cache_name))


def node_prereqs_installation():
    """
    Configures npm and installs Node prerequisites
    """

    # NPM installs hang sporadically. Log the installation process so that we
    # determine if any packages are chronic offenders.
    shard_str = os.getenv('SHARD', None)
    if shard_str:
        npm_log_file_path = '{}/npm-install.{}.log'.format(Env.GEN_LOG_DIR, shard_str)
    else:
        npm_log_file_path = '{}/npm-install.log'.format(Env.GEN_LOG_DIR)
    npm_log_file = io.open(npm_log_file_path, 'wb')
    npm_command = 'npm install --verbose'.split()

    cb_error_text = "Subprocess return code: 1"

    # Error handling around a race condition that produces "cb() never called" error. This
    # evinces itself as `cb_error_text` and it ought to disappear when we upgrade
    # npm to 3 or higher. TODO: clean this up when we do that.
    try:
        # The implementation of Paver's `sh` function returns before the forked
        # actually returns. Using a Popen object so that we can ensure that
        # the forked process has returned
        proc = subprocess.Popen(npm_command, stderr=npm_log_file)
        proc.wait()
    except BuildFailure as error:
        if cb_error_text in six.text_type(error):
            print("npm install error detected. Retrying...")
            proc = subprocess.Popen(npm_command, stderr=npm_log_file)
            proc.wait()
        else:
            raise
    print(u"Successfully installed NPM packages. Log found at {}".format(
        npm_log_file_path
    ))


def python_prereqs_installation():
    """
    Installs Python prerequisites
    """
    for req_file in PYTHON_REQ_FILES:
        pip_install_req_file(req_file)


def pip_install_req_file(req_file):
    """Pip install the requirements file."""
<<<<<<< HEAD
    pip_cmd = 'pip install --disable-pip-version-check --exists-action w'
    sh("{pip_cmd} -r {req_file}".format(pip_cmd=pip_cmd, req_file=req_file))
=======
    pip_cmd = 'pip install -q --disable-pip-version-check --exists-action w'
    sh(u"{pip_cmd} -r {req_file}".format(pip_cmd=pip_cmd, req_file=req_file))
>>>>>>> cbe913ef


@task
@timed
def install_node_prereqs():
    """
    Installs Node prerequisites
    """
    if no_prereq_install():
        print(NO_PREREQ_MESSAGE)
        return

    prereq_cache("Node prereqs", ["package.json"], node_prereqs_installation)


# To add a package to the uninstall list, just add it to this list! No need
# to touch any other part of this file.
PACKAGES_TO_UNINSTALL = [
    "MySQL-python",                 # Because mysqlclient shares the same directory name
    "South",                        # Because it interferes with Django 1.8 migrations.
    "edxval",                       # Because it was bork-installed somehow.
    "django-storages",
    "django-oauth2-provider",       # Because now it's called edx-django-oauth2-provider.
    "edx-oauth2-provider",          # Because it moved from github to pypi
    "i18n-tools",                   # Because now it's called edx-i18n-tools
    "moto",                         # Because we no longer use it and it conflicts with recent jsondiff versions
    "python-saml",                  # Because python3-saml shares the same directory name
    "pdfminer",                     # Replaced by pdfminer.six, which shares the same directory name
    "pytest-faulthandler",          # Because it was bundled into pytest
    "djangorestframework-jwt",      # Because now its called drf-jwt.
]


@task
@timed
def uninstall_python_packages():
    """
    Uninstall Python packages that need explicit uninstallation.

    Some Python packages that we no longer want need to be explicitly
    uninstalled, notably, South.  Some other packages were once installed in
    ways that were resistant to being upgraded, like edxval.  Also uninstall
    them.
    """

    if no_python_uninstall():
        print(NO_PYTHON_UNINSTALL_MESSAGE)
        return

    # So that we don't constantly uninstall things, use a hash of the packages
    # to be uninstalled.  Check it, and skip this if we're up to date.
    hasher = hashlib.sha1()
    hasher.update(repr(PACKAGES_TO_UNINSTALL).encode('utf-8'))
    expected_version = hasher.hexdigest()
    state_file_path = os.path.join(PREREQS_STATE_DIR, "Python_uninstall.sha1")
    create_prereqs_cache_dir()

    if os.path.isfile(state_file_path):
        with io.open(state_file_path) as state_file:
            version = state_file.read()
        if version == expected_version:
            print('Python uninstalls unchanged, skipping...')
            return

    # Run pip to find the packages we need to get rid of.  Believe it or not,
    # edx-val is installed in a way that it is present twice, so we have a loop
    # to really really get rid of it.
    for _ in range(3):
        uninstalled = False
        frozen = sh("pip freeze", capture=True)

        for package_name in PACKAGES_TO_UNINSTALL:
            if package_in_frozen(package_name, frozen):
                # Uninstall the pacakge
                sh(u"pip uninstall --disable-pip-version-check -y {}".format(package_name))
                uninstalled = True
        if not uninstalled:
            break
    else:
        # We tried three times and didn't manage to get rid of the pests.
        print("Couldn't uninstall unwanted Python packages!")
        return

    # Write our version.
    with io.open(state_file_path, "wb") as state_file:
        state_file.write(expected_version.encode('utf-8'))


def package_in_frozen(package_name, frozen_output):
    """Is this package in the output of 'pip freeze'?"""
    # Look for either:
    #
    #   PACKAGE-NAME==
    #
    # or:
    #
    #   blah_blah#egg=package_name-version
    #
    pattern = r"(?mi)^{pkg}==|#egg={pkg_under}-".format(
        pkg=re.escape(package_name),
        pkg_under=re.escape(package_name.replace("-", "_")),
    )
    return bool(re.search(pattern, frozen_output))


@task
@timed
def install_coverage_prereqs():
    """ Install python prereqs for measuring coverage. """
    if no_prereq_install():
        print(NO_PREREQ_MESSAGE)
        return
    pip_install_req_file(COVERAGE_REQ_FILE)


@task
@timed
def install_python_prereqs():
    """
    Installs Python prerequisites.
    """
    if no_prereq_install():
        print(NO_PREREQ_MESSAGE)
        return

    uninstall_python_packages()

    # Include all of the requirements files in the fingerprint.
    files_to_fingerprint = list(PYTHON_REQ_FILES)

    # Also fingerprint the directories where packages get installed:
    # ("/edx/app/edxapp/venvs/edxapp/lib/python2.7/site-packages")
    files_to_fingerprint.append(sysconfig.get_python_lib())

    # In a virtualenv, "-e installs" get put in a src directory.
    src_dir = os.path.join(sys.prefix, "src")
    if os.path.isdir(src_dir):
        files_to_fingerprint.append(src_dir)

    # Also fingerprint this source file, so that if the logic for installations
    # changes, we will redo the installation.
    this_file = __file__
    if this_file.endswith(".pyc"):
        this_file = this_file[:-1]      # use the .py file instead of the .pyc
    files_to_fingerprint.append(this_file)

    prereq_cache("Python prereqs", files_to_fingerprint, python_prereqs_installation)


@task
@timed
def install_prereqs():
    """
    Installs Node and Python prerequisites
    """
    if no_prereq_install():
        print(NO_PREREQ_MESSAGE)
        return

    if not str2bool(os.environ.get('SKIP_NPM_INSTALL', 'False')):
        install_node_prereqs()
    install_python_prereqs()
    log_installed_python_prereqs()
    print_devstack_warning()


def log_installed_python_prereqs():
    """  Logs output of pip freeze for debugging. """
    sh(u"pip freeze > {}".format(Env.GEN_LOG_DIR + "/pip_freeze.log"))
    return


def print_devstack_warning():
    if Env.USING_DOCKER:  # pragma: no cover
        print("********************************************************************************")
        print("* WARNING: Mac users should run this from both the lms and studio shells")
        print("* in docker devstack to avoid startup errors that kill your CPU.")
        print("* For more details, see:")
        print("* https://github.com/edx/devstack#docker-is-using-lots-of-cpu-time-when-it-should-be-idle")
        print("********************************************************************************")<|MERGE_RESOLUTION|>--- conflicted
+++ resolved
@@ -174,13 +174,8 @@
 
 def pip_install_req_file(req_file):
     """Pip install the requirements file."""
-<<<<<<< HEAD
-    pip_cmd = 'pip install --disable-pip-version-check --exists-action w'
-    sh("{pip_cmd} -r {req_file}".format(pip_cmd=pip_cmd, req_file=req_file))
-=======
     pip_cmd = 'pip install -q --disable-pip-version-check --exists-action w'
     sh(u"{pip_cmd} -r {req_file}".format(pip_cmd=pip_cmd, req_file=req_file))
->>>>>>> cbe913ef
 
 
 @task
