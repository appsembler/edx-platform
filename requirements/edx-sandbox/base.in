# Packages to install in the Python sandbox for secured execution of code provided by course authors.
#
# DON'T JUST ADD NEW DEPENDENCIES!!!
#
# If you open a pull request that adds a new dependency, you should:
#   * verify that the dependency has a license compatible with AGPLv3
#   * confirm that it has no system requirements beyond what we already install
#   * run "make upgrade" to update the detailed requirements files

-c ../constraints.txt

-r shared.txt                       # Dependencies in common with LMS and Studio
<<<<<<< HEAD
matplotlib==1.5.3                   # 2D plotting library
=======
matplotlib==1.3.1                   # 2D plotting library
numpy==1.6.2                        # Numeric array processing utilities; used by scipy
pyparsing==2.2.0                    # Python Parsing module
scipy==0.14.0                       # Math, science, and engineering library
sympy==0.7.1                        # Symbolic math library
tornado<6.0                         # via matplotlib; tornado dropped support for Python 2.7 and 3.4 with version 6.0
git+https://github.com/edx/openedx-calc.git@e9b698c85ad1152002bc0868f475f153dce88952#egg=calc==0.4

# Install these packages from the edx-platform working tree
# NOTE: if you change code in these packages, you MUST change the version
# number in its setup.py or the code WILL NOT be installed during deploy.
-e common/lib/chem
-e common/lib/sandbox-packages
-e common/lib/symmath
>>>>>>> 221dc99d
<|MERGE_RESOLUTION|>--- conflicted
+++ resolved
@@ -10,9 +10,6 @@
 -c ../constraints.txt
 
 -r shared.txt                       # Dependencies in common with LMS and Studio
-<<<<<<< HEAD
-matplotlib==1.5.3                   # 2D plotting library
-=======
 matplotlib==1.3.1                   # 2D plotting library
 numpy==1.6.2                        # Numeric array processing utilities; used by scipy
 pyparsing==2.2.0                    # Python Parsing module
@@ -26,5 +23,4 @@
 # number in its setup.py or the code WILL NOT be installed during deploy.
 -e common/lib/chem
 -e common/lib/sandbox-packages
--e common/lib/symmath
->>>>>>> 221dc99d
+-e common/lib/symmath