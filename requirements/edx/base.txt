# DON'T JUST ADD NEW DEPENDENCIES!!!
#
# If you open a pull request that adds a new dependency, you should notify:
#   * @edx/ospr - to check licensing
#   * @edx/devops - to check system requirements

beautifulsoup4==4.1.3
beautifulsoup==3.2.1
bleach==1.4
html5lib==0.999
boto==2.39.0
celery==3.1.18
cryptography==1.5.3
cssselect==0.9.1
dealer==2.0.4
defusedxml==0.4.1
django-babel-underscore==0.5.1
markey==0.8  # From django-babel-underscore
django-celery==3.1.16
django-config-models==0.1.3
django-countries==4.0
django-extensions==1.5.9
django-filter==0.11.0
django-ipware==1.1.0
django-mako==0.1.5pre
django-model-utils==2.3.1
django-mptt==0.7.4
django-oauth-plus==2.2.8
django-oauth-toolkit==0.10.0
django-pipeline-forgiving==1.0.0
django-sekizai==0.8.2
django-ses==0.7.1
django-simple-history==1.6.3
django-statici18n==1.1.5
django-storages==1.4.1
django-method-override==0.1.0
django-user-tasks==0.1.2
# We need a fix to DRF 3.2.x, for now use it from our own cherry-picked repo
#djangorestframework>=3.1,<3.2
git+https://github.com/edx/django-rest-framework.git@3c72cb5ee5baebc4328947371195eae2077197b0#egg=djangorestframework==3.2.3
django==1.8.17
djangorestframework-jwt==1.8.0
djangorestframework-oauth==1.1.0
edx-ccx-keys==0.2.1
edx-drf-extensions==1.2.2
edx-i18n-tools==0.3.7
edx-lint==0.4.3
edx-django-oauth2-provider==1.1.4
edx-django-sites-extensions==2.1.1
edx-enterprise==0.9.0
edx-oauth2-provider==1.2.0
edx-opaque-keys==0.4.0
edx-organizations==0.4.1
edx-rest-api-client==1.6.0
edx-search==0.1.2
facebook-sdk==0.4.0
feedparser==5.1.3
firebase-token-generator==1.3.2
GitPython==0.3.2.RC1
glob2==0.3
gunicorn==0.17.4
httpretty==0.8.3
lazy==1.1
mako==1.0.2
Markdown==2.2.1
--allow-external meliae
--allow-unverified meliae
meliae==0.4.0
mongoengine==0.10.0
MySQL-python==1.2.5
networkx==1.7
nose-xunitmp==0.3.2
oauthlib==1.0.3
paramiko==1.9.0
path.py==8.2.1
piexif==1.0.2
Pillow==3.4
polib==1.0.3
pycrypto>=2.6
pygments==2.0.1
pygraphviz==1.1
PyJWT==1.4.0
pymongo==2.9.1
python-memcached==1.48
python-openid==2.2.5
python-dateutil==2.1

# This module gets monkey-patched in third_party_auth.py to fix a Django 1.8 incompatibility.
# When this dependency gets upgraded, the monkey patch should be removed, if possible.
# We can also remove the fix to auth_url in third_party_auth/saml.py when that fix is included upstream.
python-social-auth==0.2.12

pytz==2016.7
pysrt==0.4.7
PyYAML==3.10
requests==2.9.1
requests-oauthlib==0.4.1
rules==1.1.1
scipy==0.14.0
Shapely==1.2.16
singledispatch==3.4.0.2
six>=1.10.0,<2.0.0
sorl-thumbnail==12.3
sortedcontainers==0.9.2
stevedore==1.10.0
sure==1.2.3
sympy==0.7.1
xmltodict==0.4.1
django-ratelimit-backend==1.0
unicodecsv==0.9.4
django-require==1.0.11
pyuca==1.1
wrapt==1.10.5
zendesk==1.1.1

# This needs to be installed *after* Cython, which is in pre.txt
lxml==3.4.4

# Used for shopping cart's pdf invoice/receipt generation
reportlab==3.1.44

# Used for extracting/parsing pdf text
pdfminer==20140328

# Used for development operation
watchdog==0.8.3

# Metrics gathering and monitoring
dogapi==1.2.1
newrelic==2.74.0.54

# Used for documentation gathering
sphinx==1.1.3
sphinx_rtd_theme==0.1.5

# Used for Internationalization and localization
Babel==1.3
transifex-client==0.12.1

# Ip network support for Embargo feature
ipaddr==2.1.11

# Used to allow to configure CORS headers for cross-domain requests
django-cors-headers==1.1.0

# Debug toolbar
django_debug_toolbar==1.5
<<<<<<< HEAD
=======
sqlparse>=0.2.0,<0.3.0
>>>>>>> 596a44c3

# Used for testing
before_after==0.1.3
bok-choy==0.5.3
chrono==1.0.2
ddt==0.8.0
django-crum==0.5
django_nose==1.4.1
factory_boy==2.5.1
flaky==3.3.0
freezegun==0.1.11
mock-django==0.6.9
mock==1.0.1
moto==0.3.1
nose==1.3.7
nose-exclude
nose-ignore-docstring
nose-randomly==1.2.0
nosexcover==1.0.7
pa11ycrawler==1.5.4
pep8==1.5.7
PyContracts==1.7.1
python-subunit==0.0.16
pyquery==1.2.9
radon==1.3.2
selenium==2.53.1
splinter==0.5.4
testtools==0.9.34
testfixtures==4.5.0
nose-faulthandler==0.1
nodeenv==1.1.1

# Used for Segment analytics
analytics-python==1.1.0

# Needed for mailchimp(mailing djangoapp)
mailsnake==1.6.2
jsonfield==1.0.3

# Inlines CSS styles into HTML for email notifications.
pynliner==0.5.2

# for sailthru integration
sailthru-client==2.2.3

# Release utils for the edx release pipeline
edx-django-release-util==0.2.0

# Used to communicate with Neo4j, which is used internally for
# modulestore inspection
py2neo==3.1.2

# for calculating coverage
-r coverage.txt<|MERGE_RESOLUTION|>--- conflicted
+++ resolved
@@ -145,10 +145,7 @@
 
 # Debug toolbar
 django_debug_toolbar==1.5
-<<<<<<< HEAD
-=======
 sqlparse>=0.2.0,<0.3.0
->>>>>>> 596a44c3
 
 # Used for testing
 before_after==0.1.3
