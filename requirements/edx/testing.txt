#
# This file is autogenerated by pip-compile
# To update, run:
#
#    make upgrade
#
-e git+https://github.com/edx/acid-block.git@758855a67d2f12bd74db4d5e7a0862d6e65f079c#egg=acid-xblock  # via -r requirements/edx/base.txt
-e common/lib/capa  # via -r requirements/edx/base.txt
-e git+https://github.com/edx/codejail.git@ffec49bb09785fb688afc5d24714d4e43ae8449f#egg=codejail==3.0.1  # via -r requirements/edx/base.txt
-e git+https://github.com/edx/django-wiki.git@0.1.0#egg=django-wiki  # via -r requirements/edx/base.txt
-e git+https://github.com/edx/DoneXBlock.git@2.0.3#egg=done-xblock  # via -r requirements/edx/base.txt
-e git+https://github.com/jazkarta/edx-jsme.git@690dbf75441fa91c7c4899df0b83d77f7deb5458#egg=edx-jsme  # via -r requirements/edx/base.txt
-e .  # via -r requirements/edx/base.txt
-e git+https://github.com/edx/RateXBlock.git@2.0.1#egg=rate-xblock  # via -r requirements/edx/base.txt
-e common/lib/safe_lxml  # via -r requirements/edx/base.txt
-e common/lib/sandbox-packages  # via -r requirements/edx/base.txt
-e common/lib/symmath  # via -r requirements/edx/base.txt
-e openedx/core/lib/xblock_builtin/xblock_discussion  # via -r requirements/edx/base.txt
-e git+https://github.com/edx-solutions/xblock-google-drive.git@2d176468e33c0713c911b563f8f65f7cf232f5b6#egg=xblock-google-drive  # via -r requirements/edx/base.txt
-e common/lib/xmodule  # via -r requirements/edx/base.txt
amqp==1.4.9               # via -r requirements/edx/base.txt, kombu
analytics-python==1.2.9   # via -r requirements/edx/base.txt
aniso8601==8.0.0          # via -r requirements/edx/base.txt, edx-tincan-py35
anyjson==0.3.3            # via -r requirements/edx/base.txt, kombu
apipkg==1.5               # via execnet
appdirs==1.4.4            # via -r requirements/edx/base.txt, fs, virtualenv
astroid==2.3.3            # via pylint, pylint-celery
attrs==20.2.0             # via -r requirements/edx/base.txt, edx-ace, pytest
babel==2.8.0              # via -r requirements/edx/base.txt, enmerkar, enmerkar-underscore
beautifulsoup4==4.9.1     # via -r requirements/edx/base.txt, -r requirements/edx/testing.in, pynliner
billiard==3.3.0.23        # via -r requirements/edx/base.txt, celery
bleach==3.1.5             # via -r requirements/edx/base.txt, django-wiki, edx-enterprise, lti-consumer-xblock, ora2, xblock-poll
bok-choy==1.1.1           # via -r requirements/edx/testing.in
boto3==1.4.8              # via -r requirements/edx/base.txt, fs-s3fs
boto==2.39.0              # via -r requirements/edx/base.txt, django-ses, edxval, ora2
botocore==1.8.17          # via -r requirements/edx/base.txt, boto3, s3transfer
bridgekeeper==0.9         # via -r requirements/edx/base.txt
celery==3.1.26.post2      # via -c requirements/edx/../constraints.txt, -r requirements/edx/base.txt, django-celery, django-user-tasks, edx-celeryutils, edx-enterprise
certifi==2020.6.20        # via -r requirements/edx/base.txt, requests
cffi==1.14.2              # via -r requirements/edx/base.txt, cryptography
chardet==3.0.4            # via -r requirements/edx/base.txt, pdfminer.six, pysrt, requests
chem==1.2.0               # via -r requirements/edx/base.txt
click-log==0.3.2          # via edx-lint
click==7.1.2              # via -r requirements/edx/base.txt, click-log, code-annotations, edx-lint, nltk, user-util
code-annotations==0.6.0   # via -r requirements/edx/base.txt, -r requirements/edx/testing.in, edx-enterprise
contextlib2==0.6.0.post1  # via -r requirements/edx/base.txt
coreapi==2.3.3            # via -r requirements/edx/base.txt, drf-yasg
coreschema==0.0.4         # via -r requirements/edx/base.txt, coreapi, drf-yasg
coverage==5.2.1           # via -r requirements/edx/coverage.txt, pytest-cov
git+https://github.com/nedbat/coverage_pytest_plugin.git@29de030251471e200ff255eb9e549218cd60e872#egg=coverage_pytest_plugin==0.0  # via -r requirements/edx/testing.in
crowdsourcehinter-xblock==0.6  # via -r requirements/edx/base.txt
cryptography==3.1         # via -r requirements/edx/base.txt, django-fernet-fields, edx-enterprise, pdfminer.six, pyjwt, social-auth-core
cssselect==1.1.0          # via -r requirements/edx/testing.in, pyquery
cssutils==1.0.2           # via -r requirements/edx/base.txt, pynliner
ddt==1.4.1                # via -r requirements/edx/base.txt, -r requirements/edx/testing.in, xblock-drag-and-drop-v2, xblock-poll
decorator==4.4.2          # via -r requirements/edx/base.txt, pycontracts
defusedxml==0.6.0         # via -r requirements/edx/base.txt, djangorestframework-xml, ora2, python3-openid, python3-saml, safe-lxml, social-auth-core
diff-cover==4.0.0         # via -r requirements/edx/coverage.txt
distlib==0.3.1            # via virtualenv
django-appconf==1.0.4     # via -r requirements/edx/base.txt, django-statici18n
django-celery==3.3.1      # via -r requirements/edx/base.txt
django-classy-tags==2.0.0  # via -r requirements/edx/base.txt, django-sekizai
django-config-models==2.0.2  # via -r requirements/edx/base.txt, edx-enterprise
django-cookies-samesite==0.6.6  # via -r requirements/edx/base.txt
django-cors-headers==2.5.3  # via -c requirements/edx/../constraints.txt, -r requirements/edx/base.txt
django-countries==5.5     # via -c requirements/edx/../constraints.txt, -r requirements/edx/base.txt, edx-enterprise
django-crum==0.7.7        # via -r requirements/edx/base.txt, edx-enterprise, edx-proctoring, edx-rbac, super-csv
django-fernet-fields==0.6  # via -r requirements/edx/base.txt, edx-enterprise, edxval
django-filter==2.3.0      # via -r requirements/edx/base.txt, edx-enterprise
django-ipware==2.1.0      # via -c requirements/edx/../constraints.txt, -r requirements/edx/base.txt, edx-enterprise, edx-proctoring
django-js-asset==1.2.2    # via -r requirements/edx/base.txt, django-mptt
django-method-override==1.0.4  # via -r requirements/edx/base.txt
django-model-utils==4.0.0  # via -r requirements/edx/base.txt, django-user-tasks, edx-bulk-grades, edx-celeryutils, edx-completion, edx-enterprise, edx-milestones, edx-organizations, edx-proctoring, edx-rbac, edx-submissions, edx-when, edxval, ora2, super-csv
django-mptt==0.11.0       # via -r requirements/edx/base.txt, django-wiki
django-multi-email-field==0.6.2  # via -r requirements/edx/base.txt, edx-enterprise
django-mysql==3.8.1       # via -r requirements/edx/base.txt
django-oauth-toolkit==1.3.2  # via -r requirements/edx/base.txt
django-object-actions==3.0.1  # via -r requirements/edx/base.txt, edx-enterprise
django-pipeline==1.7.0    # via -c requirements/edx/../constraints.txt, -r requirements/edx/base.txt
django-pyfs==2.2          # via -r requirements/edx/base.txt
git+https://github.com/edx/django-ratelimit-backend.git@v2.0.1a5#egg=django-ratelimit-backend==2.0.1a5  # via -r requirements/edx/base.txt
django-ratelimit==3.0.1   # via -r requirements/edx/base.txt
django-require==1.0.11    # via -r requirements/edx/base.txt
django-sekizai==2.0.0     # via -r requirements/edx/base.txt, django-wiki
django-ses==0.8.14        # via -c requirements/edx/../constraints.txt, -r requirements/edx/base.txt
django-simple-history==2.11.0  # via -r requirements/edx/base.txt, edx-enterprise, edx-organizations, ora2
django-splash==0.2.9      # via -r requirements/edx/base.txt
django-statici18n==1.9.0  # via -r requirements/edx/base.txt
django-storages==1.8      # via -c requirements/edx/../constraints.txt, -r requirements/edx/base.txt, edxval
django-user-tasks==1.3.0  # via -r requirements/edx/base.txt
django-waffle==2.0.0      # via -r requirements/edx/base.txt, edx-django-utils, edx-drf-extensions, edx-enterprise, edx-proctoring
django-webpack-loader==0.7.0  # via -r requirements/edx/base.txt, edx-proctoring
djangorestframework-xml==2.0.0  # via -r requirements/edx/base.txt, edx-enterprise
djangorestframework==3.9.4  # via -r requirements/edx/base.txt, django-config-models, django-user-tasks, drf-jwt, drf-yasg, edx-api-doc-tools, edx-completion, edx-drf-extensions, edx-enterprise, edx-organizations, edx-proctoring, edx-submissions, ora2, rest-condition, super-csv
docopt==0.6.2             # via -r requirements/edx/base.txt, xmodule
docutils==0.16            # via -r requirements/edx/base.txt, botocore
drf-jwt==1.17.1           # via -r requirements/edx/base.txt, edx-drf-extensions
drf-yasg==1.17.0          # via -c requirements/edx/../constraints.txt, -r requirements/edx/base.txt, edx-api-doc-tools
edx-ace==0.1.15           # via -r requirements/edx/base.txt
edx-analytics-data-api-client==0.16.1  # via -r requirements/edx/base.txt
edx-api-doc-tools==1.3.1  # via -r requirements/edx/base.txt
edx-bulk-grades==0.8.0    # via -r requirements/edx/base.txt, staff-graded-xblock
edx-ccx-keys==1.1.0       # via -r requirements/edx/base.txt
edx-celeryutils==0.5.2    # via -r requirements/edx/base.txt, super-csv
edx-completion==3.2.4     # via -r requirements/edx/base.txt
edx-django-release-util==0.4.4  # via -r requirements/edx/base.txt
edx-django-sites-extensions==2.5.1  # via -r requirements/edx/base.txt
edx-django-utils==3.8.0   # via -r requirements/edx/base.txt, django-config-models, edx-drf-extensions, edx-enterprise, edx-rest-api-client, edx-when
edx-drf-extensions==6.1.2  # via -r requirements/edx/base.txt, edx-completion, edx-enterprise, edx-organizations, edx-proctoring, edx-rbac, edx-when, edxval
edx-enterprise==3.7.4     # via -c requirements/edx/../constraints.txt, -r requirements/edx/base.txt
edx-i18n-tools==0.5.3     # via -r requirements/edx/base.txt, -r requirements/edx/testing.in, ora2
edx-lint==1.5.2           # via -r requirements/edx/testing.in
edx-milestones==0.3.0     # via -r requirements/edx/base.txt
edx-opaque-keys[django]==2.1.1  # via -r requirements/edx/base.txt, edx-bulk-grades, edx-ccx-keys, edx-completion, edx-drf-extensions, edx-enterprise, edx-milestones, edx-organizations, edx-proctoring, edx-user-state-client, edx-when, lti-consumer-xblock, xmodule
edx-organizations==5.2.0  # via -r requirements/edx/base.txt
edx-proctoring-proctortrack==1.0.5  # via -r requirements/edx/base.txt
edx-proctoring==2.4.5     # via -r requirements/edx/base.txt, edx-proctoring-proctortrack
edx-rbac==1.3.2           # via -r requirements/edx/base.txt, edx-enterprise
edx-rest-api-client==5.2.1  # via -r requirements/edx/base.txt, edx-enterprise, edx-proctoring
edx-search==1.4.1         # via -r requirements/edx/base.txt
edx-sga==0.11.1           # via -r requirements/edx/base.txt
edx-submissions==3.2.2    # via -r requirements/edx/base.txt, ora2
edx-tincan-py35==0.0.9    # via -r requirements/edx/base.txt, edx-enterprise
edx-user-state-client==1.2.0  # via -r requirements/edx/base.txt
edx-when==1.3.0           # via -r requirements/edx/base.txt, edx-proctoring
edxval==1.4.2             # via -r requirements/edx/base.txt
elasticsearch==1.9.0      # via -r requirements/edx/base.txt, edx-search
enmerkar-underscore==1.0.0  # via -r requirements/edx/base.txt
enmerkar==0.7.1           # via -r requirements/edx/base.txt, enmerkar-underscore
event-tracking==0.3.3     # via -r requirements/edx/base.txt, edx-proctoring, edx-search
execnet==1.7.1            # via pytest-xdist
factory-boy==2.8.1        # via -c requirements/edx/../constraints.txt, -r requirements/edx/testing.in
faker==4.1.2              # via factory-boy
filelock==3.0.12          # via tox, virtualenv
freezegun==0.3.12         # via -c requirements/edx/../constraints.txt, -r requirements/edx/testing.in
fs-s3fs==0.1.8            # via -r requirements/edx/base.txt, django-pyfs
fs==2.0.18                # via -r requirements/edx/base.txt, django-pyfs, fs-s3fs, xblock
future==0.18.2            # via -r requirements/edx/base.txt, django-ses, edx-celeryutils, edx-enterprise, pycontracts, pyjwkest
geoip2==3.0.0             # via -c requirements/edx/../constraints.txt, -r requirements/edx/base.txt
gitdb==4.0.5              # via gitpython
gitpython==3.1.8          # via transifex-client
glob2==0.7                # via -r requirements/edx/base.txt
gunicorn==20.0.4          # via -r requirements/edx/base.txt
help-tokens==1.1.2        # via -r requirements/edx/base.txt
html5lib==1.1             # via -r requirements/edx/base.txt, ora2
httpretty==0.9.7          # via -c requirements/edx/../constraints.txt, -r requirements/edx/testing.in
icalendar==4.0.7          # via -r requirements/edx/base.txt
idna==2.10                # via -r requirements/edx/base.txt, requests
importlib-metadata==1.7.0  # via -r requirements/edx/base.txt, -r requirements/edx/coverage.txt, inflect, path, pluggy, pytest, pytest-randomly, tox, virtualenv
importlib-resources==3.0.0  # via virtualenv
inflect==3.0.2            # via -c requirements/edx/../constraints.txt, -r requirements/edx/coverage.txt, jinja2-pluralize
inflection==0.5.1         # via -r requirements/edx/base.txt, drf-yasg
iniconfig==1.0.1          # via pytest
ipaddress==1.0.23         # via -r requirements/edx/base.txt
isodate==0.6.0            # via -r requirements/edx/base.txt, python3-saml
isort==4.3.21             # via -c requirements/edx/../constraints.txt, -r requirements/edx/testing.in, pylint
itypes==1.2.0             # via -r requirements/edx/base.txt, coreapi
jinja2-pluralize==0.3.0   # via -r requirements/edx/coverage.txt, diff-cover
jinja2==2.11.2            # via -r requirements/edx/base.txt, -r requirements/edx/coverage.txt, code-annotations, coreschema, diff-cover, jinja2-pluralize
jmespath==0.10.0          # via -r requirements/edx/base.txt, boto3, botocore
joblib==0.14.1            # via -c requirements/edx/../constraints.txt, -r requirements/edx/base.txt, nltk
jsondiff==1.2.0           # via -r requirements/edx/base.txt, edx-enterprise
jsonfield2==3.0.3         # via -c requirements/edx/../constraints.txt, -r requirements/edx/base.txt, edx-celeryutils, edx-enterprise, edx-proctoring, edx-submissions, ora2
kombu==3.0.37             # via -r requirements/edx/base.txt, celery
laboratory==1.0.2         # via -r requirements/edx/base.txt
lazy-object-proxy==1.4.3  # via astroid
lazy==1.4                 # via -r requirements/edx/base.txt, acid-xblock, bok-choy, lti-consumer-xblock, ora2
libsass==0.10.0           # via -r requirements/edx/base.txt, ora2
loremipsum==1.0.5         # via -r requirements/edx/base.txt, ora2
lti-consumer-xblock==2.3  # via -r requirements/edx/base.txt
lxml==4.5.0               # via -c requirements/edx/../constraints.txt, -r requirements/edx/base.txt, capa, edxval, lti-consumer-xblock, ora2, pyquery, safe-lxml, xblock, xmlsec
mailsnake==1.6.4          # via -r requirements/edx/base.txt
mako==1.1.3               # via -r requirements/edx/base.txt, acid-xblock, lti-consumer-xblock, xblock-google-drive, xblock-utils
markdown==2.6.11          # via -c requirements/edx/../constraints.txt, -r requirements/edx/base.txt, django-wiki, staff-graded-xblock, xblock-poll
markey==0.8               # via -r requirements/edx/base.txt, enmerkar-underscore
markupsafe==1.1.1         # via -r requirements/edx/base.txt, -r requirements/edx/coverage.txt, chem, jinja2, mako, xblock
maxminddb==1.5.4          # via -c requirements/edx/../constraints.txt, -r requirements/edx/base.txt, geoip2
mccabe==0.6.1             # via pylint
mock==3.0.5               # via -c requirements/edx/../constraints.txt, -r requirements/edx/base.txt, xblock-drag-and-drop-v2, xblock-poll
git+https://github.com/edx/MongoDBProxy.git@d92bafe9888d2940f647a7b2b2383b29c752f35a#egg=MongoDBProxy==0.1.0+edx.2  # via -r requirements/edx/base.txt
mongoengine==0.20.0       # via -r requirements/edx/base.txt
more-itertools==8.5.0     # via -r requirements/edx/base.txt, -r requirements/edx/coverage.txt, pytest, zipp
mpmath==1.1.0             # via -r requirements/edx/base.txt, sympy
mysqlclient==2.0.1        # via -r requirements/edx/base.txt
newrelic==5.18.0.148      # via -r requirements/edx/base.txt, edx-django-utils
nltk==3.5                 # via -r requirements/edx/base.txt, chem
nodeenv==1.5.0            # via -r requirements/edx/base.txt
numpy==1.18.5             # via -c requirements/edx/../constraints.txt, -r requirements/edx/base.txt, chem, openedx-calc, scipy
oauthlib==3.0.1           # via -c requirements/edx/../constraints.txt, -r requirements/edx/base.txt, django-oauth-toolkit, lti-consumer-xblock, requests-oauthlib, social-auth-core
openedx-calc==1.0.9       # via -r requirements/edx/base.txt
ora2==2.9.9               # via -r requirements/edx/base.txt
packaging==20.4           # via -r requirements/edx/base.txt, bleach, drf-yasg, pytest, tox
path.py==12.5.0           # via -r requirements/edx/base.txt, edx-enterprise, edx-i18n-tools, ora2, staff-graded-xblock, xmodule
path==13.1.0              # via -c requirements/edx/../constraints.txt, -r requirements/edx/base.txt, path.py
pathlib2==2.3.5           # via pytest
pathtools==0.1.2          # via -r requirements/edx/base.txt, watchdog
paver==1.3.4              # via -r requirements/edx/base.txt
pbr==5.5.0                # via -r requirements/edx/base.txt, stevedore
pdfminer.six==20200726    # via -r requirements/edx/base.txt
piexif==1.1.3             # via -r requirements/edx/base.txt
pillow==7.2.0             # via -r requirements/edx/base.txt, edx-enterprise, edx-organizations
pluggy==0.13.1            # via -r requirements/edx/coverage.txt, diff-cover, pytest, tox
polib==1.1.0              # via -r requirements/edx/base.txt, -r requirements/edx/testing.in, edx-i18n-tools
<<<<<<< HEAD
psutil==1.2.1             # via -r requirements/edx/base.txt, edx-django-utils
-e git+https://github.com/technige/py2neo.git@py2neo-3.1.2#egg=py2neo==3.1.2 # via -r requirements/edx/github.in             # via -r requirements/edx/testing.txt
py==1.8.1                 # via pytest, tox
pycodestyle==2.6.0        # via -r requirements/edx/testing.in, flake8
pycontracts==1.8.12       # via -r requirements/edx/base.txt, edx-user-state-client
pycountry==19.8.18        # via -r requirements/edx/base.txt
=======
psutil==5.7.2             # via -r requirements/edx/base.txt, edx-django-utils, pytest-xdist
py2neo==3.1.2             # via -r requirements/edx/base.txt
py==1.9.0                 # via pytest, pytest-forked, tox
pycodestyle==2.6.0        # via -r requirements/edx/testing.in
pycontracts==1.8.12       # via -r requirements/edx/base.txt, edx-user-state-client
pycountry==20.7.3         # via -r requirements/edx/base.txt
>>>>>>> a14d2b40
pycparser==2.20           # via -r requirements/edx/base.txt, cffi
pycryptodomex==3.9.8      # via -r requirements/edx/base.txt, edx-proctoring, lti-consumer-xblock, pyjwkest
pygments==2.6.1           # via -r requirements/edx/base.txt, -r requirements/edx/coverage.txt, diff-cover
pyjwkest==1.4.2           # via -r requirements/edx/base.txt, edx-drf-extensions, lti-consumer-xblock
pyjwt[crypto]==1.7.1      # via -r requirements/edx/base.txt, drf-jwt, edx-rest-api-client, social-auth-core
pylint-celery==0.3        # via edx-lint
pylint-django==2.0.11     # via edx-lint
pylint-plugin-utils==0.6  # via pylint-celery, pylint-django
pylint==2.4.4             # via edx-lint, pylint-celery, pylint-django, pylint-plugin-utils
pymongo==3.10.1           # via -c requirements/edx/../constraints.txt, -r requirements/edx/base.txt, edx-opaque-keys, event-tracking, mongodbproxy, mongoengine
pynliner==0.8.0           # via -r requirements/edx/base.txt
pyparsing==2.4.7          # via -r requirements/edx/base.txt, chem, openedx-calc, packaging, pycontracts
pyquery==1.4.1            # via -r requirements/edx/testing.in
pysrt==1.1.2              # via -r requirements/edx/base.txt, edxval
pytest-attrib==0.1.3      # via -r requirements/edx/testing.in
pytest-cov==2.10.1        # via -r requirements/edx/testing.in
pytest-django==3.9.0      # via -r requirements/edx/testing.in
pytest-forked==1.3.0      # via pytest-xdist
pytest-json-report==1.2.1  # via -r requirements/edx/testing.in
pytest-metadata==1.8.0    # via -r requirements/edx/testing.in, pytest-json-report
pytest-randomly==3.4.1    # via -r requirements/edx/testing.in
pytest-xdist[psutil]==2.1.0  # via -r requirements/edx/testing.in
pytest==6.0.1             # via -r requirements/edx/testing.in, pytest-attrib, pytest-cov, pytest-django, pytest-forked, pytest-json-report, pytest-metadata, pytest-randomly, pytest-xdist
python-dateutil==2.4.0    # via -c requirements/edx/../constraints.txt, -r requirements/edx/base.txt, analytics-python, botocore, edx-ace, edx-drf-extensions, edx-enterprise, edx-proctoring, faker, freezegun, icalendar, ora2, xblock
python-levenshtein==0.12.0  # via -r requirements/edx/base.txt
python-memcached==1.59    # via -r requirements/edx/base.txt
python-slugify==4.0.1     # via -r requirements/edx/base.txt, code-annotations, transifex-client
python-swiftclient==3.10.0  # via -r requirements/edx/base.txt, ora2
python3-openid==3.2.0 ; python_version >= "3"  # via -r requirements/edx/base.txt, social-auth-core
python3-saml==1.9.0       # via -r requirements/edx/base.txt
pytz==2020.1              # via -r requirements/edx/base.txt, babel, capa, celery, django, django-ses, edx-completion, edx-enterprise, edx-proctoring, edx-submissions, edx-tincan-py35, event-tracking, fs, icalendar, ora2, xblock
pyuca==1.2                # via -r requirements/edx/base.txt
pyyaml==5.3.1             # via -r requirements/edx/base.txt, code-annotations, edx-django-release-util, edx-i18n-tools, xblock
random2==1.0.1            # via -r requirements/edx/base.txt
recommender-xblock==1.4.9  # via -r requirements/edx/base.txt
redis==2.10.6             # via -r requirements/edx/base.txt
regex==2020.7.14          # via -r requirements/edx/base.txt, nltk
requests-oauthlib==1.3.0  # via -r requirements/edx/base.txt, social-auth-core
requests==2.24.0          # via -r requirements/edx/base.txt, analytics-python, coreapi, django-oauth-toolkit, edx-analytics-data-api-client, edx-bulk-grades, edx-drf-extensions, edx-enterprise, edx-rest-api-client, geoip2, mailsnake, pyjwkest, python-swiftclient, requests-oauthlib, sailthru-client, slumber, social-auth-core, transifex-client
rest-condition==1.0.3     # via -r requirements/edx/base.txt, edx-drf-extensions
ruamel.yaml.clib==0.2.2   # via -r requirements/edx/base.txt, ruamel.yaml
ruamel.yaml==0.16.12      # via -r requirements/edx/base.txt, drf-yasg
rules==2.2                # via -r requirements/edx/base.txt, edx-enterprise, edx-proctoring
s3transfer==0.1.13        # via -r requirements/edx/base.txt, boto3
sailthru-client==2.2.3    # via -r requirements/edx/base.txt, edx-ace
scipy==1.4.1              # via -c requirements/edx/../constraints.txt, -r requirements/edx/base.txt, chem, openedx-calc
selenium==3.141.0         # via -r requirements/edx/testing.in, bok-choy
semantic-version==2.8.5   # via -r requirements/edx/base.txt, edx-drf-extensions
shapely==1.7.1            # via -r requirements/edx/base.txt
simplejson==3.17.2        # via -r requirements/edx/base.txt, sailthru-client, super-csv, xblock-utils
singledispatch==3.4.0.3   # via -r requirements/edx/testing.in
six==1.15.0               # via -r requirements/edx/base.txt, analytics-python, astroid, bleach, bok-choy, chem, crowdsourcehinter-xblock, cryptography, django-countries, django-simple-history, django-statici18n, django-wiki, drf-yasg, edx-ace, edx-bulk-grades, edx-ccx-keys, edx-django-release-util, edx-drf-extensions, edx-enterprise, edx-i18n-tools, edx-lint, edx-milestones, edx-opaque-keys, edx-rbac, edx-search, event-tracking, freezegun, fs, fs-s3fs, help-tokens, html5lib, httpretty, isodate, libsass, mock, openedx-calc, packaging, pathlib2, paver, pycontracts, pyjwkest, python-dateutil, python-memcached, python-swiftclient, singledispatch, social-auth-app-django, social-auth-core, stevedore, tox, transifex-client, virtualenv, xblock
slumber==0.7.1            # via -r requirements/edx/base.txt, edx-bulk-grades, edx-enterprise, edx-rest-api-client
smmap==3.0.4              # via gitdb
social-auth-app-django==4.0.0  # via -r requirements/edx/base.txt
social-auth-core==3.3.3   # via -r requirements/edx/base.txt, social-auth-app-django
sorl-thumbnail==12.6.3    # via -r requirements/edx/base.txt, django-wiki
sortedcontainers==2.2.2   # via -r requirements/edx/base.txt, pdfminer.six
soupsieve==2.0.1          # via -r requirements/edx/base.txt, beautifulsoup4
sqlparse==0.3.1           # via -r requirements/edx/base.txt, django
staff-graded-xblock==0.9  # via -r requirements/edx/base.txt
stevedore==1.32.0         # via -c requirements/edx/../constraints.txt, -r requirements/edx/base.txt, code-annotations, edx-ace, edx-django-utils, edx-enterprise, edx-opaque-keys
super-csv==0.9.9          # via -r requirements/edx/base.txt, edx-bulk-grades
sympy==1.6.2              # via -r requirements/edx/base.txt, symmath
testfixtures==6.14.2      # via -r requirements/edx/base.txt, -r requirements/edx/testing.in, edx-enterprise
text-unidecode==1.3       # via -r requirements/edx/base.txt, faker, python-slugify
toml==0.10.1              # via pytest, tox
tox-battery==0.6.1        # via -r requirements/edx/testing.in
tox==3.20.0               # via -r requirements/edx/testing.in, tox-battery
tqdm==4.48.2              # via -r requirements/edx/base.txt, nltk
transifex-client==0.13.11  # via -r requirements/edx/testing.in
typed-ast==1.4.1          # via astroid
ua-parser==0.10.0         # via -r requirements/edx/base.txt, django-cookies-samesite
unicodecsv==0.14.1        # via -r requirements/edx/base.txt, edx-enterprise
unidiff==0.6.0            # via -r requirements/edx/testing.in, coverage-pytest-plugin
uritemplate==3.0.1        # via -r requirements/edx/base.txt, coreapi, drf-yasg
urllib3==1.25.10          # via -r requirements/edx/base.txt, elasticsearch, geoip2, requests, selenium, transifex-client
user-util==0.2            # via -r requirements/edx/base.txt
virtualenv==20.0.31       # via tox
voluptuous==0.11.7        # via -r requirements/edx/base.txt, ora2
watchdog==0.10.3          # via -r requirements/edx/base.txt
web-fragments==0.3.2      # via -r requirements/edx/base.txt, crowdsourcehinter-xblock, staff-graded-xblock, xblock, xblock-utils
webencodings==0.5.1       # via -r requirements/edx/base.txt, bleach, html5lib
webob==1.8.6              # via -r requirements/edx/base.txt, xblock, xmodule
wrapt==1.11.2             # via -c requirements/edx/../constraints.txt, -r requirements/edx/base.txt, astroid
git+https://github.com/edx-solutions/xblock-drag-and-drop-v2@v2.2.10#egg=xblock-drag-and-drop-v2==2.2.10  # via -r requirements/edx/base.txt
git+https://github.com/open-craft/xblock-poll@1efd04bd6e16252a20e39a7516f9b69a000ace24#egg=xblock-poll==1.10.0  # via -r requirements/edx/base.txt
xblock-utils==2.1.1       # via -r requirements/edx/base.txt, edx-sga, lti-consumer-xblock, staff-graded-xblock, xblock-drag-and-drop-v2, xblock-google-drive
xblock==1.4.0             # via -r requirements/edx/base.txt, acid-xblock, crowdsourcehinter-xblock, done-xblock, edx-completion, edx-sga, edx-user-state-client, edx-when, lti-consumer-xblock, ora2, rate-xblock, staff-graded-xblock, xblock-discussion, xblock-drag-and-drop-v2, xblock-google-drive, xblock-poll, xblock-utils
xmlsec==1.3.8             # via -r requirements/edx/base.txt, python3-saml
xss-utils==0.1.3          # via -r requirements/edx/base.txt
zipp==1.0.0               # via -c requirements/edx/../constraints.txt, -r requirements/edx/base.txt, -r requirements/edx/coverage.txt, importlib-metadata, importlib-resources

# The following packages are considered to be unsafe in a requirements file:
# setuptools<|MERGE_RESOLUTION|>--- conflicted
+++ resolved
@@ -201,21 +201,12 @@
 pillow==7.2.0             # via -r requirements/edx/base.txt, edx-enterprise, edx-organizations
 pluggy==0.13.1            # via -r requirements/edx/coverage.txt, diff-cover, pytest, tox
 polib==1.1.0              # via -r requirements/edx/base.txt, -r requirements/edx/testing.in, edx-i18n-tools
-<<<<<<< HEAD
-psutil==1.2.1             # via -r requirements/edx/base.txt, edx-django-utils
+psutil==5.7.2             # via -r requirements/edx/base.txt, edx-django-utils, pytest-xdist
 -e git+https://github.com/technige/py2neo.git@py2neo-3.1.2#egg=py2neo==3.1.2 # via -r requirements/edx/github.in             # via -r requirements/edx/testing.txt
-py==1.8.1                 # via pytest, tox
-pycodestyle==2.6.0        # via -r requirements/edx/testing.in, flake8
-pycontracts==1.8.12       # via -r requirements/edx/base.txt, edx-user-state-client
-pycountry==19.8.18        # via -r requirements/edx/base.txt
-=======
-psutil==5.7.2             # via -r requirements/edx/base.txt, edx-django-utils, pytest-xdist
-py2neo==3.1.2             # via -r requirements/edx/base.txt
 py==1.9.0                 # via pytest, pytest-forked, tox
 pycodestyle==2.6.0        # via -r requirements/edx/testing.in
 pycontracts==1.8.12       # via -r requirements/edx/base.txt, edx-user-state-client
 pycountry==20.7.3         # via -r requirements/edx/base.txt
->>>>>>> a14d2b40
 pycparser==2.20           # via -r requirements/edx/base.txt, cffi
 pycryptodomex==3.9.8      # via -r requirements/edx/base.txt, edx-proctoring, lti-consumer-xblock, pyjwkest
 pygments==2.6.1           # via -r requirements/edx/base.txt, -r requirements/edx/coverage.txt, diff-cover
