# Core dependencies for running edx-platform (LMS or Studio)
#
# DON'T JUST ADD NEW DEPENDENCIES!!!
#
# If you open a pull request that adds a new dependency, you should:
#   * verify that the dependency has a license compatible with AGPLv3
#   * confirm that it has no system requirements beyond what we already install
#   * run "make upgrade" to update the detailed requirements files
#

-c ../constraints.txt

-r ../edx-sandbox/shared.txt  # Dependencies which are also used by code sandboxes
-r github.in              # Forks and other dependencies not yet on PyPI
-r local.in               # Packages in edx-platform which have their own setup.py
-r paver.txt              # Requirements for running paver commands

# Please follow these guidelines whenever you change this file:
#
# 1. When adding a new dependency, add a comment to the end of the line
#    explaining why it is needed.
# 2. Do not pin exact versions unless absolutely necessary.  When upgrading
#    an already-pinned package to its latest release, remove the version pin.
# 3. Do not add indirect dependencies unless a version constraint is needed to
#    avoid versions which have known problems.
# 4. If the package is not needed in production, add it to another file such
#    as development.in or testing.in instead.

analytics-python                    # Used for Segment analytics
attrs                               # Reduces boilerplate code involving class attributes
Babel                               # Internationalization utilities, used for date formatting in a few places
bleach                              # Allowed-list-based HTML sanitizing library that escapes or strips markup and attributes; used for capa and LTI
boto==2.39.0                        # Deprecated version of the AWS SDK; we should stop using this
boto3==1.4.8                        # Amazon Web Services SDK for Python
botocore==1.8.17                    # via boto3, s3transfer
<<<<<<< HEAD
celery==3.1.25                      # Asynchronous task execution library
defusedxml==0.4.1                   # XML bomb protection for common XML parsers
Django==1.11.21                     # Web application framework
django-babel-underscore             # underscore template extractor for django-babel (internationalization utilities)
django-config-models>=0.2.2         # Configuration models for Django allowing config management with auditing
django-cors-headers==2.1.0          # Used to allow to configure CORS headers for cross-domain requests
django-countries==4.6.1             # Country data for Django forms and model fields
=======
celery                              # Asynchronous task execution library
contextlib2                         # We need contextlib2.ExitStack so we can stop using contextlib.nested which doesn't exist in python 3
defusedxml
Django                              # Web application framework
django-celery                       # Only used for the CacheBackend for celery results
django-cookies-samesite             # Middleware which allows SameSite=None flag for session and csrf cookies in Django<3.0.5
django-config-models>=1.0.0         # Configuration models for Django allowing config management with auditing
django-cors-headers                 # Used to allow to configure CORS headers for cross-domain requests
django-countries                    # Country data for Django forms and model fields
>>>>>>> cbe913ef
django-crum                         # Middleware that stores the current request and user in thread local storage
django-fernet-fields                # via edx-enterprise (should be added to its setup.py)
django-filter                       # Allows users to filter Django querysets dynamically
django-ipware                       # Get the client's real IP address
django-method-override              # Allow use of HTTP methods normally not supported by browsers via the X-HTTP-Method-Override header
django-model-utils
django-mptt
django-mysql
django-oauth-toolkit                # Provides oAuth2 capabilities for Django
django-pipeline
django-pyfs
django-ratelimit-backend
django-require
django-sekizai
django-ses
django-simple-history
django-splash
<<<<<<< HEAD
django-statici18n==1.4.0
django-storages==1.6.5
=======
django-statici18n
django-storages
>>>>>>> cbe913ef
django-user-tasks
django-waffle==0.18.0
django-webpack-loader               # Used to wire webpack bundles into the django asset pipeline
djangorestframework==3.9.4
edx-ace
edx-analytics-data-api-client
edx-api-doc-tools
edx-bulk-grades                     # LMS REST API for managing bulk grading operations
edx-ccx-keys
edx-celeryutils
edx-completion
edx-django-release-util             # Release utils for the edx release pipeline
edx-django-sites-extensions
edx-django-utils
edx-drf-extensions
edx-enterprise
edx-milestones
<<<<<<< HEAD
edx-oauth2-provider
git+https://github.com/appsembler/edx-organizations.git@0.4.12-appsembler5  # edx-organizations
edx-proctoring
=======
edx-organizations
edx-proctoring>=2.0.1
edx-proctoring-proctortrack==1.0.5  # Intentionally and permanently pinned to ensure code changes are reviewed
>>>>>>> cbe913ef
edx-rest-api-client
edx-search
edx-sga
edx-submissions
edx-user-state-client
edx-when
edxval
event-tracking
fs==2.0.18
fs-s3fs==0.1.8
geoip2                              # Python API for the GeoIP web services and databases
glob2                               # Enhanced glob module, used in openedx.core.lib.rooted_paths
gunicorn
help-tokens
html5lib                            # HTML parser, used for capa problems
icalendar                           # .ics generator, used by calendar_sync
ipaddress                           # Ip network support for Embargo feature
jsonfield2                          # Django model field for validated JSON; used in several apps
laboratory                          # Library for testing that code refactors/infrastructure changes produce identical results
mailsnake                           # Needed for mailchimp (mailing djangoapp)
mako==1.0.2                         # Primary template language used for server-side page rendering
Markdown                            # Convert text markup to HTML; used in capa problems, forums, and course wikis
mongoengine==0.10.0                 # Object-document mapper for MongoDB, used in the LMS dashboard
mysqlclient                         # Driver for the default production relational database
newrelic                            # New Relic agent for performance monitoring
nodeenv                             # Utility for managing Node.js environments; we use this for deployments and testing
oauthlib                            # OAuth specification support for authenticating via LTI or other Open edX services
openedx-calc                        # Library supporting mathematical calculations for Open edX
pdfminer.six                        # Used in shoppingcart for extracting/parsing pdf text
piexif                              # Exif image metadata manipulation, used in the profile_images app
Pillow                              # Image manipulation library; used for course assets, profile images, invoice PDFs, etc.
py2neo<4.0.0                        # Used to communicate with Neo4j, which is used internally for modulestore inspection
PyContracts
pycountry
pycryptodomex
pygments                            # Used to support colors in paver command output
pyjwkest
# TODO Replace PyJWT usage with pyjwkest
PyJWT==1.5.2
pymongo                             # MongoDB driver
pynliner                            # Inlines CSS styles into HTML for email notifications
python-dateutil
python-Levenshtein
python3-openid ; python_version>='3'
python3-saml
pyuca                               # For more accurate sorting of translated country names in django-countries
recommender-xblock                  # https://github.com/edx/RecommenderXBlock
rest-condition                      # DRF's recommendation for supporting complex permissions
rfc6266-parser                      # Used to generate Content-Disposition headers.
social-auth-core
pysrt                               # Support for SubRip subtitle files, used in the video XModule
pytz                                # Time zone information database
PyYAML                              # Used to parse XModule resource templates
redis==2.10.6                       # celery task broker
requests-oauthlib                   # Simplifies use of OAuth via the requests library, used for CCX and LTI
random2
rules                               # Django extension for rules-based authorization checks
simplejson
sailthru-client==2.2.3              # For Sailthru integration
Shapely                             # Geometry library, used for image click regions in capa
six                                 # Utilities for supporting Python 2 & 3 in the same codebase
sortedcontainers                    # Provides SortedKeyList, used for lists of XBlock assets
sqlparse                            # Required by Django to run migrations.RunSQL
stevedore                           # Support for runtime plugins, used for XBlocks and edx-platform Django app plugins
staff-graded-xblock                 # An XBlock that allows for off-site bulk scoring of problems
super-csv                           # Generic CSV processor
unicodecsv                          # Easier support for CSV files with unicode text
user-util                           # Functionality for retiring users (GDPR compliance)
web-fragments                       # Provides the ability to render fragments of web pages
<<<<<<< HEAD
XBlock==1.2.2                              # Courseware component architecture
xblock-review                       # XBlock which displays problems from earlier in the course for ungraded retries
=======
XBlock                              # Courseware component architecture
>>>>>>> cbe913ef
xblock-utils                        # Provides utilities used by the Discussion XBlock
xss-utils                           # https://github.com/edx/edx-platform/pull/20633 Fix XSS via Translations<|MERGE_RESOLUTION|>--- conflicted
+++ resolved
@@ -33,15 +33,6 @@
 boto==2.39.0                        # Deprecated version of the AWS SDK; we should stop using this
 boto3==1.4.8                        # Amazon Web Services SDK for Python
 botocore==1.8.17                    # via boto3, s3transfer
-<<<<<<< HEAD
-celery==3.1.25                      # Asynchronous task execution library
-defusedxml==0.4.1                   # XML bomb protection for common XML parsers
-Django==1.11.21                     # Web application framework
-django-babel-underscore             # underscore template extractor for django-babel (internationalization utilities)
-django-config-models>=0.2.2         # Configuration models for Django allowing config management with auditing
-django-cors-headers==2.1.0          # Used to allow to configure CORS headers for cross-domain requests
-django-countries==4.6.1             # Country data for Django forms and model fields
-=======
 celery                              # Asynchronous task execution library
 contextlib2                         # We need contextlib2.ExitStack so we can stop using contextlib.nested which doesn't exist in python 3
 defusedxml
@@ -51,7 +42,6 @@
 django-config-models>=1.0.0         # Configuration models for Django allowing config management with auditing
 django-cors-headers                 # Used to allow to configure CORS headers for cross-domain requests
 django-countries                    # Country data for Django forms and model fields
->>>>>>> cbe913ef
 django-crum                         # Middleware that stores the current request and user in thread local storage
 django-fernet-fields                # via edx-enterprise (should be added to its setup.py)
 django-filter                       # Allows users to filter Django querysets dynamically
@@ -69,13 +59,8 @@
 django-ses
 django-simple-history
 django-splash
-<<<<<<< HEAD
-django-statici18n==1.4.0
-django-storages==1.6.5
-=======
 django-statici18n
 django-storages
->>>>>>> cbe913ef
 django-user-tasks
 django-waffle==0.18.0
 django-webpack-loader               # Used to wire webpack bundles into the django asset pipeline
@@ -93,15 +78,9 @@
 edx-drf-extensions
 edx-enterprise
 edx-milestones
-<<<<<<< HEAD
-edx-oauth2-provider
 git+https://github.com/appsembler/edx-organizations.git@0.4.12-appsembler5  # edx-organizations
-edx-proctoring
-=======
-edx-organizations
 edx-proctoring>=2.0.1
 edx-proctoring-proctortrack==1.0.5  # Intentionally and permanently pinned to ensure code changes are reviewed
->>>>>>> cbe913ef
 edx-rest-api-client
 edx-search
 edx-sga
@@ -171,11 +150,6 @@
 unicodecsv                          # Easier support for CSV files with unicode text
 user-util                           # Functionality for retiring users (GDPR compliance)
 web-fragments                       # Provides the ability to render fragments of web pages
-<<<<<<< HEAD
-XBlock==1.2.2                              # Courseware component architecture
-xblock-review                       # XBlock which displays problems from earlier in the course for ungraded retries
-=======
 XBlock                              # Courseware component architecture
->>>>>>> cbe913ef
 xblock-utils                        # Provides utilities used by the Discussion XBlock
 xss-utils                           # https://github.com/edx/edx-platform/pull/20633 Fix XSS via Translations