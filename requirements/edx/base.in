# Core dependencies for running edx-platform (LMS or Studio)
#
# DON'T JUST ADD NEW DEPENDENCIES!!!
#
# If you open a pull request that adds a new dependency, you should:
#   * verify that the dependency has a license compatible with AGPLv3
#   * confirm that it has no system requirements beyond what we already install
#   * run "make upgrade" to update the detailed requirements files
#

-c ../constraints.txt

-r ../edx-sandbox/shared.txt  # Dependencies which are also used by code sandboxes
-r github.in              # Forks and other dependencies not yet on PyPI
-r local.in               # Packages in edx-platform which have their own setup.py
-r paver.txt              # Requirements for running paver commands

# Please follow these guidelines whenever you change this file:
#
# 1. When adding a new dependency, add a comment to the end of the line
#    explaining why it is needed.
# 2. Do not pin exact versions unless absolutely necessary.  When upgrading
#    an already-pinned package to its latest release, remove the version pin.
# 3. Do not add indirect dependencies unless a version constraint is needed to
#    avoid versions which have known problems.
# 4. If the package is not needed in production, add it to another file such
#    as development.in or testing.in instead.

analytics-python==1.2.9             # Used for Segment analytics
attrs                               # Reduces boilerplate code involving class attributes
Babel==1.3                          # Internationalization utilities, used for date formatting in a few places
bleach==2.1.4                       # Allowed-list-based HTML sanitizing library that escapes or strips markup and attributes; used for capa and LTI
boto==2.39.0                        # Deprecated version of the AWS SDK; we should stop using this
boto3==1.4.8                        # Amazon Web Services SDK for Python
botocore==1.8.17                    # via boto3, s3transfer
celery==3.1.25                      # Asynchronous task execution library
defusedxml
Django==1.11.21                     # Web application framework
django-babel-underscore             # underscore template extractor for django-babel (internationalization utilities)
django-config-models>=0.2.2         # Configuration models for Django allowing config management with auditing
django-cors-headers==2.1.0          # Used to allow to configure CORS headers for cross-domain requests
django-countries==4.6.1             # Country data for Django forms and model fields
django-crum                         # Middleware that stores the current request and user in thread local storage
django-fernet-fields                # via edx-enterprise (should be added to its setup.py)
django-filter==1.0.4                # Allows users to filter Django querysets dynamically
django-ipware                       # Get the client's real IP address
django-method-override==0.1.0
django-model-utils==3.0.0
django-mptt>=0.8.6,<0.9
django-mysql==2.4.1
django-oauth-toolkit<1.2            # Provides oAuth2 capabilities for Django. 1.2+ requires Django 2 and Python 3.5
django-pipeline
django-pyfs
django-ratelimit
django-ratelimit-backend==1.1.1
django-require
django-rest-swagger                 # API documentation
django-sekizai
django-ses==0.8.4
django-simple-history
django-splash
django-statici18n==1.4.0
django-storages==1.6.5
django-user-tasks
django-waffle==0.12.0
django-webpack-loader               # Used to wire webpack bundles into the django asset pipeline
djangorestframework-jwt
edx-ace==0.1.10
edx-analytics-data-api-client
edx-ccx-keys
edx-celeryutils
edx-completion
edx-django-oauth2-provider
edx-django-release-util             # Release utils for the edx release pipeline
edx-django-sites-extensions==2.3.1
edx-django-utils
edx-drf-extensions
edx-enterprise
edx-milestones
edx-oauth2-provider
<<<<<<< HEAD
git+https://github.com/appsembler/edx-organizations.git@omar/ironwood  # edx-organizations
edx-proctoring>=1.5.3
edx-proctoring-proctortrack
=======
edx-organizations
edx-proctoring>=2.0.1
edx-proctoring-proctortrack==1.0.5  # Intentionally and permanently pinned to ensure code changes are reviewed
>>>>>>> 221dc99d
edx-rest-api-client
edx-search
edx-submissions
edx-user-state-client
edx-when
edxval
enum34==1.1.6                       # Backport of Enum from Python 3.4+
event-tracking
feedparser==5.1.3
firebase-token-generator==1.3.2
fs==2.0.18
fs-s3fs==0.1.8
glob2                               # Enhanced glob module, used in openedx.core.lib.rooted_paths
gunicorn==19.5.0
help-tokens
html5lib                            # HTML parser, used for capa problems
ipaddress                           # Ip network support for Embargo feature
jsonfield                           # Django model field for validated JSON; used in several apps
mailsnake                           # Needed for mailchimp (mailing djangoapp)
mako==1.0.2                         # Primary template language used for server-side page rendering
Markdown                            # Convert text markup to HTML; used in capa problems, forums, and course wikis
mongoengine==0.10.0                 # Object-document mapper for MongoDB, used in the LMS dashboard
mysqlclient                         # Driver for the default production relational database
newrelic                            # New Relic agent for performance monitoring
nodeenv==1.1.1                      # Utility for managing Node.js environments; we use this for deployments and testing
oauthlib                            # OAuth specification support for authenticating via LTI or other Open edX services
pdfminer.six                        # Used in shoppingcart for extracting/parsing pdf text
piexif==1.0.2                       # Exif image metadata manipulation, used in the profile_images app
Pillow                              # Image manipulation library; used for course assets, profile images, invoice PDFs, etc.
py2neo<4.0.0                        # Used to communicate with Neo4j, which is used internally for modulestore inspection
PyContracts==1.7.1
pycountry
pycryptodomex==3.4.7
pygments                            # Used to support colors in paver command output
pygraphviz                          # No longer in use?  Optional dependency of networkx, from edx-sandbox/shared.in
pyjwkest==1.3.2
# TODO Replace PyJWT usage with pyjwkest
PyJWT==1.5.2
pymongo                             # MongoDB driver
pynliner                            # Inlines CSS styles into HTML for email notifications
python-dateutil==2.4
python-Levenshtein
python3-openid ; python_version>='3'
python3-saml
pyuca==1.1                          # For more accurate sorting of translated country names in django-countries
reportlab                           # Used for shopping cart's pdf invoice/receipt generation
rest-condition                      # DRF's recommendation for supporting complex permissions
rfc6266-parser                      # Used to generate Content-Disposition headers.
social-auth-app-django<3.0.0
social-auth-core<2.0.0
pysrt                               # Support for SubRip subtitle files, used in the video XModule
pytz                                # Time zone information database
PyYAML                              # Used to parse XModule resource templates
redis==2.10.6                       # celery task broker
requests-oauthlib                   # Simplifies use of OAuth via the requests library, used for CCX and LTI
rules                               # Django extension for rules-based authorization checks
sailthru-client==2.2.3              # For Sailthru integration
Shapely                             # Geometry library, used for image click regions in capa
six                                 # Utilities for supporting Python 2 & 3 in the same codebase
sorl-thumbnail==12.3                # Image thumbnail management
sortedcontainers                    # Provides SortedKeyList, used for lists of XBlock assets
sqlparse                            # Required by Django to run migrations.RunSQL
stevedore                           # Support for runtime plugins, used for XBlocks and edx-platform Django app plugins
unicodecsv                          # Easier support for CSV files with unicode text
user-util                           # Functionality for retiring users (GDPR compliance)
web-fragments                       # Provides the ability to render fragments of web pages
<<<<<<< HEAD
XBlock==1.2.2                              # Courseware component architecture
xblock-review                       # XBlock which displays problems from earlier in the course for ungraded retries
=======
XBlock                              # Courseware component architecture
>>>>>>> 221dc99d
xblock-utils                        # Provides utilities used by the Discussion XBlock
zendesk                             # Python API for the Zendesk customer support system
geoip2==2.9.0                       # Python API for the GeoIP web services and databases<|MERGE_RESOLUTION|>--- conflicted
+++ resolved
@@ -78,15 +78,9 @@
 edx-enterprise
 edx-milestones
 edx-oauth2-provider
-<<<<<<< HEAD
 git+https://github.com/appsembler/edx-organizations.git@omar/ironwood  # edx-organizations
-edx-proctoring>=1.5.3
-edx-proctoring-proctortrack
-=======
-edx-organizations
 edx-proctoring>=2.0.1
 edx-proctoring-proctortrack==1.0.5  # Intentionally and permanently pinned to ensure code changes are reviewed
->>>>>>> 221dc99d
 edx-rest-api-client
 edx-search
 edx-submissions
@@ -153,12 +147,7 @@
 unicodecsv                          # Easier support for CSV files with unicode text
 user-util                           # Functionality for retiring users (GDPR compliance)
 web-fragments                       # Provides the ability to render fragments of web pages
-<<<<<<< HEAD
 XBlock==1.2.2                              # Courseware component architecture
-xblock-review                       # XBlock which displays problems from earlier in the course for ungraded retries
-=======
-XBlock                              # Courseware component architecture
->>>>>>> 221dc99d
 xblock-utils                        # Provides utilities used by the Discussion XBlock
 zendesk                             # Python API for the Zendesk customer support system
 geoip2==2.9.0                       # Python API for the GeoIP web services and databases