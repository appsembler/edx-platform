--- conflicted
+++ resolved
@@ -60,13 +60,8 @@
 django-appconf==1.0.4     # via -r requirements/edx/testing.txt, django-statici18n
 django-celery-results==2.0.0  # via -r requirements/edx/testing.txt
 django-classy-tags==2.0.0  # via -r requirements/edx/testing.txt, django-sekizai
-<<<<<<< HEAD
-django-config-models==2.0.2  # via -r requirements/edx/testing.txt, edx-enterprise
--e git+https://github.com/jotes/django-cookies-samesite@v0.6.6#egg=django-cookies-samesite==v0.6.6
-=======
 django-config-models==2.0.3  # via -r requirements/edx/testing.txt, edx-enterprise, edx-event-routing-backends
 django-cookies-samesite==0.8.0  # via -r requirements/edx/testing.txt
->>>>>>> 90776770
 django-cors-headers==2.5.3  # via -c requirements/edx/../constraints.txt, -r requirements/edx/testing.txt
 django-countries==5.5     # via -c requirements/edx/../constraints.txt, -r requirements/edx/testing.txt, edx-enterprise
 django-crum==0.7.9        # via -r requirements/edx/testing.txt, edx-django-utils, edx-enterprise, edx-proctoring, edx-rbac, edx-toggles, super-csv
@@ -140,7 +135,7 @@
 event-tracking==1.0.3     # via -r requirements/edx/testing.txt, edx-event-routing-backends, edx-proctoring, edx-search
 execnet==1.7.1            # via -r requirements/edx/testing.txt, pytest-xdist
 factory-boy==2.8.1        # via -c requirements/edx/../constraints.txt, -r requirements/edx/testing.txt
-faker==5.0.2              # via -r requirements/edx/testing.txt, factory-boy
+faker==8.0.0              # via -r requirements/edx/testing.txt, factory-boy
 filelock==3.0.12          # via -r requirements/edx/testing.txt, tox, virtualenv
 freezegun==0.3.12         # via -c requirements/edx/../constraints.txt, -r requirements/edx/testing.txt
 fs-s3fs==0.1.8            # via -r requirements/edx/testing.txt, django-pyfs
@@ -212,15 +207,9 @@
 pip-tools==4.5.1          # via -c requirements/edx/../constraints.txt, -r requirements/edx/pip-tools.txt
 pluggy==0.13.1            # via -r requirements/edx/testing.txt, diff-cover, pytest, tox
 polib==1.1.0              # via -r requirements/edx/testing.txt, edx-i18n-tools
-<<<<<<< HEAD
-psutil==5.7.2             # via -r requirements/edx/testing.txt, edx-django-utils, pytest-xdist
+psutil==5.8.0             # via -r requirements/edx/testing.txt, edx-django-utils, pytest-xdist
 -e git+https://github.com/technige/py2neo.git@py2neo-3.1.2#egg=py2neo==3.1.2 # via -r requirements/edx/github.in             # via -r requirements/edx/development.txt
-py==1.9.0                 # via -r requirements/edx/testing.txt, pytest, pytest-forked, tox
-=======
-psutil==5.8.0             # via -r requirements/edx/testing.txt, edx-django-utils, pytest-xdist
-py2neo==3.1.2             # via -r requirements/edx/testing.txt
 py==1.10.0                # via -r requirements/edx/testing.txt, pytest, pytest-forked, tox
->>>>>>> 90776770
 pycodestyle==2.6.0        # via -r requirements/edx/testing.txt
 pycontracts==1.8.12       # via -r requirements/edx/testing.txt, edx-user-state-client
 pycountry==20.7.3         # via -r requirements/edx/testing.txt
