[tox]
envlist = py27-{studio,lms-1,lms-2,mte,common},pep8

# This is needed to prevent the lms, cms, and openedx packages inside the "Open
# edX" package (defined in setup.py) from getting installed into site-packages
# where they can get imported, which is bad because those won't even contain
# most of the source code since we don't explicitly add anything to the source
# distribution.
skipsdist=True

# The default toxworkdir is in the source tree (as ".tox/"), but `django-admin
# compilemessages` unconditionally walks the entire directory tree under the
# source root and cannot handle encountering the toxworkdir.  So, we un-break
# compilemessages by moving the toxworkdir to the home directory.
toxworkdir={homedir}/edxapp_toxenv

[testenv]
# This ensures "-e ." is installed, so that a link back to the top-level
# edx-platform source directory is installed in site-packages, making
# edx-platform source code importable from python subprocesses.  Child
# processes running python code do not import from the current working
# directory without hacking sys.path, but they will inherit the tox virtualenv
# and look in site-packages.
usedevelop=True
setenv =
    PYTHONHASHSEED=0
    TOXENV={envname}
    TRAVIS_FIXES={env:TRAVIS_FIXES:echo}
passenv =
    BOK_CHOY_CMS_PORT
    BOK_CHOY_HOSTNAME
    BOK_CHOY_LMS_PORT
    DISPLAY
    EDX_PLATFORM_SETTINGS
    EDXAPP_TEST_MONGO_HOST
    NO_PREREQ_INSTALL
    NO_PYTHON_UNINSTALL
    NODE_PATH
    NODE_VIRTUAL_ENV
    NPM_CONFIG_PREFIX
    SCRAPY_SETTINGS_MODULE
    SELENIUM_BROWSER
    SELENIUM_HOST
    SELENIUM_PORT
    SHARD
    SKIP_NPM_INSTALL
    TEST_SUITE
<<<<<<< HEAD
    TRAVIS_FIXES
    TEST_APPSEMBLER_MULTI_TENANT_EMAILS
=======
    XDIST_CONTAINER_SECURITY_GROUP
    XDIST_CONTAINER_SUBNET
    XDIST_CONTAINER_TASK_NAME
    XDIST_GIT_BRANCH
    XDIST_NUM_CONTAINERS
>>>>>>> d4b5fe13
deps =
    Django>=1.11,<2
    -r{toxinidir}/requirements/edx/testing.txt
    -r{toxinidir}/requirements/edx/appsembler.txt
whitelist_externals =
    /bin/bash
    /bin/echo
    /bin/tar
    /usr/bin/curl

[testenv:py27-paver-pep8]  # Now ignored and kept disabled in favor of plain the `pep8` environment.
commands =
    # Upgrade sqlite to fix crashes during testing.
    bash scripts/upgrade_pysqlite.sh
    paver run_pep8

[testenv:py27-common]
commands =
    # Upgrade sqlite to fix crashes during testing.
    bash scripts/upgrade_pysqlite.sh
    {env:TRAVIS_FIXES}
    pytest \
        common/djangoapps/student/ \
        common/djangoapps/student/tests/test_activate_account.py \
        common/djangoapps/util/tests/test_milestones_helpers.py \
        common/djangoapps/xblock_django/ \
        common/lib/xmodule/xmodule/modulestore/tests/test_split_mongo_mongo_connection.py \
        common/lib/xmodule/xmodule/tests/test_lti20_unit.py \
        common/lib/xmodule/xmodule/tests/test_lti_unit.py \
        openedx/core/djangoapps/course_groups/

[testenv:py27-studio]
commands =
    # Upgrade sqlite to fix crashes during testing.
    bash scripts/upgrade_pysqlite.sh
    {env:TRAVIS_FIXES}
    pytest \
        cms/djangoapps/appsembler \
        cms/djangoapps/appsembler_tiers \
        cms/djangoapps/contentstore/tests/test_core_caching.py \
        cms/djangoapps/contentstore/tests/test_course_create_rerun.py \
        cms/djangoapps/contentstore/tests/test_course_listing.py \
        cms/djangoapps/contentstore/tests/test_course_settings.py \
        cms/djangoapps/contentstore/tests/test_courseware_index.py \
        cms/djangoapps/contentstore/tests/test_crud.py \
        cms/djangoapps/contentstore/tests/test_gating.py \
        cms/djangoapps/contentstore/tests/test_i18n.py \
        cms/djangoapps/contentstore/tests/test_import_draft_order.py \
        cms/djangoapps/contentstore/tests/test_import_pure_xblock.py \
        cms/djangoapps/contentstore/tests/test_libraries.py \
        cms/djangoapps/contentstore/tests/test_orphan.py \
        cms/djangoapps/contentstore/tests/test_permissions.py \
        cms/djangoapps/contentstore/tests/test_proctoring.py \
        cms/djangoapps/contentstore/tests/test_request_event.py \
        cms/djangoapps/contentstore/tests/test_signals.py \
        cms/djangoapps/contentstore/tests/test_transcripts_utils.py \
        cms/djangoapps/contentstore/tests/test_users_default_role.py \
        cms/djangoapps/contentstore/tests/test_utils.py \
        cms/djangoapps/contentstore/tests/tests.py \
        cms/djangoapps/contentstore/views/tests/test_access.py \
        cms/djangoapps/contentstore/views/tests/test_assets.py::AssetToJsonTestCase \
        cms/djangoapps/contentstore/views/tests/test_course_index.py \
        cms/djangoapps/contentstore/views/tests/test_entrance_exam.py \
        cms/djangoapps/contentstore/views/tests/test_gating.py \
        cms/djangoapps/contentstore/views/tests/test_helpers.py \
        cms/djangoapps/contentstore/views/tests/test_item.py \
        cms/djangoapps/contentstore/views/tests/test_library.py \
        cms/djangoapps/contentstore/views/tests/test_organizations.py \
        cms/djangoapps/contentstore/views/tests/test_preview.py \
        cms/djangoapps/contentstore/views/tests/test_transcript_settings.py \
        cms/djangoapps/contentstore/views/tests/test_transcripts.py \
        cms/djangoapps/contentstore/views/tests/test_unit_page.py

[testenv:py27-lms-1]
commands =
    # Upgrade sqlite to fix crashes during testing.
    bash scripts/upgrade_pysqlite.sh
    {env:TRAVIS_FIXES}
    pytest \
        lms/djangoapps/appsembler_tiers \
        lms/djangoapps/certificates/tests/test_webview_appsembler_changes.py  \
        lms/djangoapps/course_api/ \
        lms/djangoapps/course_blocks/transformers/tests/test_load_override_data.py \
        lms/djangoapps/courseware/tests/test_access.py \
        lms/djangoapps/courseware/tests/test_access_control_backends.py \
        lms/djangoapps/courseware/tests/test_navigation.py  \
        lms/djangoapps/django_comment_client/ \
        lms/djangoapps/grades/tests/integration/test_events.py \
        lms/djangoapps/instructor/ \
        lms/djangoapps/lms_migration/ \
        lms/djangoapps/verify_student/tests/test_services.py  \
        openedx/core/djangoapps/appsembler \
        openedx/core/djangoapps/site_configuration/tests/test_tahoe_changes.py

[testenv:py27-lms-2]
commands =
    # Upgrade sqlite to fix crashes during testing.
    bash scripts/upgrade_pysqlite.sh
    {env:TRAVIS_FIXES}
    pytest \
        openedx/core/djangoapps/user_api/ \
        openedx/features/course_experience/utils.py

[testenv:py27-mte]
setenv =
    PYTHONHASHSEED=0
    TOXENV={envname}
    TRAVIS_FIXES={env:TRAVIS_FIXES:echo}
    TEST_APPSEMBLER_MULTI_TENANT_EMAILS=true
commands =
    # Upgrade sqlite to fix crashes during testing.
    bash scripts/upgrade_pysqlite.sh
    {env:TRAVIS_FIXES}
    pytest {posargs:openedx/core/djangoapps/appsembler/multi_tenant_emails}


[testenv:pytest]
basepython=python2.7
commands =
    # Upgrade sqlite to fix crashes during testing.
    bash scripts/upgrade_pysqlite.sh
    pytest {posargs}

[testenv:pep8]
deps =
    pycodestyle==2.3.1
commands =
    pycodestyle .<|MERGE_RESOLUTION|>--- conflicted
+++ resolved
@@ -45,16 +45,13 @@
     SHARD
     SKIP_NPM_INSTALL
     TEST_SUITE
-<<<<<<< HEAD
     TRAVIS_FIXES
     TEST_APPSEMBLER_MULTI_TENANT_EMAILS
-=======
     XDIST_CONTAINER_SECURITY_GROUP
     XDIST_CONTAINER_SUBNET
     XDIST_CONTAINER_TASK_NAME
     XDIST_GIT_BRANCH
     XDIST_NUM_CONTAINERS
->>>>>>> d4b5fe13
 deps =
     Django>=1.11,<2
     -r{toxinidir}/requirements/edx/testing.txt
