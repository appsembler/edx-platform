--- conflicted
+++ resolved
@@ -11,154 +11,6 @@
 ###############################################################################
 
 # Violations thresholds for failing the build
-<<<<<<< HEAD
-PYLINT_THRESHOLD=6300
-PEP8_THRESHOLD=0
-
-source $HOME/jenkins_env
-
-# Clean up previous builds
-git clean -qxfd
-
-# Clear the mongo database
-# Note that this prevents us from running jobs in parallel on a single worker.
-mongo --quiet --eval 'db.getMongo().getDBNames().forEach(function(i){db.getSiblingDB(i).dropDatabase()})'
-
-# Ensure we have fetched origin/master
-# Some of the reporting tools compare the checked out branch to origin/master;
-# depending on how the GitHub plugin refspec is configured, this may
-# not already be fetched.
-git fetch origin master:refs/remotes/origin/master
-
-# Reset the jenkins worker's ruby environment back to
-# the state it was in when the instance was spun up.
-if [ -e $HOME/edx-rbenv_clean.tar.gz ]; then
-    rm -rf $HOME/.rbenv
-    tar -C $HOME -xf $HOME/edx-rbenv_clean.tar.gz
-fi
-
-# Bootstrap Ruby requirements so we can run the tests
-bundle install
-
-# Ensure the Ruby environment contains no stray gems
-bundle clean --force
-
-# Reset the jenkins worker's virtualenv back to the
-# state it was in when the instance was spun up.
-if [ -e $HOME/edx-venv_clean.tar.gz ]; then
-    rm -rf $HOME/edx-venv
-    tar -C $HOME -xf $HOME/edx-venv_clean.tar.gz
-fi
-
-# Activate the Python virtualenv
-source $HOME/edx-venv/bin/activate
-
-# If the environment variable 'SHARD' is not set, default to 'all'.
-# This could happen if you are trying to use this script from
-# jenkins and do not define 'SHARD' in your multi-config project.
-# Note that you will still need to pass a value for 'TEST_SUITE'
-# or else no tests will be executed.
-SHARD=${SHARD:="all"}
-
-case "$TEST_SUITE" in
-
-    "quality")
-        paver find_fixme > fixme.log || { cat fixme.log; EXIT=1; }
-        paver run_pep8 -l $PEP8_THRESHOLD > pep8.log || { cat pep8.log; EXIT=1; }
-        paver run_pylint -l $PYLINT_THRESHOLD > pylint.log || { cat pylint.log; EXIT=1; }
-        # Run quality task. Pass in the 'fail-under' percentage to diff-quality
-        paver run_quality -p 100
-
-        # Need to create an empty test result so the post-build
-        # action doesn't fail the build.
-        mkdir -p reports
-        cat > reports/quality.xml <<END
-<?xml version="1.0" encoding="UTF-8"?>
-<testsuite name="quality" tests="1" errors="0" failures="0" skip="0">
-<testcase classname="quality" name="quality" time="0.604"></testcase>
-</testsuite>
-END
-        exit $EXIT
-        ;;
-
-    "unit")
-        paver test
-        paver coverage
-        ;;
-
-    "lms-acceptance")
-        case "$SHARD" in
-
-            "all")
-                paver test_acceptance -s lms --extra_args="-v 3"
-                ;;
-
-            *)
-                paver test_acceptance -s lms --extra_args="-v 3 --tag shard_${SHARD}"
-                ;;
-        esac
-        ;;
-
-    "cms-acceptance")
-        case "$SHARD" in
-
-            "all")
-                paver test_acceptance -s cms --extra_args="-v 3"
-                ;;
-
-            *)
-                paver test_acceptance -s cms --extra_args="-v 3 --tag shard_${SHARD}"
-                ;;
-        esac
-        ;;
-
-    "bok-choy")
-        case "$SHARD" in
-
-            "all")
-                paver test_bokchoy
-                paver bokchoy_coverage
-                ;;
-
-            "1")
-                paver test_bokchoy --extra_args="-a shard_1"
-                paver bokchoy_coverage
-                ;;
-
-            "2")
-                paver test_bokchoy --extra_args="-a 'shard_2'"
-                paver bokchoy_coverage
-                ;;
-
-            "3")
-                paver test_bokchoy --extra_args="-a shard_1=False,shard_2=False"
-                paver bokchoy_coverage
-                ;;
-
-            # Default case because if we later define another bok-choy shard on Jenkins
-            # (e.g. Shard 4) in the multi-config project and expand this file
-            # with an additional case condition, old branches without that commit
-            # would not execute any tests on the worker assigned to that shard
-            # and thus their build would fail.
-            # This way they will just report 1 test executed and passed.
-            *)
-                # Need to create an empty test result so the post-build
-                # action doesn't fail the build.
-                # May be unnecessary if we changed the "Skip if there are no test files"
-                # option to True in the jenkins job definitions.
-                mkdir -p reports/bok_choy
-                cat > reports/bok_choy/xunit.xml <<END
-<?xml version="1.0" encoding="UTF-8"?>
-<testsuite name="nosetests" tests="1" errors="0" failures="0" skip="0">
-<testcase classname="acceptance.tests" name="shard_placeholder" time="0.001"></testcase>
-</testsuite>
-END
-                ;;
-        esac
-        ;;
-
-esac
-=======
 export PYLINT_THRESHOLD=5650
 export JSHINT_THRESHOLD=3700
 
@@ -184,5 +36,4 @@
 else
     echo "ERROR. Could not detect continuous integration system."
     exit 1
-fi
->>>>>>> 7b801c66
+fi