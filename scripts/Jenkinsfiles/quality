--- conflicted
+++ resolved
@@ -74,12 +74,8 @@
         stage('Run Tests') {
             parallel {
                 stage("commonlib pylint") {
-<<<<<<< HEAD
-                    agent { label "ironwood-jenkins-worker" }
-=======
                     // "pylint common" requires 5.5 GB of RAM, so use js-worker (8 GB) instead of jenkins-worker (4 GB)
                     agent { label "js-worker" }
->>>>>>> cbe913ef
                     environment {
                         TEST_SUITE = "quality"
                         SHARD = 1
