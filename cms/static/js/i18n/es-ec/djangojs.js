--- conflicted
+++ resolved
@@ -6,9 +6,6 @@
   const django = globals.django || (globals.django = {});
 
   
-<<<<<<< HEAD
-  django.pluralidx = function(count) { return (count == 1) ? 0 : 1; };
-=======
   django.pluralidx = function(n) {
     const v = (n != 1);
     if (typeof v === 'boolean') {
@@ -17,7 +14,6 @@
       return v;
     }
   };
->>>>>>> 1d618055
   
 
   /* gettext library */
