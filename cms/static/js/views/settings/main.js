--- conflicted
+++ resolved
@@ -253,15 +253,13 @@
                 }
             }, this), 1000);
             break;
-<<<<<<< HEAD
-        case 'course-access-groups':
-            this.setField(event);
-=======
         case 'course-pace-self-paced':
             // Fallthrough to handle both radio buttons
         case 'course-pace-instructor-paced':
             this.model.set('self_paced', JSON.parse(event.currentTarget.value));
->>>>>>> e5e5abfb
+            break;
+        case 'course-access-groups':
+            this.setField(event);
             break;
         default: // Everything else is handled by datepickers and CodeMirror.
             break;
