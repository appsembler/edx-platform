--- conflicted
+++ resolved
@@ -435,6 +435,7 @@
 // ==================== 
 .wrapper-create-element {
   height: 0;
+
   opacity: 0.0;
   pointer-events: none;
   overflow: hidden;
@@ -481,11 +482,7 @@
 
 .CodeMirror {
   @extend %t-copy-sub1;
-<<<<<<< HEAD
-  background: #fff;
-=======
   background: $white;
->>>>>>> 464ae712
   font-family: $f-monospace;
 }
 
