--- conflicted
+++ resolved
@@ -434,16 +434,9 @@
 // +Form - Create New Wrapper
 // ====================
 .wrapper-create-element {
-<<<<<<< HEAD
-  height: 0;
-
-  opacity: 0.0;
-  pointer-events: none;
-=======
   height: auto;
   opacity: 1.0;
   pointer-events: auto;
->>>>>>> 8872e54e
   overflow: hidden;
   display: none;
 
