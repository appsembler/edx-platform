--- conflicted
+++ resolved
@@ -95,8 +95,6 @@
     # File upload defaults
     FILE_UPLOAD_STORAGE_BUCKET_NAME,
     FILE_UPLOAD_STORAGE_PREFIX,
-<<<<<<< HEAD
-=======
 
     COURSE_ENROLLMENT_MODES,
 
@@ -109,7 +107,6 @@
     CONTACT_EMAIL,
 
     DISABLE_ACCOUNT_ACTIVATION_REQUIREMENT_SWITCH,
->>>>>>> 37052afe
 )
 from path import Path as path
 from warnings import simplefilter
@@ -1028,10 +1025,6 @@
     # management of user-triggered async tasks (course import/export, etc.)
     'user_tasks',
 
-<<<<<<< HEAD
-    # Unusual migrations
-    'database_fixups',
-=======
     # CMS specific user task handling
     'cms_user_tasks.apps.CmsUserTasksConfig',
 
@@ -1044,7 +1037,6 @@
 
     # Waffle related utilities
     'openedx.core.djangoapps.waffle_utils',
->>>>>>> 37052afe
 )
 
 
