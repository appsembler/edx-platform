# -*- coding: utf-8 -*-
"""
This is the common settings file, intended to set sane defaults. If you have a
piece of configuration that's dependent on a set of feature flags being set,
then create a function that returns the calculated value based on the value of
FEATURES[...]. Modules that extend this one can change the feature
configuration in an environment specific config file and re-calculate those
values.

We should make a method that calls all these config methods so that you just
make one call at the end of your site-specific dev file to reset all the
dependent variables (like INSTALLED_APPS) for you.

Longer TODO:
1. Right now our treatment of static content in general and in particular
   course-specific static content is haphazard.
2. We should have a more disciplined approach to feature flagging, even if it
   just means that we stick them in a dict called FEATURES.
3. We need to handle configuration for multiple courses. This could be as
   multiple sites, but we do need a way to map their data assets.

When refering to XBlocks, we use the entry-point name. For example,
|   setup(
|       name='xblock-foobar',
|       version='0.1',
|       packages=[
|           'foobar_xblock',
|       ],
|       entry_points={
|           'xblock.v1': [
|               'foobar-block = foobar_xblock:FoobarBlock',
|           #    ^^^^^^^^^^^^ This is the one you want.
|           ]
|       },
|   )
"""

# We intentionally define lots of variables that aren't used, and
# want to import all variables from base settings files

# pylint: disable=unused-import, useless-suppression, wrong-import-order, wrong-import-position

import importlib.util
import os
import sys
from datetime import timedelta
import lms.envs.common
# Although this module itself may not use these imported variables, other dependent modules may.
from lms.envs.common import (
    USE_TZ, ALL_LANGUAGES, update_module_store_settings, ASSET_IGNORE_REGEX,
    PARENTAL_CONSENT_AGE_LIMIT, REGISTRATION_EMAIL_PATTERNS_ALLOWED,
    # The following PROFILE_IMAGE_* settings are included as they are
    # indirectly accessed through the email opt-in API, which is
    # technically accessible through the CMS via legacy URLs.
    PROFILE_IMAGE_BACKEND, PROFILE_IMAGE_DEFAULT_FILENAME, PROFILE_IMAGE_DEFAULT_FILE_EXTENSION,
    PROFILE_IMAGE_HASH_SEED, PROFILE_IMAGE_MIN_BYTES, PROFILE_IMAGE_MAX_BYTES, PROFILE_IMAGE_SIZES_MAP,
    # The following setting is included as it is used to check whether to
    # display credit eligibility table on the CMS or not.
    COURSE_MODE_DEFAULTS, DEFAULT_COURSE_ABOUT_IMAGE_URL,

    # User-uploaded content
    MEDIA_ROOT,
    MEDIA_URL,

    # Lazy Gettext
    _,

    # Django REST framework configuration
    REST_FRAMEWORK,

    STATICI18N_OUTPUT_DIR,

    # Heartbeat
    HEARTBEAT_CHECKS,
    HEARTBEAT_EXTENDED_CHECKS,
    HEARTBEAT_CELERY_TIMEOUT,

<<<<<<< HEAD
    # Theme to use when no site or site theme is defined,
    DEFAULT_SITE_THEME,

    ACCESS_CONTROL_BACKENDS,

=======
>>>>>>> cbe913ef
    # Default site to use if no site exists matching request headers
    SITE_ID,

    # constants for redirects app
    REDIRECT_CACHE_TIMEOUT,
    REDIRECT_CACHE_KEY_PREFIX,

    # This is required for the migrations in oauth_dispatch.models
    # otherwise it fails saying this attribute is not present in Settings
    # Although Studio does not enable OAuth2 Provider capability, the new approach
    # to generating test databases will discover and try to create all tables
    # and this setting needs to be present
    OAUTH2_PROVIDER_APPLICATION_MODEL,
    JWT_AUTH,

    USERNAME_REGEX_PARTIAL,
    USERNAME_PATTERN,

    # django-debug-toolbar
    DEBUG_TOOLBAR_PATCH_SETTINGS,

    COURSE_ENROLLMENT_MODES,
    CONTENT_TYPE_GATE_GROUP_IDS,

    DISABLE_ACCOUNT_ACTIVATION_REQUIREMENT_SWITCH,

    GENERATE_PROFILE_SCORES,

    # Enterprise service settings
    ENTERPRISE_CATALOG_INTERNAL_ROOT_URL,

    IDA_LOGOUT_URI_LIST,

    # Methods to derive settings
    _make_mako_template_dirs,
    _make_locale_paths,
)
from path import Path as path
from django.urls import reverse_lazy

from lms.djangoapps.lms_xblock.mixin import LmsBlockMixin
from cms.lib.xblock.authoring_mixin import AuthoringMixin
from xmodule.modulestore.edit_info import EditInfoMixin
from openedx.core.djangoapps.theming.helpers_dirs import (
    get_themes_unchecked,
    get_theme_base_dirs_from_settings
)
from openedx.core.lib.license import LicenseMixin
from openedx.core.lib.derived import derived, derived_collection_entry
from openedx.core.release import doc_version

# pylint: enable=useless-suppression

################ Enable credit eligibility feature ####################
ENABLE_CREDIT_ELIGIBILITY = True

################################ Block Structures ###################################
BLOCK_STRUCTURES_SETTINGS = dict(
    # Delay, in seconds, after a new edit of a course is published
    # before updating the block structures cache.  This is needed
    # for a better chance at getting the latest changes when there
    # are secondary reads in sharded mongoDB clusters. See TNL-5041
    # for more info.
    COURSE_PUBLISH_TASK_DELAY=30,

    # Delay, in seconds, between retry attempts if a task fails.
    TASK_DEFAULT_RETRY_DELAY=30,

    # Maximum number of retries per task.
    TASK_MAX_RETRIES=5,

    # Backend storage options
    PRUNING_ACTIVE=False,
)

############################ FEATURE CONFIGURATION #############################

PLATFORM_NAME = _('Your Platform Name Here')
PLATFORM_DESCRIPTION = _('Your Platform Description Here')

PLATFORM_FACEBOOK_ACCOUNT = "http://www.facebook.com/YourPlatformFacebookAccount"
PLATFORM_TWITTER_ACCOUNT = "@YourPlatformTwitterAccount"

# Dummy secret key for dev/test
SECRET_KEY = 'dev key'
FAVICON_PATH = 'images/favicon.ico'
STUDIO_NAME = _("Your Platform Studio")
STUDIO_SHORT_NAME = _("Studio")
FEATURES = {
    'GITHUB_PUSH': False,

    # for consistency in user-experience, keep the value of the following 3 settings
    # in sync with the ones in lms/envs/common.py
    'ENABLE_DISCUSSION_SERVICE': True,
    'ENABLE_TEXTBOOK': True,

    # DO NOT SET TO True IN THIS FILE
    # Doing so will cause all courses to be released on production
    'DISABLE_START_DATES': False,  # When True, all courses will be active, regardless of start date

    # email address for studio staff (eg to request course creation)
    'STUDIO_REQUEST_EMAIL': '',

    # Segment - must explicitly turn it on for production
    'CMS_SEGMENT_KEY': None,

    # Enable URL that shows information about the status of various services
    'ENABLE_SERVICE_STATUS': False,

    # Don't autoplay videos for course authors
    'AUTOPLAY_VIDEOS': False,

    # Move the course author to next page when a video finishes. Set to True to
    # show an auto-advance button in videos. If False, videos never auto-advance.
    'ENABLE_AUTOADVANCE_VIDEOS': False,

    # If set to True, new Studio users won't be able to author courses unless
    # an Open edX admin has added them to the course creator group.
    'ENABLE_CREATOR_GROUP': True,

    # Turn off account locking if failed login attempts exceeds a limit
    'ENABLE_MAX_FAILED_LOGIN_ATTEMPTS': False,

    # Allow editing of short description in course settings in cms
    'EDITABLE_SHORT_DESCRIPTION': True,

    # Hide any Personally Identifiable Information from application logs
    'SQUELCH_PII_IN_LOGS': False,

    # Toggles the embargo functionality, which blocks users
    # based on their location.
    'EMBARGO': False,

    # Allow creating courses with non-ascii characters in the course id
    'ALLOW_UNICODE_COURSE_ID': False,

    # Prevent concurrent logins per user
    'PREVENT_CONCURRENT_LOGINS': False,

    # Turn off Video Upload Pipeline through Studio, by default
    'ENABLE_VIDEO_UPLOAD_PIPELINE': False,

    # let students save and manage their annotations
    # for consistency in user-experience, keep the value of this feature flag
    # in sync with the one in lms/envs/common.py
    'ENABLE_EDXNOTES': False,

    # Toggle to enable coordination with the Publisher tool (keep in sync with lms/envs/common.py)
    'ENABLE_PUBLISHER': False,

    # Show a new field in "Advanced settings" that can store custom data about a
    # course and that can be read from themes
    'ENABLE_OTHER_COURSE_SETTINGS': False,

    # Write new CSM history to the extended table.
    # This will eventually default to True and may be
    # removed since all installs should have the separate
    # extended history table. This is needed in the LMS and CMS
    # for migration consistency.
    'ENABLE_CSMH_EXTENDED': True,

    # Enable support for content libraries. Note that content libraries are
    # only supported in courses using split mongo.
    'ENABLE_CONTENT_LIBRARIES': True,

    # Milestones application flag
    'MILESTONES_APP': False,

    # Prerequisite courses feature flag
    'ENABLE_PREREQUISITE_COURSES': False,

    # Toggle course entrance exams feature
    'ENTRANCE_EXAMS': False,

    # Toggle platform-wide course licensing
    'LICENSING': False,

    # Enable the courseware search functionality
    'ENABLE_COURSEWARE_INDEX': False,

    # Enable content libraries search functionality
    'ENABLE_LIBRARY_INDEX': False,

    # Enable course reruns, which will always use the split modulestore
    'ALLOW_COURSE_RERUNS': True,

    # Certificates Web/HTML Views
    'CERTIFICATES_HTML_VIEW': False,

    # Teams feature
    'ENABLE_TEAMS': True,

    # Show video bumper in Studio
    'ENABLE_VIDEO_BUMPER': False,

    # Show issue open badges in Studio
    'ENABLE_OPENBADGES': False,

    # How many seconds to show the bumper again, default is 7 days:
    'SHOW_BUMPER_PERIODICITY': 7 * 24 * 3600,

    # Enable credit eligibility feature
    'ENABLE_CREDIT_ELIGIBILITY': ENABLE_CREDIT_ELIGIBILITY,

    # Special Exams, aka Timed and Proctored Exams
    'ENABLE_SPECIAL_EXAMS': False,

    'ORGANIZATIONS_APP': False,

    # Show the language selector in the header
    'SHOW_HEADER_LANGUAGE_SELECTOR': False,

    # At edX it's safe to assume that English transcripts are always available
    # This is not the case for all installations.
    # The default value in {lms,cms}/envs/common.py and xmodule/tests/test_video.py should be consistent.
    'FALLBACK_TO_ENGLISH_TRANSCRIPTS': True,

    # Set this to False to facilitate cleaning up invalid xml from your modulestore.
    'ENABLE_XBLOCK_XML_VALIDATION': True,

    # Allow public account creation
    'ALLOW_PUBLIC_ACCOUNT_CREATION': True,

    # Whether or not the dynamic EnrollmentTrackUserPartition should be registered.
    'ENABLE_ENROLLMENT_TRACK_USER_PARTITION': True,

    # Whether to send an email for failed password reset attempts or not. This is mainly useful for notifying users
    # that they don't have an account associated with email addresses they believe they've registered with.
    'ENABLE_PASSWORD_RESET_FAILURE_EMAIL': False,

    # Whether archived courses (courses with end dates in the past) should be
    # shown in Studio in a separate list.
    'ENABLE_SEPARATE_ARCHIVED_COURSES': True,

    # For acceptance and load testing
    'AUTOMATIC_AUTH_FOR_TESTING': False,

    # Prevent auto auth from creating superusers or modifying existing users
    'RESTRICT_AUTOMATIC_AUTH': True,

    'ENABLE_INSTRUCTOR_ANALYTICS': False,
    'PREVIEW_LMS_BASE': "preview.localhost:18000",
    'ENABLE_GRADE_DOWNLOADS': True,
    'ENABLE_MKTG_SITE': False,
    'ENABLE_DISCUSSION_HOME_PANEL': True,
    'ENABLE_CORS_HEADERS': False,
    'ENABLE_CROSS_DOMAIN_CSRF_COOKIE': False,
    'ENABLE_COUNTRY_ACCESS': False,
    'ENABLE_CREDIT_API': False,
    'ENABLE_OAUTH2_PROVIDER': False,
    'ENABLE_SYSADMIN_DASHBOARD': False,
    'ENABLE_MOBILE_REST_API': False,
    'CUSTOM_COURSES_EDX': False,
    'ENABLE_READING_FROM_MULTIPLE_HISTORY_TABLES': True,
    'SHOW_FOOTER_LANGUAGE_SELECTOR': False,
    'ENABLE_ENROLLMENT_RESET': False,
    'DISABLE_MOBILE_COURSE_AVAILABLE': False,

    # .. toggle_name: ENABLE_CHANGE_USER_PASSWORD_ADMIN
    # .. toggle_implementation: DjangoSetting
    # .. toggle_default: False
    # .. toggle_description: Set to True to enable changing a user password through django admin. This is disabled by default because enabling allows a method to bypass password policy.
    # .. toggle_category: admin
    # .. toggle_use_cases: open_edx
    # .. toggle_creation_date: 2020-02-21
    # .. toggle_expiration_date: None
    # .. toggle_tickets: 'https://github.com/edx/edx-platform/pull/21616'
    # .. toggle_status: supported
    # .. toggle_warnings: None
    'ENABLE_CHANGE_USER_PASSWORD_ADMIN': False,

    ### ORA Feature Flags ###

    # .. toggle_name: ENABLE_ORA_TEAM_SUBMISSIONS
    # .. toggle_implementation: DjangoSetting
    # .. toggle_default: False
    # .. toggle_description: Set to True to enable team-based ORA submissions.
    # .. toggle_category: ora
    # .. toggle_use_cases: incremental_release
    # .. toggle_creation_date: 2020-03-03
    # .. toggle_expiration_date: None
    # .. toggle_tickets: https://openedx.atlassian.net/browse/EDUCATOR-4951
    # .. toggle_status: supported
    # .. toggle_warnings: None
    'ENABLE_ORA_TEAM_SUBMISSIONS': False,

    # .. toggle_name: ENABLE_ORA_ALL_FILE_URLS
    # .. toggle_implementation: DjangoSetting
    # .. toggle_default: False
    # .. toggle_description: A "work-around" feature toggle meant to help in cases where some file uploads are not
    #      discoverable.  If enabled, will iterate through all possible file key suffixes up to the max for displaying
    #      file metadata in staff assessments.
    # .. toggle_category: ora
    # .. toggle_use_cases: graceful_degradation
    # .. toggle_creation_date: 2020-03-03
    # .. toggle_expiration_date: None
    # .. toggle_tickets: https://openedx.atlassian.net/browse/EDUCATOR-4951
    # .. toggle_status: supported
    # .. toggle_warnings: None
    'ENABLE_ORA_ALL_FILE_URLS': False,

    # .. toggle_name: ENABLE_ORA_USER_STATE_UPLOAD_DATA
    # .. toggle_implementation: DjangoSetting
    # .. toggle_default: False
    # .. toggle_description: A "work-around" feature toggle meant to help in cases where some file uploads are not
    #      discoverable.  If enabled, will pull file metadata from StudentModule.state for display in staff assessments.
    # .. toggle_category: ora
    # .. toggle_use_cases: graceful_degradation
    # .. toggle_creation_date: 2020-03-03
    # .. toggle_expiration_date: None
    # .. toggle_tickets: https://openedx.atlassian.net/browse/EDUCATOR-4951
    # .. toggle_status: supported
    # .. toggle_warnings: None
    'ENABLE_ORA_USER_STATE_UPLOAD_DATA': False,

    # .. toggle_name: DEPRECATE_OLD_COURSE_KEYS_IN_STUDIO
    # .. toggle_implementation: DjangoSetting
    # .. toggle_default: True
    # .. toggle_description: Warn about removing support for deprecated course keys.
    #      To enable, set to True.
    #      To disable, set to False.
    #      To enable with a custom support deadline, set to an ISO-8601 date string:
    #        eg: '2020-09-01'
    # .. toggle_category: n/a
    # .. toggle_use_cases: incremental_release
    # .. toggle_creation_date: 2020-06-12
    # .. toggle_expiration_date: 2020-09-01
    # .. toggle_warnings: This can be removed once support is removed for deprecated course keys.
    # .. toggle_tickets: https://openedx.atlassian.net/browse/DEPR-58
    # .. toggle_status: supported
    'DEPRECATE_OLD_COURSE_KEYS_IN_STUDIO': True,
}

ENABLE_JASMINE = False

# List of logout URIs for each IDA that the learner should be logged out of when they logout of the LMS. Only applies to
# IDA for which the social auth flow uses DOT (Django OAuth Toolkit).
IDA_LOGOUT_URI_LIST = []

############################# SOCIAL MEDIA SHARING #############################
SOCIAL_SHARING_SETTINGS = {
    # Note: Ensure 'CUSTOM_COURSE_URLS' has a matching value in lms/envs/common.py
    'CUSTOM_COURSE_URLS': False,
    'DASHBOARD_FACEBOOK': False,
    'CERTIFICATE_FACEBOOK': False,
    'CERTIFICATE_TWITTER': False,
    'DASHBOARD_TWITTER': False
}

SOCIAL_MEDIA_FOOTER_URLS = {}

# This is just a placeholder image.
# Site operators can customize this with their organization's image.
FOOTER_ORGANIZATION_IMAGE = "images/logo.png"

############################# SET PATH INFORMATION #############################
PROJECT_ROOT = path(__file__).abspath().dirname().dirname()  # /edx-platform/cms
REPO_ROOT = PROJECT_ROOT.dirname()
COMMON_ROOT = REPO_ROOT / "common"
OPENEDX_ROOT = REPO_ROOT / "openedx"
CMS_ROOT = REPO_ROOT / "cms"
LMS_ROOT = REPO_ROOT / "lms"
ENV_ROOT = REPO_ROOT.dirname()  # virtualenv dir /edx-platform is in
COURSES_ROOT = ENV_ROOT / "data"

GITHUB_REPO_ROOT = ENV_ROOT / "data"

sys.path.append(REPO_ROOT)
sys.path.append(PROJECT_ROOT / 'djangoapps')
sys.path.append(COMMON_ROOT / 'djangoapps')

# For geolocation ip database
GEOIP_PATH = REPO_ROOT / "common/static/data/geoip/GeoLite2-Country.mmdb"

DATA_DIR = COURSES_ROOT

DJFS = {
    'type': 'osfs',
    'directory_root': '/edx/var/edxapp/django-pyfs/static/django-pyfs',
    'url_root': '/static/django-pyfs',
}
######################## BRANCH.IO ###########################
BRANCH_IO_KEY = ''

######################## GOOGLE ANALYTICS ###########################
GOOGLE_ANALYTICS_ACCOUNT = None

############################# TEMPLATE CONFIGURATION #############################
# Mako templating
import tempfile
MAKO_MODULE_DIR = os.path.join(tempfile.gettempdir(), 'mako_cms')
MAKO_TEMPLATE_DIRS_BASE = [
    PROJECT_ROOT / 'templates',
    COMMON_ROOT / 'templates',
    COMMON_ROOT / 'djangoapps' / 'pipeline_mako' / 'templates',
    COMMON_ROOT / 'static',  # required to statically include common Underscore templates
    OPENEDX_ROOT / 'core' / 'djangoapps' / 'cors_csrf' / 'templates',
    OPENEDX_ROOT / 'core' / 'djangoapps' / 'dark_lang' / 'templates',
    OPENEDX_ROOT / 'core' / 'lib' / 'license' / 'templates',
    CMS_ROOT / 'djangoapps' / 'pipeline_js' / 'templates',
]

CONTEXT_PROCESSORS = (
    'django.template.context_processors.request',
    'django.template.context_processors.static',
    'django.contrib.messages.context_processors.messages',
    'django.template.context_processors.i18n',
    'django.contrib.auth.context_processors.auth',  # this is required for admin
    'django.template.context_processors.csrf',
    'help_tokens.context_processor',
    'openedx.core.djangoapps.site_configuration.context_processors.configuration_context',
)

# Django templating
TEMPLATES = [
    {
        'NAME': 'django',
        'BACKEND': 'django.template.backends.django.DjangoTemplates',
        # Don't look for template source files inside installed applications.
        'APP_DIRS': False,
        # Instead, look for template source files in these dirs.
        'DIRS': _make_mako_template_dirs,
        # Options specific to this backend.
        'OPTIONS': {
            'loaders': (
                # We have to use mako-aware template loaders to be able to include
                # mako templates inside django templates (such as main_django.html).
                'openedx.core.djangoapps.theming.template_loaders.ThemeTemplateLoader',
                'edxmako.makoloader.MakoFilesystemLoader',
                'edxmako.makoloader.MakoAppDirectoriesLoader',
            ),
            'context_processors': CONTEXT_PROCESSORS,
            # Change 'debug' in your environment settings files - not here.
            'debug': False
        }
    },
    {
        'NAME': 'mako',
        'BACKEND': 'edxmako.backend.Mako',
        'APP_DIRS': False,
        'DIRS': _make_mako_template_dirs,
        'OPTIONS': {
            'context_processors': CONTEXT_PROCESSORS,
            'debug': False,
        }
    },
    {
        # This separate copy of the Mako backend is used to render previews using the LMS templates
        'NAME': 'preview',
        'BACKEND': 'edxmako.backend.Mako',
        'APP_DIRS': False,
        'DIRS': lms.envs.common.MAKO_TEMPLATE_DIRS_BASE,
        'OPTIONS': {
            'context_processors': CONTEXT_PROCESSORS,
            'debug': False,
            'namespace': 'lms.main',
        }
    },
]
derived_collection_entry('TEMPLATES', 0, 'DIRS')
derived_collection_entry('TEMPLATES', 1, 'DIRS')
DEFAULT_TEMPLATE_ENGINE = TEMPLATES[0]

#################################### AWS #######################################
# S3BotoStorage insists on a timeout for uploaded assets. We should make it
# permanent instead, but rather than trying to figure out exactly where that
# setting is, I'm just bumping the expiration time to something absurd (100
# years). This is only used if DEFAULT_FILE_STORAGE is overriden to use S3
# in the global settings.py
AWS_SES_REGION_NAME = 'us-east-1'
AWS_SES_REGION_ENDPOINT = 'email.us-east-1.amazonaws.com'
AWS_ACCESS_KEY_ID = None
AWS_SECRET_ACCESS_KEY = None
AWS_QUERYSTRING_AUTH = False
AWS_STORAGE_BUCKET_NAME = 'SET-ME-PLEASE (ex. bucket-name)'
AWS_S3_CUSTOM_DOMAIN = 'SET-ME-PLEASE (ex. bucket-name.s3.amazonaws.com)'

##############################################################################

EDX_ROOT_URL = ''

# use the ratelimit backend to prevent brute force attacks
AUTHENTICATION_BACKENDS = [
    'rules.permissions.ObjectPermissionBackend',
    'openedx.core.djangoapps.oauth_dispatch.dot_overrides.backends.EdxRateLimitedAllowAllUsersModelBackend',
    'bridgekeeper.backends.RulePermissionBackend',
]

STATIC_ROOT_BASE = '/edx/var/edxapp/staticfiles'

# License for serving content in China
ICP_LICENSE = None
ICP_LICENSE_INFO = {}

LOGGING_ENV = 'sandbox'

LMS_BASE = 'localhost:18000'
LMS_ROOT_URL = "https://localhost:18000"
LMS_INTERNAL_ROOT_URL = LMS_ROOT_URL

LOGIN_REDIRECT_URL = EDX_ROOT_URL + '/home/'
# TODO: Determine if LOGIN_URL could be set to the FRONTEND_LOGIN_URL value instead.
LOGIN_URL = reverse_lazy('login_redirect_to_lms')
FRONTEND_LOGIN_URL = lambda settings: settings.LMS_ROOT_URL + '/login'
derived('FRONTEND_LOGIN_URL')
FRONTEND_LOGOUT_URL = lambda settings: settings.LMS_ROOT_URL + '/logout'
derived('FRONTEND_LOGOUT_URL')
FRONTEND_REGISTER_URL = lambda settings: settings.LMS_ROOT_URL + '/register'
derived('FRONTEND_REGISTER_URL')

LMS_ENROLLMENT_API_PATH = "/api/enrollment/v1/"
ENTERPRISE_API_URL = LMS_INTERNAL_ROOT_URL + '/enterprise/api/v1/'
ENTERPRISE_CONSENT_API_URL = LMS_INTERNAL_ROOT_URL + '/consent/api/v1/'
<<<<<<< HEAD
FRONTEND_LOGIN_URL = LOGIN_URL
FRONTEND_LOGOUT_URL = lambda settings: settings.LMS_ROOT_URL + '/logout'
derived('FRONTEND_LOGOUT_URL')

# List of logout URIs for each IDA that the learner should be logged out of when they logout of
# Studio. Only applies to IDA for which the social auth flow uses DOT (Django OAuth Toolkit).
IDA_LOGOUT_URI_LIST = []
=======
ENTERPRISE_MARKETING_FOOTER_QUERY_PARAMS = {}

# Public domain name of Studio (should be resolvable from the end-user's browser)
CMS_BASE = 'localhost:18010'

LOG_DIR = '/edx/var/log/edx'

LOCAL_LOGLEVEL = "INFO"

MAINTENANCE_BANNER_TEXT = 'Sample banner message'

WIKI_ENABLED = True

CERT_QUEUE = 'certificates'
# List of logout URIs for each IDA that the learner should be logged out of when they logout of
# Studio. Only applies to IDA for which the social auth flow uses DOT (Django OAuth Toolkit).
IDA_LOGOUT_URI_LIST = []

ELASTIC_SEARCH_CONFIG = [
    {
        'use_ssl': False,
        'host': 'localhost',
        'port': 9200
    }
]
>>>>>>> cbe913ef

# These are standard regexes for pulling out info like course_ids, usage_ids, etc.
# They are used so that URLs with deprecated-format strings still work.
from lms.envs.common import (
    COURSE_KEY_PATTERN, COURSE_KEY_REGEX, COURSE_ID_PATTERN, USAGE_KEY_PATTERN, ASSET_KEY_PATTERN
)

######################### CSRF #########################################

# Forwards-compatibility with Django 1.7
CSRF_COOKIE_AGE = 60 * 60 * 24 * 7 * 52
# It is highly recommended that you override this in any environment accessed by
# end users
CSRF_COOKIE_SECURE = False

CROSS_DOMAIN_CSRF_COOKIE_DOMAIN = ''
CROSS_DOMAIN_CSRF_COOKIE_NAME = ''
CSRF_TRUSTED_ORIGINS = []

#################### CAPA External Code Evaluation #############################
XQUEUE_INTERFACE = {
    'url': 'http://localhost:18040',
    'basic_auth': ['edx', 'edx'],
    'django_auth': {
        'username': 'lms',
        'password': 'password'
    }
}

################################# Middleware ###################################

MIDDLEWARE = [
    'openedx.core.lib.x_forwarded_for.middleware.XForwardedForMiddleware',

    'crum.CurrentRequestUserMiddleware',

    # A newer and safer request cache.
    'edx_django_utils.cache.middleware.RequestCacheMiddleware',
    'edx_django_utils.monitoring.middleware.MonitoringMemoryMiddleware',

    # Cookie monitoring
    'openedx.core.lib.request_utils.CookieMetricsMiddleware',

    'openedx.core.djangoapps.header_control.middleware.HeaderControlMiddleware',
    'django.middleware.cache.UpdateCacheMiddleware',
    'django.middleware.common.CommonMiddleware',
    'django.middleware.csrf.CsrfViewMiddleware',
    'django.contrib.sites.middleware.CurrentSiteMiddleware',
    'edx_rest_framework_extensions.auth.jwt.middleware.JwtAuthCookieMiddleware',

    # Allows us to define redirects via Django admin
    'django_sites_extensions.middleware.RedirectMiddleware',

    # Instead of SessionMiddleware, we use a more secure version
    # 'django.contrib.sessions.middleware.SessionMiddleware',
    'openedx.core.djangoapps.safe_sessions.middleware.SafeSessionMiddleware',

    'method_override.middleware.MethodOverrideMiddleware',

    # Instead of AuthenticationMiddleware, we use a cache-backed version
    'openedx.core.djangoapps.cache_toolbox.middleware.CacheBackedAuthenticationMiddleware',

    'student.middleware.UserStandingMiddleware',
    'openedx.core.djangoapps.contentserver.middleware.StaticContentServer',

    'django.contrib.messages.middleware.MessageMiddleware',
    'track.middleware.TrackMiddleware',

    # This is used to set or update the user language preferences.
    'openedx.core.djangoapps.lang_pref.middleware.LanguagePreferenceMiddleware',

    # Allows us to dark-launch particular languages
    'openedx.core.djangoapps.dark_lang.middleware.DarkLangMiddleware',

    'openedx.core.djangoapps.embargo.middleware.EmbargoMiddleware',

    # Detects user-requested locale from 'accept-language' header in http request
    'django.middleware.locale.LocaleMiddleware',

    'codejail.django_integration.ConfigureCodeJailMiddleware',

    # catches any uncaught RateLimitExceptions and returns a 403 instead of a 500
    'ratelimitbackend.middleware.RateLimitMiddleware',

    # for expiring inactive sessions
    'openedx.core.djangoapps.session_inactivity_timeout.middleware.SessionInactivityTimeout',

    'openedx.core.djangoapps.theming.middleware.CurrentSiteThemeMiddleware',

    # use Django built in clickjacking protection
    'django.middleware.clickjacking.XFrameOptionsMiddleware',

    'waffle.middleware.WaffleMiddleware',

    # Enables force_django_cache_miss functionality for TieredCache.
    'edx_django_utils.cache.middleware.TieredCacheMiddleware',

    # Outputs monitoring metrics for a request.
    'edx_rest_framework_extensions.middleware.RequestMetricsMiddleware',

    'edx_rest_framework_extensions.auth.jwt.middleware.EnsureJWTAuthSettingsMiddleware',

    # Handles automatically storing user ids in django-simple-history tables when possible.
    'simple_history.middleware.HistoryRequestMiddleware',

    # This must be last so that it runs first in the process_response chain
    'openedx.core.djangoapps.site_configuration.middleware.SessionCookieDomainOverrideMiddleware',
]

EXTRA_MIDDLEWARE_CLASSES = []

# Clickjacking protection can be disabled by setting this to 'ALLOW'
X_FRAME_OPTIONS = 'DENY'

# Platform for Privacy Preferences header
P3P_HEADER = 'CP="Open EdX does not have a P3P policy."'

############# XBlock Configuration ##########

# Import after sys.path fixup
from xmodule.modulestore.inheritance import InheritanceMixin
from xmodule.modulestore import prefer_xmodules
from xmodule.x_module import XModuleMixin

# These are the Mixins that should be added to every XBlock.
# This should be moved into an XBlock Runtime/Application object
# once the responsibility of XBlock creation is moved out of modulestore - cpennington
XBLOCK_MIXINS = (
    LmsBlockMixin,
    InheritanceMixin,
    XModuleMixin,
    EditInfoMixin,
    AuthoringMixin,
)

XBLOCK_SELECT_FUNCTION = prefer_xmodules

# Paths to wrapper methods which should be applied to every XBlock's FieldData.
XBLOCK_FIELD_DATA_WRAPPERS = ()

############################ ORA 2 ############################################

# By default, don't use a file prefix
ORA2_FILE_PREFIX = 'default_env-default_deployment/ora2'

# Default File Upload Storage bucket and prefix. Used by the FileUpload Service.
FILE_UPLOAD_STORAGE_BUCKET_NAME = 'SET-ME-PLEASE (ex. bucket-name)'
FILE_UPLOAD_STORAGE_PREFIX = 'submissions_attachments'

############################ Modulestore Configuration ################################

DOC_STORE_CONFIG = {
    'db': 'edxapp',
    'host': 'localhost',
    'replicaSet': '',
    'user': 'edxapp',
    'port': 27017,
    'collection': 'modulestore',
    'ssl': False,
    # https://api.mongodb.com/python/2.9.1/api/pymongo/mongo_client.html#module-pymongo.mongo_client
    # default is never timeout while the connection is open,
    #this means it needs to explicitly close raising pymongo.errors.NetworkTimeout
    'socketTimeoutMS': 6000,
    'connectTimeoutMS': 2000,  # default is 20000, I believe raises pymongo.errors.ConnectionFailure
    # Not setting waitQueueTimeoutMS and waitQueueMultiple since pymongo defaults to nobody being allowed to wait
    'auth_source': None,
    'read_preference': 'PRIMARY'
    # If 'asset_collection' defined, it'll be used
    # as the collection name for asset metadata.
    # Otherwise, a default collection name will be used.
}

CONTENTSTORE = {
    'ENGINE': 'xmodule.contentstore.mongo.MongoContentStore',
    # connection strings are duplicated temporarily for
    # backward compatibility
    'OPTIONS': {
        'db': 'edxapp',
        'host': 'localhost',
        'password': 'password',
        'port': 27017,
        'user': 'edxapp',
        'ssl': False,
        'auth_source': None
    },
    'ADDITIONAL_OPTIONS': {},
    'DOC_STORE_CONFIG': DOC_STORE_CONFIG
}

MODULESTORE_BRANCH = 'draft-preferred'

MODULESTORE = {
    'default': {
        'ENGINE': 'xmodule.modulestore.mixed.MixedModuleStore',
        'OPTIONS': {
            'mappings': {},
            'stores': [
                {
                    'NAME': 'split',
                    'ENGINE': 'xmodule.modulestore.split_mongo.split_draft.DraftVersioningModuleStore',
                    'DOC_STORE_CONFIG': DOC_STORE_CONFIG,
                    'OPTIONS': {
                        'default_class': 'xmodule.hidden_module.HiddenDescriptor',
                        'fs_root': DATA_DIR,
                        'render_template': 'edxmako.shortcuts.render_to_string',
                    }
                },
                {
                    'NAME': 'draft',
                    'ENGINE': 'xmodule.modulestore.mongo.DraftMongoModuleStore',
                    'DOC_STORE_CONFIG': DOC_STORE_CONFIG,
                    'OPTIONS': {
                        'default_class': 'xmodule.hidden_module.HiddenDescriptor',
                        'fs_root': DATA_DIR,
                        'render_template': 'edxmako.shortcuts.render_to_string',
                    }
                }
            ]
        }
    }
}

# Modulestore-level field override providers. These field override providers don't
# require student context.
MODULESTORE_FIELD_OVERRIDE_PROVIDERS = ()

DATABASES = {
    # edxapp's edxapp-migrate scripts and the edxapp_migrate play
    # will ensure that any DB not named read_replica will be migrated
    # for both the lms and cms.
    'default': {
        'ATOMIC_REQUESTS': True,
        'CONN_MAX_AGE': 0,
        'ENGINE': 'django.db.backends.mysql',
        'HOST': 'localhost',
        'NAME': 'edxapp',
        'OPTIONS': {},
        'PASSWORD': 'password',
        'PORT': '3306',
        'USER': 'edxapp001'
    },
    'read_replica': {
        'CONN_MAX_AGE': 0,
        'ENGINE': 'django.db.backends.mysql',
        'HOST': 'localhost',
        'NAME': 'edxapp',
        'OPTIONS': {},
        'PASSWORD': 'password',
        'PORT': '3306',
        'USER': 'edxapp001'
    },
    'student_module_history': {
        'CONN_MAX_AGE': 0,
        'ENGINE': 'django.db.backends.mysql',
        'HOST': 'localhost',
        'NAME': 'edxapp_csmh',
        'OPTIONS': {},
        'PASSWORD': 'password',
        'PORT': '3306',
        'USER': 'edxapp001'
    }
}

#################### Python sandbox ############################################

CODE_JAIL = {
    # from https://github.com/edx/codejail/blob/master/codejail/django_integration.py#L24, '' should be same as None
    'python_bin': '/edx/app/edxapp/venvs/edxapp-sandbox/bin/python',
    # User to run as in the sandbox.
    'user': 'sandbox',

    # Configurable limits.
    'limits': {
        # How many CPU seconds can jailed code use?
        'CPU': 1,
        # Limit the memory of the jailed process to something high but not
        # infinite (512MiB in bytes)
        'VMEM': 536870912,
        # Time in seconds that the jailed process has to run.
        'REALTIME': 3,
        'PROXY': 0,
        # Needs to be non-zero so that jailed code can use it as their temp directory.(1MiB in bytes)
        'FSIZE': 1048576,
    },
}

# Some courses are allowed to run unsafe code. This is a list of regexes, one
# of them must match the course id for that course to run unsafe code.
#
# For example:
#
#   COURSES_WITH_UNSAFE_CODE = [
#       r"Harvard/XY123.1/.*"
#   ]

COURSES_WITH_UNSAFE_CODE = []

############################ DJANGO_BUILTINS ################################
# Change DEBUG in your environment settings files, not here
DEBUG = False
SESSION_COOKIE_SECURE = False
SESSION_SAVE_EVERY_REQUEST = False
SESSION_SERIALIZER = 'openedx.core.lib.session_serializers.PickleSerializer'
SESSION_COOKIE_DOMAIN = ""
SESSION_COOKIE_NAME = 'sessionid'

# Site info
SITE_NAME = "localhost"
HTTPS = 'on'
ROOT_URLCONF = 'cms.urls'

COURSE_IMPORT_EXPORT_BUCKET = ''
ALTERNATE_WORKER_QUEUES = 'lms'

STATIC_URL_BASE = '/static/'

X_FRAME_OPTIONS = 'DENY'

GIT_REPO_EXPORT_DIR = '/edx/var/edxapp/export_course_repos'

# Email
TECH_SUPPORT_EMAIL = 'technical@example.com'
EMAIL_BACKEND = 'django.core.mail.backends.smtp.EmailBackend'
EMAIL_HOST = 'localhost'
EMAIL_PORT = 25
EMAIL_USE_TLS = False
EMAIL_HOST_USER = ''
EMAIL_HOST_PASSWORD = ''
DEFAULT_FROM_EMAIL = 'registration@example.com'
DEFAULT_FEEDBACK_EMAIL = 'feedback@example.com'
TECH_SUPPORT_EMAIL = 'technical@example.com'
CONTACT_EMAIL = 'info@example.com'
BUGS_EMAIL = 'bugs@example.com'
SERVER_EMAIL = 'devops@example.com'
UNIVERSITY_EMAIL = 'university@example.com'
PRESS_EMAIL = 'press@example.com'
ADMINS = []
MANAGERS = ADMINS

# Initialize to 'release', but read from JSON in production.py
EDX_PLATFORM_REVISION = 'release'

# Static content
STATIC_URL = '/static/studio/'
STATIC_ROOT = ENV_ROOT / "staticfiles" / 'studio'

STATICFILES_DIRS = [
    COMMON_ROOT / "static",
    PROJECT_ROOT / "static",

    # This is how you would use the textbook images locally
    # ("book", ENV_ROOT / "book_images"),
]

# Locale/Internationalization
CELERY_TIMEZONE = 'UTC'
TIME_ZONE = 'UTC'
LANGUAGE_CODE = 'en'  # http://www.i18nguy.com/unicode/language-identifiers.html
LANGUAGES_BIDI = lms.envs.common.LANGUAGES_BIDI

LANGUAGE_COOKIE = lms.envs.common.LANGUAGE_COOKIE

LANGUAGES = lms.envs.common.LANGUAGES
LANGUAGE_DICT = dict(LANGUAGES)

# Languages supported for custom course certificate templates
CERTIFICATE_TEMPLATE_LANGUAGES = {
    'en': 'English',
    'es': 'Español',
}

USE_I18N = True
USE_L10N = True

STATICI18N_FILENAME_FUNCTION = 'statici18n.utils.legacy_filename'
STATICI18N_ROOT = PROJECT_ROOT / "static"

LOCALE_PATHS = _make_locale_paths
derived('LOCALE_PATHS')

# Messages
MESSAGE_STORAGE = 'django.contrib.messages.storage.session.SessionStorage'

COURSE_IMPORT_EXPORT_STORAGE = 'django.core.files.storage.FileSystemStorage'

##### EMBARGO #####
EMBARGO_SITE_REDIRECT_URL = None

############################### PIPELINE #######################################

PIPELINE = {
    'PIPELINE_ENABLED': True,
    # Don't use compression by default
    'CSS_COMPRESSOR': None,
    'JS_COMPRESSOR': None,
    # Don't wrap JavaScript as there is code that depends upon updating the global namespace
    'DISABLE_WRAPPER': True,
    # Specify the UglifyJS binary to use
    'UGLIFYJS_BINARY': 'node_modules/.bin/uglifyjs',
    'COMPILERS': (),
    'YUI_BINARY': 'yui-compressor',
}

STATICFILES_STORAGE = 'openedx.core.storage.ProductionStorage'
STATICFILES_STORAGE_KWARGS = {}

# List of finder classes that know how to find static files in various locations.
# Note: the pipeline finder is included to be able to discover optimized files
STATICFILES_FINDERS = [
    'openedx.core.djangoapps.theming.finders.ThemeFilesFinder',
    'django.contrib.staticfiles.finders.FileSystemFinder',
    'django.contrib.staticfiles.finders.AppDirectoriesFinder',
    'openedx.core.lib.xblock_pipeline.finder.XBlockPipelineFinder',
    'pipeline.finders.PipelineFinder',
]

from openedx.core.lib.rooted_paths import rooted_glob

PIPELINE['STYLESHEETS'] = {
    'style-vendor': {
        'source_filenames': [
            'css/vendor/normalize.css',
            'css/vendor/font-awesome.css',
            'css/vendor/html5-input-polyfills/number-polyfill.css',
            'js/vendor/CodeMirror/codemirror.css',
            'css/vendor/ui-lightness/jquery-ui-1.8.22.custom.css',
            'css/vendor/jquery.qtip.min.css',
            'js/vendor/markitup/skins/simple/style.css',
            'js/vendor/markitup/sets/wiki/style.css',
        ],
        'output_filename': 'css/cms-style-vendor.css',
    },
    'style-vendor-tinymce-content': {
        'source_filenames': [
            'css/tinymce-studio-content-fonts.css',
            'js/vendor/tinymce/js/tinymce/skins/studio-tmce4/content.min.css',
            'css/tinymce-studio-content.css'
        ],
        'output_filename': 'css/cms-style-vendor-tinymce-content.css',
    },
    'style-vendor-tinymce-skin': {
        'source_filenames': [
            'js/vendor/tinymce/js/tinymce/skins/studio-tmce4/skin.min.css'
        ],
        'output_filename': 'css/cms-style-vendor-tinymce-skin.css',
    },
    'style-main-v1': {
        'source_filenames': [
            'css/studio-main-v1.css',
        ],
        'output_filename': 'css/studio-main-v1.css',
    },
    'style-main-v1-rtl': {
        'source_filenames': [
            'css/studio-main-v1-rtl.css',
        ],
        'output_filename': 'css/studio-main-v1-rtl.css',
    },
    'style-main-v2': {
        'source_filenames': [
            'css/studio-main-v2.css',
        ],
        'output_filename': 'css/studio-main-v2.css',
    },
    'style-main-v2-rtl': {
        'source_filenames': [
            'css/studio-main-v2-rtl.css',
        ],
        'output_filename': 'css/studio-main-v2-rtl.css',
    },
    'style-xmodule-annotations': {
        'source_filenames': [
            'css/vendor/ova/annotator.css',
            'css/vendor/ova/edx-annotator.css',
            'css/vendor/ova/video-js.min.css',
            'css/vendor/ova/rangeslider.css',
            'css/vendor/ova/share-annotator.css',
            'css/vendor/ova/richText-annotator.css',
            'css/vendor/ova/tags-annotator.css',
            'css/vendor/ova/flagging-annotator.css',
            'css/vendor/ova/diacritic-annotator.css',
            'css/vendor/ova/grouping-annotator.css',
            'css/vendor/ova/ova.css',
            'js/vendor/ova/catch/css/main.css'
        ],
        'output_filename': 'css/cms-style-xmodule-annotations.css',
    },
}

base_vendor_js = [
    'js/src/utility.js',
    'js/src/logger.js',
    'common/js/vendor/jquery.js',
    'common/js/vendor/jquery-migrate.js',
    'js/vendor/jquery.cookie.js',
    'js/vendor/url.min.js',
    'common/js/vendor/underscore.js',
    'common/js/vendor/underscore.string.js',
    'common/js/vendor/backbone.js',
    'js/vendor/URI.min.js',

    # Make some edX UI Toolkit utilities available in the global "edx" namespace
    'edx-ui-toolkit/js/utils/global-loader.js',
    'edx-ui-toolkit/js/utils/string-utils.js',
    'edx-ui-toolkit/js/utils/html-utils.js',

    # Load Bootstrap and supporting libraries
    'common/js/vendor/popper.js',
    'common/js/vendor/bootstrap.js',

    # Finally load RequireJS
    'common/js/vendor/require.js'
]

# test_order: Determines the position of this chunk of javascript on
# the jasmine test page
PIPELINE['JAVASCRIPT'] = {
    'base_vendor': {
        'source_filenames': base_vendor_js,
        'output_filename': 'js/cms-base-vendor.js',
    },
    'module-js': {
        'source_filenames': (
            rooted_glob(COMMON_ROOT / 'static/', 'xmodule/descriptors/js/*.js') +
            rooted_glob(COMMON_ROOT / 'static/', 'xmodule/modules/js/*.js') +
            rooted_glob(COMMON_ROOT / 'static/', 'common/js/discussion/*.js')
        ),
        'output_filename': 'js/cms-modules.js',
        'test_order': 1
    },
}

STATICFILES_IGNORE_PATTERNS = (
    "*.py",
    "*.pyc",

    # It would be nice if we could do, for example, "**/*.scss",
    # but these strings get passed down to the `fnmatch` module,
    # which doesn't support that. :(
    # http://docs.python.org/2/library/fnmatch.html
    "sass/*.scss",
    "sass/*/*.scss",
    "sass/*/*/*.scss",
    "sass/*/*/*/*.scss",

    # Ignore tests
    "spec",
    "spec_helpers",

    # Symlinks used by js-test-tool
    "xmodule_js",
    "common_static",
)

################################# DJANGO-REQUIRE ###############################


# The baseUrl to pass to the r.js optimizer, relative to STATIC_ROOT.
REQUIRE_BASE_URL = "./"

# The name of a build profile to use for your project, relative to REQUIRE_BASE_URL.
# A sensible value would be 'app.build.js'. Leave blank to use the built-in default build profile.
# Set to False to disable running the default profile (e.g. if only using it to build Standalone
# Modules)
REQUIRE_BUILD_PROFILE = "cms/js/build.js"

# The name of the require.js script used by your project, relative to REQUIRE_BASE_URL.
REQUIRE_JS = "js/vendor/requiresjs/require.js"

# Whether to run django-require in debug mode.
REQUIRE_DEBUG = False

########################## DJANGO WEBPACK LOADER ##############################

WEBPACK_LOADER = {
    'DEFAULT': {
        'BUNDLE_DIR_NAME': 'bundles/',
        'STATS_FILE': os.path.join(STATIC_ROOT, 'webpack-stats.json')
    },
    'WORKERS': {
        'BUNDLE_DIR_NAME': 'bundles/',
        'STATS_FILE': os.path.join(STATIC_ROOT, 'webpack-worker-stats.json')
    }
}
WEBPACK_CONFIG_PATH = 'webpack.prod.config.js'

################################# CELERY ######################################

# Auto discover tasks fails to detect contentstore tasks
CELERY_IMPORTS = (
    'cms.djangoapps.contentstore.tasks',
    'openedx.core.djangoapps.bookmarks.tasks',
    'openedx.core.djangoapps.ccxcon.tasks',
<<<<<<< HEAD

    # TODO: Remove after Hawthorn because the `course_structures` app will no longer exist.
    'openedx.core.djangoapps.content.course_structures.tasks',
=======
>>>>>>> cbe913ef
)

# Message configuration

CELERY_TASK_SERIALIZER = 'json'
CELERY_RESULT_SERIALIZER = 'json'

CELERY_MESSAGE_COMPRESSION = 'gzip'

# Results configuration

CELERY_IGNORE_RESULT = False
CELERY_STORE_ERRORS_EVEN_IF_IGNORED = True

# Events configuration

CELERY_TRACK_STARTED = True

CELERY_SEND_EVENTS = True
CELERY_SEND_TASK_SENT_EVENT = True

# Exchange configuration

CELERY_DEFAULT_EXCHANGE = 'edx.core'
CELERY_DEFAULT_EXCHANGE_TYPE = 'direct'

# Queues configuration

HIGH_PRIORITY_QUEUE = 'edx.core.high'
DEFAULT_PRIORITY_QUEUE = 'edx.core.default'

CELERY_QUEUE_HA_POLICY = 'all'

CELERY_CREATE_MISSING_QUEUES = True

CELERY_DEFAULT_QUEUE = DEFAULT_PRIORITY_QUEUE
CELERY_DEFAULT_ROUTING_KEY = DEFAULT_PRIORITY_QUEUE

CELERY_QUEUES = [
    'edx.cms.core.default',
    'edx.cms.core.high',
]

CELERY_BROKER_TRANSPORT = 'amqp'
CELERY_BROKER_HOSTNAME = 'localhost'
CELERY_BROKER_USER = 'celery'
CELERY_BROKER_PASSWORD = 'celery'
CELERY_BROKER_VHOST = ''
CELERY_BROKER_USE_SSL = False
CELERY_EVENT_QUEUE_TTL = None

############################## Video ##########################################

YOUTUBE = {
    # YouTube JavaScript API
    'API': 'https://www.youtube.com/iframe_api',

    'TEST_TIMEOUT': 1500,

    # URL to get YouTube metadata
    'METADATA_URL': 'https://www.googleapis.com/youtube/v3/videos',

    # Current youtube api for requesting transcripts.
    # For example: http://video.google.com/timedtext?lang=en&v=j_jEn79vS3g.
    'TEXT_API': {
        'url': 'video.google.com/timedtext',
        'params': {
            'lang': 'en',
            'v': 'set_youtube_id_of_11_symbols_here',
        },
    },

    'IMAGE_API': 'http://img.youtube.com/vi/{youtube_id}/0.jpg',  # /maxresdefault.jpg for 1920*1080
}

YOUTUBE_API_KEY = 'PUT_YOUR_API_KEY_HERE'

############################# VIDEO UPLOAD PIPELINE #############################

VIDEO_UPLOAD_PIPELINE = {
    'BUCKET': '',
    'ROOT_PATH': '',
    'CONCURRENT_UPLOAD_LIMIT': 4,
}

############################ APPS #####################################

# The order of INSTALLED_APPS is important, when adding new apps here
# remember to check that you are not creating new
# RemovedInDjango19Warnings in the test logs.
INSTALLED_APPS = [
    # Standard apps
    'django.contrib.auth',
    'django.contrib.contenttypes',
    'django.contrib.humanize',
    'django.contrib.redirects',
    'django.contrib.sessions',
    'django.contrib.sites',
    'django.contrib.messages',
    'django.contrib.staticfiles',
    'djcelery',
    'method_override',

    # Common Initialization
    'openedx.core.djangoapps.common_initialization.apps.CommonInitializationConfig',

    # Common views
    'openedx.core.djangoapps.common_views',

    # API access administration
    'openedx.core.djangoapps.api_admin',

    # History tables
    'simple_history',

    # Database-backed configuration
    'config_models',
    'openedx.core.djangoapps.config_model_utils',
    'waffle',

    # Monitor the status of services
    'openedx.core.djangoapps.service_status',

    # Video module configs (This will be moved to Video once it becomes an XBlock)
    'openedx.core.djangoapps.video_config',

    # edX Video Pipeline integration
    'openedx.core.djangoapps.video_pipeline',

    # For CMS
    'contentstore.apps.ContentstoreConfig',

    'openedx.core.djangoapps.contentserver',
    'course_creators',
    'student.apps.StudentConfig',  # misleading name due to sharing with lms
    'openedx.core.djangoapps.course_groups',  # not used in cms (yet), but tests run
    'xblock_config.apps.XBlockConfig',

    # New (Blockstore-based) XBlock runtime
    'openedx.core.djangoapps.xblock.apps.StudioXBlockAppConfig',

    # Maintenance tools
    'maintenance',
    'openedx.core.djangoapps.util.apps.UtilConfig',

    # Tracking
    'track',
    'eventtracking.django.apps.EventTrackingConfig',

    # For asset pipelining
    'edxmako.apps.EdxMakoConfig',
    'pipeline',
    'static_replace',
    'require',
    'webpack_loader',

    # Site configuration for theming and behavioral modification
    'openedx.core.djangoapps.site_configuration',

    # Ability to detect and special-case crawler behavior
    'openedx.core.djangoapps.crawlers',

    # Discussion
    'openedx.core.djangoapps.django_comment_common',

    # for course creator table
    'django.contrib.admin',

    # for managing course modes
    'course_modes.apps.CourseModesConfig',

    # Verified Track Content Cohorting (Beta feature that will hopefully be removed)
    'openedx.core.djangoapps.verified_track_content',

    # Dark-launching languages
    'openedx.core.djangoapps.dark_lang',

    #
    # User preferences
    'wiki',
    'django_notify',
    'course_wiki',  # Our customizations
    'mptt',
    'sekizai',
    'openedx.core.djangoapps.user_api',

    # Country embargo support
    'openedx.core.djangoapps.embargo',

    # Course action state
    'course_action_state',

    # Additional problem types
    'edx_jsme',    # Molecular Structure

    'openedx.core.djangoapps.content.course_overviews.apps.CourseOverviewsConfig',
    'openedx.core.djangoapps.content.block_structure.apps.BlockStructureConfig',

    # edx-milestones service
    'milestones',

    # Self-paced course configuration
    'openedx.core.djangoapps.self_paced',

    # Coursegraph
    'openedx.core.djangoapps.coursegraph.apps.CoursegraphConfig',

    # Credit courses
    'openedx.core.djangoapps.credit.apps.CreditConfig',

    'xblock_django',

    # Catalog integration
    'openedx.core.djangoapps.catalog',

    # django-oauth-toolkit
    'oauth2_provider',

    # These are apps that aren't strictly needed by Studio, but are imported by
    # other apps that are.  Django 1.8 wants to have imported models supported
    # by installed apps.
    'openedx.core.djangoapps.oauth_dispatch.apps.OAuthDispatchAppConfig',
    'lms.djangoapps.courseware',
    'coursewarehistoryextended',
    'survey.apps.SurveyConfig',
    'lms.djangoapps.verify_student.apps.VerifyStudentConfig',
    'completion',

    # System Wide Roles
    'openedx.core.djangoapps.system_wide_roles',

    # Static i18n support
    'statici18n',

    # Tagging
    'cms.lib.xblock.tagging',

    # Enables default site and redirects
    'django_sites_extensions',

    # additional release utilities to ease automation
    'release_util',

    # rule-based authorization
    'rules.apps.AutodiscoverRulesConfig',
    'bridgekeeper',

    # management of user-triggered async tasks (course import/export, etc.)
    'user_tasks',

    # CMS specific user task handling
    'cms_user_tasks.apps.CmsUserTasksConfig',

    # Unusual migrations
    'database_fixups',

    # Customized celery tasks, including persisting failed tasks so they can
    # be retried
    'celery_utils',

    # Waffle related utilities
    'openedx.core.djangoapps.waffle_utils',

    # DRF filters
    'django_filters',
    'cms.djangoapps.api',

    # Entitlements, used in openedx tests
    'entitlements',

    # Asset management for mako templates
    'pipeline_mako',

    # API Documentation
    'drf_yasg',

    'openedx.features.course_duration_limits',
    'openedx.features.content_type_gating',
    'openedx.features.discounts',
    'experiments',

    'openedx.core.djangoapps.external_user_ids',
    # so sample_task is available to celery workers
    'openedx.core.djangoapps.heartbeat',

    # signal handlers to capture course dates into edx-when
    'openedx.core.djangoapps.course_date_signals',

    # Management of per-user schedules
    'openedx.core.djangoapps.schedules',
    'rest_framework_jwt',
]


################# EDX MARKETING SITE ##################################

EDXMKTG_LOGGED_IN_COOKIE_NAME = 'edxloggedin'
EDXMKTG_USER_INFO_COOKIE_NAME = 'edx-user-info'
EDXMKTG_USER_INFO_COOKIE_VERSION = 1

MKTG_URLS = {}
MKTG_URL_OVERRIDES = {}
MKTG_URL_LINK_MAP = {

}

SUPPORT_SITE_LINK = ''
ID_VERIFICATION_SUPPORT_LINK = ''
PASSWORD_RESET_SUPPORT_LINK = ''
ACTIVATION_EMAIL_SUPPORT_LINK = ''

############################## EVENT TRACKING #################################

CMS_SEGMENT_KEY = None
TRACK_MAX_EVENT = 50000

TRACKING_BACKENDS = {
    'logger': {
        'ENGINE': 'track.backends.logger.LoggerBackend',
        'OPTIONS': {
            'name': 'tracking'
        }
    }
}

# We're already logging events, and we don't want to capture user
# names/passwords.  Heartbeat events are likely not interesting.
TRACKING_IGNORE_URL_PATTERNS = [r'^/event', r'^/login', r'^/heartbeat']

EVENT_TRACKING_ENABLED = True
EVENT_TRACKING_BACKENDS = {
    'tracking_logs': {
        'ENGINE': 'eventtracking.backends.routing.RoutingBackend',
        'OPTIONS': {
            'backends': {
                'logger': {
                    'ENGINE': 'eventtracking.backends.logger.LoggerBackend',
                    'OPTIONS': {
                        'name': 'tracking',
                        'max_event_size': TRACK_MAX_EVENT,
                    }
                }
            },
            'processors': [
                {'ENGINE': 'track.shim.LegacyFieldMappingProcessor'},
                {'ENGINE': 'track.shim.PrefixedEventProcessor'}
            ]
        }
    },
    'segmentio': {
        'ENGINE': 'eventtracking.backends.routing.RoutingBackend',
        'OPTIONS': {
            'backends': {
                'segment': {'ENGINE': 'eventtracking.backends.segment.SegmentBackend'}
            },
            'processors': [
                {
                    'ENGINE': 'eventtracking.processors.whitelist.NameWhitelistProcessor',
                    'OPTIONS': {
                        'whitelist': []
                    }
                },
                {
                    'ENGINE': 'openedx.core.djangoapps.appsembler.eventtracking.segment.SegmentTopLevelPropertiesProcessor'
                },
                {
                    'ENGINE': 'track.shim.GoogleAnalyticsProcessor'
                }
            ]
        }
    }
}
EVENT_TRACKING_PROCESSORS = []

EVENT_TRACKING_SEGMENTIO_EMIT_WHITELIST = []

#### PASSWORD POLICY SETTINGS #####
AUTH_PASSWORD_VALIDATORS = [
    {
        "NAME": "django.contrib.auth.password_validation.UserAttributeSimilarityValidator",
    },
    {
        "NAME": "util.password_policy_validators.MinimumLengthValidator",
        "OPTIONS": {
            "min_length": 2
        }
    },
    {
        "NAME": "util.password_policy_validators.MaximumLengthValidator",
        "OPTIONS": {
            "max_length": 75
        }
    },
]

PASSWORD_POLICY_COMPLIANCE_ROLLOUT_CONFIG = {
    'ENFORCE_COMPLIANCE_ON_LOGIN': False
}

##### ACCOUNT LOCKOUT DEFAULT PARAMETERS #####
MAX_FAILED_LOGIN_ATTEMPTS_ALLOWED = 6
MAX_FAILED_LOGIN_ATTEMPTS_LOCKOUT_PERIOD_SECS = 30 * 60


### Apps only installed in some instances
# The order of INSTALLED_APPS matters, so this tuple is the app name and the item in INSTALLED_APPS
# that this app should be inserted *before*. A None here means it should be appended to the list.
OPTIONAL_APPS = (
    ('problem_builder', 'openedx.core.djangoapps.content.course_overviews.apps.CourseOverviewsConfig'),
    ('edx_sga', None),

    # edx-ora2
    ('submissions', 'openedx.core.djangoapps.content.course_overviews.apps.CourseOverviewsConfig'),
    ('openassessment', 'openedx.core.djangoapps.content.course_overviews.apps.CourseOverviewsConfig'),
    ('openassessment.assessment', 'openedx.core.djangoapps.content.course_overviews.apps.CourseOverviewsConfig'),
    ('openassessment.fileupload', 'openedx.core.djangoapps.content.course_overviews.apps.CourseOverviewsConfig'),
    ('openassessment.workflow', 'openedx.core.djangoapps.content.course_overviews.apps.CourseOverviewsConfig'),
    ('openassessment.xblock', 'openedx.core.djangoapps.content.course_overviews.apps.CourseOverviewsConfig'),

    # edxval
    ('edxval', 'openedx.core.djangoapps.content.course_overviews.apps.CourseOverviewsConfig'),

    # Organizations App (http://github.com/edx/edx-organizations)
    ('organizations', None),

    # Enterprise App (http://github.com/edx/edx-enterprise)
    ('enterprise', None),
    ('consent', None),
    ('integrated_channels.integrated_channel', None),
    ('integrated_channels.degreed', None),
    ('integrated_channels.sap_success_factors', None),
    ('integrated_channels.xapi', None),
    ('integrated_channels.cornerstone', None),
)


for app_name, insert_before in OPTIONAL_APPS:
    # First attempt to only find the module rather than actually importing it,
    # to avoid circular references - only try to import if it can't be found
    # by find_spec, which doesn't work with import hooks
    if importlib.util.find_spec(app_name) is None:
        try:
            __import__(app_name)
        except ImportError:
            continue

    try:
        INSTALLED_APPS.insert(INSTALLED_APPS.index(insert_before), app_name)
    except (IndexError, ValueError):
        INSTALLED_APPS.append(app_name)


### External auth usage -- prefixes for ENROLLMENT_DOMAIN
SHIBBOLETH_DOMAIN_PREFIX = 'shib:'

# Set request limits for maximum size of a request body and maximum number of GET/POST parameters. (>=Django 1.10)
# Limits are currently disabled - but can be used for finer-grained denial-of-service protection.
DATA_UPLOAD_MAX_MEMORY_SIZE = None
DATA_UPLOAD_MAX_NUMBER_FIELDS = None

### Size of chunks into which asset uploads will be divided
UPLOAD_CHUNK_SIZE_IN_MB = 10

### Max size of asset uploads to GridFS
MAX_ASSET_UPLOAD_FILE_SIZE_IN_MB = 10

# FAQ url to direct users to if they upload
# a file that exceeds the above size
MAX_ASSET_UPLOAD_FILE_SIZE_URL = ""

### Default value for entrance exam minimum score
ENTRANCE_EXAM_MIN_SCORE_PCT = 50

### Default language for a new course
DEFAULT_COURSE_LANGUAGE = "en"

# Specify XBlocks that should be treated as advanced problems. Each entry is a
# dict:
#       'component': the entry-point name of the XBlock.
#       'boilerplate_name': an optional YAML template to be used.  Specify as
#               None to omit.
#
ADVANCED_PROBLEM_TYPES = [
    {
        'component': 'openassessment',
        'boilerplate_name': None,
    },
    {
        'component': 'drag-and-drop-v2',
        'boilerplate_name': None
    },
    {
        'component': 'staffgradedxblock',
        'boilerplate_name': None
    }
]

############### Settings for Retirement #####################
RETIRED_USERNAME_PREFIX = 'retired__user_'
RETIRED_EMAIL_PREFIX = 'retired__user_'
RETIRED_EMAIL_DOMAIN = 'retired.invalid'
RETIRED_USERNAME_FMT = lambda settings: settings.RETIRED_USERNAME_PREFIX + '{}'
RETIRED_EMAIL_FMT = lambda settings: settings.RETIRED_EMAIL_PREFIX + '{}@' + settings.RETIRED_EMAIL_DOMAIN
derived('RETIRED_USERNAME_FMT', 'RETIRED_EMAIL_FMT')
RETIRED_USER_SALTS = ['abc', '123']
RETIREMENT_SERVICE_WORKER_USERNAME = 'RETIREMENT_SERVICE_USER'
RETIREMENT_SERVICE_USER_EMAIL = "retirement_worker@example.com"
RETIREMENT_SERVICE_USER_NAME = "retirement_worker"

# These states are the default, but are designed to be overridden in configuration.
RETIREMENT_STATES = [
    'PENDING',

    'LOCKING_ACCOUNT',
    'LOCKING_COMPLETE',

    # Use these states only when ENABLE_DISCUSSION_SERVICE is True.
    'RETIRING_FORUMS',
    'FORUMS_COMPLETE',

    # TODO - Change these states to be the LMS-only email opt-out - PLAT-2189
    'RETIRING_EMAIL_LISTS',
    'EMAIL_LISTS_COMPLETE',

    'RETIRING_ENROLLMENTS',
    'ENROLLMENTS_COMPLETE',

    # Use these states only when ENABLE_STUDENT_NOTES is True.
    'RETIRING_NOTES',
    'NOTES_COMPLETE',

    'RETIRING_LMS',
    'LMS_COMPLETE',

    'ERRORED',
    'ABORTED',
    'COMPLETE',
]

USERNAME_REPLACEMENT_WORKER = "REPLACE WITH VALID USERNAME"

# Files and Uploads type filter values

FILES_AND_UPLOAD_TYPE_FILTERS = {
    "Images": ['image/png', 'image/jpeg', 'image/jpg', 'image/gif', 'image/tiff', 'image/tif', 'image/x-icon',
               'image/svg+xml', 'image/bmp', 'image/x-ms-bmp', ],
    "Documents": [
        'application/pdf',
        'text/plain',
        'application/vnd.openxmlformats-officedocument.wordprocessingml.document',
        'application/vnd.openxmlformats-officedocument.wordprocessingml.template',
        'application/vnd.openxmlformats-officedocument.presentationml.presentation',
        'application/vnd.openxmlformats-officedocument.presentationml.slideshow',
        'application/vnd.openxmlformats-officedocument.presentationml.template',
        'application/vnd.openxmlformats-officedocument.spreadsheetml.sheet',
        'application/vnd.openxmlformats-officedocument.spreadsheetml.template',
        'application/msword',
        'application/vnd.ms-excel',
        'application/vnd.ms-powerpoint',
        'application/csv',
        'application/vnd.ms-excel.sheet.macroEnabled.12',
        'text/x-tex',
        'application/x-pdf',
        'application/vnd.ms-excel.sheet.macroenabled.12',
        'file/pdf',
        'image/pdf',
        'text/csv',
        'text/pdf',
        'text/x-sh',
        '\"application/pdf\"',
    ],
    "Audio": ['audio/mpeg', 'audio/mp3', 'audio/x-wav', 'audio/ogg', 'audio/wav', 'audio/aac', 'audio/x-m4a',
              'audio/mp4', 'audio/x-ms-wma', ],
    "Code": ['application/json', 'text/html', 'text/javascript', 'application/javascript', 'text/css', 'text/x-python',
             'application/x-java-jnlp-file', 'application/xml', 'application/postscript', 'application/x-javascript',
             'application/java-vm', 'text/x-c++src', 'text/xml', 'text/x-scss', 'application/x-python-code',
             'application/java-archive', 'text/x-python-script', 'application/x-ruby', 'application/mathematica',
             'text/coffeescript', 'text/x-matlab', 'application/sql', 'text/php', ]
}

# Default to no Search Engine
SEARCH_ENGINE = None
ELASTIC_FIELD_MAPPINGS = {
    "start_date": {
        "type": "date"
    }
}

XBLOCK_SETTINGS = {}
XBLOCK_FS_STORAGE_BUCKET = None
XBLOCK_FS_STORAGE_PREFIX = None

STUDIO_FRONTEND_CONTAINER_URL = None

################################ Settings for Credit Course Requirements ################################
# Initial delay used for retrying tasks.
# Additional retries use longer delays.
# Value is in seconds.
CREDIT_TASK_DEFAULT_RETRY_DELAY = 30

# Maximum number of retries per task for errors that are not related
# to throttling.
CREDIT_TASK_MAX_RETRIES = 5

# Maximum age in seconds of timestamps we will accept
# when a credit provider notifies us that a student has been approved
# or denied for credit.
CREDIT_PROVIDER_TIMESTAMP_EXPIRATION = 15 * 60

CREDIT_PROVIDER_SECRET_KEYS = {}

# dir containing all themes
COMPREHENSIVE_THEME_DIRS = []

# Theme directory locale paths
COMPREHENSIVE_THEME_LOCALE_PATHS = []

# Theme to use when no site or site theme is defined,
# set to None if you want to use openedx theme
DEFAULT_SITE_THEME = None

ENABLE_COMPREHENSIVE_THEMING = False

############################ Global Database Configuration #####################

DATABASE_ROUTERS = [
    'openedx.core.lib.django_courseware_routers.StudentModuleHistoryExtendedRouter',
]

############################ Cache Configuration ###############################

CACHES = {
    'blockstore': {
        'KEY_PREFIX': 'blockstore',
        'KEY_FUNCTION': 'util.memcache.safe_key',
        'LOCATION': ['localhost:11211'],
        'TIMEOUT': '86400',  # This data should be long-lived for performance, BundleCache handles invalidation
        'BACKEND': 'django.core.cache.backends.memcached.MemcachedCache',
    },
    'course_structure_cache': {
        'KEY_PREFIX': 'course_structure',
        'KEY_FUNCTION': 'util.memcache.safe_key',
        'LOCATION': ['localhost:11211'],
        'TIMEOUT': '7200',
        'BACKEND': 'django.core.cache.backends.memcached.MemcachedCache',
    },
    'celery': {
        'KEY_PREFIX': 'celery',
        'KEY_FUNCTION': 'util.memcache.safe_key',
        'LOCATION': ['localhost:11211'],
        'TIMEOUT': '7200',
        'BACKEND': 'django.core.cache.backends.memcached.MemcachedCache',
    },
    'mongo_metadata_inheritance': {
        'KEY_PREFIX': 'mongo_metadata_inheritance',
        'KEY_FUNCTION': 'util.memcache.safe_key',
        'LOCATION': ['localhost:11211'],
        'TIMEOUT': 300,
        'BACKEND': 'django.core.cache.backends.memcached.MemcachedCache',
    },
    'staticfiles': {
        'KEY_FUNCTION': 'util.memcache.safe_key',
        'LOCATION': ['localhost:11211'],
        'KEY_PREFIX': 'staticfiles_general',
        'BACKEND': 'django.core.cache.backends.memcached.MemcachedCache',
    },
    'default': {
        'VERSION': '1',
        'KEY_FUNCTION': 'util.memcache.safe_key',
        'LOCATION': ['localhost:11211'],
        'KEY_PREFIX': 'default',
        'BACKEND': 'django.core.cache.backends.memcached.MemcachedCache',
    },
    'configuration': {
        'KEY_FUNCTION': 'util.memcache.safe_key',
        'LOCATION': ['localhost:11211'],
        'KEY_PREFIX': 'configuration',
        'BACKEND': 'django.core.cache.backends.memcached.MemcachedCache',
    },
    'general': {
        'KEY_FUNCTION': 'util.memcache.safe_key',
        'LOCATION': ['localhost:11211'],
        'KEY_PREFIX': 'general',
        'BACKEND': 'django.core.cache.backends.memcached.MemcachedCache',
    },
}

############################ OAUTH2 Provider ###################################


# 5 minute expiration time for JWT id tokens issued for external API requests.
OAUTH_ID_TOKEN_EXPIRATION = 5 * 60

# Partner support link for CMS footer
PARTNER_SUPPORT_EMAIL = ''

# Affiliate cookie tracking
AFFILIATE_COOKIE_NAME = 'dev_affiliate_id'

############## Settings for Studio Context Sensitive Help ##############

HELP_TOKENS_INI_FILE = REPO_ROOT / "cms" / "envs" / "help_tokens.ini"
HELP_TOKENS_LANGUAGE_CODE = lambda settings: settings.LANGUAGE_CODE
HELP_TOKENS_VERSION = lambda settings: doc_version()
HELP_TOKENS_BOOKS = {
    'learner': 'https://edx.readthedocs.io/projects/open-edx-learner-guide',
    'course_author': 'https://edx.readthedocs.io/projects/open-edx-building-and-running-a-course',
}
derived('HELP_TOKENS_LANGUAGE_CODE', 'HELP_TOKENS_VERSION')

# Used with Email sending
RETRY_ACTIVATION_EMAIL_MAX_ATTEMPTS = 5
RETRY_ACTIVATION_EMAIL_TIMEOUT = 0.5

# Software Secure request retry settings
# Time in seconds before a retry of the task should be 60 mints.
SOFTWARE_SECURE_REQUEST_RETRY_DELAY = 60 * 60
# Maximum of 6 retries before giving up.
SOFTWARE_SECURE_RETRY_MAX_ATTEMPTS = 6

############## DJANGO-USER-TASKS ##############

# How long until database records about the outcome of a task and its artifacts get deleted?
USER_TASKS_MAX_AGE = timedelta(days=7)

############## Settings for the Enterprise App ######################

ENTERPRISE_ENROLLMENT_API_URL = LMS_ROOT_URL + LMS_ENROLLMENT_API_PATH
ENTERPRISE_SERVICE_WORKER_USERNAME = 'enterprise_worker'
ENTERPRISE_API_CACHE_TIMEOUT = 3600  # Value is in seconds
# The default value of this needs to be a 16 character string
ENTERPRISE_CUSTOMER_CATALOG_DEFAULT_CONTENT_FILTER = {}

BASE_COOKIE_DOMAIN = 'localhost'

# This limits the type of roles that are submittable via the `student` app's manual enrollment
# audit API. While this isn't used in CMS, it is used via Enterprise which is installed in
# the CMS. Without this, we get errors.
MANUAL_ENROLLMENT_ROLE_CHOICES = ['Learner', 'Support', 'Partner']

############## Settings for the Discovery App ######################

COURSE_CATALOG_API_URL = 'http://localhost:8008/api/v1'

# which access.py permission name to check in order to determine if a course is visible in
# the course catalog. We default this to the legacy permission 'see_exists'.
COURSE_CATALOG_VISIBILITY_PERMISSION = 'see_exists'

# which access.py permission name to check in order to determine if a course about page is
# visible. We default this to the legacy permission 'see_exists'.
COURSE_ABOUT_VISIBILITY_PERMISSION = 'see_exists'

DEFAULT_COURSE_VISIBILITY_IN_CATALOG = "both"
DEFAULT_MOBILE_AVAILABLE = False


# How long to cache OpenAPI schemas and UI, in seconds.
OPENAPI_CACHE_TIMEOUT = 0

################# Mobile URLS ##########################

# These are URLs to the app store for mobile.
MOBILE_STORE_URLS = {}

############################# Persistent Grades ####################################

# Queue to use for updating persistent grades
RECALCULATE_GRADES_ROUTING_KEY = DEFAULT_PRIORITY_QUEUE

# Queue to use for updating grades due to grading policy change
POLICY_CHANGE_GRADES_ROUTING_KEY = 'edx.lms.core.default'

SOFTWARE_SECURE_VERIFICATION_ROUTING_KEY = 'edx.lms.core.default'

# Rate limit for regrading tasks that a grading policy change can kick off
POLICY_CHANGE_TASK_RATE_LIMIT = '300/h'

############## Settings for CourseGraph ############################
COURSEGRAPH_JOB_QUEUE = DEFAULT_PRIORITY_QUEUE

########## Settings for video transcript migration tasks ############
VIDEO_TRANSCRIPT_MIGRATIONS_JOB_QUEUE = DEFAULT_PRIORITY_QUEUE

########## Settings youtube thumbnails scraper tasks ############
SCRAPE_YOUTUBE_THUMBNAILS_JOB_QUEUE = DEFAULT_PRIORITY_QUEUE

########## Settings update search index task ############
UPDATE_SEARCH_INDEX_JOB_QUEUE = DEFAULT_PRIORITY_QUEUE

###################### VIDEO IMAGE STORAGE ######################

VIDEO_IMAGE_DEFAULT_FILENAME = 'images/video-images/default_video_image.png'
VIDEO_IMAGE_SUPPORTED_FILE_FORMATS = {
    '.bmp': 'image/bmp',
    '.bmp2': 'image/x-ms-bmp',   # PIL gives x-ms-bmp format
    '.gif': 'image/gif',
    '.jpg': 'image/jpeg',
    '.jpeg': 'image/jpeg',
    '.png': 'image/png'
}
VIDEO_IMAGE_MAX_FILE_SIZE_MB = '2 MB'
VIDEO_IMAGE_MIN_FILE_SIZE_KB = '2 KB'
VIDEO_IMAGE_MAX_WIDTH = 1280
VIDEO_IMAGE_MAX_HEIGHT = 720
VIDEO_IMAGE_MIN_WIDTH = 640
VIDEO_IMAGE_MIN_HEIGHT = 360
VIDEO_IMAGE_ASPECT_RATIO = 16 / 9.0
VIDEO_IMAGE_ASPECT_RATIO_TEXT = '16:9'
VIDEO_IMAGE_ASPECT_RATIO_ERROR_MARGIN = 0.1

###################### ZENDESK ######################
ZENDESK_URL = ''
ZENDESK_USER = ''
ZENDESK_API_KEY = ''
ZENDESK_CUSTOM_FIELDS = {}
ZENDESK_OAUTH_ACCESS_TOKEN = ''
# A mapping of string names to Zendesk Group IDs
# To get the IDs of your groups you can go to
# {zendesk_url}/api/v2/groups.json
ZENDESK_GROUP_ID_MAPPING = {}

############## Settings for Completion API #########################

# Once a user has watched this percentage of a video, mark it as complete:
# (0.0 = 0%, 1.0 = 100%)
COMPLETION_VIDEO_COMPLETE_PERCENTAGE = 0.95

############### Settings for edx-rbac  ###############
SYSTEM_WIDE_ROLE_CLASSES = []

############## Installed Django Apps #########################

from openedx.core.djangoapps.plugins import plugin_apps, plugin_settings, constants as plugin_constants
INSTALLED_APPS.extend(plugin_apps.get_apps(plugin_constants.ProjectType.CMS))
plugin_settings.add_plugins(__name__, plugin_constants.ProjectType.CMS, plugin_constants.SettingsType.COMMON)

# Course exports streamed in blocks of this size. 8192 or 8kb is the default
# setting for the FileWrapper class used to iterate over the export file data.
# See: https://docs.python.org/2/library/wsgiref.html#wsgiref.util.FileWrapper
COURSE_EXPORT_DOWNLOAD_CHUNK_SIZE = 8192

# E-Commerce API Configuration
ECOMMERCE_PUBLIC_URL_ROOT = 'http://localhost:8002'
ECOMMERCE_API_URL = 'http://localhost:8002/api/v2'
ECOMMERCE_API_SIGNING_KEY = 'SET-ME-PLEASE'

CREDENTIALS_INTERNAL_SERVICE_URL = 'http://localhost:8005'
CREDENTIALS_PUBLIC_SERVICE_URL = 'http://localhost:8005'

ANALYTICS_DASHBOARD_URL = 'http://localhost:18110/courses'
ANALYTICS_DASHBOARD_NAME = 'Your Platform Name Here Insights'

COMMENTS_SERVICE_URL = 'http://localhost:18080'
COMMENTS_SERVICE_KEY = 'password'

CAS_SERVER_URL = ""
CAS_EXTRA_LOGIN_PARAMS = ""
CAS_ATTRIBUTE_CALLBACK = ""

FINANCIAL_REPORTS = {
    'STORAGE_TYPE': 'localfs',
    'BUCKET': None,
    'ROOT_PATH': 'sandbox',
}

CORS_ORIGIN_WHITELIST = []
CORS_ORIGIN_ALLOW_ALL = False

LOGIN_REDIRECT_WHITELIST = []

############### Settings for video pipeline ##################
VIDEO_UPLOAD_PIPELINE = {
    'BUCKET': '',
    'ROOT_PATH': '',
}

DEPRECATED_ADVANCED_COMPONENT_TYPES = []

########################## VIDEO IMAGE STORAGE ############################

VIDEO_IMAGE_SETTINGS = dict(
    VIDEO_IMAGE_MAX_BYTES=2 * 1024 * 1024,    # 2 MB
    VIDEO_IMAGE_MIN_BYTES=2 * 1024,       # 2 KB
    # Backend storage
    # STORAGE_CLASS='storages.backends.s3boto.S3BotoStorage',
    # STORAGE_KWARGS=dict(bucket='video-image-bucket'),
    STORAGE_KWARGS=dict(
        location=MEDIA_ROOT,
        base_url=MEDIA_URL,
    ),
    DIRECTORY_PREFIX='video-images/',
)

VIDEO_IMAGE_MAX_AGE = 31536000

########################## VIDEO TRANSCRIPTS STORAGE ############################
VIDEO_TRANSCRIPTS_SETTINGS = dict(
    VIDEO_TRANSCRIPTS_MAX_BYTES=3 * 1024 * 1024,    # 3 MB
    # Backend storage
    # STORAGE_CLASS='storages.backends.s3boto.S3BotoStorage',
    # STORAGE_KWARGS=dict(bucket='video-transcripts-bucket'),
    STORAGE_KWARGS=dict(
        location=MEDIA_ROOT,
        base_url=MEDIA_URL,
    ),
    DIRECTORY_PREFIX='video-transcripts/',
)

VIDEO_TRANSCRIPTS_MAX_AGE = 31536000

############################ TRANSCRIPT PROVIDERS SETTINGS ########################

# Note: These settings will also exist in video-encode-manager, so any update here
# should also be done there.
CIELO24_SETTINGS = {
    'CIELO24_API_VERSION': 1,
    'CIELO24_BASE_API_URL': "https://api.cielo24.com/api",
    'CIELO24_LOGIN_URL': "https://api.cielo24.com/api/account/login"
}

##### shoppingcart Payment #####
PAYMENT_SUPPORT_EMAIL = 'billing@example.com'

################################ Bulk Email ###################################
# Parameters for breaking down course enrollment into subtasks.
BULK_EMAIL_EMAILS_PER_TASK = 500

# Suffix used to construct 'from' email address for bulk emails.
# A course-specific identifier is prepended.
BULK_EMAIL_DEFAULT_FROM_EMAIL = 'no-reply@example.com'

# Flag to indicate if individual email addresses should be logged as they are sent
# a bulk email message.
BULK_EMAIL_LOG_SENT_EMAILS = False

############### Settings for django file storage ##################
DEFAULT_FILE_STORAGE = 'django.core.files.storage.FileSystemStorage'

###################### Grade Downloads ######################
# These keys are used for all of our asynchronous downloadable files, including
# the ones that contain information other than grades.
GRADES_DOWNLOAD = {
    'STORAGE_CLASS': 'django.core.files.storage.FileSystemStorage',
    'STORAGE_KWARGS': {
        'location': '/tmp/edx-s3/grades',
    },
    'STORAGE_TYPE': None,
    'BUCKET': None,
    'ROOT_PATH': None,
}

############### Settings swift #####################################
SWIFT_USERNAME = None
SWIFT_KEY = None
SWIFT_TENANT_ID = None
SWIFT_TENANT_NAME = None
SWIFT_AUTH_URL = None
SWIFT_AUTH_VERSION = None
SWIFT_REGION_NAME = None
SWIFT_USE_TEMP_URLS = False
SWIFT_TEMP_URL_KEY = None
SWIFT_TEMP_URL_DURATION = 1800  # seconds

############### The SAML private/public key values ################
SOCIAL_AUTH_SAML_SP_PRIVATE_KEY = ""
SOCIAL_AUTH_SAML_SP_PUBLIC_CERT = ""
SOCIAL_AUTH_SAML_SP_PRIVATE_KEY_DICT = {}
SOCIAL_AUTH_SAML_SP_PUBLIC_CERT_DICT = {}

############### Settings for facebook ##############################
FACEBOOK_APP_ID = 'FACEBOOK_APP_ID'
FACEBOOK_APP_SECRET = 'FACEBOOK_APP_SECRET'
FACEBOOK_API_VERSION = 'v2.1'

############### Settings for django-fernet-fields ##################
FERNET_KEYS = [
    'DUMMY KEY CHANGE BEFORE GOING TO PRODUCTION',
]

### Proctoring configuration (redirct URLs and keys shared between systems) ####
PROCTORING_BACKENDS = {
    'DEFAULT': 'null',
    # The null key needs to be quoted because
    # null is a language independent type in YAML
    'null': {}
}

PROCTORING_SETTINGS = {}

################## BLOCKSTORE RELATED SETTINGS  #########################
BLOCKSTORE_PUBLIC_URL_ROOT = 'http://localhost:18250'
BLOCKSTORE_API_URL = 'http://localhost:18250/api/v1/'
# Which of django's caches to use for storing anonymous user state for XBlocks
# in the blockstore-based XBlock runtime
XBLOCK_RUNTIME_V2_EPHEMERAL_DATA_CACHE = 'default'

###################### LEARNER PORTAL ################################
LEARNER_PORTAL_URL_ROOT = 'https://learner-portal-localhost:18000'

######################### MICROSITE ###############################
MICROSITE_ROOT_DIR = '/edx/app/edxapp/edx-microsite'
MICROSITE_CONFIGURATION = {}

############################ JWT #################################
JWT_ISSUER = 'http://127.0.0.1:8000/oauth2'
DEFAULT_JWT_ISSUER = {
    'ISSUER': 'http://127.0.0.1:8000/oauth2',
    'AUDIENCE': 'SET-ME-PLEASE',
    'SECRET_KEY': 'SET-ME-PLEASE'
}
JWT_EXPIRATION = 30
JWT_PRIVATE_SIGNING_KEY = None


SYSLOG_SERVER = ''
FEEDBACK_SUBMISSION_EMAIL = ''
REGISTRATION_EXTRA_FIELDS = {
    'confirm_email': 'hidden',
    'level_of_education': 'optional',
    'gender': 'optional',
    'year_of_birth': 'optional',
    'mailing_address': 'optional',
    'goals': 'optional',
    'honor_code': 'required',
    'terms_of_service': 'hidden',
    'city': 'hidden',
    'country': 'hidden',
}
EDXAPP_PARSE_KEYS = {}

###################### DEPRECATED URLS ##########################

# .. toggle_name: DISABLE_DEPRECATED_SIGNIN_URL
# .. toggle_implementation: DjangoSetting
# .. toggle_default: False
# .. toggle_description: Toggle for removing the deprecated /signin url.
# .. toggle_category: n/a
# .. toggle_use_cases: incremental_release
# .. toggle_creation_date: 2019-12-02
# .. toggle_expiration_date: 2020-06-01
# .. toggle_warnings: This url can be removed once it no longer has any real traffic.
# .. toggle_tickets: ARCH-1253
# .. toggle_status: supported
DISABLE_DEPRECATED_SIGNIN_URL = False

# .. toggle_name: DISABLE_DEPRECATED_SIGNUP_URL
# .. toggle_implementation: DjangoSetting
# .. toggle_default: False
# .. toggle_description: Toggle for removing the deprecated /signup url.
# .. toggle_category: n/a
# .. toggle_use_cases: incremental_release
# .. toggle_creation_date: 2019-12-02
# .. toggle_expiration_date: 2020-06-01
# .. toggle_warnings: This url can be removed once it no longer has any real traffic.
# .. toggle_tickets: ARCH-1253
# .. toggle_status: supported
DISABLE_DEPRECATED_SIGNUP_URL = False<|MERGE_RESOLUTION|>--- conflicted
+++ resolved
@@ -75,14 +75,6 @@
     HEARTBEAT_EXTENDED_CHECKS,
     HEARTBEAT_CELERY_TIMEOUT,
 
-<<<<<<< HEAD
-    # Theme to use when no site or site theme is defined,
-    DEFAULT_SITE_THEME,
-
-    ACCESS_CONTROL_BACKENDS,
-
-=======
->>>>>>> cbe913ef
     # Default site to use if no site exists matching request headers
     SITE_ID,
 
@@ -596,7 +588,7 @@
 LMS_ENROLLMENT_API_PATH = "/api/enrollment/v1/"
 ENTERPRISE_API_URL = LMS_INTERNAL_ROOT_URL + '/enterprise/api/v1/'
 ENTERPRISE_CONSENT_API_URL = LMS_INTERNAL_ROOT_URL + '/consent/api/v1/'
-<<<<<<< HEAD
+
 FRONTEND_LOGIN_URL = LOGIN_URL
 FRONTEND_LOGOUT_URL = lambda settings: settings.LMS_ROOT_URL + '/logout'
 derived('FRONTEND_LOGOUT_URL')
@@ -604,7 +596,6 @@
 # List of logout URIs for each IDA that the learner should be logged out of when they logout of
 # Studio. Only applies to IDA for which the social auth flow uses DOT (Django OAuth Toolkit).
 IDA_LOGOUT_URI_LIST = []
-=======
 ENTERPRISE_MARKETING_FOOTER_QUERY_PARAMS = {}
 
 # Public domain name of Studio (should be resolvable from the end-user's browser)
@@ -630,7 +621,6 @@
         'port': 9200
     }
 ]
->>>>>>> cbe913ef
 
 # These are standard regexes for pulling out info like course_ids, usage_ids, etc.
 # They are used so that URLs with deprecated-format strings still work.
@@ -1224,12 +1214,6 @@
     'cms.djangoapps.contentstore.tasks',
     'openedx.core.djangoapps.bookmarks.tasks',
     'openedx.core.djangoapps.ccxcon.tasks',
-<<<<<<< HEAD
-
-    # TODO: Remove after Hawthorn because the `course_structures` app will no longer exist.
-    'openedx.core.djangoapps.content.course_structures.tasks',
-=======
->>>>>>> cbe913ef
 )
 
 # Message configuration
