# -*- coding: utf-8 -*-
"""
This is the common settings file, intended to set sane defaults. If you have a
piece of configuration that's dependent on a set of feature flags being set,
then create a function that returns the calculated value based on the value of
FEATURES[...]. Modules that extend this one can change the feature
configuration in an environment specific config file and re-calculate those
values.

We should make a method that calls all these config methods so that you just
make one call at the end of your site-specific dev file to reset all the
dependent variables (like INSTALLED_APPS) for you.

Longer TODO:
1. Right now our treatment of static content in general and in particular
   course-specific static content is haphazard.
2. We should have a more disciplined approach to feature flagging, even if it
   just means that we stick them in a dict called FEATURES.
3. We need to handle configuration for multiple courses. This could be as
   multiple sites, but we do need a way to map their data assets.

When refering to XBlocks, we use the entry-point name. For example,
|   setup(
|       name='xblock-foobar',
|       version='0.1',
|       packages=[
|           'foobar_xblock',
|       ],
|       entry_points={
|           'xblock.v1': [
|               'foobar-block = foobar_xblock:FoobarBlock',
|           #    ^^^^^^^^^^^^ This is the one you want.
|           ]
|       },
|   )
"""

# We intentionally define lots of variables that aren't used, and
# want to import all variables from base settings files

# pylint: disable=unused-import, useless-suppression, wrong-import-order, wrong-import-position

import importlib.util
import os
import sys
from corsheaders.defaults import default_headers as corsheaders_default_headers
from datetime import timedelta
import lms.envs.common
# Although this module itself may not use these imported variables, other dependent modules may.
from lms.envs.common import (
    USE_TZ, ALL_LANGUAGES, update_module_store_settings, ASSET_IGNORE_REGEX,
    PARENTAL_CONSENT_AGE_LIMIT, REGISTRATION_EMAIL_PATTERNS_ALLOWED,
    # The following PROFILE_IMAGE_* settings are included as they are
    # indirectly accessed through the email opt-in API, which is
    # technically accessible through the CMS via legacy URLs.
    PROFILE_IMAGE_BACKEND, PROFILE_IMAGE_DEFAULT_FILENAME, PROFILE_IMAGE_DEFAULT_FILE_EXTENSION,
    PROFILE_IMAGE_HASH_SEED, PROFILE_IMAGE_MIN_BYTES, PROFILE_IMAGE_MAX_BYTES, PROFILE_IMAGE_SIZES_MAP,
    # The following setting is included as it is used to check whether to
    # display credit eligibility table on the CMS or not.
    COURSE_MODE_DEFAULTS, DEFAULT_COURSE_ABOUT_IMAGE_URL,

    # User-uploaded content
    MEDIA_ROOT,
    MEDIA_URL,

    # Lazy Gettext
    _,

    # Django REST framework configuration
    REST_FRAMEWORK,

    STATICI18N_OUTPUT_DIR,

    # Heartbeat
    HEARTBEAT_CHECKS,
    HEARTBEAT_EXTENDED_CHECKS,
    HEARTBEAT_CELERY_TIMEOUT,

    # Default site to use if no site exists matching request headers
    SITE_ID,

    ACCESS_CONTROL_BACKENDS,

    # constants for redirects app
    REDIRECT_CACHE_TIMEOUT,
    REDIRECT_CACHE_KEY_PREFIX,

    # This is required for the migrations in oauth_dispatch.models
    # otherwise it fails saying this attribute is not present in Settings
    # Although Studio does not enable OAuth2 Provider capability, the new approach
    # to generating test databases will discover and try to create all tables
    # and this setting needs to be present
    OAUTH2_PROVIDER_APPLICATION_MODEL,
    JWT_AUTH,

    USERNAME_REGEX_PARTIAL,
    USERNAME_PATTERN,

    # django-debug-toolbar
    DEBUG_TOOLBAR_PATCH_SETTINGS,

    COURSE_ENROLLMENT_MODES,
    CONTENT_TYPE_GATE_GROUP_IDS,

    DISABLE_ACCOUNT_ACTIVATION_REQUIREMENT_SWITCH,

    GENERATE_PROFILE_SCORES,

    # Enterprise service settings
    ENTERPRISE_CATALOG_INTERNAL_ROOT_URL,

    # Methods to derive settings
    _make_mako_template_dirs,
    _make_locale_paths,
)
from path import Path as path
from django.urls import reverse_lazy

from lms.djangoapps.lms_xblock.mixin import LmsBlockMixin
from cms.lib.xblock.authoring_mixin import AuthoringMixin
from xmodule.modulestore.edit_info import EditInfoMixin
from openedx.core.djangoapps.theming.helpers_dirs import (
    get_themes_unchecked,
    get_theme_base_dirs_from_settings
)
from openedx.core.lib.license import LicenseMixin
from openedx.core.lib.derived import derived, derived_collection_entry
from openedx.core.release import doc_version

# pylint: enable=useless-suppression

################ Enable credit eligibility feature ####################
ENABLE_CREDIT_ELIGIBILITY = True

################################ Block Structures ###################################
BLOCK_STRUCTURES_SETTINGS = dict(
    # Delay, in seconds, after a new edit of a course is published
    # before updating the block structures cache.  This is needed
    # for a better chance at getting the latest changes when there
    # are secondary reads in sharded mongoDB clusters. See TNL-5041
    # for more info.
    COURSE_PUBLISH_TASK_DELAY=30,

    # Delay, in seconds, between retry attempts if a task fails.
    TASK_DEFAULT_RETRY_DELAY=30,

    # Maximum number of retries per task.
    TASK_MAX_RETRIES=5,

    # Backend storage options
    PRUNING_ACTIVE=False,
)

############################ FEATURE CONFIGURATION #############################

PLATFORM_NAME = _('Your Platform Name Here')
PLATFORM_DESCRIPTION = _('Your Platform Description Here')

PLATFORM_FACEBOOK_ACCOUNT = "http://www.facebook.com/YourPlatformFacebookAccount"
PLATFORM_TWITTER_ACCOUNT = "@YourPlatformTwitterAccount"

# Dummy secret key for dev/test
SECRET_KEY = 'dev key'
FAVICON_PATH = 'images/favicon.ico'
STUDIO_NAME = _("Your Platform Studio")
STUDIO_SHORT_NAME = _("Studio")
FEATURES = {
    'GITHUB_PUSH': False,

    # for consistency in user-experience, keep the value of the following 3 settings
    # in sync with the ones in lms/envs/common.py
    'ENABLE_DISCUSSION_SERVICE': True,
    'ENABLE_TEXTBOOK': True,

    # DO NOT SET TO True IN THIS FILE
    # Doing so will cause all courses to be released on production
    'DISABLE_START_DATES': False,  # When True, all courses will be active, regardless of start date

    # email address for studio staff (eg to request course creation)
    'STUDIO_REQUEST_EMAIL': '',

    # Segment - must explicitly turn it on for production
    'CMS_SEGMENT_KEY': None,

    # Enable URL that shows information about the status of various services
    'ENABLE_SERVICE_STATUS': False,

    # Don't autoplay videos for course authors
    'AUTOPLAY_VIDEOS': False,

    # Move the course author to next page when a video finishes. Set to True to
    # show an auto-advance button in videos. If False, videos never auto-advance.
    'ENABLE_AUTOADVANCE_VIDEOS': False,

    # If set to True, new Studio users won't be able to author courses unless
    # an Open edX admin has added them to the course creator group.
    'ENABLE_CREATOR_GROUP': True,

    # Turn off account locking if failed login attempts exceeds a limit
    'ENABLE_MAX_FAILED_LOGIN_ATTEMPTS': False,

    # Allow editing of short description in course settings in cms
    'EDITABLE_SHORT_DESCRIPTION': True,

    # Hide any Personally Identifiable Information from application logs
    'SQUELCH_PII_IN_LOGS': False,

    # Toggles the embargo functionality, which blocks users
    # based on their location.
    'EMBARGO': False,

    # Allow creating courses with non-ascii characters in the course id
    'ALLOW_UNICODE_COURSE_ID': False,

    # Prevent concurrent logins per user
    'PREVENT_CONCURRENT_LOGINS': False,

    # Turn off Video Upload Pipeline through Studio, by default
    'ENABLE_VIDEO_UPLOAD_PIPELINE': False,

    # let students save and manage their annotations
    # for consistency in user-experience, keep the value of this feature flag
    # in sync with the one in lms/envs/common.py
    'ENABLE_EDXNOTES': False,

    # Toggle to enable coordination with the Publisher tool (keep in sync with lms/envs/common.py)
    'ENABLE_PUBLISHER': False,

    # Show a new field in "Advanced settings" that can store custom data about a
    # course and that can be read from themes
    'ENABLE_OTHER_COURSE_SETTINGS': False,

    # Write new CSM history to the extended table.
    # This will eventually default to True and may be
    # removed since all installs should have the separate
    # extended history table. This is needed in the LMS and CMS
    # for migration consistency.
    'ENABLE_CSMH_EXTENDED': True,

    # Enable support for content libraries. Note that content libraries are
    # only supported in courses using split mongo.
    'ENABLE_CONTENT_LIBRARIES': True,

    # Milestones application flag
    'MILESTONES_APP': False,

    # Prerequisite courses feature flag
    'ENABLE_PREREQUISITE_COURSES': False,

    # Toggle course entrance exams feature
    'ENTRANCE_EXAMS': False,

    # Toggle platform-wide course licensing
    'LICENSING': False,

    # Enable the courseware search functionality
    'ENABLE_COURSEWARE_INDEX': False,

    # Enable content libraries (modulestore) search functionality
    'ENABLE_LIBRARY_INDEX': False,

    # Enable content libraries (blockstore) indexing
    'ENABLE_CONTENT_LIBRARY_INDEX': False,

    # Enable course reruns, which will always use the split modulestore
    'ALLOW_COURSE_RERUNS': True,

    # Certificates Web/HTML Views
    'CERTIFICATES_HTML_VIEW': False,

    # Teams feature
    'ENABLE_TEAMS': True,

    # Show video bumper in Studio
    'ENABLE_VIDEO_BUMPER': False,

    # Show issue open badges in Studio
    'ENABLE_OPENBADGES': False,

    # How many seconds to show the bumper again, default is 7 days:
    'SHOW_BUMPER_PERIODICITY': 7 * 24 * 3600,

    # Enable credit eligibility feature
    'ENABLE_CREDIT_ELIGIBILITY': ENABLE_CREDIT_ELIGIBILITY,

    # Special Exams, aka Timed and Proctored Exams
    'ENABLE_SPECIAL_EXAMS': False,

    'ORGANIZATIONS_APP': False,

    # Show the language selector in the header
    'SHOW_HEADER_LANGUAGE_SELECTOR': False,

    # At edX it's safe to assume that English transcripts are always available
    # This is not the case for all installations.
    # The default value in {lms,cms}/envs/common.py and xmodule/tests/test_video.py should be consistent.
    'FALLBACK_TO_ENGLISH_TRANSCRIPTS': True,

    # Set this to False to facilitate cleaning up invalid xml from your modulestore.
    'ENABLE_XBLOCK_XML_VALIDATION': True,

    # Allow public account creation
    'ALLOW_PUBLIC_ACCOUNT_CREATION': True,

    # Whether or not the dynamic EnrollmentTrackUserPartition should be registered.
    'ENABLE_ENROLLMENT_TRACK_USER_PARTITION': True,

    # Whether to send an email for failed password reset attempts or not. This is mainly useful for notifying users
    # that they don't have an account associated with email addresses they believe they've registered with.
    'ENABLE_PASSWORD_RESET_FAILURE_EMAIL': False,

    # Whether archived courses (courses with end dates in the past) should be
    # shown in Studio in a separate list.
    'ENABLE_SEPARATE_ARCHIVED_COURSES': True,

    # For acceptance and load testing
    'AUTOMATIC_AUTH_FOR_TESTING': False,

    # Prevent auto auth from creating superusers or modifying existing users
    'RESTRICT_AUTOMATIC_AUTH': True,

    'ENABLE_INSTRUCTOR_ANALYTICS': False,
    'PREVIEW_LMS_BASE': "preview.localhost:18000",
    'ENABLE_GRADE_DOWNLOADS': True,
    'ENABLE_MKTG_SITE': False,
    'ENABLE_DISCUSSION_HOME_PANEL': True,
    'ENABLE_CORS_HEADERS': False,
    'ENABLE_CROSS_DOMAIN_CSRF_COOKIE': False,
    'ENABLE_COUNTRY_ACCESS': False,
    'ENABLE_CREDIT_API': False,
    'ENABLE_OAUTH2_PROVIDER': False,
    'ENABLE_SYSADMIN_DASHBOARD': False,
    'ENABLE_MOBILE_REST_API': False,
    'CUSTOM_COURSES_EDX': False,
    'ENABLE_READING_FROM_MULTIPLE_HISTORY_TABLES': True,
    'SHOW_FOOTER_LANGUAGE_SELECTOR': False,
    'ENABLE_ENROLLMENT_RESET': False,
    'DISABLE_MOBILE_COURSE_AVAILABLE': False,

    # .. toggle_name: ENABLE_CHANGE_USER_PASSWORD_ADMIN
    # .. toggle_implementation: DjangoSetting
    # .. toggle_default: False
    # .. toggle_description: Set to True to enable changing a user password through django admin. This is disabled by default because enabling allows a method to bypass password policy.
    # .. toggle_category: admin
    # .. toggle_use_cases: open_edx
    # .. toggle_creation_date: 2020-02-21
    # .. toggle_expiration_date: None
    # .. toggle_tickets: 'https://github.com/edx/edx-platform/pull/21616'
    # .. toggle_status: supported
    # .. toggle_warnings: None
    'ENABLE_CHANGE_USER_PASSWORD_ADMIN': False,

    ### ORA Feature Flags ###

    # .. toggle_name: ENABLE_ORA_TEAM_SUBMISSIONS
    # .. toggle_implementation: DjangoSetting
    # .. toggle_default: False
    # .. toggle_description: Set to True to enable team-based ORA submissions.
    # .. toggle_category: ora
    # .. toggle_use_cases: incremental_release
    # .. toggle_creation_date: 2020-03-03
    # .. toggle_expiration_date: None
    # .. toggle_tickets: https://openedx.atlassian.net/browse/EDUCATOR-4951
    # .. toggle_status: supported
    # .. toggle_warnings: None
    'ENABLE_ORA_TEAM_SUBMISSIONS': False,

    # .. toggle_name: ENABLE_ORA_ALL_FILE_URLS
    # .. toggle_implementation: DjangoSetting
    # .. toggle_default: False
    # .. toggle_description: A "work-around" feature toggle meant to help in cases where some file uploads are not
    #      discoverable.  If enabled, will iterate through all possible file key suffixes up to the max for displaying
    #      file metadata in staff assessments.
    # .. toggle_category: ora
    # .. toggle_use_cases: graceful_degradation
    # .. toggle_creation_date: 2020-03-03
    # .. toggle_expiration_date: None
    # .. toggle_tickets: https://openedx.atlassian.net/browse/EDUCATOR-4951
    # .. toggle_status: supported
    # .. toggle_warnings: None
    'ENABLE_ORA_ALL_FILE_URLS': False,

    # .. toggle_name: ENABLE_ORA_USER_STATE_UPLOAD_DATA
    # .. toggle_implementation: DjangoSetting
    # .. toggle_default: False
    # .. toggle_description: A "work-around" feature toggle meant to help in cases where some file uploads are not
    #      discoverable.  If enabled, will pull file metadata from StudentModule.state for display in staff assessments.
    # .. toggle_category: ora
    # .. toggle_use_cases: graceful_degradation
    # .. toggle_creation_date: 2020-03-03
    # .. toggle_expiration_date: None
    # .. toggle_tickets: https://openedx.atlassian.net/browse/EDUCATOR-4951
    # .. toggle_status: supported
    # .. toggle_warnings: None
    'ENABLE_ORA_USER_STATE_UPLOAD_DATA': False,
<<<<<<< HEAD
    'TAHOE_STUDIO_LOCAL_LOGIN': False,
    'TAHOE_ENABLE_API_DOCS_URLS': False,  # RED-2861
=======

    # .. toggle_name: DEPRECATE_OLD_COURSE_KEYS_IN_STUDIO
    # .. toggle_implementation: DjangoSetting
    # .. toggle_default: True
    # .. toggle_description: Warn about removing support for deprecated course keys.
    #      To enable, set to True.
    #      To disable, set to False.
    #      To enable with a custom support deadline, set to an ISO-8601 date string:
    #        eg: '2020-09-01'
    # .. toggle_category: n/a
    # .. toggle_use_cases: incremental_release
    # .. toggle_creation_date: 2020-06-12
    # .. toggle_expiration_date: 2020-12-01
    # .. toggle_warnings: This can be removed once support is removed for deprecated course keys.
    # .. toggle_tickets: https://openedx.atlassian.net/browse/DEPR-58
    # .. toggle_status: supported
    'DEPRECATE_OLD_COURSE_KEYS_IN_STUDIO': True,

    # .. toggle_name: ENABLE_LIBRARY_AUTHORING_MICROFRONTEND
    # .. toggle_implementation: DjangoSetting
    # .. toggle_default: False
    # .. toggle_description: Set to True to enable the Library Authoring MFE
    # .. toggle_category: micro-frontend
    # .. toggle_use_cases: incremental_release
    # .. toggle_creation_date: 2020-06-20
    # .. toggle_expiration_date: 2020-12-31
    # .. toggle_tickets: https://openedx.atlassian.net/wiki/spaces/COMM/pages/1545011241/BD-14+Blockstore+Powered+Content+Libraries+Taxonomies
    # .. toggle_status: supported
    # .. toggle_warnings: Also set settings.LIBRARY_AUTHORING_MICROFRONTEND_URL and see REDIRECT_TO_LIBRARY_AUTHORING_MICROFRONTEND for rollout.
    'ENABLE_LIBRARY_AUTHORING_MICROFRONTEND': False,
>>>>>>> a14d2b40
}

ENABLE_JASMINE = False

# List of logout URIs for each IDA that the learner should be logged out of when they logout of the LMS. Only applies to
# IDA for which the social auth flow uses DOT (Django OAuth Toolkit).
IDA_LOGOUT_URI_LIST = []

############################# MICROFRONTENDS ###################################
COURSE_AUTHORING_MICROFRONTEND_URL = None
LIBRARY_AUTHORING_MICROFRONTEND_URL = None

############################# SOCIAL MEDIA SHARING #############################
SOCIAL_SHARING_SETTINGS = {
    # Note: Ensure 'CUSTOM_COURSE_URLS' has a matching value in lms/envs/common.py
    'CUSTOM_COURSE_URLS': False,
    'DASHBOARD_FACEBOOK': False,
    'CERTIFICATE_FACEBOOK': False,
    'CERTIFICATE_TWITTER': False,
    'DASHBOARD_TWITTER': False
}

SOCIAL_MEDIA_FOOTER_URLS = {}

# This is just a placeholder image.
# Site operators can customize this with their organization's image.
FOOTER_ORGANIZATION_IMAGE = "images/logo.png"

############################# SET PATH INFORMATION #############################
PROJECT_ROOT = path(__file__).abspath().dirname().dirname()  # /edx-platform/cms
REPO_ROOT = PROJECT_ROOT.dirname()
COMMON_ROOT = REPO_ROOT / "common"
OPENEDX_ROOT = REPO_ROOT / "openedx"
CMS_ROOT = REPO_ROOT / "cms"
LMS_ROOT = REPO_ROOT / "lms"
ENV_ROOT = REPO_ROOT.dirname()  # virtualenv dir /edx-platform is in
COURSES_ROOT = ENV_ROOT / "data"

GITHUB_REPO_ROOT = ENV_ROOT / "data"

sys.path.append(REPO_ROOT)
sys.path.append(PROJECT_ROOT / 'djangoapps')
sys.path.append(COMMON_ROOT / 'djangoapps')

# For geolocation ip database
GEOIP_PATH = REPO_ROOT / "common/static/data/geoip/GeoLite2-Country.mmdb"

DATA_DIR = COURSES_ROOT

DJFS = {
    'type': 'osfs',
    'directory_root': '/edx/var/edxapp/django-pyfs/static/django-pyfs',
    'url_root': '/static/django-pyfs',
}
######################## BRANCH.IO ###########################
BRANCH_IO_KEY = ''

######################## GOOGLE ANALYTICS ###########################
GOOGLE_ANALYTICS_ACCOUNT = None

############################# TEMPLATE CONFIGURATION #############################
# Mako templating
import tempfile
MAKO_MODULE_DIR = os.path.join(tempfile.gettempdir(), 'mako_cms')
MAKO_TEMPLATE_DIRS_BASE = [
    PROJECT_ROOT / 'templates',
    COMMON_ROOT / 'templates',
    COMMON_ROOT / 'djangoapps' / 'pipeline_mako' / 'templates',
    COMMON_ROOT / 'static',  # required to statically include common Underscore templates
    OPENEDX_ROOT / 'core' / 'djangoapps' / 'cors_csrf' / 'templates',
    OPENEDX_ROOT / 'core' / 'djangoapps' / 'dark_lang' / 'templates',
    OPENEDX_ROOT / 'core' / 'lib' / 'license' / 'templates',
    CMS_ROOT / 'djangoapps' / 'pipeline_js' / 'templates',
]

CONTEXT_PROCESSORS = [
    'django.template.context_processors.request',
    'django.template.context_processors.static',
    'django.contrib.messages.context_processors.messages',
    'django.template.context_processors.i18n',
    'django.contrib.auth.context_processors.auth',  # this is required for admin
    'django.template.context_processors.csrf',
    'help_tokens.context_processor',
    'openedx.core.djangoapps.site_configuration.context_processors.configuration_context',
]

# Django templating
TEMPLATES = [
    {
        'NAME': 'django',
        'BACKEND': 'django.template.backends.django.DjangoTemplates',
        # Don't look for template source files inside installed applications.
        'APP_DIRS': False,
        # Instead, look for template source files in these dirs.
        'DIRS': _make_mako_template_dirs,
        # Options specific to this backend.
        'OPTIONS': {
            'loaders': (
                # We have to use mako-aware template loaders to be able to include
                # mako templates inside django templates (such as main_django.html).
                'openedx.core.djangoapps.theming.template_loaders.ThemeTemplateLoader',
                'edxmako.makoloader.MakoFilesystemLoader',
                'edxmako.makoloader.MakoAppDirectoriesLoader',
            ),
            'context_processors': CONTEXT_PROCESSORS,
            # Change 'debug' in your environment settings files - not here.
            'debug': False
        }
    },
    {
        'NAME': 'mako',
        'BACKEND': 'edxmako.backend.Mako',
        'APP_DIRS': False,
        'DIRS': _make_mako_template_dirs,
        'OPTIONS': {
            'context_processors': CONTEXT_PROCESSORS,
            'debug': False,
        }
    },
    {
        # This separate copy of the Mako backend is used to render previews using the LMS templates
        'NAME': 'preview',
        'BACKEND': 'edxmako.backend.Mako',
        'APP_DIRS': False,
        'DIRS': lms.envs.common.MAKO_TEMPLATE_DIRS_BASE,
        'OPTIONS': {
            'context_processors': CONTEXT_PROCESSORS,
            'debug': False,
            'namespace': 'lms.main',
        }
    },
]
derived_collection_entry('TEMPLATES', 0, 'DIRS')
derived_collection_entry('TEMPLATES', 1, 'DIRS')
DEFAULT_TEMPLATE_ENGINE = TEMPLATES[0]

#################################### AWS #######################################
# S3BotoStorage insists on a timeout for uploaded assets. We should make it
# permanent instead, but rather than trying to figure out exactly where that
# setting is, I'm just bumping the expiration time to something absurd (100
# years). This is only used if DEFAULT_FILE_STORAGE is overriden to use S3
# in the global settings.py
AWS_SES_REGION_NAME = 'us-east-1'
AWS_SES_REGION_ENDPOINT = 'email.us-east-1.amazonaws.com'
AWS_ACCESS_KEY_ID = None
AWS_SECRET_ACCESS_KEY = None
AWS_QUERYSTRING_AUTH = False
AWS_STORAGE_BUCKET_NAME = 'SET-ME-PLEASE (ex. bucket-name)'
AWS_S3_CUSTOM_DOMAIN = 'SET-ME-PLEASE (ex. bucket-name.s3.amazonaws.com)'

##############################################################################

EDX_ROOT_URL = ''

# use the ratelimit backend to prevent brute force attacks
AUTHENTICATION_BACKENDS = [
    'rules.permissions.ObjectPermissionBackend',
    'openedx.core.djangoapps.oauth_dispatch.dot_overrides.backends.EdxRateLimitedAllowAllUsersModelBackend',
    'bridgekeeper.backends.RulePermissionBackend',
]

STATIC_ROOT_BASE = '/edx/var/edxapp/staticfiles'

# License for serving content in China
ICP_LICENSE = None
ICP_LICENSE_INFO = {}

LOGGING_ENV = 'sandbox'

LMS_BASE = 'localhost:18000'
LMS_ROOT_URL = "https://localhost:18000"
LMS_INTERNAL_ROOT_URL = LMS_ROOT_URL

LOGIN_REDIRECT_URL = EDX_ROOT_URL + '/home/'
# TODO: Determine if LOGIN_URL could be set to the FRONTEND_LOGIN_URL value instead.
LOGIN_URL = reverse_lazy('login_redirect_to_lms')
FRONTEND_LOGIN_URL = lambda settings: settings.LMS_ROOT_URL + '/login'
derived('FRONTEND_LOGIN_URL')
FRONTEND_LOGOUT_URL = lambda settings: settings.LMS_ROOT_URL + '/logout'
derived('FRONTEND_LOGOUT_URL')
FRONTEND_REGISTER_URL = lambda settings: settings.LMS_ROOT_URL + '/register'
derived('FRONTEND_REGISTER_URL')

LMS_ENROLLMENT_API_PATH = "/api/enrollment/v1/"
ENTERPRISE_API_URL = LMS_INTERNAL_ROOT_URL + '/enterprise/api/v1/'
ENTERPRISE_CONSENT_API_URL = LMS_INTERNAL_ROOT_URL + '/consent/api/v1/'
ENTERPRISE_MARKETING_FOOTER_QUERY_PARAMS = {}

# Public domain name of Studio (should be resolvable from the end-user's browser)
CMS_BASE = 'localhost:18010'

LOG_DIR = '/edx/var/log/edx'

LOCAL_LOGLEVEL = "INFO"

MAINTENANCE_BANNER_TEXT = 'Sample banner message'

WIKI_ENABLED = True

CERT_QUEUE = 'certificates'
# List of logout URIs for each IDA that the learner should be logged out of when they logout of
# Studio. Only applies to IDA for which the social auth flow uses DOT (Django OAuth Toolkit).
IDA_LOGOUT_URI_LIST = []

ELASTIC_SEARCH_CONFIG = [
    {
        'use_ssl': False,
        'host': 'localhost',
        'port': 9200
    }
]

# These are standard regexes for pulling out info like course_ids, usage_ids, etc.
# They are used so that URLs with deprecated-format strings still work.
from lms.envs.common import (
    COURSE_KEY_PATTERN, COURSE_KEY_REGEX, COURSE_ID_PATTERN, USAGE_KEY_PATTERN, ASSET_KEY_PATTERN
)

######################### CSRF #########################################

# Forwards-compatibility with Django 1.7
CSRF_COOKIE_AGE = 60 * 60 * 24 * 7 * 52
# It is highly recommended that you override this in any environment accessed by
# end users
CSRF_COOKIE_SECURE = False

CROSS_DOMAIN_CSRF_COOKIE_DOMAIN = ''
CROSS_DOMAIN_CSRF_COOKIE_NAME = ''
CSRF_TRUSTED_ORIGINS = []

#################### CAPA External Code Evaluation #############################
XQUEUE_INTERFACE = {
    'url': 'http://localhost:18040',
    'basic_auth': ['edx', 'edx'],
    'django_auth': {
        'username': 'lms',
        'password': 'password'
    }
}

################################# Middleware ###################################

MIDDLEWARE = [
    'openedx.core.lib.x_forwarded_for.middleware.XForwardedForMiddleware',

    'crum.CurrentRequestUserMiddleware',

    # A newer and safer request cache.
    'edx_django_utils.cache.middleware.RequestCacheMiddleware',
    'edx_django_utils.monitoring.middleware.MonitoringMemoryMiddleware',

    # Cookie monitoring
    'openedx.core.lib.request_utils.CookieMetricsMiddleware',

    'openedx.core.djangoapps.header_control.middleware.HeaderControlMiddleware',
    'django.middleware.cache.UpdateCacheMiddleware',
    'django.middleware.common.CommonMiddleware',
    'django.contrib.sites.middleware.CurrentSiteMiddleware',

    # CORS and CSRF
    'django.middleware.csrf.CsrfViewMiddleware',
    'corsheaders.middleware.CorsMiddleware',
    'openedx.core.djangoapps.cors_csrf.middleware.CorsCSRFMiddleware',
    'openedx.core.djangoapps.cors_csrf.middleware.CsrfCrossDomainCookieMiddleware',

    # JWT auth
    'edx_rest_framework_extensions.auth.jwt.middleware.JwtAuthCookieMiddleware',

    # Allows us to define redirects via Django admin
    'django_sites_extensions.middleware.RedirectMiddleware',

    # Instead of SessionMiddleware, we use a more secure version
    # 'django.contrib.sessions.middleware.SessionMiddleware',
    'openedx.core.djangoapps.safe_sessions.middleware.SafeSessionMiddleware',

    'method_override.middleware.MethodOverrideMiddleware',

    # Instead of AuthenticationMiddleware, we use a cache-backed version
    'openedx.core.djangoapps.cache_toolbox.middleware.CacheBackedAuthenticationMiddleware',

    'student.middleware.UserStandingMiddleware',
    'openedx.core.djangoapps.contentserver.middleware.StaticContentServer',

    'django.contrib.messages.middleware.MessageMiddleware',
    'track.middleware.TrackMiddleware',

    # This is used to set or update the user language preferences.
    'openedx.core.djangoapps.lang_pref.middleware.LanguagePreferenceMiddleware',

    # Allows us to dark-launch particular languages
    'openedx.core.djangoapps.dark_lang.middleware.DarkLangMiddleware',

    'openedx.core.djangoapps.embargo.middleware.EmbargoMiddleware',

    # Detects user-requested locale from 'accept-language' header in http request
    'django.middleware.locale.LocaleMiddleware',

    'codejail.django_integration.ConfigureCodeJailMiddleware',

    # catches any uncaught RateLimitExceptions and returns a 403 instead of a 500
    'ratelimitbackend.middleware.RateLimitMiddleware',

    # for expiring inactive sessions
    'openedx.core.djangoapps.session_inactivity_timeout.middleware.SessionInactivityTimeout',

    'openedx.core.djangoapps.theming.middleware.CurrentSiteThemeMiddleware',

    # use Django built in clickjacking protection
    'django.middleware.clickjacking.XFrameOptionsMiddleware',

    'waffle.middleware.WaffleMiddleware',

    # Enables force_django_cache_miss functionality for TieredCache.
    'edx_django_utils.cache.middleware.TieredCacheMiddleware',

    # Outputs monitoring metrics for a request.
    'edx_rest_framework_extensions.middleware.RequestMetricsMiddleware',

    'edx_rest_framework_extensions.auth.jwt.middleware.EnsureJWTAuthSettingsMiddleware',

    # Handles automatically storing user ids in django-simple-history tables when possible.
    'simple_history.middleware.HistoryRequestMiddleware',

    # This must be last so that it runs first in the process_response chain
    'openedx.core.djangoapps.site_configuration.middleware.SessionCookieDomainOverrideMiddleware',
]

EXTRA_MIDDLEWARE_CLASSES = []

# Clickjacking protection can be disabled by setting this to 'ALLOW'
X_FRAME_OPTIONS = 'DENY'

# Platform for Privacy Preferences header
P3P_HEADER = 'CP="Open EdX does not have a P3P policy."'

############# XBlock Configuration ##########

# Import after sys.path fixup
from xmodule.modulestore.inheritance import InheritanceMixin
from xmodule.modulestore import prefer_xmodules
from xmodule.x_module import XModuleMixin

# These are the Mixins that should be added to every XBlock.
# This should be moved into an XBlock Runtime/Application object
# once the responsibility of XBlock creation is moved out of modulestore - cpennington
XBLOCK_MIXINS = (
    LmsBlockMixin,
    InheritanceMixin,
    XModuleMixin,
    EditInfoMixin,
    AuthoringMixin,
)

XBLOCK_SELECT_FUNCTION = prefer_xmodules

# Paths to wrapper methods which should be applied to every XBlock's FieldData.
XBLOCK_FIELD_DATA_WRAPPERS = ()

############################ ORA 2 ############################################

# By default, don't use a file prefix
ORA2_FILE_PREFIX = 'default_env-default_deployment/ora2'

# Default File Upload Storage bucket and prefix. Used by the FileUpload Service.
FILE_UPLOAD_STORAGE_BUCKET_NAME = 'SET-ME-PLEASE (ex. bucket-name)'
FILE_UPLOAD_STORAGE_PREFIX = 'submissions_attachments'

############################ Modulestore Configuration ################################

DOC_STORE_CONFIG = {
    'db': 'edxapp',
    'host': 'localhost',
    'replicaSet': '',
    'user': 'edxapp',
    'port': 27017,
    'collection': 'modulestore',
    'ssl': False,
    # https://api.mongodb.com/python/2.9.1/api/pymongo/mongo_client.html#module-pymongo.mongo_client
    # default is never timeout while the connection is open,
    #this means it needs to explicitly close raising pymongo.errors.NetworkTimeout
    'socketTimeoutMS': 6000,
    'connectTimeoutMS': 2000,  # default is 20000, I believe raises pymongo.errors.ConnectionFailure
    # Not setting waitQueueTimeoutMS and waitQueueMultiple since pymongo defaults to nobody being allowed to wait
    'auth_source': None,
    'read_preference': 'PRIMARY'
    # If 'asset_collection' defined, it'll be used
    # as the collection name for asset metadata.
    # Otherwise, a default collection name will be used.
}

CONTENTSTORE = {
    'ENGINE': 'xmodule.contentstore.mongo.MongoContentStore',
    # connection strings are duplicated temporarily for
    # backward compatibility
    'OPTIONS': {
        'db': 'edxapp',
        'host': 'localhost',
        'password': 'password',
        'port': 27017,
        'user': 'edxapp',
        'ssl': False,
        'auth_source': None
    },
    'ADDITIONAL_OPTIONS': {},
    'DOC_STORE_CONFIG': DOC_STORE_CONFIG
}

MODULESTORE_BRANCH = 'draft-preferred'

MODULESTORE = {
    'default': {
        'ENGINE': 'xmodule.modulestore.mixed.MixedModuleStore',
        'OPTIONS': {
            'mappings': {},
            'stores': [
                {
                    'NAME': 'split',
                    'ENGINE': 'xmodule.modulestore.split_mongo.split_draft.DraftVersioningModuleStore',
                    'DOC_STORE_CONFIG': DOC_STORE_CONFIG,
                    'OPTIONS': {
                        'default_class': 'xmodule.hidden_module.HiddenDescriptor',
                        'fs_root': DATA_DIR,
                        'render_template': 'edxmako.shortcuts.render_to_string',
                    }
                },
                {
                    'NAME': 'draft',
                    'ENGINE': 'xmodule.modulestore.mongo.DraftMongoModuleStore',
                    'DOC_STORE_CONFIG': DOC_STORE_CONFIG,
                    'OPTIONS': {
                        'default_class': 'xmodule.hidden_module.HiddenDescriptor',
                        'fs_root': DATA_DIR,
                        'render_template': 'edxmako.shortcuts.render_to_string',
                    }
                }
            ]
        }
    }
}

# Modulestore-level field override providers. These field override providers don't
# require student context.
MODULESTORE_FIELD_OVERRIDE_PROVIDERS = ()

DATABASES = {
    # edxapp's edxapp-migrate scripts and the edxapp_migrate play
    # will ensure that any DB not named read_replica will be migrated
    # for both the lms and cms.
    'default': {
        'ATOMIC_REQUESTS': True,
        'CONN_MAX_AGE': 0,
        'ENGINE': 'django.db.backends.mysql',
        'HOST': 'localhost',
        'NAME': 'edxapp',
        'OPTIONS': {},
        'PASSWORD': 'password',
        'PORT': '3306',
        'USER': 'edxapp001'
    },
    'read_replica': {
        'CONN_MAX_AGE': 0,
        'ENGINE': 'django.db.backends.mysql',
        'HOST': 'localhost',
        'NAME': 'edxapp',
        'OPTIONS': {},
        'PASSWORD': 'password',
        'PORT': '3306',
        'USER': 'edxapp001'
    },
    'student_module_history': {
        'CONN_MAX_AGE': 0,
        'ENGINE': 'django.db.backends.mysql',
        'HOST': 'localhost',
        'NAME': 'edxapp_csmh',
        'OPTIONS': {},
        'PASSWORD': 'password',
        'PORT': '3306',
        'USER': 'edxapp001'
    }
}

#################### Python sandbox ############################################

CODE_JAIL = {
    # from https://github.com/edx/codejail/blob/master/codejail/django_integration.py#L24, '' should be same as None
    'python_bin': '/edx/app/edxapp/venvs/edxapp-sandbox/bin/python',
    # User to run as in the sandbox.
    'user': 'sandbox',

    # Configurable limits.
    'limits': {
        # How many CPU seconds can jailed code use?
        'CPU': 1,
        # Limit the memory of the jailed process to something high but not
        # infinite (512MiB in bytes)
        'VMEM': 536870912,
        # Time in seconds that the jailed process has to run.
        'REALTIME': 3,
        'PROXY': 0,
        # Needs to be non-zero so that jailed code can use it as their temp directory.(1MiB in bytes)
        'FSIZE': 1048576,
    },
}

# Some courses are allowed to run unsafe code. This is a list of regexes, one
# of them must match the course id for that course to run unsafe code.
#
# For example:
#
#   COURSES_WITH_UNSAFE_CODE = [
#       r"Harvard/XY123.1/.*"
#   ]

COURSES_WITH_UNSAFE_CODE = []

############################ DJANGO_BUILTINS ################################
# Change DEBUG in your environment settings files, not here
DEBUG = False
SESSION_COOKIE_SECURE = False
SESSION_SAVE_EVERY_REQUEST = False
SESSION_SERIALIZER = 'openedx.core.lib.session_serializers.PickleSerializer'
SESSION_COOKIE_DOMAIN = ""
SESSION_COOKIE_NAME = 'sessionid'

# Site info
SITE_NAME = "localhost"
HTTPS = 'on'
ROOT_URLCONF = 'cms.urls'

COURSE_IMPORT_EXPORT_BUCKET = ''
ALTERNATE_WORKER_QUEUES = 'lms'

STATIC_URL_BASE = '/static/'

X_FRAME_OPTIONS = 'DENY'

GIT_REPO_EXPORT_DIR = '/edx/var/edxapp/export_course_repos'

# Email
TECH_SUPPORT_EMAIL = 'technical@example.com'
EMAIL_BACKEND = 'django.core.mail.backends.smtp.EmailBackend'
EMAIL_HOST = 'localhost'
EMAIL_PORT = 25
EMAIL_USE_TLS = False
EMAIL_HOST_USER = ''
EMAIL_HOST_PASSWORD = ''
DEFAULT_FROM_EMAIL = 'registration@example.com'
DEFAULT_FEEDBACK_EMAIL = 'feedback@example.com'
TECH_SUPPORT_EMAIL = 'technical@example.com'
CONTACT_EMAIL = 'info@example.com'
BUGS_EMAIL = 'bugs@example.com'
SERVER_EMAIL = 'devops@example.com'
UNIVERSITY_EMAIL = 'university@example.com'
PRESS_EMAIL = 'press@example.com'
ADMINS = []
MANAGERS = ADMINS

# Initialize to 'release', but read from JSON in production.py
EDX_PLATFORM_REVISION = 'release'

# Static content
STATIC_URL = '/static/studio/'
STATIC_ROOT = ENV_ROOT / "staticfiles" / 'studio'

STATICFILES_DIRS = [
    COMMON_ROOT / "static",
    PROJECT_ROOT / "static",

    # This is how you would use the textbook images locally
    # ("book", ENV_ROOT / "book_images"),
]

# Locale/Internationalization
CELERY_TIMEZONE = 'UTC'
TIME_ZONE = 'UTC'
LANGUAGE_CODE = 'en'  # http://www.i18nguy.com/unicode/language-identifiers.html
LANGUAGES_BIDI = lms.envs.common.LANGUAGES_BIDI

LANGUAGE_COOKIE = lms.envs.common.LANGUAGE_COOKIE

LANGUAGES = lms.envs.common.LANGUAGES
LANGUAGE_DICT = dict(LANGUAGES)

# Languages supported for custom course certificate templates
CERTIFICATE_TEMPLATE_LANGUAGES = {
    'en': 'English',
    'es': 'Español',
}

USE_I18N = True
USE_L10N = True

STATICI18N_FILENAME_FUNCTION = 'statici18n.utils.legacy_filename'
STATICI18N_ROOT = PROJECT_ROOT / "static"

LOCALE_PATHS = _make_locale_paths
derived('LOCALE_PATHS')

# Messages
MESSAGE_STORAGE = 'django.contrib.messages.storage.session.SessionStorage'

COURSE_IMPORT_EXPORT_STORAGE = 'django.core.files.storage.FileSystemStorage'

##### EMBARGO #####
EMBARGO_SITE_REDIRECT_URL = None

############################### PIPELINE #######################################

PIPELINE = {
    'PIPELINE_ENABLED': True,
    # Don't use compression by default
    'CSS_COMPRESSOR': None,
    'JS_COMPRESSOR': None,
    # Don't wrap JavaScript as there is code that depends upon updating the global namespace
    'DISABLE_WRAPPER': True,
    # Specify the UglifyJS binary to use
    'UGLIFYJS_BINARY': 'node_modules/.bin/uglifyjs',
    'COMPILERS': (),
    'YUI_BINARY': 'yui-compressor',
}

STATICFILES_STORAGE = 'openedx.core.storage.ProductionStorage'
STATICFILES_STORAGE_KWARGS = {}

# List of finder classes that know how to find static files in various locations.
# Note: the pipeline finder is included to be able to discover optimized files
STATICFILES_FINDERS = [
    'openedx.core.djangoapps.theming.finders.ThemeFilesFinder',
    'django.contrib.staticfiles.finders.FileSystemFinder',
    'django.contrib.staticfiles.finders.AppDirectoriesFinder',
    'openedx.core.lib.xblock_pipeline.finder.XBlockPipelineFinder',
    'pipeline.finders.PipelineFinder',
]

from openedx.core.lib.rooted_paths import rooted_glob

PIPELINE['STYLESHEETS'] = {
    'style-vendor': {
        'source_filenames': [
            'css/vendor/normalize.css',
            'css/vendor/font-awesome.css',
            'css/vendor/html5-input-polyfills/number-polyfill.css',
            'js/vendor/CodeMirror/codemirror.css',
            'css/vendor/ui-lightness/jquery-ui-1.8.22.custom.css',
            'css/vendor/jquery.qtip.min.css',
            'js/vendor/markitup/skins/simple/style.css',
            'js/vendor/markitup/sets/wiki/style.css',
        ],
        'output_filename': 'css/cms-style-vendor.css',
    },
    'style-vendor-tinymce-content': {
        'source_filenames': [
            'css/tinymce-studio-content-fonts.css',
            'js/vendor/tinymce/js/tinymce/skins/studio-tmce4/content.min.css',
            'css/tinymce-studio-content.css'
        ],
        'output_filename': 'css/cms-style-vendor-tinymce-content.css',
    },
    'style-vendor-tinymce-skin': {
        'source_filenames': [
            'js/vendor/tinymce/js/tinymce/skins/studio-tmce4/skin.min.css'
        ],
        'output_filename': 'css/cms-style-vendor-tinymce-skin.css',
    },
    'style-main-v1': {
        'source_filenames': [
            'css/studio-main-v1.css',
        ],
        'output_filename': 'css/studio-main-v1.css',
    },
    'style-main-v1-rtl': {
        'source_filenames': [
            'css/studio-main-v1-rtl.css',
        ],
        'output_filename': 'css/studio-main-v1-rtl.css',
    },
    'style-xmodule-annotations': {
        'source_filenames': [
            'css/vendor/ova/annotator.css',
            'css/vendor/ova/edx-annotator.css',
            'css/vendor/ova/video-js.min.css',
            'css/vendor/ova/rangeslider.css',
            'css/vendor/ova/share-annotator.css',
            'css/vendor/ova/richText-annotator.css',
            'css/vendor/ova/tags-annotator.css',
            'css/vendor/ova/flagging-annotator.css',
            'css/vendor/ova/diacritic-annotator.css',
            'css/vendor/ova/grouping-annotator.css',
            'css/vendor/ova/ova.css',
            'js/vendor/ova/catch/css/main.css'
        ],
        'output_filename': 'css/cms-style-xmodule-annotations.css',
    },
}

base_vendor_js = [
    'js/src/utility.js',
    'js/src/logger.js',
    'common/js/vendor/jquery.js',
    'common/js/vendor/jquery-migrate.js',
    'js/vendor/jquery.cookie.js',
    'js/vendor/url.min.js',
    'common/js/vendor/underscore.js',
    'common/js/vendor/underscore.string.js',
    'common/js/vendor/backbone.js',
    'js/vendor/URI.min.js',

    # Make some edX UI Toolkit utilities available in the global "edx" namespace
    'edx-ui-toolkit/js/utils/global-loader.js',
    'edx-ui-toolkit/js/utils/string-utils.js',
    'edx-ui-toolkit/js/utils/html-utils.js',

    # Load Bootstrap and supporting libraries
    'common/js/vendor/popper.js',
    'common/js/vendor/bootstrap.js',

    # Finally load RequireJS
    'common/js/vendor/require.js'
]

# test_order: Determines the position of this chunk of javascript on
# the jasmine test page
PIPELINE['JAVASCRIPT'] = {
    'base_vendor': {
        'source_filenames': base_vendor_js,
        'output_filename': 'js/cms-base-vendor.js',
    },
    'module-js': {
        'source_filenames': (
            rooted_glob(COMMON_ROOT / 'static/', 'xmodule/descriptors/js/*.js') +
            rooted_glob(COMMON_ROOT / 'static/', 'xmodule/modules/js/*.js') +
            rooted_glob(COMMON_ROOT / 'static/', 'common/js/discussion/*.js')
        ),
        'output_filename': 'js/cms-modules.js',
        'test_order': 1
    },
}

STATICFILES_IGNORE_PATTERNS = (
    "*.py",
    "*.pyc",

    # It would be nice if we could do, for example, "**/*.scss",
    # but these strings get passed down to the `fnmatch` module,
    # which doesn't support that. :(
    # http://docs.python.org/2/library/fnmatch.html
    "sass/*.scss",
    "sass/*/*.scss",
    "sass/*/*/*.scss",
    "sass/*/*/*/*.scss",

    # Ignore tests
    "spec",
    "spec_helpers",

    # Symlinks used by js-test-tool
    "xmodule_js",
    "common_static",
)

################################# DJANGO-REQUIRE ###############################


# The baseUrl to pass to the r.js optimizer, relative to STATIC_ROOT.
REQUIRE_BASE_URL = "./"

# The name of a build profile to use for your project, relative to REQUIRE_BASE_URL.
# A sensible value would be 'app.build.js'. Leave blank to use the built-in default build profile.
# Set to False to disable running the default profile (e.g. if only using it to build Standalone
# Modules)
REQUIRE_BUILD_PROFILE = "cms/js/build.js"

# The name of the require.js script used by your project, relative to REQUIRE_BASE_URL.
REQUIRE_JS = "js/vendor/requiresjs/require.js"

# Whether to run django-require in debug mode.
REQUIRE_DEBUG = False

########################## DJANGO WEBPACK LOADER ##############################

WEBPACK_LOADER = {
    'DEFAULT': {
        'BUNDLE_DIR_NAME': 'bundles/',
        'STATS_FILE': os.path.join(STATIC_ROOT, 'webpack-stats.json')
    },
    'WORKERS': {
        'BUNDLE_DIR_NAME': 'bundles/',
        'STATS_FILE': os.path.join(STATIC_ROOT, 'webpack-worker-stats.json')
    }
}
WEBPACK_CONFIG_PATH = 'webpack.prod.config.js'

################################# CELERY ######################################

# Auto discover tasks fails to detect contentstore tasks
CELERY_IMPORTS = (
    'cms.djangoapps.contentstore.tasks',
    'openedx.core.djangoapps.bookmarks.tasks',
    'openedx.core.djangoapps.ccxcon.tasks',
)

# Message configuration

CELERY_TASK_SERIALIZER = 'json'
CELERY_RESULT_SERIALIZER = 'json'

CELERY_MESSAGE_COMPRESSION = 'gzip'

# Results configuration

CELERY_IGNORE_RESULT = False
CELERY_STORE_ERRORS_EVEN_IF_IGNORED = True

# Events configuration

CELERY_TRACK_STARTED = True

CELERY_SEND_EVENTS = True
CELERY_SEND_TASK_SENT_EVENT = True

# Exchange configuration

CELERY_DEFAULT_EXCHANGE = 'edx.core'
CELERY_DEFAULT_EXCHANGE_TYPE = 'direct'

# Queues configuration

HIGH_PRIORITY_QUEUE = 'edx.core.high'
DEFAULT_PRIORITY_QUEUE = 'edx.core.default'

CELERY_QUEUE_HA_POLICY = 'all'

CELERY_CREATE_MISSING_QUEUES = True

CELERY_DEFAULT_QUEUE = DEFAULT_PRIORITY_QUEUE
CELERY_DEFAULT_ROUTING_KEY = DEFAULT_PRIORITY_QUEUE

CELERY_QUEUES = [
    'edx.cms.core.default',
    'edx.cms.core.high',
]

CELERY_BROKER_TRANSPORT = 'amqp'
CELERY_BROKER_HOSTNAME = 'localhost'
CELERY_BROKER_USER = 'celery'
CELERY_BROKER_PASSWORD = 'celery'
CELERY_BROKER_VHOST = ''
CELERY_BROKER_USE_SSL = False
CELERY_EVENT_QUEUE_TTL = None

############################## Video ##########################################

YOUTUBE = {
    # YouTube JavaScript API
    'API': 'https://www.youtube.com/iframe_api',

    'TEST_TIMEOUT': 1500,

    # URL to get YouTube metadata
    'METADATA_URL': 'https://www.googleapis.com/youtube/v3/videos',

    # Current youtube api for requesting transcripts.
    # For example: http://video.google.com/timedtext?lang=en&v=j_jEn79vS3g.
    'TEXT_API': {
        'url': 'video.google.com/timedtext',
        'params': {
            'lang': 'en',
            'v': 'set_youtube_id_of_11_symbols_here',
        },
    },

    'IMAGE_API': 'http://img.youtube.com/vi/{youtube_id}/0.jpg',  # /maxresdefault.jpg for 1920*1080
}

YOUTUBE_API_KEY = 'PUT_YOUR_API_KEY_HERE'

############################# SETTINGS FOR VIDEO UPLOAD PIPELINE #############################

VIDEO_UPLOAD_PIPELINE = {
    'VEM_S3_BUCKET': '',
    'BUCKET': '',
    'ROOT_PATH': '',
    'CONCURRENT_UPLOAD_LIMIT': 4,
}

############################ APPS #####################################

# The order of INSTALLED_APPS is important, when adding new apps here
# remember to check that you are not creating new
# RemovedInDjango19Warnings in the test logs.
INSTALLED_APPS = [
    # Standard apps
    'django.contrib.auth',
    'django.contrib.contenttypes',
    'django.contrib.humanize',
    'django.contrib.redirects',
    'django.contrib.sessions',
    'django.contrib.sites',
    'django.contrib.messages',
    'django.contrib.staticfiles',
    'djcelery',
    'method_override',

    # Common Initialization
    'openedx.core.djangoapps.common_initialization.apps.CommonInitializationConfig',

    # Common views
    'openedx.core.djangoapps.common_views',

    # API access administration
    'openedx.core.djangoapps.api_admin',

    # CORS and cross-domain CSRF
    'corsheaders',
    'openedx.core.djangoapps.cors_csrf',

    # History tables
    'simple_history',

    # Database-backed configuration
    'config_models',
    'openedx.core.djangoapps.config_model_utils',
    'waffle',

    # Monitor the status of services
    'openedx.core.djangoapps.service_status',

    # Video module configs (This will be moved to Video once it becomes an XBlock)
    'openedx.core.djangoapps.video_config',

    # edX Video Pipeline integration
    'openedx.core.djangoapps.video_pipeline',

    # For CMS
    'contentstore.apps.ContentstoreConfig',

    'openedx.core.djangoapps.contentserver',
    'course_creators',
    'student.apps.StudentConfig',  # misleading name due to sharing with lms
    'openedx.core.djangoapps.course_groups',  # not used in cms (yet), but tests run
    'xblock_config.apps.XBlockConfig',

    # New (Blockstore-based) XBlock runtime
    'openedx.core.djangoapps.xblock.apps.StudioXBlockAppConfig',

    # Maintenance tools
    'maintenance',
    'openedx.core.djangoapps.util.apps.UtilConfig',

    # Tracking
    'track',
    'eventtracking.django.apps.EventTrackingConfig',

    # For asset pipelining
    'edxmako.apps.EdxMakoConfig',
    'pipeline',
    'static_replace',
    'require',
    'webpack_loader',

    # Site configuration for theming and behavioral modification
    'openedx.core.djangoapps.site_configuration',

    # Ability to detect and special-case crawler behavior
    'openedx.core.djangoapps.crawlers',

    # Discussion
    'openedx.core.djangoapps.django_comment_common',

    # for course creator table
    'django.contrib.admin',

    # for managing course modes
    'course_modes.apps.CourseModesConfig',

    # Verified Track Content Cohorting (Beta feature that will hopefully be removed)
    'openedx.core.djangoapps.verified_track_content',

    # Dark-launching languages
    'openedx.core.djangoapps.dark_lang',

    #
    # User preferences
    'wiki',
    'django_notify',
    'course_wiki',  # Our customizations
    'mptt',
    'sekizai',
    'openedx.core.djangoapps.user_api',

    # Country embargo support
    'openedx.core.djangoapps.embargo',

    # Course action state
    'course_action_state',

    # Additional problem types
    'edx_jsme',    # Molecular Structure

    'openedx.core.djangoapps.content.course_overviews.apps.CourseOverviewsConfig',
    'openedx.core.djangoapps.content.block_structure.apps.BlockStructureConfig',

    # edx-milestones service
    'milestones',

    # Self-paced course configuration
    'openedx.core.djangoapps.self_paced',

    # Coursegraph
    'openedx.core.djangoapps.coursegraph.apps.CoursegraphConfig',

    # Credit courses
    'openedx.core.djangoapps.credit.apps.CreditConfig',

    'xblock_django',

    # Catalog integration
    'openedx.core.djangoapps.catalog',

    # Programs support
    'openedx.core.djangoapps.programs.apps.ProgramsConfig',

    # django-oauth-toolkit
    'oauth2_provider',

    # These are apps that aren't strictly needed by Studio, but are imported by
    # other apps that are.  Django 1.8 wants to have imported models supported
    # by installed apps.
    'openedx.core.djangoapps.oauth_dispatch.apps.OAuthDispatchAppConfig',
    'lms.djangoapps.courseware',
    'coursewarehistoryextended',
    'survey.apps.SurveyConfig',
    'lms.djangoapps.verify_student.apps.VerifyStudentConfig',
    'completion',

    # System Wide Roles
    'openedx.core.djangoapps.system_wide_roles',

    # Static i18n support
    'statici18n',

    # Tagging
    'cms.lib.xblock.tagging',

    # Enables default site and redirects
    'django_sites_extensions',

    # additional release utilities to ease automation
    'release_util',

    # rule-based authorization
    'rules.apps.AutodiscoverRulesConfig',
    'bridgekeeper',

    # management of user-triggered async tasks (course import/export, etc.)
    'user_tasks',

    # CMS specific user task handling
    'cms_user_tasks.apps.CmsUserTasksConfig',

    # Unusual migrations
    'database_fixups',

    # Customized celery tasks, including persisting failed tasks so they can
    # be retried
    'celery_utils',

    # Waffle related utilities
    'openedx.core.djangoapps.waffle_utils',

    # DRF filters
    'django_filters',
    'cms.djangoapps.api',

    # edx-drf-extensions
    'csrf.apps.CsrfAppConfig',  # Enables frontend apps to retrieve CSRF tokens.

    # Entitlements, used in openedx tests
    'entitlements',

    # Asset management for mako templates
    'pipeline_mako',

    # API Documentation
    'drf_yasg',

    'openedx.features.course_duration_limits',
    'openedx.features.content_type_gating',
    'openedx.features.discounts',
    'experiments',

    'openedx.core.djangoapps.external_user_ids',
    # so sample_task is available to celery workers
    'openedx.core.djangoapps.heartbeat',

    # signal handlers to capture course dates into edx-when
    'openedx.core.djangoapps.course_date_signals',

    # Management of per-user schedules
    'openedx.core.djangoapps.schedules',
    'rest_framework_jwt',

    # Learning Sequence Navigation
    'openedx.core.djangoapps.content.learning_sequences.apps.LearningSequencesConfig',

    'ratelimitbackend',
]


################# EDX MARKETING SITE ##################################

EDXMKTG_LOGGED_IN_COOKIE_NAME = 'edxloggedin'
EDXMKTG_USER_INFO_COOKIE_NAME = 'edx-user-info'
EDXMKTG_USER_INFO_COOKIE_VERSION = 1

MKTG_URLS = {}
MKTG_URL_OVERRIDES = {}
MKTG_URL_LINK_MAP = {

}

SUPPORT_SITE_LINK = ''
ID_VERIFICATION_SUPPORT_LINK = ''
PASSWORD_RESET_SUPPORT_LINK = ''
ACTIVATION_EMAIL_SUPPORT_LINK = ''

############################## EVENT TRACKING #################################

CMS_SEGMENT_KEY = None
TRACK_MAX_EVENT = 50000

TRACKING_BACKENDS = {
    'logger': {
        'ENGINE': 'track.backends.logger.LoggerBackend',
        'OPTIONS': {
            'name': 'tracking'
        }
    }
}

# We're already logging events, and we don't want to capture user
# names/passwords.  Heartbeat events are likely not interesting.
TRACKING_IGNORE_URL_PATTERNS = [r'^/event', r'^/login', r'^/heartbeat']

EVENT_TRACKING_ENABLED = True
EVENT_TRACKING_BACKENDS = {
    'tracking_logs': {
        'ENGINE': 'eventtracking.backends.routing.RoutingBackend',
        'OPTIONS': {
            'backends': {
                'logger': {
                    'ENGINE': 'eventtracking.backends.logger.LoggerBackend',
                    'OPTIONS': {
                        'name': 'tracking',
                        'max_event_size': TRACK_MAX_EVENT,
                    }
                }
            },
            'processors': [
                {'ENGINE': 'track.shim.LegacyFieldMappingProcessor'},
                {'ENGINE': 'track.shim.PrefixedEventProcessor'}
            ]
        }
    },
    'segmentio': {
        'ENGINE': 'eventtracking.backends.routing.RoutingBackend',
        'OPTIONS': {
            'backends': {
                'segment': {'ENGINE': 'eventtracking.backends.segment.SegmentBackend'}
            },
            'processors': [
                {
                    'ENGINE': 'eventtracking.processors.whitelist.NameWhitelistProcessor',
                    'OPTIONS': {
                        'whitelist': []
                    }
                },
                {
                    'ENGINE': 'openedx.core.djangoapps.appsembler.eventtracking.segment.SegmentTopLevelPropertiesProcessor'
                },
                {
                    'ENGINE': 'track.shim.GoogleAnalyticsProcessor'
                }
            ]
        }
    }
}
EVENT_TRACKING_PROCESSORS = []

EVENT_TRACKING_SEGMENTIO_EMIT_WHITELIST = []

#### PASSWORD POLICY SETTINGS #####
AUTH_PASSWORD_VALIDATORS = [
    {
        "NAME": "django.contrib.auth.password_validation.UserAttributeSimilarityValidator",
    },
    {
        "NAME": "util.password_policy_validators.MinimumLengthValidator",
        "OPTIONS": {
            "min_length": 2
        }
    },
    {
        "NAME": "util.password_policy_validators.MaximumLengthValidator",
        "OPTIONS": {
            "max_length": 75
        }
    },
]

PASSWORD_POLICY_COMPLIANCE_ROLLOUT_CONFIG = {
    'ENFORCE_COMPLIANCE_ON_LOGIN': False
}

##### ACCOUNT LOCKOUT DEFAULT PARAMETERS #####
MAX_FAILED_LOGIN_ATTEMPTS_ALLOWED = 6
MAX_FAILED_LOGIN_ATTEMPTS_LOCKOUT_PERIOD_SECS = 30 * 60


### Apps only installed in some instances
# The order of INSTALLED_APPS matters, so this tuple is the app name and the item in INSTALLED_APPS
# that this app should be inserted *before*. A None here means it should be appended to the list.
OPTIONAL_APPS = (
    ('problem_builder', 'openedx.core.djangoapps.content.course_overviews.apps.CourseOverviewsConfig'),
    ('edx_sga', None),

    # edx-ora2
    ('submissions', 'openedx.core.djangoapps.content.course_overviews.apps.CourseOverviewsConfig'),
    ('openassessment', 'openedx.core.djangoapps.content.course_overviews.apps.CourseOverviewsConfig'),
    ('openassessment.assessment', 'openedx.core.djangoapps.content.course_overviews.apps.CourseOverviewsConfig'),
    ('openassessment.fileupload', 'openedx.core.djangoapps.content.course_overviews.apps.CourseOverviewsConfig'),
    ('openassessment.workflow', 'openedx.core.djangoapps.content.course_overviews.apps.CourseOverviewsConfig'),
    ('openassessment.xblock', 'openedx.core.djangoapps.content.course_overviews.apps.CourseOverviewsConfig'),

    # edxval
    ('edxval', 'openedx.core.djangoapps.content.course_overviews.apps.CourseOverviewsConfig'),

    # Organizations App (http://github.com/edx/edx-organizations)
    ('organizations', None),

    # Enterprise App (http://github.com/edx/edx-enterprise)
    ('enterprise', None),
    ('consent', None),
    ('integrated_channels.integrated_channel', None),
    ('integrated_channels.degreed', None),
    ('integrated_channels.sap_success_factors', None),
    ('integrated_channels.xapi', None),
    ('integrated_channels.cornerstone', None),
    ('integrated_channels.canvas', None),
)


for app_name, insert_before in OPTIONAL_APPS:
    # First attempt to only find the module rather than actually importing it,
    # to avoid circular references - only try to import if it can't be found
    # by find_spec, which doesn't work with import hooks
    if importlib.util.find_spec(app_name) is None:
        try:
            __import__(app_name)
        except ImportError:
            continue

    try:
        INSTALLED_APPS.insert(INSTALLED_APPS.index(insert_before), app_name)
    except (IndexError, ValueError):
        INSTALLED_APPS.append(app_name)


### External auth usage -- prefixes for ENROLLMENT_DOMAIN
SHIBBOLETH_DOMAIN_PREFIX = 'shib:'

# Set request limits for maximum size of a request body and maximum number of GET/POST parameters. (>=Django 1.10)
# Limits are currently disabled - but can be used for finer-grained denial-of-service protection.
DATA_UPLOAD_MAX_MEMORY_SIZE = None
DATA_UPLOAD_MAX_NUMBER_FIELDS = None

### Size of chunks into which asset uploads will be divided
UPLOAD_CHUNK_SIZE_IN_MB = 10

### Max size of asset uploads to GridFS
MAX_ASSET_UPLOAD_FILE_SIZE_IN_MB = 10

# FAQ url to direct users to if they upload
# a file that exceeds the above size
MAX_ASSET_UPLOAD_FILE_SIZE_URL = ""

### Default value for entrance exam minimum score
ENTRANCE_EXAM_MIN_SCORE_PCT = 50

### Default language for a new course
DEFAULT_COURSE_LANGUAGE = "en"

# Specify XBlocks that should be treated as advanced problems. Each entry is a
# dict:
#       'component': the entry-point name of the XBlock.
#       'boilerplate_name': an optional YAML template to be used.  Specify as
#               None to omit.
#
ADVANCED_PROBLEM_TYPES = [
    {
        'component': 'openassessment',
        'boilerplate_name': None,
    },
    {
        'component': 'drag-and-drop-v2',
        'boilerplate_name': None
    },
    {
        'component': 'staffgradedxblock',
        'boilerplate_name': None
    }
]

############### Settings for Retirement #####################
RETIRED_USERNAME_PREFIX = 'retired__user_'
RETIRED_EMAIL_PREFIX = 'retired__user_'
RETIRED_EMAIL_DOMAIN = 'retired.invalid'
RETIRED_USERNAME_FMT = lambda settings: settings.RETIRED_USERNAME_PREFIX + '{}'
RETIRED_EMAIL_FMT = lambda settings: settings.RETIRED_EMAIL_PREFIX + '{}@' + settings.RETIRED_EMAIL_DOMAIN
derived('RETIRED_USERNAME_FMT', 'RETIRED_EMAIL_FMT')
RETIRED_USER_SALTS = ['abc', '123']
RETIREMENT_SERVICE_WORKER_USERNAME = 'RETIREMENT_SERVICE_USER'
RETIREMENT_SERVICE_USER_EMAIL = "retirement_worker@example.com"
RETIREMENT_SERVICE_USER_NAME = "retirement_worker"

# These states are the default, but are designed to be overridden in configuration.
RETIREMENT_STATES = [
    'PENDING',

    'LOCKING_ACCOUNT',
    'LOCKING_COMPLETE',

    # Use these states only when ENABLE_DISCUSSION_SERVICE is True.
    'RETIRING_FORUMS',
    'FORUMS_COMPLETE',

    # TODO - Change these states to be the LMS-only email opt-out - PLAT-2189
    'RETIRING_EMAIL_LISTS',
    'EMAIL_LISTS_COMPLETE',

    'RETIRING_ENROLLMENTS',
    'ENROLLMENTS_COMPLETE',

    # Use these states only when ENABLE_STUDENT_NOTES is True.
    'RETIRING_NOTES',
    'NOTES_COMPLETE',

    'RETIRING_LMS',
    'LMS_COMPLETE',

    'ERRORED',
    'ABORTED',
    'COMPLETE',
]

USERNAME_REPLACEMENT_WORKER = "REPLACE WITH VALID USERNAME"

# Files and Uploads type filter values

FILES_AND_UPLOAD_TYPE_FILTERS = {
    "Images": ['image/png', 'image/jpeg', 'image/jpg', 'image/gif', 'image/tiff', 'image/tif', 'image/x-icon',
               'image/svg+xml', 'image/bmp', 'image/x-ms-bmp', ],
    "Documents": [
        'application/pdf',
        'text/plain',
        'application/vnd.openxmlformats-officedocument.wordprocessingml.document',
        'application/vnd.openxmlformats-officedocument.wordprocessingml.template',
        'application/vnd.openxmlformats-officedocument.presentationml.presentation',
        'application/vnd.openxmlformats-officedocument.presentationml.slideshow',
        'application/vnd.openxmlformats-officedocument.presentationml.template',
        'application/vnd.openxmlformats-officedocument.spreadsheetml.sheet',
        'application/vnd.openxmlformats-officedocument.spreadsheetml.template',
        'application/msword',
        'application/vnd.ms-excel',
        'application/vnd.ms-powerpoint',
        'application/csv',
        'application/vnd.ms-excel.sheet.macroEnabled.12',
        'text/x-tex',
        'application/x-pdf',
        'application/vnd.ms-excel.sheet.macroenabled.12',
        'file/pdf',
        'image/pdf',
        'text/csv',
        'text/pdf',
        'text/x-sh',
        '\"application/pdf\"',
    ],
    "Audio": ['audio/mpeg', 'audio/mp3', 'audio/x-wav', 'audio/ogg', 'audio/wav', 'audio/aac', 'audio/x-m4a',
              'audio/mp4', 'audio/x-ms-wma', ],
    "Code": ['application/json', 'text/html', 'text/javascript', 'application/javascript', 'text/css', 'text/x-python',
             'application/x-java-jnlp-file', 'application/xml', 'application/postscript', 'application/x-javascript',
             'application/java-vm', 'text/x-c++src', 'text/xml', 'text/x-scss', 'application/x-python-code',
             'application/java-archive', 'text/x-python-script', 'application/x-ruby', 'application/mathematica',
             'text/coffeescript', 'text/x-matlab', 'application/sql', 'text/php', ]
}

# Default to no Search Engine
SEARCH_ENGINE = None
ELASTIC_FIELD_MAPPINGS = {
    "start_date": {
        "type": "date"
    }
}

XBLOCK_SETTINGS = {}
XBLOCK_FS_STORAGE_BUCKET = None
XBLOCK_FS_STORAGE_PREFIX = None

STUDIO_FRONTEND_CONTAINER_URL = None

################################ Settings for Credit Course Requirements ################################
# Initial delay used for retrying tasks.
# Additional retries use longer delays.
# Value is in seconds.
CREDIT_TASK_DEFAULT_RETRY_DELAY = 30

# Maximum number of retries per task for errors that are not related
# to throttling.
CREDIT_TASK_MAX_RETRIES = 5

# Maximum age in seconds of timestamps we will accept
# when a credit provider notifies us that a student has been approved
# or denied for credit.
CREDIT_PROVIDER_TIMESTAMP_EXPIRATION = 15 * 60

CREDIT_PROVIDER_SECRET_KEYS = {}

# dir containing all themes
COMPREHENSIVE_THEME_DIRS = []

# Theme directory locale paths
COMPREHENSIVE_THEME_LOCALE_PATHS = []

# Theme to use when no site or site theme is defined,
# set to None if you want to use openedx theme
DEFAULT_SITE_THEME = None

ENABLE_COMPREHENSIVE_THEMING = False

############################ Global Database Configuration #####################

DATABASE_ROUTERS = [
    'openedx.core.lib.django_courseware_routers.StudentModuleHistoryExtendedRouter',
]

############################ Cache Configuration ###############################

CACHES = {
    'blockstore': {
        'KEY_PREFIX': 'blockstore',
        'KEY_FUNCTION': 'util.memcache.safe_key',
        'LOCATION': ['localhost:11211'],
        'TIMEOUT': '86400',  # This data should be long-lived for performance, BundleCache handles invalidation
        'BACKEND': 'django.core.cache.backends.memcached.MemcachedCache',
    },
    'course_structure_cache': {
        'KEY_PREFIX': 'course_structure',
        'KEY_FUNCTION': 'util.memcache.safe_key',
        'LOCATION': ['localhost:11211'],
        'TIMEOUT': '7200',
        'BACKEND': 'django.core.cache.backends.memcached.MemcachedCache',
    },
    'celery': {
        'KEY_PREFIX': 'celery',
        'KEY_FUNCTION': 'util.memcache.safe_key',
        'LOCATION': ['localhost:11211'],
        'TIMEOUT': '7200',
        'BACKEND': 'django.core.cache.backends.memcached.MemcachedCache',
    },
    'mongo_metadata_inheritance': {
        'KEY_PREFIX': 'mongo_metadata_inheritance',
        'KEY_FUNCTION': 'util.memcache.safe_key',
        'LOCATION': ['localhost:11211'],
        'TIMEOUT': 300,
        'BACKEND': 'django.core.cache.backends.memcached.MemcachedCache',
    },
    'staticfiles': {
        'KEY_FUNCTION': 'util.memcache.safe_key',
        'LOCATION': ['localhost:11211'],
        'KEY_PREFIX': 'staticfiles_general',
        'BACKEND': 'django.core.cache.backends.memcached.MemcachedCache',
    },
    'default': {
        'VERSION': '1',
        'KEY_FUNCTION': 'util.memcache.safe_key',
        'LOCATION': ['localhost:11211'],
        'KEY_PREFIX': 'default',
        'BACKEND': 'django.core.cache.backends.memcached.MemcachedCache',
    },
    'configuration': {
        'KEY_FUNCTION': 'util.memcache.safe_key',
        'LOCATION': ['localhost:11211'],
        'KEY_PREFIX': 'configuration',
        'BACKEND': 'django.core.cache.backends.memcached.MemcachedCache',
    },
    'general': {
        'KEY_FUNCTION': 'util.memcache.safe_key',
        'LOCATION': ['localhost:11211'],
        'KEY_PREFIX': 'general',
        'BACKEND': 'django.core.cache.backends.memcached.MemcachedCache',
    },
}

############################ OAUTH2 Provider ###################################


# 5 minute expiration time for JWT id tokens issued for external API requests.
OAUTH_ID_TOKEN_EXPIRATION = 5 * 60

# Partner support link for CMS footer
PARTNER_SUPPORT_EMAIL = ''

# Affiliate cookie tracking
AFFILIATE_COOKIE_NAME = 'dev_affiliate_id'

############## Settings for Studio Context Sensitive Help ##############

HELP_TOKENS_INI_FILE = REPO_ROOT / "cms" / "envs" / "help_tokens.ini"
HELP_TOKENS_LANGUAGE_CODE = lambda settings: settings.LANGUAGE_CODE
HELP_TOKENS_VERSION = lambda settings: doc_version()
HELP_TOKENS_BOOKS = {
    'learner': 'https://edx.readthedocs.io/projects/open-edx-learner-guide',
    'course_author': 'https://edx.readthedocs.io/projects/open-edx-building-and-running-a-course',
}
derived('HELP_TOKENS_LANGUAGE_CODE', 'HELP_TOKENS_VERSION')

# Used with Email sending
RETRY_ACTIVATION_EMAIL_MAX_ATTEMPTS = 5
RETRY_ACTIVATION_EMAIL_TIMEOUT = 0.5

# Software Secure request retry settings
# Time in seconds before a retry of the task should be 60 mints.
SOFTWARE_SECURE_REQUEST_RETRY_DELAY = 60 * 60
# Maximum of 6 retries before giving up.
SOFTWARE_SECURE_RETRY_MAX_ATTEMPTS = 6

############## DJANGO-USER-TASKS ##############

# How long until database records about the outcome of a task and its artifacts get deleted?
USER_TASKS_MAX_AGE = timedelta(days=7)

############## Settings for the Enterprise App ######################

ENTERPRISE_ENROLLMENT_API_URL = LMS_ROOT_URL + LMS_ENROLLMENT_API_PATH
ENTERPRISE_SERVICE_WORKER_USERNAME = 'enterprise_worker'
ENTERPRISE_API_CACHE_TIMEOUT = 3600  # Value is in seconds
# The default value of this needs to be a 16 character string
ENTERPRISE_CUSTOMER_CATALOG_DEFAULT_CONTENT_FILTER = {}

# The setting key maps to the channel code (e.g. 'SAP' for success factors), Channel code is defined as
# part of django model of each integrated channel in edx-enterprise.
# The absence of a key/value pair translates to NO LIMIT on the number of "chunks" transmitted per cycle.
INTEGRATED_CHANNELS_API_CHUNK_TRANSMISSION_LIMIT = {}

BASE_COOKIE_DOMAIN = 'localhost'

# This limits the type of roles that are submittable via the `student` app's manual enrollment
# audit API. While this isn't used in CMS, it is used via Enterprise which is installed in
# the CMS. Without this, we get errors.
MANUAL_ENROLLMENT_ROLE_CHOICES = ['Learner', 'Support', 'Partner']

############## Settings for the Discovery App ######################

COURSE_CATALOG_URL_ROOT = 'http://localhost:8008'
COURSE_CATALOG_API_URL = '{}/api/v1'.format(COURSE_CATALOG_URL_ROOT)

# which access.py permission name to check in order to determine if a course is visible in
# the course catalog. We default this to the legacy permission 'see_exists'.
COURSE_CATALOG_VISIBILITY_PERMISSION = 'see_exists'

# which access.py permission name to check in order to determine if a course about page is
# visible. We default this to the legacy permission 'see_exists'.
COURSE_ABOUT_VISIBILITY_PERMISSION = 'see_exists'

DEFAULT_COURSE_VISIBILITY_IN_CATALOG = "both"
DEFAULT_MOBILE_AVAILABLE = False


# How long to cache OpenAPI schemas and UI, in seconds.
OPENAPI_CACHE_TIMEOUT = 0

################# Mobile URLS ##########################

# These are URLs to the app store for mobile.
MOBILE_STORE_URLS = {}

############################# Persistent Grades ####################################

# Queue to use for updating persistent grades
RECALCULATE_GRADES_ROUTING_KEY = DEFAULT_PRIORITY_QUEUE

# Queue to use for updating grades due to grading policy change
POLICY_CHANGE_GRADES_ROUTING_KEY = 'edx.lms.core.default'

SOFTWARE_SECURE_VERIFICATION_ROUTING_KEY = 'edx.lms.core.default'

# Rate limit for regrading tasks that a grading policy change can kick off
POLICY_CHANGE_TASK_RATE_LIMIT = '300/h'

############## Settings for CourseGraph ############################
COURSEGRAPH_JOB_QUEUE = DEFAULT_PRIORITY_QUEUE

########## Settings for video transcript migration tasks ############
VIDEO_TRANSCRIPT_MIGRATIONS_JOB_QUEUE = DEFAULT_PRIORITY_QUEUE

########## Settings youtube thumbnails scraper tasks ############
SCRAPE_YOUTUBE_THUMBNAILS_JOB_QUEUE = DEFAULT_PRIORITY_QUEUE

########## Settings update search index task ############
UPDATE_SEARCH_INDEX_JOB_QUEUE = DEFAULT_PRIORITY_QUEUE

###################### VIDEO IMAGE STORAGE ######################

VIDEO_IMAGE_DEFAULT_FILENAME = 'images/video-images/default_video_image.png'
VIDEO_IMAGE_SUPPORTED_FILE_FORMATS = {
    '.bmp': 'image/bmp',
    '.bmp2': 'image/x-ms-bmp',   # PIL gives x-ms-bmp format
    '.gif': 'image/gif',
    '.jpg': 'image/jpeg',
    '.jpeg': 'image/jpeg',
    '.png': 'image/png'
}
VIDEO_IMAGE_MAX_FILE_SIZE_MB = '2 MB'
VIDEO_IMAGE_MIN_FILE_SIZE_KB = '2 KB'
VIDEO_IMAGE_MAX_WIDTH = 1280
VIDEO_IMAGE_MAX_HEIGHT = 720
VIDEO_IMAGE_MIN_WIDTH = 640
VIDEO_IMAGE_MIN_HEIGHT = 360
VIDEO_IMAGE_ASPECT_RATIO = 16 / 9.0
VIDEO_IMAGE_ASPECT_RATIO_TEXT = '16:9'
VIDEO_IMAGE_ASPECT_RATIO_ERROR_MARGIN = 0.1

###################### ZENDESK ######################
ZENDESK_URL = ''
ZENDESK_USER = ''
ZENDESK_API_KEY = ''
ZENDESK_CUSTOM_FIELDS = {}
ZENDESK_OAUTH_ACCESS_TOKEN = ''
# A mapping of string names to Zendesk Group IDs
# To get the IDs of your groups you can go to
# {zendesk_url}/api/v2/groups.json
ZENDESK_GROUP_ID_MAPPING = {}

############## Settings for Completion API #########################

# Once a user has watched this percentage of a video, mark it as complete:
# (0.0 = 0%, 1.0 = 100%)
COMPLETION_VIDEO_COMPLETE_PERCENTAGE = 0.95

############### Settings for edx-rbac  ###############
SYSTEM_WIDE_ROLE_CLASSES = []

############## Installed Django Apps #########################

from edx_django_utils.plugins import get_plugin_apps, add_plugins
from openedx.core.djangoapps.plugins.constants import ProjectType, SettingsType

INSTALLED_APPS.extend(get_plugin_apps(ProjectType.CMS))
add_plugins(__name__, ProjectType.CMS, SettingsType.COMMON)

# Course exports streamed in blocks of this size. 8192 or 8kb is the default
# setting for the FileWrapper class used to iterate over the export file data.
# See: https://docs.python.org/2/library/wsgiref.html#wsgiref.util.FileWrapper
COURSE_EXPORT_DOWNLOAD_CHUNK_SIZE = 8192

# E-Commerce API Configuration
ECOMMERCE_PUBLIC_URL_ROOT = 'http://localhost:8002'
ECOMMERCE_API_URL = 'http://localhost:8002/api/v2'
ECOMMERCE_API_SIGNING_KEY = 'SET-ME-PLEASE'

CREDENTIALS_INTERNAL_SERVICE_URL = 'http://localhost:8005'
CREDENTIALS_PUBLIC_SERVICE_URL = 'http://localhost:8005'

ANALYTICS_DASHBOARD_URL = 'http://localhost:18110/courses'
ANALYTICS_DASHBOARD_NAME = 'Your Platform Name Here Insights'

COMMENTS_SERVICE_URL = 'http://localhost:18080'
COMMENTS_SERVICE_KEY = 'password'

CAS_SERVER_URL = ""
CAS_EXTRA_LOGIN_PARAMS = ""
CAS_ATTRIBUTE_CALLBACK = ""

FINANCIAL_REPORTS = {
    'STORAGE_TYPE': 'localfs',
    'BUCKET': None,
    'ROOT_PATH': 'sandbox',
}

############# CORS headers for cross-domain requests #################
if FEATURES.get('ENABLE_CORS_HEADERS'):
    CORS_ALLOW_CREDENTIALS = True
    CORS_ORIGIN_WHITELIST = ()
    CORS_ORIGIN_ALLOW_ALL = False
    CORS_ALLOW_INSECURE = False
    CORS_ALLOW_HEADERS = corsheaders_default_headers + (
        'use-jwt-cookie',
    )

LOGIN_REDIRECT_WHITELIST = []

DEPRECATED_ADVANCED_COMPONENT_TYPES = []

########################## VIDEO IMAGE STORAGE ############################

VIDEO_IMAGE_SETTINGS = dict(
    VIDEO_IMAGE_MAX_BYTES=2 * 1024 * 1024,    # 2 MB
    VIDEO_IMAGE_MIN_BYTES=2 * 1024,       # 2 KB
    # Backend storage
    # STORAGE_CLASS='storages.backends.s3boto.S3BotoStorage',
    # STORAGE_KWARGS=dict(bucket='video-image-bucket'),
    STORAGE_KWARGS=dict(
        location=MEDIA_ROOT,
        base_url=MEDIA_URL,
    ),
    DIRECTORY_PREFIX='video-images/',
)

VIDEO_IMAGE_MAX_AGE = 31536000

########################## VIDEO TRANSCRIPTS STORAGE ############################
VIDEO_TRANSCRIPTS_SETTINGS = dict(
    VIDEO_TRANSCRIPTS_MAX_BYTES=3 * 1024 * 1024,    # 3 MB
    # Backend storage
    # STORAGE_CLASS='storages.backends.s3boto.S3BotoStorage',
    # STORAGE_KWARGS=dict(bucket='video-transcripts-bucket'),
    STORAGE_KWARGS=dict(
        location=MEDIA_ROOT,
        base_url=MEDIA_URL,
    ),
    DIRECTORY_PREFIX='video-transcripts/',
)

VIDEO_TRANSCRIPTS_MAX_AGE = 31536000


##### shoppingcart Payment #####
PAYMENT_SUPPORT_EMAIL = 'billing@example.com'

################################ Bulk Email ###################################
# Parameters for breaking down course enrollment into subtasks.
BULK_EMAIL_EMAILS_PER_TASK = 500

# Suffix used to construct 'from' email address for bulk emails.
# A course-specific identifier is prepended.
BULK_EMAIL_DEFAULT_FROM_EMAIL = 'no-reply@example.com'

# Flag to indicate if individual email addresses should be logged as they are sent
# a bulk email message.
BULK_EMAIL_LOG_SENT_EMAILS = False

############### Settings for django file storage ##################
DEFAULT_FILE_STORAGE = 'django.core.files.storage.FileSystemStorage'

###################### Grade Downloads ######################
# These keys are used for all of our asynchronous downloadable files, including
# the ones that contain information other than grades.
GRADES_DOWNLOAD = {
    'STORAGE_CLASS': 'django.core.files.storage.FileSystemStorage',
    'STORAGE_KWARGS': {
        'location': '/tmp/edx-s3/grades',
    },
    'STORAGE_TYPE': None,
    'BUCKET': None,
    'ROOT_PATH': None,
}

############### Settings swift #####################################
SWIFT_USERNAME = None
SWIFT_KEY = None
SWIFT_TENANT_ID = None
SWIFT_TENANT_NAME = None
SWIFT_AUTH_URL = None
SWIFT_AUTH_VERSION = None
SWIFT_REGION_NAME = None
SWIFT_USE_TEMP_URLS = False
SWIFT_TEMP_URL_KEY = None
SWIFT_TEMP_URL_DURATION = 1800  # seconds

############### The SAML private/public key values ################
SOCIAL_AUTH_SAML_SP_PRIVATE_KEY = ""
SOCIAL_AUTH_SAML_SP_PUBLIC_CERT = ""
SOCIAL_AUTH_SAML_SP_PRIVATE_KEY_DICT = {}
SOCIAL_AUTH_SAML_SP_PUBLIC_CERT_DICT = {}

############### Settings for facebook ##############################
FACEBOOK_APP_ID = 'FACEBOOK_APP_ID'
FACEBOOK_APP_SECRET = 'FACEBOOK_APP_SECRET'
FACEBOOK_API_VERSION = 'v2.1'

############### Settings for django-fernet-fields ##################
FERNET_KEYS = [
    'DUMMY KEY CHANGE BEFORE GOING TO PRODUCTION',
]

### Proctoring configuration (redirct URLs and keys shared between systems) ####
PROCTORING_BACKENDS = {
    'DEFAULT': 'null',
    # The null key needs to be quoted because
    # null is a language independent type in YAML
    'null': {}
}

PROCTORING_SETTINGS = {}

################## BLOCKSTORE RELATED SETTINGS  #########################
BLOCKSTORE_PUBLIC_URL_ROOT = 'http://localhost:18250'
BLOCKSTORE_API_URL = 'http://localhost:18250/api/v1/'
# Which of django's caches to use for storing anonymous user state for XBlocks
# in the blockstore-based XBlock runtime
XBLOCK_RUNTIME_V2_EPHEMERAL_DATA_CACHE = 'default'

###################### LEARNER PORTAL ################################
LEARNER_PORTAL_URL_ROOT = 'https://learner-portal-localhost:18000'

######################### MICROSITE ###############################
MICROSITE_ROOT_DIR = '/edx/app/edxapp/edx-microsite'
MICROSITE_CONFIGURATION = {}

############################ JWT #################################
JWT_ISSUER = 'http://127.0.0.1:8000/oauth2'
DEFAULT_JWT_ISSUER = {
    'ISSUER': 'http://127.0.0.1:8000/oauth2',
    'AUDIENCE': 'SET-ME-PLEASE',
    'SECRET_KEY': 'SET-ME-PLEASE'
}
JWT_EXPIRATION = 30
JWT_PRIVATE_SIGNING_KEY = None


SYSLOG_SERVER = ''
FEEDBACK_SUBMISSION_EMAIL = ''
REGISTRATION_EXTRA_FIELDS = {
    'confirm_email': 'hidden',
    'level_of_education': 'optional',
    'gender': 'optional',
    'year_of_birth': 'optional',
    'mailing_address': 'optional',
    'goals': 'optional',
    'honor_code': 'required',
    'terms_of_service': 'hidden',
    'city': 'hidden',
    'country': 'hidden',
}
EDXAPP_PARSE_KEYS = {}

###################### DEPRECATED URLS ##########################

# .. toggle_name: DISABLE_DEPRECATED_SIGNIN_URL
# .. toggle_implementation: DjangoSetting
# .. toggle_default: False
# .. toggle_description: Toggle for removing the deprecated /signin url.
# .. toggle_category: n/a
# .. toggle_use_cases: incremental_release
# .. toggle_creation_date: 2019-12-02
# .. toggle_expiration_date: 2020-06-01
# .. toggle_warnings: This url can be removed once it no longer has any real traffic.
# .. toggle_tickets: ARCH-1253
# .. toggle_status: supported
DISABLE_DEPRECATED_SIGNIN_URL = False

# .. toggle_name: DISABLE_DEPRECATED_SIGNUP_URL
# .. toggle_implementation: DjangoSetting
# .. toggle_default: False
# .. toggle_description: Toggle for removing the deprecated /signup url.
# .. toggle_category: n/a
# .. toggle_use_cases: incremental_release
# .. toggle_creation_date: 2019-12-02
# .. toggle_expiration_date: 2020-06-01
# .. toggle_warnings: This url can be removed once it no longer has any real traffic.
# .. toggle_tickets: ARCH-1253
# .. toggle_status: supported
DISABLE_DEPRECATED_SIGNUP_URL = False

##### LOGISTRATION RATE LIMIT SETTINGS #####
LOGISTRATION_RATELIMIT_RATE = '100/5m'

##### REGISTRATION RATE LIMIT SETTINGS #####
REGISTRATION_VALIDATION_RATELIMIT = '30/7d'

##### PASSWORD RESET RATE LIMIT SETTINGS #####
PASSWORD_RESET_IP_RATE = '1/m'
PASSWORD_RESET_EMAIL_RATE = '2/h'

######################## Setting for content libraries ########################
MAX_BLOCKS_PER_CONTENT_LIBRARY = 1000<|MERGE_RESOLUTION|>--- conflicted
+++ resolved
@@ -393,10 +393,6 @@
     # .. toggle_status: supported
     # .. toggle_warnings: None
     'ENABLE_ORA_USER_STATE_UPLOAD_DATA': False,
-<<<<<<< HEAD
-    'TAHOE_STUDIO_LOCAL_LOGIN': False,
-    'TAHOE_ENABLE_API_DOCS_URLS': False,  # RED-2861
-=======
 
     # .. toggle_name: DEPRECATE_OLD_COURSE_KEYS_IN_STUDIO
     # .. toggle_implementation: DjangoSetting
@@ -427,7 +423,9 @@
     # .. toggle_status: supported
     # .. toggle_warnings: Also set settings.LIBRARY_AUTHORING_MICROFRONTEND_URL and see REDIRECT_TO_LIBRARY_AUTHORING_MICROFRONTEND for rollout.
     'ENABLE_LIBRARY_AUTHORING_MICROFRONTEND': False,
->>>>>>> a14d2b40
+
+    'TAHOE_STUDIO_LOCAL_LOGIN': False,
+    'TAHOE_ENABLE_API_DOCS_URLS': False,  # RED-2861
 }
 
 ENABLE_JASMINE = False
