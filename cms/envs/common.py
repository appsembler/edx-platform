"""
This is the common settings file, intended to set sane defaults. If you have a
piece of configuration that's dependent on a set of feature flags being set,
then create a function that returns the calculated value based on the value of
FEATURES[...]. Modules that extend this one can change the feature
configuration in an environment specific config file and re-calculate those
values.

We should make a method that calls all these config methods so that you just
make one call at the end of your site-specific dev file to reset all the
dependent variables (like INSTALLED_APPS) for you.

Longer TODO:
1. Right now our treatment of static content in general and in particular
   course-specific static content is haphazard.
2. We should have a more disciplined approach to feature flagging, even if it
   just means that we stick them in a dict called FEATURES.
3. We need to handle configuration for multiple courses. This could be as
   multiple sites, but we do need a way to map their data assets.

When refering to XBlocks, we use the entry-point name. For example,
|   setup(
|       name='xblock-foobar',
|       version='0.1',
|       packages=[
|           'foobar_xblock',
|       ],
|       entry_points={
|           'xblock.v1': [
|               'foobar-block = foobar_xblock:FoobarBlock',
|           #    ^^^^^^^^^^^^ This is the one you want.
|           ]
|       },
|   )
"""

# We intentionally define lots of variables that aren't used, and
# want to import all variables from base settings files
# pylint: disable=unused-import, useless-suppression, wrong-import-order, wrong-import-position

import importlib.util
import os
import sys

from corsheaders.defaults import default_headers as corsheaders_default_headers
from datetime import timedelta
import lms.envs.common
# Although this module itself may not use these imported variables, other dependent modules may.
# Warning: Do NOT add any new variables to this list. This is incompatible with future plans to
#   have more logical separation between LMS and Studio (CMS). It is also incompatible with the
#   direction documented in OEP-45: Configuring and Operating Open edX:
#   https://open-edx-proposals.readthedocs.io/en/latest/oep-0045-arch-ops-and-config.html
from lms.envs.common import (
    USE_TZ, ALL_LANGUAGES, ASSET_IGNORE_REGEX,
    PARENTAL_CONSENT_AGE_LIMIT, REGISTRATION_EMAIL_PATTERNS_ALLOWED,
    # The following PROFILE_IMAGE_* settings are included as they are
    # indirectly accessed through the email opt-in API, which is
    # technically accessible through the CMS via legacy URLs.
    PROFILE_IMAGE_BACKEND, PROFILE_IMAGE_DEFAULT_FILENAME, PROFILE_IMAGE_DEFAULT_FILE_EXTENSION,
    PROFILE_IMAGE_HASH_SEED, PROFILE_IMAGE_MIN_BYTES, PROFILE_IMAGE_MAX_BYTES, PROFILE_IMAGE_SIZES_MAP,
    # The following setting is included as it is used to check whether to
    # display credit eligibility table on the CMS or not.
    COURSE_MODE_DEFAULTS, DEFAULT_COURSE_ABOUT_IMAGE_URL,

    # User-uploaded content
    MEDIA_ROOT,
    MEDIA_URL,

    # Lazy Gettext
    _,

    # Django REST framework configuration
    REST_FRAMEWORK,

    STATICI18N_OUTPUT_DIR,

    # Heartbeat
    HEARTBEAT_CHECKS,
    HEARTBEAT_EXTENDED_CHECKS,
    HEARTBEAT_CELERY_TIMEOUT,
    HEARTBEAT_CELERY_ROUTING_KEY,

    # Default site to use if no site exists matching request headers
    SITE_ID,

    ACCESS_CONTROL_BACKENDS,

    # constants for redirects app
    REDIRECT_CACHE_TIMEOUT,
    REDIRECT_CACHE_KEY_PREFIX,

    # This is required for the migrations in oauth_dispatch.models
    # otherwise it fails saying this attribute is not present in Settings
    # Although Studio does not enable OAuth2 Provider capability, the new approach
    # to generating test databases will discover and try to create all tables
    # and this setting needs to be present
    OAUTH2_PROVIDER_APPLICATION_MODEL,
    JWT_AUTH,

    USERNAME_REGEX_PARTIAL,
    USERNAME_PATTERN,

    # django-debug-toolbar
    DEBUG_TOOLBAR_PATCH_SETTINGS,

    COURSE_ENROLLMENT_MODES,
    CONTENT_TYPE_GATE_GROUP_IDS,

    DISABLE_ACCOUNT_ACTIVATION_REQUIREMENT_SWITCH,

    GENERATE_PROFILE_SCORES,

    # Enterprise service settings
    ENTERPRISE_CATALOG_INTERNAL_ROOT_URL,

    # Methods to derive settings
    _make_mako_template_dirs,
    _make_locale_paths,
)
from path import Path as path
from django.urls import reverse_lazy

from lms.djangoapps.lms_xblock.mixin import LmsBlockMixin
from cms.lib.xblock.authoring_mixin import AuthoringMixin
from xmodule.modulestore.edit_info import EditInfoMixin
from openedx.core.djangoapps.theming.helpers_dirs import (
    get_themes_unchecked,
    get_theme_base_dirs_from_settings
)
from openedx.core.lib.license import LicenseMixin
from openedx.core.lib.derived import derived, derived_collection_entry
from openedx.core.release import doc_version

# pylint: enable=useless-suppression

################ Enable credit eligibility feature ####################
ENABLE_CREDIT_ELIGIBILITY = True

################################ Block Structures ###################################
BLOCK_STRUCTURES_SETTINGS = dict(
    # Delay, in seconds, after a new edit of a course is published
    # before updating the block structures cache.  This is needed
    # for a better chance at getting the latest changes when there
    # are secondary reads in sharded mongoDB clusters. See TNL-5041
    # for more info.
    COURSE_PUBLISH_TASK_DELAY=30,

    # Delay, in seconds, between retry attempts if a task fails.
    TASK_DEFAULT_RETRY_DELAY=30,

    # Maximum number of retries per task.
    TASK_MAX_RETRIES=5,

    # Backend storage options
    PRUNING_ACTIVE=False,
)

############################ FEATURE CONFIGURATION #############################

PLATFORM_NAME = _('Your Platform Name Here')

CONTACT_MAILING_ADDRESS = _('Your Contact Mailing Address Here')

PLATFORM_DESCRIPTION = _('Your Platform Description Here')

PLATFORM_FACEBOOK_ACCOUNT = "http://www.facebook.com/YourPlatformFacebookAccount"
PLATFORM_TWITTER_ACCOUNT = "@YourPlatformTwitterAccount"

# Dummy secret key for dev/test
SECRET_KEY = 'dev key'
FAVICON_PATH = 'images/favicon.ico'


# .. setting_name: STUDIO_NAME
# .. setting_default: Your Platform Studio
# .. setting_description: The name that will appear on the landing page of Studio, as well as in various emails and
#   templates.
STUDIO_NAME = _("Your Platform Studio")
STUDIO_SHORT_NAME = _("Studio")
FEATURES = {
    'GITHUB_PUSH': False,

    # See annotations in lms/envs/common.py for details.
    'ENABLE_DISCUSSION_SERVICE': True,
    # See annotations in lms/envs/common.py for details.
    'ENABLE_TEXTBOOK': True,

    # When True, all courses will be active, regardless of start date
    # DO NOT SET TO True IN THIS FILE
    # Doing so will cause all courses to be released on production
    'DISABLE_START_DATES': False,

    # email address for studio staff (eg to request course creation)
    'STUDIO_REQUEST_EMAIL': '',

    # Segment - must explicitly turn it on for production
    'CMS_SEGMENT_KEY': None,

    # Enable URL that shows information about the status of various services
    'ENABLE_SERVICE_STATUS': False,

    # Don't autoplay videos for course authors
    'AUTOPLAY_VIDEOS': False,

    # Move the course author to next page when a video finishes. Set to True to
    # show an auto-advance button in videos. If False, videos never auto-advance.
    'ENABLE_AUTOADVANCE_VIDEOS': False,

    # If set to True, new Studio users won't be able to author courses unless
    # an Open edX admin has added them to the course creator group.
    'ENABLE_CREATOR_GROUP': True,

    # Turn off account locking if failed login attempts exceeds a limit
    'ENABLE_MAX_FAILED_LOGIN_ATTEMPTS': False,

    # .. toggle_name: FEATURES['EDITABLE_SHORT_DESCRIPTION']
    # .. toggle_implementation: DjangoSetting
    # .. toggle_default: True
    # .. toggle_description: This feature flag allows editing of short descriptions on the Schedule & Details page in
    #   Open edX Studio. Set to False if you want to disable the editing of the course short description.
    # .. toggle_use_cases: open_edx
    # .. toggle_creation_date: 2014-02-13
    # .. toggle_tickets: https://github.com/edx/edx-platform/pull/2334
    'EDITABLE_SHORT_DESCRIPTION': True,

    # Hide any Personally Identifiable Information from application logs
    'SQUELCH_PII_IN_LOGS': False,

    # Toggles the embargo functionality, which blocks users
    # based on their location.
    'EMBARGO': False,

    # Allow creating courses with non-ascii characters in the course id
    'ALLOW_UNICODE_COURSE_ID': False,

    # Prevent concurrent logins per user
    'PREVENT_CONCURRENT_LOGINS': False,

    # Turn off Video Upload Pipeline through Studio, by default
    'ENABLE_VIDEO_UPLOAD_PIPELINE': False,

    # See annotations in lms/envs/common.py for details.
    'ENABLE_EDXNOTES': False,

    # Toggle to enable coordination with the Publisher tool (keep in sync with lms/envs/common.py)
    'ENABLE_PUBLISHER': False,

    # Show a new field in "Advanced settings" that can store custom data about a
    # course and that can be read from themes
    'ENABLE_OTHER_COURSE_SETTINGS': False,

    # Write new CSM history to the extended table.
    # This will eventually default to True and may be
    # removed since all installs should have the separate
    # extended history table. This is needed in the LMS and CMS
    # for migration consistency.
    'ENABLE_CSMH_EXTENDED': True,

    # Enable support for content libraries. Note that content libraries are
    # only supported in courses using split mongo.
    'ENABLE_CONTENT_LIBRARIES': True,

    # .. toggle_name: FEATURES['ENABLE_CONTENT_LIBRARIES_LTI_TOOL']
    # .. toggle_implementation: DjangoSetting
    # .. toggle_default: False
    # .. toggle_description: When set to True, Content Libraries in
    #    Studio can be used as an LTI 1.3 tool by external LTI platforms.
    # .. toggle_use_cases: open_edx
    # .. toggle_creation_date: 2021-08-17
    # .. toggle_tickets: https://github.com/edx/edx-platform/pull/27411
    'ENABLE_CONTENT_LIBRARIES_LTI_TOOL': False,

    # Milestones application flag
    'MILESTONES_APP': False,

    # Prerequisite courses feature flag
    'ENABLE_PREREQUISITE_COURSES': False,

    # Toggle course entrance exams feature
    'ENTRANCE_EXAMS': False,

    # Toggle platform-wide course licensing
    'LICENSING': False,

    # Enable the courseware search functionality
    'ENABLE_COURSEWARE_INDEX': False,

    # Enable content libraries (modulestore) search functionality
    'ENABLE_LIBRARY_INDEX': False,

    # Enable content libraries (blockstore) indexing
    'ENABLE_CONTENT_LIBRARY_INDEX': False,

    # .. toggle_name: FEATURES['ALLOW_COURSE_RERUNS']
    # .. toggle_implementation: DjangoSetting
    # .. toggle_default: True
    # .. toggle_description: This will allow staff member to re-run the course from the studio home page and will
    #   always use the split modulestore. When this is set to False, the Re-run Course link will not be available on
    #   the studio home page.
    # .. toggle_use_cases: open_edx
    # .. toggle_creation_date: 2015-02-13
    # .. toggle_tickets: https://github.com/edx/edx-platform/pull/6965
    'ALLOW_COURSE_RERUNS': True,

    # Certificates Web/HTML Views
    'CERTIFICATES_HTML_VIEW': False,

    # Teams feature
    'ENABLE_TEAMS': True,

    # Show video bumper in Studio
    'ENABLE_VIDEO_BUMPER': False,

    # Show issue open badges in Studio
    'ENABLE_OPENBADGES': False,

    # How many seconds to show the bumper again, default is 7 days:
    'SHOW_BUMPER_PERIODICITY': 7 * 24 * 3600,

    # Enable credit eligibility feature
    'ENABLE_CREDIT_ELIGIBILITY': ENABLE_CREDIT_ELIGIBILITY,

    # Special Exams, aka Timed and Proctored Exams
    'ENABLE_SPECIAL_EXAMS': False,

    # Show the language selector in the header
    'SHOW_HEADER_LANGUAGE_SELECTOR': False,

    # At edX it's safe to assume that English transcripts are always available
    # This is not the case for all installations.
    # The default value in {lms,cms}/envs/common.py and xmodule/tests/test_video.py should be consistent.
    'FALLBACK_TO_ENGLISH_TRANSCRIPTS': True,

    # Set this to False to facilitate cleaning up invalid xml from your modulestore.
    'ENABLE_XBLOCK_XML_VALIDATION': True,

    # Allow public account creation
    'ALLOW_PUBLIC_ACCOUNT_CREATION': True,

    # Whether or not the dynamic EnrollmentTrackUserPartition should be registered.
    'ENABLE_ENROLLMENT_TRACK_USER_PARTITION': True,

    'ENABLE_PASSWORD_RESET_FAILURE_EMAIL': False,

    # Whether archived courses (courses with end dates in the past) should be
    # shown in Studio in a separate list.
    'ENABLE_SEPARATE_ARCHIVED_COURSES': True,

    # For acceptance and load testing
    'AUTOMATIC_AUTH_FOR_TESTING': False,

    # Prevent auto auth from creating superusers or modifying existing users
    'RESTRICT_AUTOMATIC_AUTH': True,

    'PREVIEW_LMS_BASE': "preview.localhost:18000",
    'ENABLE_GRADE_DOWNLOADS': True,
    'ENABLE_MKTG_SITE': False,
    'ENABLE_DISCUSSION_HOME_PANEL': True,
    'ENABLE_CORS_HEADERS': False,
    'ENABLE_CROSS_DOMAIN_CSRF_COOKIE': False,
    'ENABLE_COUNTRY_ACCESS': False,
    'ENABLE_CREDIT_API': False,
    'ENABLE_OAUTH2_PROVIDER': False,
    'ENABLE_MOBILE_REST_API': False,
    'CUSTOM_COURSES_EDX': False,
    'ENABLE_READING_FROM_MULTIPLE_HISTORY_TABLES': True,
    'SHOW_FOOTER_LANGUAGE_SELECTOR': False,
    'ENABLE_ENROLLMENT_RESET': False,
    # Settings for course import olx validation
    'ENABLE_COURSE_OLX_VALIDATION': False,
    # .. toggle_name: FEATURES['DISABLE_MOBILE_COURSE_AVAILABLE']
    # .. toggle_implementation: DjangoSetting
    # .. toggle_default: False
    # .. toggle_description: Set to True to remove Mobile Course Available UI Flag from Studio's Advanced Settings
    #   page else Mobile Course Available UI Flag will be available on Studio side.
    # .. toggle_use_cases: open_edx
    # .. toggle_creation_date: 2020-02-14
    # .. toggle_tickets: https://github.com/edx/edx-platform/pull/23073
    'DISABLE_MOBILE_COURSE_AVAILABLE': False,

    # .. toggle_name: FEATURES['ENABLE_CHANGE_USER_PASSWORD_ADMIN']
    # .. toggle_implementation: DjangoSetting
    # .. toggle_default: False
    # .. toggle_description: Set to True to enable changing a user password through django admin. This is disabled by
    #   default because enabling allows a method to bypass password policy.
    # .. toggle_use_cases: open_edx
    # .. toggle_creation_date: 2020-02-21
    # .. toggle_tickets: 'https://github.com/edx/edx-platform/pull/21616'
    'ENABLE_CHANGE_USER_PASSWORD_ADMIN': False,

    ### ORA Feature Flags ###
    # .. toggle_name: FEATURES['ENABLE_ORA_ALL_FILE_URLS']
    # .. toggle_implementation: DjangoSetting
    # .. toggle_default: False
    # .. toggle_description: A "work-around" feature toggle meant to help in cases where some file uploads are not
    #   discoverable. If enabled, will iterate through all possible file key suffixes up to the max for displaying file
    #   metadata in staff assessments.
    # .. toggle_use_cases: temporary
    # .. toggle_creation_date: 2020-03-03
    # .. toggle_target_removal_date: None
    # .. toggle_tickets: https://openedx.atlassian.net/browse/EDUCATOR-4951
    # .. toggle_warnings: This temporary feature toggle does not have a target removal date.
    'ENABLE_ORA_ALL_FILE_URLS': False,

    # .. toggle_name: FEATURES['ENABLE_ORA_USER_STATE_UPLOAD_DATA']
    # .. toggle_implementation: DjangoSetting
    # .. toggle_default: False
    # .. toggle_description: A "work-around" feature toggle meant to help in cases where some file uploads are not
    #   discoverable. If enabled, will pull file metadata from StudentModule.state for display in staff assessments.
    # .. toggle_use_cases: temporary
    # .. toggle_creation_date: 2020-03-03
    # .. toggle_target_removal_date: None
    # .. toggle_tickets: https://openedx.atlassian.net/browse/EDUCATOR-4951
    # .. toggle_warnings: This temporary feature toggle does not have a target removal date.
    'ENABLE_ORA_USER_STATE_UPLOAD_DATA': False,

    # .. toggle_name: FEATURES['DEPRECATE_OLD_COURSE_KEYS_IN_STUDIO']
    # .. toggle_implementation: DjangoSetting
    # .. toggle_default: True
    # .. toggle_description: Warn about removing support for deprecated course keys.
    #      To enable, set to True.
    #      To disable, set to False.
    #      To enable with a custom support deadline, set to an ISO-8601 date string:
    #        eg: '2020-09-01'
    # .. toggle_use_cases: temporary
    # .. toggle_creation_date: 2020-06-12
    # .. toggle_target_removal_date: 2021-04-01
    # .. toggle_warnings: This can be removed once support is removed for deprecated
    #   course keys.
    # .. toggle_tickets: https://openedx.atlassian.net/browse/DEPR-58
    'DEPRECATE_OLD_COURSE_KEYS_IN_STUDIO': True,

    # .. toggle_name: FEATURES['ENABLE_LIBRARY_AUTHORING_MICROFRONTEND']
    # .. toggle_implementation: DjangoSetting
    # .. toggle_default: False
    # .. toggle_description: Set to True to enable the Library Authoring MFE
    # .. toggle_use_cases: temporary
    # .. toggle_creation_date: 2020-06-20
    # .. toggle_target_removal_date: 2020-12-31
    # .. toggle_tickets: https://openedx.atlassian.net/wiki/spaces/COMM/pages/1545011241/BD-14+Blockstore+Powered+Content+Libraries+Taxonomies
    # .. toggle_warnings: Also set settings.LIBRARY_AUTHORING_MICROFRONTEND_URL and see
    #   REDIRECT_TO_LIBRARY_AUTHORING_MICROFRONTEND for rollout.
    'ENABLE_LIBRARY_AUTHORING_MICROFRONTEND': False,

    # .. toggle_name: FEATURES['DISABLE_COURSE_CREATION']
    # .. toggle_implementation: DjangoSetting
    # .. toggle_default: False
    # .. toggle_description: If set to True, it disables the course creation functionality and hides the "New Course"
    #   button in studio.
    #   It is important to note that the value of this flag only affects if the user doesn't have a staff role,
    #   otherwise the course creation functionality will work as it should.
    # .. toggle_use_cases: open_edx
    # .. toggle_creation_date: 2013-12-02
    # .. toggle_warnings: Another toggle DISABLE_LIBRARY_CREATION overrides DISABLE_COURSE_CREATION, if present.
    'DISABLE_COURSE_CREATION': False,

    # Can be turned off to disable the help link in the navbar
    # .. toggle_name: FEATURES['ENABLE_HELP_LINK']
    # .. toggle_implementation: DjangoSetting
    # .. toggle_default: True
    # .. toggle_description: When True, a help link is displayed on the main navbar. Set False to hide it.
    # .. toggle_use_cases: open_edx
    # .. toggle_creation_date: 2021-03-05
    # .. toggle_tickets: https://github.com/edx/edx-platform/pull/26106
    'ENABLE_HELP_LINK': True,

<<<<<<< HEAD
    'TAHOE_STUDIO_LOCAL_LOGIN': False,
    'TAHOE_ENABLE_API_DOCS_URLS': False,  # RED-2861
=======
    # .. toggle_name: FEATURES['ENABLE_V2_CERT_DISPLAY_SETTINGS']
    # .. toggle_implementation: DjangoSetting
    # .. toggle_default: False
    # .. toggle_description: Whether to use the reimagined certificates_display_behavior and certificate_available_date
    # .. settings. Will eventually become the default.
    # .. toggle_use_cases: temporary
    # .. toggle_creation_date: 2021-07-26
    # .. toggle_target_removal_date: 2021-10-01
    # .. toggle_tickets: 'https://openedx.atlassian.net/browse/MICROBA-1405'
    'ENABLE_V2_CERT_DISPLAY_SETTINGS': False,
>>>>>>> b2ddc436
}

ENABLE_JASMINE = False

# List of logout URIs for each IDA that the learner should be logged out of when they logout of the LMS. Only applies to
# IDA for which the social auth flow uses DOT (Django OAuth Toolkit).
IDA_LOGOUT_URI_LIST = []

############################# MICROFRONTENDS ###################################
COURSE_AUTHORING_MICROFRONTEND_URL = None
LIBRARY_AUTHORING_MICROFRONTEND_URL = None

############################# SOCIAL MEDIA SHARING #############################
SOCIAL_SHARING_SETTINGS = {
    # Note: Ensure 'CUSTOM_COURSE_URLS' has a matching value in lms/envs/common.py
    'CUSTOM_COURSE_URLS': False,
    'DASHBOARD_FACEBOOK': False,
    'CERTIFICATE_FACEBOOK': False,
    'CERTIFICATE_TWITTER': False,
    'DASHBOARD_TWITTER': False
}

SOCIAL_MEDIA_FOOTER_URLS = {}

# This is just a placeholder image.
# Site operators can customize this with their organization's image.
FOOTER_ORGANIZATION_IMAGE = "images/logo.png"

############################# SET PATH INFORMATION #############################
PROJECT_ROOT = path(__file__).abspath().dirname().dirname()  # /edx-platform/cms
REPO_ROOT = PROJECT_ROOT.dirname()
COMMON_ROOT = REPO_ROOT / "common"
OPENEDX_ROOT = REPO_ROOT / "openedx"
CMS_ROOT = REPO_ROOT / "cms"
LMS_ROOT = REPO_ROOT / "lms"
ENV_ROOT = REPO_ROOT.dirname()  # virtualenv dir /edx-platform is in
COURSES_ROOT = ENV_ROOT / "data"

GITHUB_REPO_ROOT = ENV_ROOT / "data"

# For geolocation ip database
GEOIP_PATH = REPO_ROOT / "common/static/data/geoip/GeoLite2-Country.mmdb"

DATA_DIR = COURSES_ROOT

DJFS = {
    'type': 'osfs',
    'directory_root': '/edx/var/edxapp/django-pyfs/static/django-pyfs',
    'url_root': '/static/django-pyfs',
}
######################## BRANCH.IO ###########################
BRANCH_IO_KEY = ''

######################## GOOGLE ANALYTICS ###########################
GOOGLE_ANALYTICS_ACCOUNT = None

############################# TEMPLATE CONFIGURATION #############################
# Mako templating
import tempfile
MAKO_MODULE_DIR = os.path.join(tempfile.gettempdir(), 'mako_cms')
MAKO_TEMPLATE_DIRS_BASE = [
    PROJECT_ROOT / 'templates',
    COMMON_ROOT / 'templates',
    COMMON_ROOT / 'djangoapps' / 'pipeline_mako' / 'templates',
    COMMON_ROOT / 'static',  # required to statically include common Underscore templates
    OPENEDX_ROOT / 'core' / 'djangoapps' / 'cors_csrf' / 'templates',
    OPENEDX_ROOT / 'core' / 'djangoapps' / 'dark_lang' / 'templates',
    OPENEDX_ROOT / 'core' / 'lib' / 'license' / 'templates',
    CMS_ROOT / 'djangoapps' / 'pipeline_js' / 'templates',
]

CONTEXT_PROCESSORS = [
    'django.template.context_processors.request',
    'django.template.context_processors.static',
    'django.contrib.messages.context_processors.messages',
    'django.template.context_processors.i18n',
    'django.contrib.auth.context_processors.auth',  # this is required for admin
    'django.template.context_processors.csrf',
    'help_tokens.context_processor',
    'openedx.core.djangoapps.site_configuration.context_processors.configuration_context',
]

# Django templating
TEMPLATES = [
    {
        'NAME': 'django',
        'BACKEND': 'django.template.backends.django.DjangoTemplates',
        # Don't look for template source files inside installed applications.
        'APP_DIRS': False,
        # Instead, look for template source files in these dirs.
        'DIRS': _make_mako_template_dirs,
        # Options specific to this backend.
        'OPTIONS': {
            'loaders': (
                # We have to use mako-aware template loaders to be able to include
                # mako templates inside django templates (such as main_django.html).
                'openedx.core.djangoapps.theming.template_loaders.ThemeTemplateLoader',
                'common.djangoapps.edxmako.makoloader.MakoFilesystemLoader',
                'common.djangoapps.edxmako.makoloader.MakoAppDirectoriesLoader',
            ),
            'context_processors': CONTEXT_PROCESSORS,
            # Change 'debug' in your environment settings files - not here.
            'debug': False
        }
    },
    {
        'NAME': 'mako',
        'BACKEND': 'common.djangoapps.edxmako.backend.Mako',
        'APP_DIRS': False,
        'DIRS': _make_mako_template_dirs,
        'OPTIONS': {
            'context_processors': CONTEXT_PROCESSORS,
            'debug': False,
        }
    },
    {
        # This separate copy of the Mako backend is used to render previews using the LMS templates
        'NAME': 'preview',
        'BACKEND': 'common.djangoapps.edxmako.backend.Mako',
        'APP_DIRS': False,
        'DIRS': lms.envs.common.MAKO_TEMPLATE_DIRS_BASE,
        'OPTIONS': {
            'context_processors': CONTEXT_PROCESSORS,
            'debug': False,
            'namespace': 'lms.main',
        }
    },
]
derived_collection_entry('TEMPLATES', 0, 'DIRS')
derived_collection_entry('TEMPLATES', 1, 'DIRS')
DEFAULT_TEMPLATE_ENGINE = TEMPLATES[0]

#################################### AWS #######################################
# S3BotoStorage insists on a timeout for uploaded assets. We should make it
# permanent instead, but rather than trying to figure out exactly where that
# setting is, I'm just bumping the expiration time to something absurd (100
# years). This is only used if DEFAULT_FILE_STORAGE is overriden to use S3
# in the global settings.py
AWS_SES_REGION_NAME = 'us-east-1'
AWS_SES_REGION_ENDPOINT = 'email.us-east-1.amazonaws.com'
AWS_ACCESS_KEY_ID = None
AWS_SECRET_ACCESS_KEY = None
AWS_SECURITY_TOKEN = None
AWS_QUERYSTRING_AUTH = False
AWS_STORAGE_BUCKET_NAME = 'SET-ME-PLEASE (ex. bucket-name)'
AWS_S3_CUSTOM_DOMAIN = 'SET-ME-PLEASE (ex. bucket-name.s3.amazonaws.com)'

##############################################################################

EDX_ROOT_URL = ''

# use the ratelimit backend to prevent brute force attacks
AUTHENTICATION_BACKENDS = [
    'auth_backends.backends.EdXOAuth2',
    'rules.permissions.ObjectPermissionBackend',
    'openedx.core.djangoapps.content_libraries.auth.LtiAuthenticationBackend',
    'openedx.core.djangoapps.oauth_dispatch.dot_overrides.backends.EdxRateLimitedAllowAllUsersModelBackend',
    'bridgekeeper.backends.RulePermissionBackend',
]

STATIC_ROOT_BASE = '/edx/var/edxapp/staticfiles'

# License for serving content in China
ICP_LICENSE = None
ICP_LICENSE_INFO = {}

LOGGING_ENV = 'sandbox'

LMS_BASE = 'localhost:18000'
LMS_ROOT_URL = "https://localhost:18000"
LMS_INTERNAL_ROOT_URL = LMS_ROOT_URL

# Use LMS SSO for login, once enabled by setting LOGIN_URL (see docs/guides/studio_oauth.rst)
SOCIAL_AUTH_STRATEGY = 'auth_backends.strategies.EdxDjangoStrategy'
LOGIN_REDIRECT_URL = EDX_ROOT_URL + '/home/'
LOGIN_URL = '/login/'
FRONTEND_LOGIN_URL = LOGIN_URL
# Warning: Must have trailing slash to activate correct logout view
# (auth_backends, not LMS user_authn)
FRONTEND_LOGOUT_URL = '/logout/'
FRONTEND_REGISTER_URL = lambda settings: settings.LMS_ROOT_URL + '/register'
derived('FRONTEND_REGISTER_URL')

LMS_ENROLLMENT_API_PATH = "/api/enrollment/v1/"
ENTERPRISE_API_URL = LMS_INTERNAL_ROOT_URL + '/enterprise/api/v1/'
ENTERPRISE_CONSENT_API_URL = LMS_INTERNAL_ROOT_URL + '/consent/api/v1/'
ENTERPRISE_MARKETING_FOOTER_QUERY_PARAMS = {}

# Public domain name of Studio (should be resolvable from the end-user's browser)
CMS_BASE = 'localhost:18010'

LOG_DIR = '/edx/var/log/edx'

LOCAL_LOGLEVEL = "INFO"

MAINTENANCE_BANNER_TEXT = 'Sample banner message'

WIKI_ENABLED = True

CERT_QUEUE = 'certificates'
# List of logout URIs for each IDA that the learner should be logged out of when they logout of
# Studio. Only applies to IDA for which the social auth flow uses DOT (Django OAuth Toolkit).
IDA_LOGOUT_URI_LIST = []

ELASTIC_SEARCH_CONFIG = [
    {
        'use_ssl': False,
        'host': 'localhost',
        'port': 9200
    }
]

# These are standard regexes for pulling out info like course_ids, usage_ids, etc.
# They are used so that URLs with deprecated-format strings still work.
from lms.envs.common import (
    COURSE_KEY_PATTERN, COURSE_KEY_REGEX, COURSE_ID_PATTERN, USAGE_KEY_PATTERN, ASSET_KEY_PATTERN
)

######################### CSRF #########################################

# Forwards-compatibility with Django 1.7
CSRF_COOKIE_AGE = 60 * 60 * 24 * 7 * 52
# It is highly recommended that you override this in any environment accessed by
# end users
CSRF_COOKIE_SECURE = False

CROSS_DOMAIN_CSRF_COOKIE_DOMAIN = ''
CROSS_DOMAIN_CSRF_COOKIE_NAME = ''
CSRF_TRUSTED_ORIGINS = []

#################### CAPA External Code Evaluation #############################
XQUEUE_INTERFACE = {
    'url': 'http://localhost:18040',
    'basic_auth': ['edx', 'edx'],
    'django_auth': {
        'username': 'lms',
        'password': 'password'
    }
}

################################# Middleware ###################################

MIDDLEWARE = [
    'openedx.core.lib.x_forwarded_for.middleware.XForwardedForMiddleware',

    'crum.CurrentRequestUserMiddleware',

    'edx_django_utils.monitoring.DeploymentMonitoringMiddleware',
    # A newer and safer request cache.
    'edx_django_utils.cache.middleware.RequestCacheMiddleware',
    'edx_django_utils.monitoring.MonitoringMemoryMiddleware',

    # Cookie monitoring
    'openedx.core.lib.request_utils.CookieMonitoringMiddleware',

    # After cookie monitoring, but before anything else that looks at
    # cookies, especially the session middleware
    'openedx.core.djangoapps.cookie_metadata.middleware.CookieNameChange',

    'openedx.core.djangoapps.header_control.middleware.HeaderControlMiddleware',
    'django.middleware.cache.UpdateCacheMiddleware',
    'django.middleware.common.CommonMiddleware',
    'django.contrib.sites.middleware.CurrentSiteMiddleware',

    # CORS and CSRF
    'django.middleware.csrf.CsrfViewMiddleware',
    'corsheaders.middleware.CorsMiddleware',
    'openedx.core.djangoapps.cors_csrf.middleware.CorsCSRFMiddleware',
    'openedx.core.djangoapps.cors_csrf.middleware.CsrfCrossDomainCookieMiddleware',

    # JWT auth
    'edx_rest_framework_extensions.auth.jwt.middleware.JwtAuthCookieMiddleware',

    # Allows us to define redirects via Django admin
    'django_sites_extensions.middleware.RedirectMiddleware',

    # Instead of SessionMiddleware, we use a more secure version
    # 'django.contrib.sessions.middleware.SessionMiddleware',
    'openedx.core.djangoapps.safe_sessions.middleware.SafeSessionMiddleware',

    'method_override.middleware.MethodOverrideMiddleware',

    # Instead of AuthenticationMiddleware, we use a cache-backed version
    'openedx.core.djangoapps.cache_toolbox.middleware.CacheBackedAuthenticationMiddleware',

    'common.djangoapps.student.middleware.UserStandingMiddleware',
    'openedx.core.djangoapps.contentserver.middleware.StaticContentServer',

    'django.contrib.messages.middleware.MessageMiddleware',
    'common.djangoapps.track.middleware.TrackMiddleware',

    # This is used to set or update the user language preferences.
    'openedx.core.djangoapps.lang_pref.middleware.LanguagePreferenceMiddleware',

    # Allows us to dark-launch particular languages
    'openedx.core.djangoapps.dark_lang.middleware.DarkLangMiddleware',

    'openedx.core.djangoapps.embargo.middleware.EmbargoMiddleware',

    # Detects user-requested locale from 'accept-language' header in http request
    'django.middleware.locale.LocaleMiddleware',

    'codejail.django_integration.ConfigureCodeJailMiddleware',

    # catches any uncaught RateLimitExceptions and returns a 403 instead of a 500
    'ratelimitbackend.middleware.RateLimitMiddleware',

    # for expiring inactive sessions
    'openedx.core.djangoapps.session_inactivity_timeout.middleware.SessionInactivityTimeout',

    'openedx.core.djangoapps.theming.middleware.CurrentSiteThemeMiddleware',

    # use Django built in clickjacking protection
    'django.middleware.clickjacking.XFrameOptionsMiddleware',

    'waffle.middleware.WaffleMiddleware',

    # Enables force_django_cache_miss functionality for TieredCache.
    'edx_django_utils.cache.middleware.TieredCacheMiddleware',

    # Adds monitoring attributes to requests.
    'edx_rest_framework_extensions.middleware.RequestCustomAttributesMiddleware',

    'edx_rest_framework_extensions.auth.jwt.middleware.EnsureJWTAuthSettingsMiddleware',

    # Handles automatically storing user ids in django-simple-history tables when possible.
    'simple_history.middleware.HistoryRequestMiddleware',

    # This must be last so that it runs first in the process_response chain
    'openedx.core.djangoapps.site_configuration.middleware.SessionCookieDomainOverrideMiddleware',
]

EXTRA_MIDDLEWARE_CLASSES = []

# Clickjacking protection can be disabled by setting this to 'ALLOW'
X_FRAME_OPTIONS = 'DENY'

# Platform for Privacy Preferences header
P3P_HEADER = 'CP="Open EdX does not have a P3P policy."'

############# XBlock Configuration ##########

# Import after sys.path fixup
from xmodule.modulestore.inheritance import InheritanceMixin
from xmodule.modulestore import prefer_xmodules
from xmodule.x_module import XModuleMixin

# These are the Mixins that should be added to every XBlock.
# This should be moved into an XBlock Runtime/Application object
# once the responsibility of XBlock creation is moved out of modulestore - cpennington
XBLOCK_MIXINS = (
    LmsBlockMixin,
    InheritanceMixin,
    XModuleMixin,
    EditInfoMixin,
    AuthoringMixin,
)

XBLOCK_SELECT_FUNCTION = prefer_xmodules

# Paths to wrapper methods which should be applied to every XBlock's FieldData.
XBLOCK_FIELD_DATA_WRAPPERS = ()

############################ ORA 2 ############################################

# By default, don't use a file prefix
ORA2_FILE_PREFIX = 'default_env-default_deployment/ora2'

# Default File Upload Storage bucket and prefix. Used by the FileUpload Service.
FILE_UPLOAD_STORAGE_BUCKET_NAME = 'SET-ME-PLEASE (ex. bucket-name)'
FILE_UPLOAD_STORAGE_PREFIX = 'submissions_attachments'

############################ Modulestore Configuration ################################

DOC_STORE_CONFIG = {
    'db': 'edxapp',
    'host': 'localhost',
    'replicaSet': '',
    'user': 'edxapp',
    'port': 27017,
    'collection': 'modulestore',
    'ssl': False,
    # https://api.mongodb.com/python/2.9.1/api/pymongo/mongo_client.html#module-pymongo.mongo_client
    # default is never timeout while the connection is open,
    #this means it needs to explicitly close raising pymongo.errors.NetworkTimeout
    'socketTimeoutMS': 6000,
    'connectTimeoutMS': 2000,  # default is 20000, I believe raises pymongo.errors.ConnectionFailure
    # Not setting waitQueueTimeoutMS and waitQueueMultiple since pymongo defaults to nobody being allowed to wait
    'auth_source': None,
    'read_preference': 'PRIMARY'
    # If 'asset_collection' defined, it'll be used
    # as the collection name for asset metadata.
    # Otherwise, a default collection name will be used.
}

CONTENTSTORE = {
    'ENGINE': 'xmodule.contentstore.mongo.MongoContentStore',
    # connection strings are duplicated temporarily for
    # backward compatibility
    'OPTIONS': {
        'db': 'edxapp',
        'host': 'localhost',
        'password': 'password',
        'port': 27017,
        'user': 'edxapp',
        'ssl': False,
        'auth_source': None
    },
    'ADDITIONAL_OPTIONS': {},
    'DOC_STORE_CONFIG': DOC_STORE_CONFIG
}

MODULESTORE_BRANCH = 'draft-preferred'

MODULESTORE = {
    'default': {
        'ENGINE': 'xmodule.modulestore.mixed.MixedModuleStore',
        'OPTIONS': {
            'mappings': {},
            'stores': [
                {
                    'NAME': 'split',
                    'ENGINE': 'xmodule.modulestore.split_mongo.split_draft.DraftVersioningModuleStore',
                    'DOC_STORE_CONFIG': DOC_STORE_CONFIG,
                    'OPTIONS': {
                        'default_class': 'xmodule.hidden_module.HiddenDescriptor',
                        'fs_root': DATA_DIR,
                        'render_template': 'common.djangoapps.edxmako.shortcuts.render_to_string',
                    }
                },
                {
                    'NAME': 'draft',
                    'ENGINE': 'xmodule.modulestore.mongo.DraftMongoModuleStore',
                    'DOC_STORE_CONFIG': DOC_STORE_CONFIG,
                    'OPTIONS': {
                        'default_class': 'xmodule.hidden_module.HiddenDescriptor',
                        'fs_root': DATA_DIR,
                        'render_template': 'common.djangoapps.edxmako.shortcuts.render_to_string',
                    }
                }
            ]
        }
    }
}

# Modulestore-level field override providers. These field override providers don't
# require student context.
MODULESTORE_FIELD_OVERRIDE_PROVIDERS = ()

DATABASES = {
    # edxapp's edxapp-migrate scripts and the edxapp_migrate play
    # will ensure that any DB not named read_replica will be migrated
    # for both the lms and cms.
    'default': {
        'ATOMIC_REQUESTS': True,
        'CONN_MAX_AGE': 0,
        'ENGINE': 'django.db.backends.mysql',
        'HOST': 'localhost',
        'NAME': 'edxapp',
        'OPTIONS': {},
        'PASSWORD': 'password',
        'PORT': '3306',
        'USER': 'edxapp001'
    },
    'read_replica': {
        'CONN_MAX_AGE': 0,
        'ENGINE': 'django.db.backends.mysql',
        'HOST': 'localhost',
        'NAME': 'edxapp',
        'OPTIONS': {},
        'PASSWORD': 'password',
        'PORT': '3306',
        'USER': 'edxapp001'
    },
    'student_module_history': {
        'CONN_MAX_AGE': 0,
        'ENGINE': 'django.db.backends.mysql',
        'HOST': 'localhost',
        'NAME': 'edxapp_csmh',
        'OPTIONS': {},
        'PASSWORD': 'password',
        'PORT': '3306',
        'USER': 'edxapp001'
    }
}

DEFAULT_AUTO_FIELD = 'django.db.models.AutoField'
DEFAULT_HASHING_ALGORITHM = 'sha1'

#################### Python sandbox ############################################

CODE_JAIL = {
    # from https://github.com/edx/codejail/blob/master/codejail/django_integration.py#L24, '' should be same as None
    'python_bin': '/edx/app/edxapp/venvs/edxapp-sandbox/bin/python',
    # User to run as in the sandbox.
    'user': 'sandbox',

    # Configurable limits.
    'limits': {
        # How many CPU seconds can jailed code use?
        'CPU': 1,
        # Limit the memory of the jailed process to something high but not
        # infinite (512MiB in bytes)
        'VMEM': 536870912,
        # Time in seconds that the jailed process has to run.
        'REALTIME': 3,
        'PROXY': 0,
        # Needs to be non-zero so that jailed code can use it as their temp directory.(1MiB in bytes)
        'FSIZE': 1048576,
    },

    # Overrides to default configurable 'limits' (above).
    # Keys should be course run ids.
    # Values should be dictionaries that look like 'limits'.
    "limit_overrides": {},
}

# Some courses are allowed to run unsafe code. This is a list of regexes, one
# of them must match the course id for that course to run unsafe code.
#
# For example:
#
#   COURSES_WITH_UNSAFE_CODE = [
#       r"Harvard/XY123.1/.*"
#   ]

COURSES_WITH_UNSAFE_CODE = []

############################ DJANGO_BUILTINS ################################
# Change DEBUG in your environment settings files, not here
DEBUG = False
SESSION_COOKIE_SECURE = False
SESSION_SAVE_EVERY_REQUEST = False
SESSION_SERIALIZER = 'openedx.core.lib.session_serializers.PickleSerializer'
SESSION_COOKIE_DOMAIN = ""
SESSION_COOKIE_NAME = 'sessionid'

# This is the domain that is used to set shared cookies between various sub-domains.
SHARED_COOKIE_DOMAIN = ""

# Site info
SITE_NAME = "localhost"
HTTPS = 'on'
ROOT_URLCONF = 'cms.urls'

COURSE_IMPORT_EXPORT_BUCKET = ''
COURSE_METADATA_EXPORT_BUCKET = ''

ALTERNATE_WORKER_QUEUES = 'lms'

STATIC_URL_BASE = '/static/'

X_FRAME_OPTIONS = 'DENY'

# .. setting_name: GIT_REPO_EXPORT_DIR
# .. setting_default: '/edx/var/edxapp/export_course_repos'
# .. setting_description: When courses are exported to git, either with the export_git management command or the git
#   export view from the studio (when FEATURES['ENABLE_EXPORT_GIT'] is True), they are stored in this directory, which
#   must exist at the time of the export.
GIT_REPO_EXPORT_DIR = '/edx/var/edxapp/export_course_repos'
# .. setting_name: GIT_EXPORT_DEFAULT_IDENT
# .. setting_default: {'name': 'STUDIO_EXPORT_TO_GIT', 'email': 'STUDIO_EXPORT_TO_GIT@example.com'}
# .. setting_description: When courses are exported to git, commits are signed with this name/email git identity.
GIT_EXPORT_DEFAULT_IDENT = {
    'name': 'STUDIO_EXPORT_TO_GIT',
    'email': 'STUDIO_EXPORT_TO_GIT@example.com'
}

# Email
TECH_SUPPORT_EMAIL = 'technical@example.com'
EMAIL_BACKEND = 'django.core.mail.backends.smtp.EmailBackend'
EMAIL_HOST = 'localhost'
EMAIL_PORT = 25
EMAIL_USE_TLS = False
EMAIL_HOST_USER = ''
EMAIL_HOST_PASSWORD = ''
DEFAULT_FROM_EMAIL = 'registration@example.com'
DEFAULT_FEEDBACK_EMAIL = 'feedback@example.com'
TECH_SUPPORT_EMAIL = 'technical@example.com'
CONTACT_EMAIL = 'info@example.com'
BUGS_EMAIL = 'bugs@example.com'
SERVER_EMAIL = 'devops@example.com'
UNIVERSITY_EMAIL = 'university@example.com'
PRESS_EMAIL = 'press@example.com'
ADMINS = []
MANAGERS = ADMINS

# Initialize to 'release', but read from JSON in production.py
EDX_PLATFORM_REVISION = 'release'

# Static content
STATIC_URL = '/static/studio/'
STATIC_ROOT = ENV_ROOT / "staticfiles" / 'studio'

STATICFILES_DIRS = [
    COMMON_ROOT / "static",
    PROJECT_ROOT / "static",

    # This is how you would use the textbook images locally
    # ("book", ENV_ROOT / "book_images"),
]

# Locale/Internationalization
CELERY_TIMEZONE = 'UTC'
TIME_ZONE = 'UTC'
LANGUAGE_CODE = 'en'  # http://www.i18nguy.com/unicode/language-identifiers.html
LANGUAGES_BIDI = lms.envs.common.LANGUAGES_BIDI

LANGUAGE_COOKIE_NAME = lms.envs.common.LANGUAGE_COOKIE_NAME

LANGUAGES = lms.envs.common.LANGUAGES
LANGUAGE_DICT = dict(LANGUAGES)

# Languages supported for custom course certificate templates
CERTIFICATE_TEMPLATE_LANGUAGES = {
    'en': 'English',
    'es': 'Español',
}

USE_I18N = True
USE_L10N = True

STATICI18N_FILENAME_FUNCTION = 'statici18n.utils.legacy_filename'
STATICI18N_ROOT = PROJECT_ROOT / "static"

LOCALE_PATHS = _make_locale_paths
derived('LOCALE_PATHS')

# Messages
MESSAGE_STORAGE = 'django.contrib.messages.storage.session.SessionStorage'

COURSE_IMPORT_EXPORT_STORAGE = 'django.core.files.storage.FileSystemStorage'
COURSE_METADATA_EXPORT_STORAGE = 'django.core.files.storage.FileSystemStorage'


##### EMBARGO #####
EMBARGO_SITE_REDIRECT_URL = None

##### custom vendor plugin variables #####
# JavaScript code can access this data using `process.env.JS_ENV_EXTRA_CONFIG`
# One of the current use cases for this is enabling custom TinyMCE plugins
JS_ENV_EXTRA_CONFIG = {}

############################### PIPELINE #######################################

PIPELINE = {
    'PIPELINE_ENABLED': True,
    # Don't use compression by default
    'CSS_COMPRESSOR': None,
    'JS_COMPRESSOR': None,
    # Don't wrap JavaScript as there is code that depends upon updating the global namespace
    'DISABLE_WRAPPER': True,
    # Specify the UglifyJS binary to use
    'UGLIFYJS_BINARY': 'node_modules/.bin/uglifyjs',
    'COMPILERS': (),
    'YUI_BINARY': 'yui-compressor',
}

STATICFILES_STORAGE = 'openedx.core.storage.ProductionStorage'
STATICFILES_STORAGE_KWARGS = {}

# List of finder classes that know how to find static files in various locations.
# Note: the pipeline finder is included to be able to discover optimized files
STATICFILES_FINDERS = [
    'openedx.core.djangoapps.theming.finders.ThemeFilesFinder',
    'django.contrib.staticfiles.finders.FileSystemFinder',
    'django.contrib.staticfiles.finders.AppDirectoriesFinder',
    'openedx.core.lib.xblock_pipeline.finder.XBlockPipelineFinder',
    'pipeline.finders.PipelineFinder',
]

from openedx.core.lib.rooted_paths import rooted_glob

PIPELINE['STYLESHEETS'] = {
    'style-vendor': {
        'source_filenames': [
            'css/vendor/normalize.css',
            'css/vendor/font-awesome.css',
            'css/vendor/html5-input-polyfills/number-polyfill.css',
            'js/vendor/CodeMirror/codemirror.css',
            'css/vendor/ui-lightness/jquery-ui-1.8.22.custom.css',
            'css/vendor/jquery.qtip.min.css',
            'js/vendor/markitup/skins/simple/style.css',
            'js/vendor/markitup/sets/wiki/style.css',
        ],
        'output_filename': 'css/cms-style-vendor.css',
    },
    'style-vendor-tinymce-content': {
        'source_filenames': [
            'css/tinymce-studio-content-fonts.css',
            'js/vendor/tinymce/js/tinymce/skins/studio-tmce4/content.min.css',
            'css/tinymce-studio-content.css'
        ],
        'output_filename': 'css/cms-style-vendor-tinymce-content.css',
    },
    'style-vendor-tinymce-skin': {
        'source_filenames': [
            'js/vendor/tinymce/js/tinymce/skins/studio-tmce4/skin.min.css'
        ],
        'output_filename': 'css/cms-style-vendor-tinymce-skin.css',
    },
    'style-main-v1': {
        'source_filenames': [
            'css/studio-main-v1.css',
        ],
        'output_filename': 'css/studio-main-v1.css',
    },
    'style-main-v1-rtl': {
        'source_filenames': [
            'css/studio-main-v1-rtl.css',
        ],
        'output_filename': 'css/studio-main-v1-rtl.css',
    },
    'style-xmodule-annotations': {
        'source_filenames': [
            'css/vendor/ova/annotator.css',
            'css/vendor/ova/edx-annotator.css',
            'css/vendor/ova/video-js.min.css',
            'css/vendor/ova/rangeslider.css',
            'css/vendor/ova/share-annotator.css',
            'css/vendor/ova/richText-annotator.css',
            'css/vendor/ova/tags-annotator.css',
            'css/vendor/ova/flagging-annotator.css',
            'css/vendor/ova/diacritic-annotator.css',
            'css/vendor/ova/grouping-annotator.css',
            'css/vendor/ova/ova.css',
            'js/vendor/ova/catch/css/main.css'
        ],
        'output_filename': 'css/cms-style-xmodule-annotations.css',
    },
}

base_vendor_js = [
    'js/src/utility.js',
    'js/src/logger.js',
    'common/js/vendor/jquery.js',
    'common/js/vendor/jquery-migrate.js',
    'js/vendor/jquery.cookie.js',
    'js/vendor/url.min.js',
    'common/js/vendor/underscore.js',
    'common/js/vendor/underscore.string.js',
    'common/js/vendor/backbone.js',
    'js/vendor/URI.min.js',

    # Make some edX UI Toolkit utilities available in the global "edx" namespace
    'edx-ui-toolkit/js/utils/global-loader.js',
    'edx-ui-toolkit/js/utils/string-utils.js',
    'edx-ui-toolkit/js/utils/html-utils.js',

    # Load Bootstrap and supporting libraries
    'common/js/vendor/popper.js',
    'common/js/vendor/bootstrap.js',

    # Finally load RequireJS
    'common/js/vendor/require.js'
]

# test_order: Determines the position of this chunk of javascript on
# the jasmine test page
PIPELINE['JAVASCRIPT'] = {
    'base_vendor': {
        'source_filenames': base_vendor_js,
        'output_filename': 'js/cms-base-vendor.js',
    },
    'module-js': {
        'source_filenames': (
            rooted_glob(COMMON_ROOT / 'static/', 'xmodule/descriptors/js/*.js') +
            rooted_glob(COMMON_ROOT / 'static/', 'xmodule/modules/js/*.js') +
            rooted_glob(COMMON_ROOT / 'static/', 'common/js/discussion/*.js')
        ),
        'output_filename': 'js/cms-modules.js',
        'test_order': 1
    },
}

STATICFILES_IGNORE_PATTERNS = (
    "*.py",
    "*.pyc",

    # It would be nice if we could do, for example, "**/*.scss",
    # but these strings get passed down to the `fnmatch` module,
    # which doesn't support that. :(
    # http://docs.python.org/2/library/fnmatch.html
    "sass/*.scss",
    "sass/*/*.scss",
    "sass/*/*/*.scss",
    "sass/*/*/*/*.scss",

    # Ignore tests
    "spec",
    "spec_helpers",

    # Symlinks used by js-test-tool
    "xmodule_js",
    "common_static",
)

################################# DJANGO-REQUIRE ###############################


# The baseUrl to pass to the r.js optimizer, relative to STATIC_ROOT.
REQUIRE_BASE_URL = "./"

# The name of a build profile to use for your project, relative to REQUIRE_BASE_URL.
# A sensible value would be 'app.build.js'. Leave blank to use the built-in default build profile.
# Set to False to disable running the default profile (e.g. if only using it to build Standalone
# Modules)
REQUIRE_BUILD_PROFILE = "cms/js/build.js"

# The name of the require.js script used by your project, relative to REQUIRE_BASE_URL.
REQUIRE_JS = "js/vendor/requiresjs/require.js"

# Whether to run django-require in debug mode.
REQUIRE_DEBUG = False

########################## DJANGO WEBPACK LOADER ##############################

WEBPACK_LOADER = {
    'DEFAULT': {
        'BUNDLE_DIR_NAME': 'bundles/',
        'STATS_FILE': os.path.join(STATIC_ROOT, 'webpack-stats.json')
    },
    'WORKERS': {
        'BUNDLE_DIR_NAME': 'bundles/',
        'STATS_FILE': os.path.join(STATIC_ROOT, 'webpack-worker-stats.json')
    }
}
WEBPACK_CONFIG_PATH = 'webpack.prod.config.js'


############################ SERVICE_VARIANT ##################################

# SERVICE_VARIANT specifies name of the variant used, which decides what JSON
# configuration files are read during startup.
SERVICE_VARIANT = os.environ.get('SERVICE_VARIANT', 'cms')

# CONFIG_PREFIX specifies the prefix of the JSON configuration files,
# based on the service variant. If no variant is use, don't use a
# prefix.
CONFIG_PREFIX = SERVICE_VARIANT + "." if SERVICE_VARIANT else ""


################################# CELERY ######################################

# Message configuration

CELERY_TASK_SERIALIZER = 'json'
CELERY_RESULT_SERIALIZER = 'json'

CELERY_MESSAGE_COMPRESSION = 'gzip'

# Results configuration

CELERY_IGNORE_RESULT = False
CELERY_STORE_ERRORS_EVEN_IF_IGNORED = True

# Events configuration

CELERY_TRACK_STARTED = True

CELERY_SEND_EVENTS = True
CELERY_SEND_TASK_SENT_EVENT = True

# Exchange configuration

CELERY_DEFAULT_EXCHANGE = 'edx.core'
CELERY_DEFAULT_EXCHANGE_TYPE = 'direct'

# Name the exchange and queues for each variant

QUEUE_VARIANT = CONFIG_PREFIX.lower()

CELERY_DEFAULT_EXCHANGE = f'edx.{QUEUE_VARIANT}core'

HIGH_PRIORITY_QUEUE = f'edx.{QUEUE_VARIANT}core.high'
DEFAULT_PRIORITY_QUEUE = f'edx.{QUEUE_VARIANT}core.default'

CELERY_DEFAULT_QUEUE = DEFAULT_PRIORITY_QUEUE
CELERY_DEFAULT_ROUTING_KEY = DEFAULT_PRIORITY_QUEUE

CELERY_QUEUES = {
    HIGH_PRIORITY_QUEUE: {},
    DEFAULT_PRIORITY_QUEUE: {}
}

# Queues configuration

CELERY_QUEUE_HA_POLICY = 'all'

CELERY_CREATE_MISSING_QUEUES = True

CELERY_BROKER_TRANSPORT = 'amqp'
CELERY_BROKER_HOSTNAME = 'localhost'
CELERY_BROKER_USER = 'celery'
CELERY_BROKER_PASSWORD = 'celery'
CELERY_BROKER_VHOST = ''
CELERY_BROKER_USE_SSL = False
CELERY_EVENT_QUEUE_TTL = None

############################## Video ##########################################

YOUTUBE = {
    # YouTube JavaScript API
    'API': 'https://www.youtube.com/iframe_api',

    'TEST_TIMEOUT': 1500,

    # URL to get YouTube metadata
    'METADATA_URL': 'https://www.googleapis.com/youtube/v3/videos',

    # Current youtube api for requesting transcripts.
    # For example: http://video.google.com/timedtext?lang=en&v=j_jEn79vS3g.
    'TEXT_API': {
        'url': 'video.google.com/timedtext',
        'params': {
            'lang': 'en',
            'v': 'set_youtube_id_of_11_symbols_here',
        },
    },

    'IMAGE_API': 'http://img.youtube.com/vi/{youtube_id}/0.jpg',  # /maxresdefault.jpg for 1920*1080
}

YOUTUBE_API_KEY = 'PUT_YOUR_API_KEY_HERE'

############################# SETTINGS FOR VIDEO UPLOAD PIPELINE #############################

VIDEO_UPLOAD_PIPELINE = {
    'VEM_S3_BUCKET': '',
    'BUCKET': '',
    'ROOT_PATH': '',
    'CONCURRENT_UPLOAD_LIMIT': 4,
}

############################ APPS #####################################

# The order of INSTALLED_APPS is important, when adding new apps here
# remember to check that you are not creating new
# RemovedInDjango19Warnings in the test logs.
INSTALLED_APPS = [
    # Standard apps
    'django.contrib.auth',
    'django.contrib.contenttypes',
    'django.contrib.humanize',
    'django.contrib.redirects',
    'django.contrib.sessions',
    'django.contrib.sites',
    'django.contrib.messages',
    'django.contrib.staticfiles',
    'django_celery_results',
    'method_override',

    # Common Initialization
    'openedx.core.djangoapps.common_initialization.apps.CommonInitializationConfig',

    # Common views
    'openedx.core.djangoapps.common_views',

    # API access administration
    'openedx.core.djangoapps.api_admin',

    # CORS and cross-domain CSRF
    'corsheaders',
    'openedx.core.djangoapps.cors_csrf',

    # History tables
    'simple_history',

    # Database-backed configuration
    'config_models',
    'openedx.core.djangoapps.config_model_utils',
    'waffle',

    # Monitor the status of services
    'openedx.core.djangoapps.service_status',

    # Video module configs (This will be moved to Video once it becomes an XBlock)
    'openedx.core.djangoapps.video_config',

    # edX Video Pipeline integration
    'openedx.core.djangoapps.video_pipeline',

    # For CMS
    'cms.djangoapps.contentstore.apps.ContentstoreConfig',

    'openedx.core.djangoapps.contentserver',
    'cms.djangoapps.course_creators',
    'common.djangoapps.student.apps.StudentConfig',  # misleading name due to sharing with lms
    'openedx.core.djangoapps.course_groups',  # not used in cms (yet), but tests run
    'cms.djangoapps.xblock_config.apps.XBlockConfig',
    'cms.djangoapps.export_course_metadata.apps.ExportCourseMetadataConfig',

    # New (Blockstore-based) XBlock runtime
    'openedx.core.djangoapps.xblock.apps.StudioXBlockAppConfig',

    # Maintenance tools
    'cms.djangoapps.maintenance',
    'openedx.core.djangoapps.util.apps.UtilConfig',

    # Tracking
    'common.djangoapps.track',
    'eventtracking.django.apps.EventTrackingConfig',

    # For asset pipelining
    'common.djangoapps.edxmako.apps.EdxMakoConfig',
    'pipeline',
    'common.djangoapps.static_replace',
    'require',
    'webpack_loader',

    # Site configuration for theming and behavioral modification
    'openedx.core.djangoapps.site_configuration',

    # Ability to detect and special-case crawler behavior
    'openedx.core.djangoapps.crawlers',

    # Discussion
    'openedx.core.djangoapps.django_comment_common',
    'openedx.core.djangoapps.discussions',

    # for course creator table
    'django.contrib.admin',

    # for managing course modes
    'common.djangoapps.course_modes.apps.CourseModesConfig',

    # Verified Track Content Cohorting (Beta feature that will hopefully be removed)
    'openedx.core.djangoapps.verified_track_content',

    # Dark-launching languages
    'openedx.core.djangoapps.dark_lang',

    #
    # User preferences
    'wiki',
    'django_notify',
    'lms.djangoapps.course_wiki',  # Our customizations
    'mptt',
    'sekizai',
    'openedx.core.djangoapps.user_api',

    # Country embargo support
    'openedx.core.djangoapps.embargo',

    # Course action state
    'common.djangoapps.course_action_state',

    # Additional problem types
    'edx_jsme',    # Molecular Structure

    'openedx.core.djangoapps.content.course_overviews.apps.CourseOverviewsConfig',
    'openedx.core.djangoapps.content.block_structure.apps.BlockStructureConfig',

    # edx-milestones service
    'milestones',

    # Self-paced course configuration
    'openedx.core.djangoapps.self_paced',

    # Coursegraph
    'openedx.core.djangoapps.coursegraph.apps.CoursegraphConfig',

    # Credit courses
    'openedx.core.djangoapps.credit.apps.CreditConfig',

    'common.djangoapps.xblock_django',

    # Catalog integration
    'openedx.core.djangoapps.catalog',

    # Programs support
    'openedx.core.djangoapps.programs.apps.ProgramsConfig',

    # django-oauth-toolkit
    'oauth2_provider',

    # These are apps that aren't strictly needed by Studio, but are imported by
    # other apps that are.  Django 1.8 wants to have imported models supported
    # by installed apps.
    'openedx.core.djangoapps.oauth_dispatch.apps.OAuthDispatchAppConfig',
    'lms.djangoapps.courseware',
    'lms.djangoapps.coursewarehistoryextended',
    'lms.djangoapps.survey.apps.SurveyConfig',
    'lms.djangoapps.verify_student.apps.VerifyStudentConfig',
    'completion',

    # System Wide Roles
    'openedx.core.djangoapps.system_wide_roles',

    # Static i18n support
    'statici18n',

    # Tagging
    'cms.lib.xblock.tagging',

    # Enables default site and redirects
    'django_sites_extensions',

    # additional release utilities to ease automation
    'release_util',

    # rule-based authorization
    'rules.apps.AutodiscoverRulesConfig',
    'bridgekeeper',

    # management of user-triggered async tasks (course import/export, etc.)
    'user_tasks',

    # CMS specific user task handling
    'cms.djangoapps.cms_user_tasks.apps.CmsUserTasksConfig',

    # Unusual migrations
    'common.djangoapps.database_fixups',

    # Customized celery tasks, including persisting failed tasks so they can
    # be retried
    'celery_utils',

    # Waffle related utilities
    'openedx.core.djangoapps.waffle_utils',

    # DRF filters
    'django_filters',
    'cms.djangoapps.api',

    # edx-drf-extensions
    'csrf.apps.CsrfAppConfig',  # Enables frontend apps to retrieve CSRF tokens.

    # Entitlements, used in openedx tests
    'common.djangoapps.entitlements',

    # Asset management for mako templates
    'common.djangoapps.pipeline_mako',

    # API Documentation
    'drf_yasg',

    'openedx.features.course_duration_limits',
    'openedx.features.content_type_gating',
    'openedx.features.discounts',
    'openedx.features.effort_estimation',
    'lms.djangoapps.experiments',

    'openedx.core.djangoapps.external_user_ids',
    # so sample_task is available to celery workers
    'openedx.core.djangoapps.heartbeat',

    # signal handlers to capture course dates into edx-when
    'openedx.core.djangoapps.course_date_signals',

    # Management of per-user schedules
    'openedx.core.djangoapps.schedules',
    'rest_framework_jwt',

    # Learning Sequence Navigation
    'openedx.core.djangoapps.content.learning_sequences.apps.LearningSequencesConfig',

    'ratelimitbackend',

    # Database-backed Organizations App (http://github.com/edx/edx-organizations)
    'organizations',

    # User and group management via edx-django-utils
    'edx_django_utils.user',

    # Allow Studio to use LMS for SSO
    'social_django',

    # Content Library LTI 1.3 Support.
    'pylti1p3.contrib.django.lti1p3_tool_config',
]


################# EDX MARKETING SITE ##################################

EDXMKTG_LOGGED_IN_COOKIE_NAME = 'edxloggedin'
EDXMKTG_USER_INFO_COOKIE_NAME = 'edx-user-info'
EDXMKTG_USER_INFO_COOKIE_VERSION = 1

MKTG_URLS = {}
MKTG_URL_OVERRIDES = {}
MKTG_URL_LINK_MAP = {

}

SUPPORT_SITE_LINK = ''
ID_VERIFICATION_SUPPORT_LINK = ''
PASSWORD_RESET_SUPPORT_LINK = ''
ACTIVATION_EMAIL_SUPPORT_LINK = ''
LOGIN_ISSUE_SUPPORT_LINK = ''

############################## EVENT TRACKING #################################

CMS_SEGMENT_KEY = None
TRACK_MAX_EVENT = 50000

TRACKING_BACKENDS = {
    'logger': {
        'ENGINE': 'common.djangoapps.track.backends.logger.LoggerBackend',
        'OPTIONS': {
            'name': 'tracking'
        }
    }
}

# We're already logging events, and we don't want to capture user
# names/passwords.  Heartbeat events are likely not interesting.
TRACKING_IGNORE_URL_PATTERNS = [r'^/event', r'^/login', r'^/heartbeat']

EVENT_TRACKING_ENABLED = True
EVENT_TRACKING_BACKENDS = {
    'tracking_logs': {
        'ENGINE': 'eventtracking.backends.routing.RoutingBackend',
        'OPTIONS': {
            'backends': {
                'logger': {
                    'ENGINE': 'eventtracking.backends.logger.LoggerBackend',
                    'OPTIONS': {
                        'name': 'tracking',
                        'max_event_size': TRACK_MAX_EVENT,
                    }
                }
            },
            'processors': [
                {'ENGINE': 'common.djangoapps.track.shim.LegacyFieldMappingProcessor'},
                {'ENGINE': 'common.djangoapps.track.shim.PrefixedEventProcessor'}
            ]
        }
    },
    'segmentio': {
        'ENGINE': 'eventtracking.backends.routing.RoutingBackend',
        'OPTIONS': {
            'backends': {
                'segment': {'ENGINE': 'eventtracking.backends.segment.SegmentBackend'}
            },
            'processors': [
                {
                    'ENGINE': 'eventtracking.processors.whitelist.NameWhitelistProcessor',
                    'OPTIONS': {
                        'whitelist': []
                    }
                },
                {
                    'ENGINE': 'openedx.core.djangoapps.appsembler.eventtracking.segment.SegmentTopLevelPropertiesProcessor'
                },
                {
                    'ENGINE': 'common.djangoapps.track.shim.GoogleAnalyticsProcessor'
                }
            ]
        }
    }
}
EVENT_TRACKING_PROCESSORS = []

EVENT_TRACKING_SEGMENTIO_EMIT_WHITELIST = []

#### PASSWORD POLICY SETTINGS #####
AUTH_PASSWORD_VALIDATORS = [
    {
        "NAME": "django.contrib.auth.password_validation.UserAttributeSimilarityValidator",
    },
    {
        "NAME": "common.djangoapps.util.password_policy_validators.MinimumLengthValidator",
        "OPTIONS": {
            "min_length": 2
        }
    },
    {
        "NAME": "common.djangoapps.util.password_policy_validators.MaximumLengthValidator",
        "OPTIONS": {
            "max_length": 75
        }
    },
]

PASSWORD_POLICY_COMPLIANCE_ROLLOUT_CONFIG = {
    'ENFORCE_COMPLIANCE_ON_LOGIN': False
}

##### ACCOUNT LOCKOUT DEFAULT PARAMETERS #####
MAX_FAILED_LOGIN_ATTEMPTS_ALLOWED = 6
MAX_FAILED_LOGIN_ATTEMPTS_LOCKOUT_PERIOD_SECS = 30 * 60


### Apps only installed in some instances
# The order of INSTALLED_APPS matters, so this tuple is the app name and the item in INSTALLED_APPS
# that this app should be inserted *before*. A None here means it should be appended to the list.
OPTIONAL_APPS = (
    ('problem_builder', 'openedx.core.djangoapps.content.course_overviews.apps.CourseOverviewsConfig'),
    ('edx_sga', None),

    # edx-ora2
    ('submissions', 'openedx.core.djangoapps.content.course_overviews.apps.CourseOverviewsConfig'),
    ('openassessment', 'openedx.core.djangoapps.content.course_overviews.apps.CourseOverviewsConfig'),
    ('openassessment.assessment', 'openedx.core.djangoapps.content.course_overviews.apps.CourseOverviewsConfig'),
    ('openassessment.fileupload', 'openedx.core.djangoapps.content.course_overviews.apps.CourseOverviewsConfig'),
    ('openassessment.workflow', 'openedx.core.djangoapps.content.course_overviews.apps.CourseOverviewsConfig'),
    ('openassessment.xblock', 'openedx.core.djangoapps.content.course_overviews.apps.CourseOverviewsConfig'),

    # edxval
    ('edxval', 'openedx.core.djangoapps.content.course_overviews.apps.CourseOverviewsConfig'),

    # Enterprise App (http://github.com/edx/edx-enterprise)
    ('enterprise', None),
    ('consent', None),
    ('integrated_channels.integrated_channel', None),
    ('integrated_channels.degreed', None),
    ('integrated_channels.sap_success_factors', None),
    ('integrated_channels.xapi', None),
    ('integrated_channels.cornerstone', None),
    ('integrated_channels.blackboard', None),
    ('integrated_channels.canvas', None),
    ('integrated_channels.moodle', None),
)


for app_name, insert_before in OPTIONAL_APPS:
    # First attempt to only find the module rather than actually importing it,
    # to avoid circular references - only try to import if it can't be found
    # by find_spec, which doesn't work with import hooks
    if importlib.util.find_spec(app_name) is None:
        try:
            __import__(app_name)
        except ImportError:
            continue

    try:
        INSTALLED_APPS.insert(INSTALLED_APPS.index(insert_before), app_name)
    except (IndexError, ValueError):
        INSTALLED_APPS.append(app_name)


### External auth usage -- prefixes for ENROLLMENT_DOMAIN
SHIBBOLETH_DOMAIN_PREFIX = 'shib:'

# Set request limits for maximum size of a request body and maximum number of GET/POST parameters. (>=Django 1.10)
# Limits are currently disabled - but can be used for finer-grained denial-of-service protection.
DATA_UPLOAD_MAX_MEMORY_SIZE = None
DATA_UPLOAD_MAX_NUMBER_FIELDS = None

### Size of chunks into which asset uploads will be divided
UPLOAD_CHUNK_SIZE_IN_MB = 10

### Max size of asset uploads to GridFS
MAX_ASSET_UPLOAD_FILE_SIZE_IN_MB = 20

# FAQ url to direct users to if they upload
# a file that exceeds the above size
MAX_ASSET_UPLOAD_FILE_SIZE_URL = ""

### Default value for entrance exam minimum score
ENTRANCE_EXAM_MIN_SCORE_PCT = 50

### Default language for a new course
DEFAULT_COURSE_LANGUAGE = "en"

# Specify XBlocks that should be treated as advanced problems. Each entry is a
# dict:
#       'component': the entry-point name of the XBlock.
#       'boilerplate_name': an optional YAML template to be used.  Specify as
#               None to omit.
#
ADVANCED_PROBLEM_TYPES = [
    {
        'component': 'drag-and-drop-v2',
        'boilerplate_name': None
    },
    {
        'component': 'staffgradedxblock',
        'boilerplate_name': None
    }
]

############### Settings for Retirement #####################
# See annotations in lms/envs/common.py for details.
RETIRED_USERNAME_PREFIX = 'retired__user_'
# See annotations in lms/envs/common.py for details.
RETIRED_EMAIL_PREFIX = 'retired__user_'
# See annotations in lms/envs/common.py for details.
RETIRED_EMAIL_DOMAIN = 'retired.invalid'
# See annotations in lms/envs/common.py for details.
RETIRED_USERNAME_FMT = lambda settings: settings.RETIRED_USERNAME_PREFIX + '{}'
# See annotations in lms/envs/common.py for details.
RETIRED_EMAIL_FMT = lambda settings: settings.RETIRED_EMAIL_PREFIX + '{}@' + settings.RETIRED_EMAIL_DOMAIN
derived('RETIRED_USERNAME_FMT', 'RETIRED_EMAIL_FMT')
# See annotations in lms/envs/common.py for details.
RETIRED_USER_SALTS = ['abc', '123']
# See annotations in lms/envs/common.py for details.
RETIREMENT_SERVICE_WORKER_USERNAME = 'RETIREMENT_SERVICE_USER'

# These states are the default, but are designed to be overridden in configuration.
# See annotations in lms/envs/common.py for details.
RETIREMENT_STATES = [
    'PENDING',

    'LOCKING_ACCOUNT',
    'LOCKING_COMPLETE',

    # Use these states only when ENABLE_DISCUSSION_SERVICE is True.
    'RETIRING_FORUMS',
    'FORUMS_COMPLETE',

    # TODO - Change these states to be the LMS-only email opt-out - PLAT-2189
    'RETIRING_EMAIL_LISTS',
    'EMAIL_LISTS_COMPLETE',

    'RETIRING_ENROLLMENTS',
    'ENROLLMENTS_COMPLETE',

    # Use these states only when ENABLE_STUDENT_NOTES is True.
    'RETIRING_NOTES',
    'NOTES_COMPLETE',

    'RETIRING_LMS',
    'LMS_COMPLETE',

    'ERRORED',
    'ABORTED',
    'COMPLETE',
]

USERNAME_REPLACEMENT_WORKER = "REPLACE WITH VALID USERNAME"

# Files and Uploads type filter values

FILES_AND_UPLOAD_TYPE_FILTERS = {
    "Images": ['image/png', 'image/jpeg', 'image/jpg', 'image/gif', 'image/tiff', 'image/tif', 'image/x-icon',
               'image/svg+xml', 'image/bmp', 'image/x-ms-bmp', ],
    "Documents": [
        'application/pdf',
        'text/plain',
        'application/vnd.openxmlformats-officedocument.wordprocessingml.document',
        'application/vnd.openxmlformats-officedocument.wordprocessingml.template',
        'application/vnd.openxmlformats-officedocument.presentationml.presentation',
        'application/vnd.openxmlformats-officedocument.presentationml.slideshow',
        'application/vnd.openxmlformats-officedocument.presentationml.template',
        'application/vnd.openxmlformats-officedocument.spreadsheetml.sheet',
        'application/vnd.openxmlformats-officedocument.spreadsheetml.template',
        'application/msword',
        'application/vnd.ms-excel',
        'application/vnd.ms-powerpoint',
        'application/csv',
        'application/vnd.ms-excel.sheet.macroEnabled.12',
        'text/x-tex',
        'application/x-pdf',
        'application/vnd.ms-excel.sheet.macroenabled.12',
        'file/pdf',
        'image/pdf',
        'text/csv',
        'text/pdf',
        'text/x-sh',
        '\"application/pdf\"',
    ],
    "Audio": ['audio/mpeg', 'audio/mp3', 'audio/x-wav', 'audio/ogg', 'audio/wav', 'audio/aac', 'audio/x-m4a',
              'audio/mp4', 'audio/x-ms-wma', ],
    "Code": ['application/json', 'text/html', 'text/javascript', 'application/javascript', 'text/css', 'text/x-python',
             'application/x-java-jnlp-file', 'application/xml', 'application/postscript', 'application/x-javascript',
             'application/java-vm', 'text/x-c++src', 'text/xml', 'text/x-scss', 'application/x-python-code',
             'application/java-archive', 'text/x-python-script', 'application/x-ruby', 'application/mathematica',
             'text/coffeescript', 'text/x-matlab', 'application/sql', 'text/php', ]
}

# Default to no Search Engine
SEARCH_ENGINE = None
ELASTIC_FIELD_MAPPINGS = {
    "start_date": {
        "type": "date"
    }
}

XBLOCK_SETTINGS = {}
XBLOCK_FS_STORAGE_BUCKET = None
XBLOCK_FS_STORAGE_PREFIX = None

STUDIO_FRONTEND_CONTAINER_URL = None

################################ Settings for Credit Course Requirements ################################
# Initial delay used for retrying tasks.
# Additional retries use longer delays.
# Value is in seconds.
CREDIT_TASK_DEFAULT_RETRY_DELAY = 30

# Maximum number of retries per task for errors that are not related
# to throttling.
CREDIT_TASK_MAX_RETRIES = 5

# Maximum age in seconds of timestamps we will accept
# when a credit provider notifies us that a student has been approved
# or denied for credit.
CREDIT_PROVIDER_TIMESTAMP_EXPIRATION = 15 * 60

CREDIT_PROVIDER_SECRET_KEYS = {}

# .. setting_name: COMPREHENSIVE_THEME_DIRS
# .. setting_default: []
# .. setting_description: See LMS annotation.
COMPREHENSIVE_THEME_DIRS = []

# .. setting_name: COMPREHENSIVE_THEME_LOCALE_PATHS
# .. setting_default: []
# .. setting_description: See LMS annotation.
#   "COMPREHENSIVE_THEME_LOCALE_PATHS" : ["/edx/src/edx-themes/conf/locale"].
COMPREHENSIVE_THEME_LOCALE_PATHS = []

# .. setting_name: DEFAULT_SITE_THEME
# .. setting_default: None
# .. setting_description: See LMS annotation.
DEFAULT_SITE_THEME = None

# .. toggle_name: ENABLE_COMPREHENSIVE_THEMING
# .. toggle_implementation: DjangoSetting
# .. toggle_default: False
# .. toggle_description: See LMS annotation.
# .. toggle_use_cases: open_edx
# .. toggle_creation_date: 2016-06-30
ENABLE_COMPREHENSIVE_THEMING = False

############################ Global Database Configuration #####################

DATABASE_ROUTERS = [
    'openedx.core.lib.django_courseware_routers.StudentModuleHistoryExtendedRouter',
]

############################ Cache Configuration ###############################

CACHES = {
    'blockstore': {
        'KEY_PREFIX': 'blockstore',
        'KEY_FUNCTION': 'common.djangoapps.util.memcache.safe_key',
        'LOCATION': ['localhost:11211'],
        'TIMEOUT': '86400',  # This data should be long-lived for performance, BundleCache handles invalidation
        'BACKEND': 'django.core.cache.backends.memcached.MemcachedCache',
    },
    'course_structure_cache': {
        'KEY_PREFIX': 'course_structure',
        'KEY_FUNCTION': 'common.djangoapps.util.memcache.safe_key',
        'LOCATION': ['localhost:11211'],
        'TIMEOUT': '7200',
        'BACKEND': 'django.core.cache.backends.memcached.MemcachedCache',
    },
    'celery': {
        'KEY_PREFIX': 'celery',
        'KEY_FUNCTION': 'common.djangoapps.util.memcache.safe_key',
        'LOCATION': ['localhost:11211'],
        'TIMEOUT': '7200',
        'BACKEND': 'django.core.cache.backends.memcached.MemcachedCache',
    },
    'mongo_metadata_inheritance': {
        'KEY_PREFIX': 'mongo_metadata_inheritance',
        'KEY_FUNCTION': 'common.djangoapps.util.memcache.safe_key',
        'LOCATION': ['localhost:11211'],
        'TIMEOUT': 300,
        'BACKEND': 'django.core.cache.backends.memcached.MemcachedCache',
    },
    'staticfiles': {
        'KEY_FUNCTION': 'common.djangoapps.util.memcache.safe_key',
        'LOCATION': ['localhost:11211'],
        'KEY_PREFIX': 'staticfiles_general',
        'BACKEND': 'django.core.cache.backends.memcached.MemcachedCache',
    },
    'default': {
        'VERSION': '1',
        'KEY_FUNCTION': 'common.djangoapps.util.memcache.safe_key',
        'LOCATION': ['localhost:11211'],
        'KEY_PREFIX': 'default',
        'BACKEND': 'django.core.cache.backends.memcached.MemcachedCache',
    },
    'configuration': {
        'KEY_FUNCTION': 'common.djangoapps.util.memcache.safe_key',
        'LOCATION': ['localhost:11211'],
        'KEY_PREFIX': 'configuration',
        'BACKEND': 'django.core.cache.backends.memcached.MemcachedCache',
    },
    'general': {
        'KEY_FUNCTION': 'common.djangoapps.util.memcache.safe_key',
        'LOCATION': ['localhost:11211'],
        'KEY_PREFIX': 'general',
        'BACKEND': 'django.core.cache.backends.memcached.MemcachedCache',
    },
}

############################ OAUTH2 Provider ###################################


# 5 minute expiration time for JWT id tokens issued for external API requests.
OAUTH_ID_TOKEN_EXPIRATION = 5 * 60

# Partner support link for CMS footer
PARTNER_SUPPORT_EMAIL = ''

# Affiliate cookie tracking
AFFILIATE_COOKIE_NAME = 'dev_affiliate_id'

############## Settings for Studio Context Sensitive Help ##############

HELP_TOKENS_INI_FILE = REPO_ROOT / "cms" / "envs" / "help_tokens.ini"
HELP_TOKENS_LANGUAGE_CODE = lambda settings: settings.LANGUAGE_CODE
HELP_TOKENS_VERSION = lambda settings: doc_version()
HELP_TOKENS_BOOKS = {
    'learner': 'https://edx.readthedocs.io/projects/open-edx-learner-guide',
    'course_author': 'https://edx.readthedocs.io/projects/open-edx-building-and-running-a-course',
}
derived('HELP_TOKENS_LANGUAGE_CODE', 'HELP_TOKENS_VERSION')

# Used with Email sending
RETRY_ACTIVATION_EMAIL_MAX_ATTEMPTS = 5
RETRY_ACTIVATION_EMAIL_TIMEOUT = 0.5

# Software Secure request retry settings
# Time in seconds before a retry of the task should be 60 mints.
SOFTWARE_SECURE_REQUEST_RETRY_DELAY = 60 * 60
# Maximum of 6 retries before giving up.
SOFTWARE_SECURE_RETRY_MAX_ATTEMPTS = 6

############## DJANGO-USER-TASKS ##############

# How long until database records about the outcome of a task and its artifacts get deleted?
USER_TASKS_MAX_AGE = timedelta(days=7)

############## Settings for the Enterprise App ######################

ENTERPRISE_ENROLLMENT_API_URL = LMS_ROOT_URL + LMS_ENROLLMENT_API_PATH
ENTERPRISE_SERVICE_WORKER_USERNAME = 'enterprise_worker'
ENTERPRISE_API_CACHE_TIMEOUT = 3600  # Value is in seconds
# The default value of this needs to be a 16 character string
ENTERPRISE_CUSTOMER_CATALOG_DEFAULT_CONTENT_FILTER = {}

# The setting key maps to the channel code (e.g. 'SAP' for success factors), Channel code is defined as
# part of django model of each integrated channel in edx-enterprise.
# The absence of a key/value pair translates to NO LIMIT on the number of "chunks" transmitted per cycle.
INTEGRATED_CHANNELS_API_CHUNK_TRANSMISSION_LIMIT = {}

BASE_COOKIE_DOMAIN = 'localhost'

############## Settings for the Discovery App ######################

COURSE_CATALOG_URL_ROOT = 'http://localhost:8008'
COURSE_CATALOG_API_URL = f'{COURSE_CATALOG_URL_ROOT}/api/v1'

# which access.py permission name to check in order to determine if a course is visible in
# the course catalog. We default this to the legacy permission 'see_exists'.
COURSE_CATALOG_VISIBILITY_PERMISSION = 'see_exists'

# which access.py permission name to check in order to determine if a course about page is
# visible. We default this to the legacy permission 'see_exists'.
COURSE_ABOUT_VISIBILITY_PERMISSION = 'see_exists'

DEFAULT_COURSE_VISIBILITY_IN_CATALOG = "both"
DEFAULT_MOBILE_AVAILABLE = False


# How long to cache OpenAPI schemas and UI, in seconds.
OPENAPI_CACHE_TIMEOUT = 0

################# Mobile URLS ##########################

# These are URLs to the app store for mobile.
MOBILE_STORE_URLS = {}

############################# Persistent Grades ####################################

# Queue to use for updating persistent grades
RECALCULATE_GRADES_ROUTING_KEY = DEFAULT_PRIORITY_QUEUE

# Queue to use for updating grades due to grading policy change
POLICY_CHANGE_GRADES_ROUTING_KEY = 'edx.lms.core.default'

SOFTWARE_SECURE_VERIFICATION_ROUTING_KEY = 'edx.lms.core.default'

# Rate limit for regrading tasks that a grading policy change can kick off
POLICY_CHANGE_TASK_RATE_LIMIT = '300/h'

############## Settings for CourseGraph ############################
COURSEGRAPH_JOB_QUEUE = DEFAULT_PRIORITY_QUEUE

########## Settings for video transcript migration tasks ############
VIDEO_TRANSCRIPT_MIGRATIONS_JOB_QUEUE = DEFAULT_PRIORITY_QUEUE

########## Settings youtube thumbnails scraper tasks ############
SCRAPE_YOUTUBE_THUMBNAILS_JOB_QUEUE = DEFAULT_PRIORITY_QUEUE

########## Settings update search index task ############
UPDATE_SEARCH_INDEX_JOB_QUEUE = DEFAULT_PRIORITY_QUEUE

###################### VIDEO IMAGE STORAGE ######################

VIDEO_IMAGE_DEFAULT_FILENAME = 'images/video-images/default_video_image.png'
VIDEO_IMAGE_SUPPORTED_FILE_FORMATS = {
    '.bmp': 'image/bmp',
    '.bmp2': 'image/x-ms-bmp',   # PIL gives x-ms-bmp format
    '.gif': 'image/gif',
    '.jpg': 'image/jpeg',
    '.jpeg': 'image/jpeg',
    '.png': 'image/png'
}
VIDEO_IMAGE_MAX_FILE_SIZE_MB = '2 MB'
VIDEO_IMAGE_MIN_FILE_SIZE_KB = '2 KB'
VIDEO_IMAGE_MAX_WIDTH = 1280
VIDEO_IMAGE_MAX_HEIGHT = 720
VIDEO_IMAGE_MIN_WIDTH = 640
VIDEO_IMAGE_MIN_HEIGHT = 360
VIDEO_IMAGE_ASPECT_RATIO = 16 / 9.0
VIDEO_IMAGE_ASPECT_RATIO_TEXT = '16:9'
VIDEO_IMAGE_ASPECT_RATIO_ERROR_MARGIN = 0.1

###################### ZENDESK ######################
ZENDESK_URL = ''
ZENDESK_USER = ''
ZENDESK_API_KEY = ''
ZENDESK_CUSTOM_FIELDS = {}
ZENDESK_OAUTH_ACCESS_TOKEN = ''
# A mapping of string names to Zendesk Group IDs
# To get the IDs of your groups you can go to
# {zendesk_url}/api/v2/groups.json
ZENDESK_GROUP_ID_MAPPING = {}

############## Settings for Completion API #########################

# Once a user has watched this percentage of a video, mark it as complete:
# (0.0 = 0%, 1.0 = 100%)
COMPLETION_VIDEO_COMPLETE_PERCENTAGE = 0.95

############### Settings for edx-rbac  ###############
SYSTEM_WIDE_ROLE_CLASSES = []

############## Installed Django Apps #########################

from edx_django_utils.plugins import get_plugin_apps, add_plugins
from openedx.core.djangoapps.plugins.constants import ProjectType, SettingsType

INSTALLED_APPS.extend(get_plugin_apps(ProjectType.CMS))
add_plugins(__name__, ProjectType.CMS, SettingsType.COMMON)

# Course exports streamed in blocks of this size. 8192 or 8kb is the default
# setting for the FileWrapper class used to iterate over the export file data.
# See: https://docs.python.org/2/library/wsgiref.html#wsgiref.util.FileWrapper
COURSE_EXPORT_DOWNLOAD_CHUNK_SIZE = 8192

# E-Commerce API Configuration
ECOMMERCE_PUBLIC_URL_ROOT = 'http://localhost:8002'
ECOMMERCE_API_URL = 'http://localhost:8002/api/v2'
ECOMMERCE_API_SIGNING_KEY = 'SET-ME-PLEASE'

CREDENTIALS_INTERNAL_SERVICE_URL = 'http://localhost:8005'
CREDENTIALS_PUBLIC_SERVICE_URL = 'http://localhost:8005'
CREDENTIALS_SERVICE_USERNAME = 'credentials_service_user'

ANALYTICS_DASHBOARD_URL = 'http://localhost:18110/courses'
ANALYTICS_DASHBOARD_NAME = 'Your Platform Name Here Insights'

COMMENTS_SERVICE_URL = 'http://localhost:18080'
COMMENTS_SERVICE_KEY = 'password'

FINANCIAL_REPORTS = {
    'STORAGE_TYPE': 'localfs',
    'BUCKET': None,
    'ROOT_PATH': 'sandbox',
}

############# CORS headers for cross-domain requests #################
if FEATURES.get('ENABLE_CORS_HEADERS'):
    CORS_ALLOW_CREDENTIALS = True
    CORS_ORIGIN_WHITELIST = ()
    CORS_ORIGIN_ALLOW_ALL = False
    CORS_ALLOW_INSECURE = False
    CORS_ALLOW_HEADERS = corsheaders_default_headers + (
        'use-jwt-cookie',
    )

LOGIN_REDIRECT_WHITELIST = []

DEPRECATED_ADVANCED_COMPONENT_TYPES = []

########################## VIDEO IMAGE STORAGE ############################

VIDEO_IMAGE_SETTINGS = dict(
    VIDEO_IMAGE_MAX_BYTES=2 * 1024 * 1024,    # 2 MB
    VIDEO_IMAGE_MIN_BYTES=2 * 1024,       # 2 KB
    # Backend storage
    # STORAGE_CLASS='storages.backends.s3boto.S3BotoStorage',
    # STORAGE_KWARGS=dict(bucket='video-image-bucket'),
    STORAGE_KWARGS=dict(
        location=MEDIA_ROOT,
        base_url=MEDIA_URL,
    ),
    DIRECTORY_PREFIX='video-images/',
)

VIDEO_IMAGE_MAX_AGE = 31536000

########################## VIDEO TRANSCRIPTS STORAGE ############################
VIDEO_TRANSCRIPTS_SETTINGS = dict(
    VIDEO_TRANSCRIPTS_MAX_BYTES=3 * 1024 * 1024,    # 3 MB
    # Backend storage
    # STORAGE_CLASS='storages.backends.s3boto.S3BotoStorage',
    # STORAGE_KWARGS=dict(bucket='video-transcripts-bucket'),
    STORAGE_KWARGS=dict(
        location=MEDIA_ROOT,
        base_url=MEDIA_URL,
    ),
    DIRECTORY_PREFIX='video-transcripts/',
)

VIDEO_TRANSCRIPTS_MAX_AGE = 31536000


##### shoppingcart Payment #####
PAYMENT_SUPPORT_EMAIL = 'billing@example.com'

################################ Bulk Email ###################################
# Parameters for breaking down course enrollment into subtasks.
BULK_EMAIL_EMAILS_PER_TASK = 500

# Suffix used to construct 'from' email address for bulk emails.
# A course-specific identifier is prepended.
BULK_EMAIL_DEFAULT_FROM_EMAIL = 'no-reply@example.com'

# Flag to indicate if individual email addresses should be logged as they are sent
# a bulk email message.
BULK_EMAIL_LOG_SENT_EMAILS = False

############### Settings for django file storage ##################
DEFAULT_FILE_STORAGE = 'django.core.files.storage.FileSystemStorage'

###################### Grade Downloads ######################
# These keys are used for all of our asynchronous downloadable files, including
# the ones that contain information other than grades.
GRADES_DOWNLOAD = {
    'STORAGE_CLASS': 'django.core.files.storage.FileSystemStorage',
    'STORAGE_KWARGS': {
        'location': '/tmp/edx-s3/grades',
    },
    'STORAGE_TYPE': None,
    'BUCKET': None,
    'ROOT_PATH': None,
}

############### Settings swift #####################################
SWIFT_USERNAME = None
SWIFT_KEY = None
SWIFT_TENANT_ID = None
SWIFT_TENANT_NAME = None
SWIFT_AUTH_URL = None
SWIFT_AUTH_VERSION = None
SWIFT_REGION_NAME = None
SWIFT_USE_TEMP_URLS = False
SWIFT_TEMP_URL_KEY = None
SWIFT_TEMP_URL_DURATION = 1800  # seconds

############### The SAML private/public key values ################
SOCIAL_AUTH_SAML_SP_PRIVATE_KEY = ""
SOCIAL_AUTH_SAML_SP_PUBLIC_CERT = ""
SOCIAL_AUTH_SAML_SP_PRIVATE_KEY_DICT = {}
SOCIAL_AUTH_SAML_SP_PUBLIC_CERT_DICT = {}

############### Settings for facebook ##############################
FACEBOOK_APP_ID = 'FACEBOOK_APP_ID'
FACEBOOK_APP_SECRET = 'FACEBOOK_APP_SECRET'
FACEBOOK_API_VERSION = 'v2.1'

############### Settings for django-fernet-fields ##################
FERNET_KEYS = [
    'DUMMY KEY CHANGE BEFORE GOING TO PRODUCTION',
]

### Proctoring configuration (redirct URLs and keys shared between systems) ####
PROCTORING_BACKENDS = {
    'DEFAULT': 'null',
    # The null key needs to be quoted because
    # null is a language independent type in YAML
    'null': {}
}

PROCTORING_SETTINGS = {}

################## BLOCKSTORE RELATED SETTINGS  #########################
BLOCKSTORE_PUBLIC_URL_ROOT = 'http://localhost:18250'
BLOCKSTORE_API_URL = 'http://localhost:18250/api/v1/'
# Which of django's caches to use for storing anonymous user state for XBlocks
# in the blockstore-based XBlock runtime
XBLOCK_RUNTIME_V2_EPHEMERAL_DATA_CACHE = 'default'

# .. setting_name: BLOCKSTORE_BUNDLE_CACHE_TIMEOUT
# .. setting_default: 3000
# .. setting_description: Maximum time-to-live of cached Bundles fetched from
#     Blockstore, in seconds. When the values returned from Blockstore have
#     TTLs of their own (such as signed S3 URLs), the maximum TTL of this cache
#     must be lower than the minimum TTL of those values.
#     We use a default of 3000s (50mins) because temporary URLs are often
#     configured to expire after one hour.
BLOCKSTORE_BUNDLE_CACHE_TIMEOUT = 3000

###################### LEARNER PORTAL ################################
LEARNER_PORTAL_URL_ROOT = 'https://learner-portal-localhost:18000'

######################### MICROSITE ###############################
MICROSITE_ROOT_DIR = '/edx/app/edxapp/edx-microsite'
MICROSITE_CONFIGURATION = {}

############################ JWT #################################
JWT_ISSUER = 'http://127.0.0.1:8000/oauth2'
DEFAULT_JWT_ISSUER = {
    'ISSUER': 'http://127.0.0.1:8000/oauth2',
    'AUDIENCE': 'SET-ME-PLEASE',
    'SECRET_KEY': 'SET-ME-PLEASE'
}
JWT_EXPIRATION = 30
JWT_PRIVATE_SIGNING_KEY = None


SYSLOG_SERVER = ''
FEEDBACK_SUBMISSION_EMAIL = ''
REGISTRATION_EXTRA_FIELDS = {
    'confirm_email': 'hidden',
    'level_of_education': 'optional',
    'gender': 'optional',
    'year_of_birth': 'optional',
    'mailing_address': 'optional',
    'goals': 'optional',
    'honor_code': 'required',
    'terms_of_service': 'hidden',
    'city': 'hidden',
    'country': 'hidden',
}
EDXAPP_PARSE_KEYS = {}

###################### DEPRECATED URLS ##########################

# .. toggle_name: DISABLE_DEPRECATED_SIGNIN_URL
# .. toggle_implementation: DjangoSetting
# .. toggle_default: False
# .. toggle_description: Toggle for removing the deprecated /signin url.
# .. toggle_use_cases: temporary
# .. toggle_creation_date: 2019-12-02
# .. toggle_target_removal_date: 2020-06-01
# .. toggle_warnings: This url can be removed once it no longer has any real traffic.
# .. toggle_tickets: ARCH-1253
DISABLE_DEPRECATED_SIGNIN_URL = False

# .. toggle_name: DISABLE_DEPRECATED_SIGNUP_URL
# .. toggle_implementation: DjangoSetting
# .. toggle_default: False
# .. toggle_description: Toggle for removing the deprecated /signup url.
# .. toggle_use_cases: temporary
# .. toggle_creation_date: 2019-12-02
# .. toggle_target_removal_date: 2020-06-01
# .. toggle_warnings: This url can be removed once it no longer has any real traffic.
# .. toggle_tickets: ARCH-1253
DISABLE_DEPRECATED_SIGNUP_URL = False

##### LOGISTRATION RATE LIMIT SETTINGS #####
LOGISTRATION_RATELIMIT_RATE = '100/5m'
LOGISTRATION_PER_EMAIL_RATELIMIT_RATE = '30/5m'
LOGISTRATION_API_RATELIMIT = '20/m'
LOGIN_AND_REGISTER_FORM_RATELIMIT = '100/5m'
RESET_PASSWORD_TOKEN_VALIDATE_API_RATELIMIT = '30/7d'
RESET_PASSWORD_API_RATELIMIT = '30/7d'


##### REGISTRATION RATE LIMIT SETTINGS #####
REGISTRATION_VALIDATION_RATELIMIT = '30/7d'
REGISTRATION_RATELIMIT = '60/7d'

##### PASSWORD RESET RATE LIMIT SETTINGS #####
PASSWORD_RESET_IP_RATE = '1/m'
PASSWORD_RESET_EMAIL_RATE = '2/h'

######################## Setting for content libraries ########################
MAX_BLOCKS_PER_CONTENT_LIBRARY = 1000

################# Student Verification #################
VERIFY_STUDENT = {
    "DAYS_GOOD_FOR": 365,  # How many days is a verficiation good for?
    # The variable represents the window within which a verification is considered to be "expiring soon."
    "EXPIRING_SOON_WINDOW": 28,
}

######################## Organizations ########################

# .. toggle_name: ORGANIZATIONS_AUTOCREATE
# .. toggle_implementation: DjangoSetting
# .. toggle_default: True
# .. toggle_description: When enabled, creating a course run or content library with
#   an "org slug" that does not map to an Organization in the database will trigger the
#   creation of a new Organization, with its name and short_name set to said org slug.
#   When disabled, creation of such content with an unknown org slug will instead
#   result in a validation error.
#   If you want the Organization table to be an authoritative information source in
#   Studio, then disable this; however, if you want the table to just be a reflection of
#   the orgs referenced in Studio content, then leave it enabled.
# .. toggle_use_cases: open_edx
# .. toggle_creation_date: 2020-11-02
# .. toggle_tickets: https://github.com/edx/edx-organizations/blob/master/docs/decisions/0001-phase-in-db-backed-organizations-to-all.rst
ORGANIZATIONS_AUTOCREATE = True

################# Settings for brand logos. #################
LOGO_IMAGE_EXTRA_TEXT = ''
LOGO_URL = None
LOGO_URL_PNG = None
LOGO_TRADEMARK_URL = None
FAVICON_URL = None
DEFAULT_EMAIL_LOGO_URL = 'https://edx-cdn.org/v3/default/logo.png'

############## Settings for course import olx validation ############################
COURSE_OLX_VALIDATION_STAGE = 1
COURSE_OLX_VALIDATION_IGNORE_LIST = None

################# show account activate cta after register ########################
SHOW_ACTIVATE_CTA_POPUP_COOKIE_NAME = 'show-account-activation-popup'
SHOW_ACCOUNT_ACTIVATION_CTA = False

################# Documentation links for course apps #################

# pylint: disable=line-too-long
CALCULATOR_HELP_URL = "https://edx.readthedocs.io/projects/open-edx-building-and-running-a-course/en/latest/exercises_tools/calculator.html"
DISCUSSIONS_HELP_URL = "https://edx.readthedocs.io/projects/open-edx-building-and-running-a-course/en/latest/course_components/create_discussion.html"
EDXNOTES_HELP_URL = "https://edx.readthedocs.io/projects/open-edx-building-and-running-a-course/en/latest/exercises_tools/notes.html"
PROGRESS_HELP_URL = "https://edx.readthedocs.io/projects/open-edx-building-and-running-a-course/en/latest/course_assets/pages.html?highlight=progress#hiding-or-showing-the-wiki-or-progress-pages"
TEAMS_HELP_URL = "https://edx.readthedocs.io/projects/open-edx-building-and-running-a-course/en/latest/course_features/teams/teams_setup.html"
TEXTBOOKS_HELP_URL = "https://edx.readthedocs.io/projects/open-edx-building-and-running-a-course/en/latest/course_assets/textbooks.html"
WIKI_HELP_URL = "https://edx.readthedocs.io/projects/open-edx-building-and-running-a-course/en/latest/course_assets/course_wiki.html"
CUSTOM_PAGES_HELP_URL = "https://edx.readthedocs.io/projects/open-edx-building-and-running-a-course/en/latest/course_assets/pages.html#adding-custom-pages"<|MERGE_RESOLUTION|>--- conflicted
+++ resolved
@@ -464,10 +464,6 @@
     # .. toggle_tickets: https://github.com/edx/edx-platform/pull/26106
     'ENABLE_HELP_LINK': True,
 
-<<<<<<< HEAD
-    'TAHOE_STUDIO_LOCAL_LOGIN': False,
-    'TAHOE_ENABLE_API_DOCS_URLS': False,  # RED-2861
-=======
     # .. toggle_name: FEATURES['ENABLE_V2_CERT_DISPLAY_SETTINGS']
     # .. toggle_implementation: DjangoSetting
     # .. toggle_default: False
@@ -478,7 +474,9 @@
     # .. toggle_target_removal_date: 2021-10-01
     # .. toggle_tickets: 'https://openedx.atlassian.net/browse/MICROBA-1405'
     'ENABLE_V2_CERT_DISPLAY_SETTINGS': False,
->>>>>>> b2ddc436
+
+    'TAHOE_STUDIO_LOCAL_LOGIN': False,
+    'TAHOE_ENABLE_API_DOCS_URLS': False,  # RED-2861
 }
 
 ENABLE_JASMINE = False
