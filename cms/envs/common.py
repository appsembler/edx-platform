# -*- coding: utf-8 -*-
"""
This is the common settings file, intended to set sane defaults. If you have a
piece of configuration that's dependent on a set of feature flags being set,
then create a function that returns the calculated value based on the value of
FEATURES[...]. Modules that extend this one can change the feature
configuration in an environment specific config file and re-calculate those
values.

We should make a method that calls all these config methods so that you just
make one call at the end of your site-specific dev file to reset all the
dependent variables (like INSTALLED_APPS) for you.

Longer TODO:
1. Right now our treatment of static content in general and in particular
   course-specific static content is haphazard.
2. We should have a more disciplined approach to feature flagging, even if it
   just means that we stick them in a dict called FEATURES.
3. We need to handle configuration for multiple courses. This could be as
   multiple sites, but we do need a way to map their data assets.
"""

# We intentionally define lots of variables that aren't used, and
# want to import all variables from base settings files
# pylint: disable=unused-import

import imp
import os
import sys
import lms.envs.common
# Although this module itself may not use these imported variables, other dependent modules may.
from lms.envs.common import (
    USE_TZ, TECH_SUPPORT_EMAIL, PLATFORM_NAME, BUGS_EMAIL, DOC_STORE_CONFIG, DATA_DIR, ALL_LANGUAGES, WIKI_ENABLED,
    update_module_store_settings, ASSET_IGNORE_REGEX, COPYRIGHT_YEAR,
<<<<<<< HEAD
    DATA_DIR, YOUTUBE_API_KEY,
=======
    PARENTAL_CONSENT_AGE_LIMIT, COMPREHENSIVE_THEME_DIR,
    # The following PROFILE_IMAGE_* settings are included as they are
    # indirectly accessed through the email opt-in API, which is
    # technically accessible through the CMS via legacy URLs.
    PROFILE_IMAGE_BACKEND, PROFILE_IMAGE_DEFAULT_FILENAME, PROFILE_IMAGE_DEFAULT_FILE_EXTENSION,
    PROFILE_IMAGE_SECRET_KEY, PROFILE_IMAGE_MIN_BYTES, PROFILE_IMAGE_MAX_BYTES,
    # The following setting is included as it is used to check whether to
    # display credit eligibility table on the CMS or not.
    ENABLE_CREDIT_ELIGIBILITY, YOUTUBE_API_KEY,

    # Django REST framework configuration
    REST_FRAMEWORK,
>>>>>>> 21c578d3
)
from path import Path as path
from warnings import simplefilter

from lms.djangoapps.lms_xblock.mixin import LmsBlockMixin
from cms.lib.xblock.authoring_mixin import AuthoringMixin
import dealer.git
from xmodule.modulestore.edit_info import EditInfoMixin
from xmodule.mixin import LicenseMixin

############################ FEATURE CONFIGURATION #############################


# Dummy secret key for dev/test
SECRET_KEY = 'dev key'

STUDIO_NAME = "Studio"
STUDIO_SHORT_NAME = "Studio"
FEATURES = {
    'GITHUB_PUSH': False,

    # for consistency in user-experience, keep the value of the following 3 settings
    # in sync with the ones in lms/envs/common.py
    'ENABLE_DISCUSSION_SERVICE': True,
    'ENABLE_TEXTBOOK': True,
    'ENABLE_STUDENT_NOTES': True,

    'AUTH_USE_CERTIFICATES': False,

    # email address for studio staff (eg to request course creation)
    'STUDIO_REQUEST_EMAIL': '',

    # Segment - must explicitly turn it on for production
    'CMS_SEGMENT_KEY': None,

    # Enable URL that shows information about the status of various services
    'ENABLE_SERVICE_STATUS': False,

    # Don't autoplay videos for course authors
    'AUTOPLAY_VIDEOS': False,

    # If set to True, new Studio users won't be able to author courses unless
    # edX has explicitly added them to the course creator group.
    'ENABLE_CREATOR_GROUP': False,

    # whether to use password policy enforcement or not
    'ENFORCE_PASSWORD_POLICY': False,

    # If set to True, Studio won't restrict the set of advanced components
    # to just those pre-approved by edX
    'ALLOW_ALL_ADVANCED_COMPONENTS': False,

    # Turn off account locking if failed login attempts exceeds a limit
    'ENABLE_MAX_FAILED_LOGIN_ATTEMPTS': False,

    # Allow editing of short description in course settings in cms
    'EDITABLE_SHORT_DESCRIPTION': True,

    # Hide any Personally Identifiable Information from application logs
    'SQUELCH_PII_IN_LOGS': False,

    # Toggles the embargo functionality, which blocks users
    # based on their location.
    'EMBARGO': False,

    # Turn on/off Microsites feature
    'USE_MICROSITES': False,

    # Allow creating courses with non-ascii characters in the course id
    'ALLOW_UNICODE_COURSE_ID': False,

    # Prevent concurrent logins per user
    'PREVENT_CONCURRENT_LOGINS': False,

    # Turn off Advanced Security by default
    'ADVANCED_SECURITY': False,

    # Turn off Video Upload Pipeline through Studio, by default
    'ENABLE_VIDEO_UPLOAD_PIPELINE': False,


    # Is this an edX-owned domain? (edx.org)
    # for consistency in user-experience, keep the value of this feature flag
    # in sync with the one in lms/envs/common.py
    'IS_EDX_DOMAIN': False,

    # let students save and manage their annotations
    # for consistency in user-experience, keep the value of this feature flag
    # in sync with the one in lms/envs/common.py
    'ENABLE_EDXNOTES': False,

    # Enable support for content libraries. Note that content libraries are
    # only supported in courses using split mongo.
    'ENABLE_CONTENT_LIBRARIES': True,

    # Milestones application flag
    'MILESTONES_APP': False,

    # Prerequisite courses feature flag
    'ENABLE_PREREQUISITE_COURSES': False,

    # Toggle course entrance exams feature
    'ENTRANCE_EXAMS': False,

    # Toggle platform-wide course licensing
    'LICENSING': False,

    # Enable the courseware search functionality
    'ENABLE_COURSEWARE_INDEX': False,

    # Enable content libraries search functionality
    'ENABLE_LIBRARY_INDEX': False,

    # Enable course reruns, which will always use the split modulestore
    'ALLOW_COURSE_RERUNS': True,

    # Certificates Web/HTML Views
    'CERTIFICATES_HTML_VIEW': False,

    # Teams feature
    'ENABLE_TEAMS': True,

    # Show video bumper in Studio
    'ENABLE_VIDEO_BUMPER': False,

    # How many seconds to show the bumper again, default is 7 days:
    'SHOW_BUMPER_PERIODICITY': 7 * 24 * 3600,

    # Enable credit eligibility feature
    'ENABLE_CREDIT_ELIGIBILITY': ENABLE_CREDIT_ELIGIBILITY,

    # Can the visibility of the discussion tab be configured on a per-course basis?
    'ALLOW_HIDING_DISCUSSION_TAB': False,

    # Special Exams, aka Timed and Proctored Exams
    'ENABLE_SPECIAL_EXAMS': False,

    'ORGANIZATIONS_APP': False,
}

ENABLE_JASMINE = False

############################# SOCIAL MEDIA SHARING #############################
SOCIAL_SHARING_SETTINGS = {
    # Note: Ensure 'CUSTOM_COURSE_URLS' has a matching value in lms/envs/common.py
    'CUSTOM_COURSE_URLS': False
}

############################# SET PATH INFORMATION #############################
PROJECT_ROOT = path(__file__).abspath().dirname().dirname()  # /edx-platform/cms
REPO_ROOT = PROJECT_ROOT.dirname()
COMMON_ROOT = REPO_ROOT / "common"
LMS_ROOT = REPO_ROOT / "lms"
ENV_ROOT = REPO_ROOT.dirname()  # virtualenv dir /edx-platform is in

GITHUB_REPO_ROOT = ENV_ROOT / "data"

sys.path.append(REPO_ROOT)
sys.path.append(PROJECT_ROOT / 'djangoapps')
sys.path.append(COMMON_ROOT / 'djangoapps')

# For geolocation ip database
GEOIP_PATH = REPO_ROOT / "common/static/data/geoip/GeoIP.dat"
GEOIPV6_PATH = REPO_ROOT / "common/static/data/geoip/GeoIPv6.dat"

############################# TEMPLATE CONFIGURATION #############################
# Mako templating
# TODO: Move the Mako templating into a different engine in TEMPLATES below.
import tempfile
MAKO_MODULE_DIR = os.path.join(tempfile.gettempdir(), 'mako_cms')
MAKO_TEMPLATES = {}
MAKO_TEMPLATES['main'] = [
    PROJECT_ROOT / 'templates',
    COMMON_ROOT / 'templates',
    COMMON_ROOT / 'djangoapps' / 'pipeline_mako' / 'templates',
    COMMON_ROOT / 'djangoapps' / 'pipeline_js' / 'templates',
    COMMON_ROOT / 'static',  # required to statically include common Underscore templates
]

for namespace, template_dirs in lms.envs.common.MAKO_TEMPLATES.iteritems():
    MAKO_TEMPLATES['lms.' + namespace] = template_dirs

# Django templating
TEMPLATES = [
    {
        'BACKEND': 'django.template.backends.django.DjangoTemplates',
        # Don't look for template source files inside installed applications.
        'APP_DIRS': False,
        # Instead, look for template source files in these dirs.
        'DIRS': MAKO_TEMPLATES['main'],
        # Options specific to this backend.
        'OPTIONS': {
            'loaders': (
                'django.template.loaders.filesystem.Loader',
                'django.template.loaders.app_directories.Loader',
            ),
            'context_processors': (
                'django.template.context_processors.request',
                'django.template.context_processors.static',
                'django.contrib.messages.context_processors.messages',
                'django.template.context_processors.i18n',
                'django.contrib.auth.context_processors.auth',  # this is required for admin
                'django.template.context_processors.csrf',
                'dealer.contrib.django.staff.context_processor',  # access git revision
                'contentstore.context_processors.doc_url',
            ),
            # Change 'debug' in your environment settings files - not here.
            'debug': False
        }
    }
]
DEFAULT_TEMPLATE_ENGINE = TEMPLATES[0]

##############################################################################

EDX_ROOT_URL = ''

LOGIN_REDIRECT_URL = EDX_ROOT_URL + '/signin'
LOGIN_URL = EDX_ROOT_URL + '/signin'

# use the ratelimit backend to prevent brute force attacks
AUTHENTICATION_BACKENDS = (
    'ratelimitbackend.backends.RateLimitModelBackend',
)

LMS_BASE = None

# These are standard regexes for pulling out info like course_ids, usage_ids, etc.
# They are used so that URLs with deprecated-format strings still work.
from lms.envs.common import (
    COURSE_KEY_PATTERN, COURSE_ID_PATTERN, USAGE_KEY_PATTERN, ASSET_KEY_PATTERN
)

######################### CSRF #########################################

# Forwards-compatibility with Django 1.7
CSRF_COOKIE_AGE = 60 * 60 * 24 * 7 * 52


#################### CAPA External Code Evaluation #############################
XQUEUE_INTERFACE = {
    'url': 'http://localhost:8888',
    'django_auth': {'username': 'local',
                    'password': 'local'},
    'basic_auth': None,
}

################################# Deprecation warnings #####################

# Ignore deprecation warnings (so we don't clutter Jenkins builds/production)
simplefilter('ignore')

################################# Middleware ###################################

MIDDLEWARE_CLASSES = (
    'request_cache.middleware.RequestCache',
    'django.middleware.cache.UpdateCacheMiddleware',
    'django.middleware.common.CommonMiddleware',
    'django.middleware.csrf.CsrfViewMiddleware',
    'django.contrib.sessions.middleware.SessionMiddleware',
    'method_override.middleware.MethodOverrideMiddleware',

    # Instead of AuthenticationMiddleware, we use a cache-backed version
    'cache_toolbox.middleware.CacheBackedAuthenticationMiddleware',
    'student.middleware.UserStandingMiddleware',
    'contentserver.middleware.StaticContentServer',
    'crum.CurrentRequestUserMiddleware',

    'django.contrib.messages.middleware.MessageMiddleware',
    'track.middleware.TrackMiddleware',

    # Allows us to dark-launch particular languages
    'dark_lang.middleware.DarkLangMiddleware',

    'embargo.middleware.EmbargoMiddleware',

    # Detects user-requested locale from 'accept-language' header in http request
    'django.middleware.locale.LocaleMiddleware',

    # needs to run after locale middleware (or anything that modifies the request context)
    'edxmako.middleware.MakoMiddleware',

    # catches any uncaught RateLimitExceptions and returns a 403 instead of a 500
    'ratelimitbackend.middleware.RateLimitMiddleware',

    # for expiring inactive sessions
    'session_inactivity_timeout.middleware.SessionInactivityTimeout',

    # use Django built in clickjacking protection
    'django.middleware.clickjacking.XFrameOptionsMiddleware',
)

# Clickjacking protection can be enabled by setting this to 'DENY'
X_FRAME_OPTIONS = 'ALLOW'

############# XBlock Configuration ##########

# Import after sys.path fixup
from xmodule.modulestore.inheritance import InheritanceMixin
from xmodule.modulestore import prefer_xmodules
from xmodule.x_module import XModuleMixin

# These are the Mixins that should be added to every XBlock.
# This should be moved into an XBlock Runtime/Application object
# once the responsibility of XBlock creation is moved out of modulestore - cpennington
XBLOCK_MIXINS = (
    LmsBlockMixin,
    InheritanceMixin,
    XModuleMixin,
    EditInfoMixin,
    AuthoringMixin,
)

# Allow any XBlock in Studio
# You should also enable the ALLOW_ALL_ADVANCED_COMPONENTS feature flag, so that
# xblocks can be added via advanced settings
XBLOCK_SELECT_FUNCTION = prefer_xmodules

############################ Modulestore Configuration ################################
MODULESTORE_BRANCH = 'draft-preferred'

MODULESTORE = {
    'default': {
        'ENGINE': 'xmodule.modulestore.mixed.MixedModuleStore',
        'OPTIONS': {
            'mappings': {},
            'stores': [
                {
                    'NAME': 'split',
                    'ENGINE': 'xmodule.modulestore.split_mongo.split_draft.DraftVersioningModuleStore',
                    'DOC_STORE_CONFIG': DOC_STORE_CONFIG,
                    'OPTIONS': {
                        'default_class': 'xmodule.hidden_module.HiddenDescriptor',
                        'fs_root': DATA_DIR,
                        'render_template': 'edxmako.shortcuts.render_to_string',
                    }
                },
                {
                    'NAME': 'draft',
                    'ENGINE': 'xmodule.modulestore.mongo.DraftMongoModuleStore',
                    'DOC_STORE_CONFIG': DOC_STORE_CONFIG,
                    'OPTIONS': {
                        'default_class': 'xmodule.hidden_module.HiddenDescriptor',
                        'fs_root': DATA_DIR,
                        'render_template': 'edxmako.shortcuts.render_to_string',
                    }
                }
            ]
        }
    }
}

############################ DJANGO_BUILTINS ################################
# Change DEBUG in your environment settings files, not here
DEBUG = False
SESSION_COOKIE_SECURE = False
SESSION_SAVE_EVERY_REQUEST = False
SESSION_SERIALIZER = 'django.contrib.sessions.serializers.PickleSerializer'


# Site info
SITE_ID = 1
SITE_NAME = "localhost:8001"
HTTPS = 'on'
ROOT_URLCONF = 'cms.urls'

# Email
EMAIL_BACKEND = 'django.core.mail.backends.console.EmailBackend'
EMAIL_HOST = 'localhost'
EMAIL_PORT = 25
EMAIL_USE_TLS = False
EMAIL_HOST_USER = ''
EMAIL_HOST_PASSWORD = ''
DEFAULT_FROM_EMAIL = 'registration@example.com'
DEFAULT_FEEDBACK_EMAIL = 'feedback@example.com'
SERVER_EMAIL = 'devops@example.com'
ADMINS = ()
MANAGERS = ADMINS

EDX_PLATFORM_REVISION = os.environ.get('EDX_PLATFORM_REVISION')

if not EDX_PLATFORM_REVISION:
    try:
        # Get git revision of the current file
        EDX_PLATFORM_REVISION = dealer.git.Backend(path=REPO_ROOT).revision
    except TypeError:
        # Not a git repository
        EDX_PLATFORM_REVISION = 'unknown'

# Static content
STATIC_URL = '/static/' + EDX_PLATFORM_REVISION + "/"
STATIC_ROOT = ENV_ROOT / "staticfiles" / EDX_PLATFORM_REVISION

STATICFILES_DIRS = [
    COMMON_ROOT / "static",
    PROJECT_ROOT / "static",
    LMS_ROOT / "static",

    # This is how you would use the textbook images locally
    # ("book", ENV_ROOT / "book_images"),
]

# Locale/Internationalization
TIME_ZONE = 'America/New_York'  # http://en.wikipedia.org/wiki/List_of_tz_zones_by_name
LANGUAGE_CODE = 'en'  # http://www.i18nguy.com/unicode/language-identifiers.html
LANGUAGES_BIDI = lms.envs.common.LANGUAGES_BIDI

LANGUAGES = lms.envs.common.LANGUAGES
LANGUAGE_DICT = dict(LANGUAGES)

USE_I18N = True
USE_L10N = True

# Localization strings (e.g. django.po) are under this directory
LOCALE_PATHS = (REPO_ROOT + '/conf/locale',)  # edx-platform/conf/locale/

# Messages
MESSAGE_STORAGE = 'django.contrib.messages.storage.session.SessionStorage'

##### EMBARGO #####
EMBARGO_SITE_REDIRECT_URL = None

############################### PIPELINE #######################################

PIPELINE_ENABLED = True

STATICFILES_STORAGE = 'openedx.core.storage.ProductionStorage'

# List of finder classes that know how to find static files in various locations.
# Note: the pipeline finder is included to be able to discover optimized files
STATICFILES_FINDERS = [
    'django.contrib.staticfiles.finders.FileSystemFinder',
    'django.contrib.staticfiles.finders.AppDirectoriesFinder',
    'pipeline.finders.PipelineFinder',
]

# Don't use compression by default
PIPELINE_CSS_COMPRESSOR = None
PIPELINE_JS_COMPRESSOR = None

from openedx.core.lib.rooted_paths import rooted_glob

PIPELINE_CSS = {
    'style-vendor': {
        'source_filenames': [
            'css/vendor/normalize.css',
            'css/vendor/font-awesome.css',
            'css/vendor/html5-input-polyfills/number-polyfill.css',
            'js/vendor/CodeMirror/codemirror.css',
            'css/vendor/ui-lightness/jquery-ui-1.8.22.custom.css',
            'css/vendor/jquery.qtip.min.css',
            'js/vendor/markitup/skins/simple/style.css',
            'js/vendor/markitup/sets/wiki/style.css',
        ],
        'output_filename': 'css/cms-style-vendor.css',
    },
    'style-vendor-tinymce-content': {
        'source_filenames': [
            'css/tinymce-studio-content-fonts.css',
            'js/vendor/tinymce/js/tinymce/skins/studio-tmce4/content.min.css',
            'css/tinymce-studio-content.css'
        ],
        'output_filename': 'css/cms-style-vendor-tinymce-content.css',
    },
    'style-vendor-tinymce-skin': {
        'source_filenames': [
            'js/vendor/tinymce/js/tinymce/skins/studio-tmce4/skin.min.css'
        ],
        'output_filename': 'css/cms-style-vendor-tinymce-skin.css',
    },
    'style-main': {
        # this is unnecessary and can be removed
        'source_filenames': [
            'css/studio-main.css',
        ],
        'output_filename': 'css/studio-main.css',
    },
    'style-main-rtl': {
        # this is unnecessary and can be removed
        'source_filenames': [
            'css/studio-main-rtl.css',
        ],
        'output_filename': 'css/studio-main-rtl.css',
    },
    'style-xmodule-annotations': {
        'source_filenames': [
            'css/vendor/ova/annotator.css',
            'css/vendor/ova/edx-annotator.css',
            'css/vendor/ova/video-js.min.css',
            'css/vendor/ova/rangeslider.css',
            'css/vendor/ova/share-annotator.css',
            'css/vendor/ova/richText-annotator.css',
            'css/vendor/ova/tags-annotator.css',
            'css/vendor/ova/flagging-annotator.css',
            'css/vendor/ova/diacritic-annotator.css',
            'css/vendor/ova/grouping-annotator.css',
            'css/vendor/ova/ova.css',
            'js/vendor/ova/catch/css/main.css'
        ],
        'output_filename': 'css/cms-style-xmodule-annotations.css',
    },
}

# test_order: Determines the position of this chunk of javascript on
# the jasmine test page
PIPELINE_JS = {
    'module-js': {
        'source_filenames': (
            rooted_glob(COMMON_ROOT / 'static/', 'xmodule/descriptors/js/*.js') +
            rooted_glob(COMMON_ROOT / 'static/', 'xmodule/modules/js/*.js') +
            rooted_glob(COMMON_ROOT / 'static/', 'coffee/src/discussion/*.js')
        ),
        'output_filename': 'js/cms-modules.js',
        'test_order': 1
    },
}

PIPELINE_COMPILERS = (
    'pipeline.compilers.coffee.CoffeeScriptCompiler',
)

PIPELINE_CSS_COMPRESSOR = None
PIPELINE_JS_COMPRESSOR = None

STATICFILES_IGNORE_PATTERNS = (
    "*.py",
    "*.pyc",

    # It would be nice if we could do, for example, "**/*.scss",
    # but these strings get passed down to the `fnmatch` module,
    # which doesn't support that. :(
    # http://docs.python.org/2/library/fnmatch.html
    "sass/*.scss",
    "sass/*/*.scss",
    "sass/*/*/*.scss",
    "sass/*/*/*/*.scss",
    "coffee/*.coffee",
    "coffee/*/*.coffee",
    "coffee/*/*/*.coffee",
    "coffee/*/*/*/*.coffee",

    # Ignore tests
    "spec",
    "spec_helpers",

    # Symlinks used by js-test-tool
    "xmodule_js",
    "common_static",
)

PIPELINE_YUI_BINARY = 'yui-compressor'

################################# DJANGO-REQUIRE ###############################

# The baseUrl to pass to the r.js optimizer, relative to STATIC_ROOT.
REQUIRE_BASE_URL = "./"

# The name of a build profile to use for your project, relative to REQUIRE_BASE_URL.
# A sensible value would be 'app.build.js'. Leave blank to use the built-in default build profile.
# Set to False to disable running the default profile (e.g. if only using it to build Standalone
# Modules)
REQUIRE_BUILD_PROFILE = "cms/js/build.js"

# The name of the require.js script used by your project, relative to REQUIRE_BASE_URL.
REQUIRE_JS = "js/vendor/require.js"

# A dictionary of standalone modules to build with almond.js.
REQUIRE_STANDALONE_MODULES = {}

# Whether to run django-require in debug mode.
REQUIRE_DEBUG = False

# A tuple of files to exclude from the compilation result of r.js.
REQUIRE_EXCLUDE = ("build.txt",)

# The execution environment in which to run r.js: auto, node or rhino.
# auto will autodetect the environment and make use of node if available and rhino if not.
# It can also be a path to a custom class that subclasses require.environments.Environment and defines some "args" function that returns a list with the command arguments to execute.
REQUIRE_ENVIRONMENT = "node"


########################## DJANGO DEBUG TOOLBAR ###############################

# We don't enable Django Debug Toolbar universally, but whenever we do, we want
# to avoid patching settings.  Patched settings can cause circular import
# problems: http://django-debug-toolbar.readthedocs.org/en/1.0/installation.html#explicit-setup

DEBUG_TOOLBAR_PATCH_SETTINGS = False

################################# CELERY ######################################

# Message configuration

CELERY_TASK_SERIALIZER = 'json'
CELERY_RESULT_SERIALIZER = 'json'

CELERY_MESSAGE_COMPRESSION = 'gzip'

# Results configuration

CELERY_IGNORE_RESULT = False
CELERY_STORE_ERRORS_EVEN_IF_IGNORED = True

# Events configuration

CELERY_TRACK_STARTED = True

CELERY_SEND_EVENTS = True
CELERY_SEND_TASK_SENT_EVENT = True

# Exchange configuration

CELERY_DEFAULT_EXCHANGE = 'edx.core'
CELERY_DEFAULT_EXCHANGE_TYPE = 'direct'

# Queues configuration

HIGH_PRIORITY_QUEUE = 'edx.core.high'
DEFAULT_PRIORITY_QUEUE = 'edx.core.default'
LOW_PRIORITY_QUEUE = 'edx.core.low'

CELERY_QUEUE_HA_POLICY = 'all'

CELERY_CREATE_MISSING_QUEUES = True

CELERY_DEFAULT_QUEUE = DEFAULT_PRIORITY_QUEUE
CELERY_DEFAULT_ROUTING_KEY = DEFAULT_PRIORITY_QUEUE

CELERY_QUEUES = {
    HIGH_PRIORITY_QUEUE: {},
    LOW_PRIORITY_QUEUE: {},
    DEFAULT_PRIORITY_QUEUE: {}
}


############################## Video ##########################################

YOUTUBE = {
    # YouTube JavaScript API
    'API': 'https://www.youtube.com/iframe_api',

    # URL to get YouTube metadata
    'METADATA_URL': 'https://www.googleapis.com/youtube/v3/videos',

    # Current youtube api for requesting transcripts.
    # For example: http://video.google.com/timedtext?lang=en&v=j_jEn79vS3g.
    'TEXT_API': {
        'url': 'video.google.com/timedtext',
        'params': {
            'lang': 'en',
            'v': 'set_youtube_id_of_11_symbols_here',
        },
    },

    'IMAGE_API': 'http://img.youtube.com/vi/{youtube_id}/0.jpg',  # /maxresdefault.jpg for 1920*1080
}

############################# VIDEO UPLOAD PIPELINE #############################

VIDEO_UPLOAD_PIPELINE = {
    'BUCKET': '',
    'ROOT_PATH': '',
    'CONCURRENT_UPLOAD_LIMIT': 4,
}

############################ APPS #####################################

INSTALLED_APPS = (
    # Standard apps
    'django.contrib.auth',
    'django.contrib.contenttypes',
    'django.contrib.sessions',
    'django.contrib.sites',
    'django.contrib.messages',
    'django.contrib.staticfiles',
    'djcelery',
    'method_override',

    # Common views
    'openedx.core.djangoapps.common_views',

    # History tables
    'simple_history',

    # Database-backed configuration
    'config_models',

    # Monitor the status of services
    'service_status',

    # Testing
    'django_nose',

    # For CMS
    'contentstore',
    'course_creators',
    'external_auth',
    'student',  # misleading name due to sharing with lms
    'openedx.core.djangoapps.course_groups',  # not used in cms (yet), but tests run
    'xblock_config',

    # Tracking
    'track',
    'eventtracking.django.apps.EventTrackingConfig',

    # Monitoring
    'datadog',

    # For asset pipelining
    'edxmako',
    'pipeline',
    'static_replace',
    'require',

    # Theming
    'openedx.core.djangoapps.theming',

    # comment common
    'django_comment_common',

    # for course creator table
    'django.contrib.admin',

    # for managing course modes
    'course_modes',

    # Dark-launching languages
    'dark_lang',

    # Student identity reverification
    'reverification',

    # User preferences
    'openedx.core.djangoapps.user_api',
    'django_openid_auth',

    'embargo',

    # Monitoring signals
    'monitoring',

    # Course action state
    'course_action_state',

    # Additional problem types
    'edx_jsme',    # Molecular Structure

    'openedx.core.djangoapps.content.course_overviews',
    'openedx.core.djangoapps.content.course_structures',

    # Credit courses
    'openedx.core.djangoapps.credit',

    'xblock_django',

    # edX Proctoring
    'edx_proctoring',

    # programs support
    'openedx.core.djangoapps.programs',

    # Self-paced course configuration
    'openedx.core.djangoapps.self_paced',

    # OAuth2 Provider
    'provider',
    'provider.oauth2',
    'oauth2_provider',

    # These are apps that aren't strictly needed by Studio, but are imported by
    # other apps that are.  Django 1.8 wants to have imported models supported
    # by installed apps.
    'lms.djangoapps.verify_student',
)


################# EDX MARKETING SITE ##################################

EDXMKTG_LOGGED_IN_COOKIE_NAME = 'edxloggedin'
EDXMKTG_USER_INFO_COOKIE_NAME = 'edx-user-info'
EDXMKTG_USER_INFO_COOKIE_VERSION = 1

MKTG_URLS = {}
MKTG_URL_LINK_MAP = {

}

COURSES_WITH_UNSAFE_CODE = []

############################## EVENT TRACKING #################################

TRACK_MAX_EVENT = 50000

TRACKING_BACKENDS = {
    'logger': {
        'ENGINE': 'track.backends.logger.LoggerBackend',
        'OPTIONS': {
            'name': 'tracking'
        }
    }
}

# We're already logging events, and we don't want to capture user
# names/passwords.  Heartbeat events are likely not interesting.
TRACKING_IGNORE_URL_PATTERNS = [r'^/event', r'^/login', r'^/heartbeat']

EVENT_TRACKING_ENABLED = True
EVENT_TRACKING_BACKENDS = {
    'tracking_logs': {
        'ENGINE': 'eventtracking.backends.routing.RoutingBackend',
        'OPTIONS': {
            'backends': {
                'logger': {
                    'ENGINE': 'eventtracking.backends.logger.LoggerBackend',
                    'OPTIONS': {
                        'name': 'tracking',
                        'max_event_size': TRACK_MAX_EVENT,
                    }
                }
            },
            'processors': [
                {'ENGINE': 'track.shim.LegacyFieldMappingProcessor'},
                {'ENGINE': 'track.shim.VideoEventProcessor'}
            ]
        }
    },
    'segmentio': {
        'ENGINE': 'eventtracking.backends.routing.RoutingBackend',
        'OPTIONS': {
            'backends': {
                'segment': {'ENGINE': 'eventtracking.backends.segment.SegmentBackend'}
            },
            'processors': [
                {
                    'ENGINE': 'eventtracking.processors.whitelist.NameWhitelistProcessor',
                    'OPTIONS': {
                        'whitelist': []
                    }
                },
                {
                    'ENGINE': 'track.shim.GoogleAnalyticsProcessor'
                }
            ]
        }
    }
}
EVENT_TRACKING_PROCESSORS = []

#### PASSWORD POLICY SETTINGS #####

PASSWORD_MIN_LENGTH = None
PASSWORD_MAX_LENGTH = None
PASSWORD_COMPLEXITY = {}
PASSWORD_DICTIONARY_EDIT_DISTANCE_THRESHOLD = None
PASSWORD_DICTIONARY = []

##### ACCOUNT LOCKOUT DEFAULT PARAMETERS #####
MAX_FAILED_LOGIN_ATTEMPTS_ALLOWED = 5
MAX_FAILED_LOGIN_ATTEMPTS_LOCKOUT_PERIOD_SECS = 15 * 60


### Apps only installed in some instances

OPTIONAL_APPS = (
    'mentoring',
    'problem_builder',
    'edx_sga',

    # edx-ora2
    'submissions',
    'openassessment',
    'openassessment.assessment',
    'openassessment.fileupload',
    'openassessment.workflow',
    'openassessment.xblock',

    # edxval
    'edxval',

    # milestones
    'milestones',

    # Organizations App (http://github.com/edx/edx-organizations)
    'organizations',
)


for app_name in OPTIONAL_APPS:
    # First attempt to only find the module rather than actually importing it,
    # to avoid circular references - only try to import if it can't be found
    # by find_module, which doesn't work with import hooks
    try:
        imp.find_module(app_name)
    except ImportError:
        try:
            __import__(app_name)
        except ImportError:
            continue
    INSTALLED_APPS += (app_name,)

### ADVANCED_SECURITY_CONFIG
# Empty by default
ADVANCED_SECURITY_CONFIG = {}

### External auth usage -- prefixes for ENROLLMENT_DOMAIN
SHIBBOLETH_DOMAIN_PREFIX = 'shib:'
OPENID_DOMAIN_PREFIX = 'openid:'

### Size of chunks into which asset uploads will be divided
UPLOAD_CHUNK_SIZE_IN_MB = 10

### Max size of asset uploads to GridFS
MAX_ASSET_UPLOAD_FILE_SIZE_IN_MB = 10

# FAQ url to direct users to if they upload
# a file that exceeds the above size
MAX_ASSET_UPLOAD_FILE_SIZE_URL = ""

### Default value for entrance exam minimum score
ENTRANCE_EXAM_MIN_SCORE_PCT = 50

### Default language for a new course
DEFAULT_COURSE_LANGUAGE = "en"


################ ADVANCED_COMPONENT_TYPES ###############

# These strings are entry-point names from the setup.py of the XBlock.
# For example:
#
#   setup(
#       name='xblock-foobar',
#       version='0.1',
#       packages=[
#           'foobar_xblock',
#       ],
#       entry_points={
#           'xblock.v1': [
#               'foobar-block = foobar_xblock:FoobarBlock',
#           #    ^^^^^^^^^^^^ This is the one you want.
#           ]
#       },
#   )
#
# To use this block, add 'foobar-block' to the ADVANCED_COMPONENT_TYPES list.

ADVANCED_COMPONENT_TYPES = [
    'annotatable',
    'textannotation',  # module for annotating text (with annotation table)
    'videoannotation',  # module for annotating video (with annotation table)
    'imageannotation',  # module for annotating image (with annotation table)
    'word_cloud',
    'graphical_slider_tool',
    'lti',
    'lti_consumer',
    'library_content',
    'edx_sga',
    'problem-builder',
    'pb-dashboard',
    'poll',
    'survey',
    'activetable',
    'vectordraw',
    # Some of the XBlocks from pmitros repos are sometimes prototypes.
    # Use with caution.
    'concept',  # Concept mapper. See https://github.com/pmitros/ConceptXBlock
    'done',  # Lets students mark things as done. See https://github.com/pmitros/DoneXBlock
    'audio',  # Embed an audio file. See https://github.com/pmitros/AudioXBlock
    'recommender',  # Crowdsourced recommender. Prototype by dli&pmitros. Intended for roll-out in one place in one course.
    'profile',  # Prototype user profile XBlock. Used to test XBlock parameter passing. See https://github.com/pmitros/ProfileXBlock
    'rate',  # Allows up-down voting of course content. See https://github.com/pmitros/RateXBlock

    'split_test',
    'notes',
    'schoolyourself_review',
    'schoolyourself_lesson',
    # Office Mix
    'officemix',

    # Google Drive embedded components. These XBlocks allow one to
    # embed public google drive documents and calendars within edX units
    'google-document',
    'google-calendar',

    # Oppia block
    'oppia',

    # In-course reverification checkpoint
    'edx-reverification-block',

    # Peer instruction tool
    'ubcpi',
]

# Adding components in this list will disable the creation of new problem for
# those components in Studio. Existing problems will work fine and one can edit
# them in Studio.
DEPRECATED_ADVANCED_COMPONENT_TYPES = []

# Specify XBlocks that should be treated as advanced problems. Each entry is a
# dict:
#       'component': the entry-point name of the XBlock. See the comment for
#               ADVANCED_COMPONENT_TYPES for details of where to find this
#               name.
#       'boilerplate_name': an optional YAML template to be used.  Specify as
#               None to omit.
#
ADVANCED_PROBLEM_TYPES = [
    {
        'component': 'openassessment',
        'boilerplate_name': None,
    },
]


# Files and Uploads type filter values

FILES_AND_UPLOAD_TYPE_FILTERS = {
    "Images": ['image/png', 'image/jpeg', 'image/jpg', 'image/gif', 'image/tiff', 'image/tif', 'image/x-icon'],
    "Documents": [
        'application/pdf',
        'text/plain',
        'application/vnd.openxmlformats-officedocument.wordprocessingml.document',
        'application/vnd.openxmlformats-officedocument.wordprocessingml.template',
        'application/vnd.openxmlformats-officedocument.presentationml.presentation',
        'application/vnd.openxmlformats-officedocument.presentationml.slideshow',
        'application/vnd.openxmlformats-officedocument.presentationml.template',
        'application/vnd.openxmlformats-officedocument.spreadsheetml.sheet',
        'application/vnd.openxmlformats-officedocument.spreadsheetml.template',
        'application/msword',
        'application/vnd.ms-excel',
        'application/vnd.ms-powerpoint',
    ],
}

# Default to no Search Engine
SEARCH_ENGINE = None
ELASTIC_FIELD_MAPPINGS = {
    "start_date": {
        "type": "date"
    }
}

XBLOCK_SETTINGS = {
    "VideoDescriptor": {
        "licensing_enabled": FEATURES.get("LICENSING", False)
    },
    'VideoModule': {
        'YOUTUBE_API_KEY': YOUTUBE_API_KEY
    }
}

################################ Settings for Credit Course Requirements ################################
# Initial delay used for retrying tasks.
# Additional retries use longer delays.
# Value is in seconds.
CREDIT_TASK_DEFAULT_RETRY_DELAY = 30

# Maximum number of retries per task for errors that are not related
# to throttling.
CREDIT_TASK_MAX_RETRIES = 5

# Maximum age in seconds of timestamps we will accept
# when a credit provider notifies us that a student has been approved
# or denied for credit.
CREDIT_PROVIDER_TIMESTAMP_EXPIRATION = 15 * 60


################################ Deprecated Blocks Info ################################

DEPRECATED_BLOCK_TYPES = ['peergrading', 'combinedopenended']

#### PROCTORING CONFIGURATION DEFAULTS

PROCTORING_BACKEND_PROVIDER = {
    'class': 'edx_proctoring.backends.null.NullBackendProvider',
    'options': {},
}
PROCTORING_SETTINGS = {}


############################ OAUTH2 Provider ###################################

# OpenID Connect issuer ID. Normally the URL of the authentication endpoint.
OAUTH_OIDC_ISSUER = 'https://www.example.com/oauth2'<|MERGE_RESOLUTION|>--- conflicted
+++ resolved
@@ -32,9 +32,6 @@
 from lms.envs.common import (
     USE_TZ, TECH_SUPPORT_EMAIL, PLATFORM_NAME, BUGS_EMAIL, DOC_STORE_CONFIG, DATA_DIR, ALL_LANGUAGES, WIKI_ENABLED,
     update_module_store_settings, ASSET_IGNORE_REGEX, COPYRIGHT_YEAR,
-<<<<<<< HEAD
-    DATA_DIR, YOUTUBE_API_KEY,
-=======
     PARENTAL_CONSENT_AGE_LIMIT, COMPREHENSIVE_THEME_DIR,
     # The following PROFILE_IMAGE_* settings are included as they are
     # indirectly accessed through the email opt-in API, which is
@@ -47,7 +44,6 @@
 
     # Django REST framework configuration
     REST_FRAMEWORK,
->>>>>>> 21c578d3
 )
 from path import Path as path
 from warnings import simplefilter
