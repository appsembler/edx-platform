"""
This is the common settings file, intended to set sane defaults. If you have a
piece of configuration that's dependent on a set of feature flags being set,
then create a function that returns the calculated value based on the value of
FEATURES[...]. Modules that extend this one can change the feature
configuration in an environment specific config file and re-calculate those
values.

We should make a method that calls all these config methods so that you just
make one call at the end of your site-specific dev file to reset all the
dependent variables (like INSTALLED_APPS) for you.

Longer TODO:
1. Right now our treatment of static content in general and in particular
   course-specific static content is haphazard.
2. We should have a more disciplined approach to feature flagging, even if it
   just means that we stick them in a dict called FEATURES.
3. We need to handle configuration for multiple courses. This could be as
   multiple sites, but we do need a way to map their data assets.

When refering to XBlocks, we use the entry-point name. For example,
|   setup(
|       name='xblock-foobar',
|       version='0.1',
|       packages=[
|           'foobar_xblock',
|       ],
|       entry_points={
|           'xblock.v1': [
|               'foobar-block = foobar_xblock:FoobarBlock',
|           #    ^^^^^^^^^^^^ This is the one you want.
|           ]
|       },
|   )
"""

# We intentionally define lots of variables that aren't used, and
# want to import all variables from base settings files
# pylint: disable=unused-import, useless-suppression, wrong-import-order, wrong-import-position

import importlib.util
import os
import sys

from corsheaders.defaults import default_headers as corsheaders_default_headers
from datetime import timedelta
import lms.envs.common
# Although this module itself may not use these imported variables, other dependent modules may.
# Warning: Do NOT add any new variables to this list. This is incompatible with future plans to
#   have more logical separation between LMS and Studio (CMS). It is also incompatible with the
#   direction documented in OEP-45: Configuring and Operating Open edX:
#   https://open-edx-proposals.readthedocs.io/en/latest/oep-0045-arch-ops-and-config.html
from lms.envs.common import (
    USE_TZ, ALL_LANGUAGES, ASSET_IGNORE_REGEX,
    PARENTAL_CONSENT_AGE_LIMIT, REGISTRATION_EMAIL_PATTERNS_ALLOWED,
    # The following PROFILE_IMAGE_* settings are included as they are
    # indirectly accessed through the email opt-in API, which is
    # technically accessible through the CMS via legacy URLs.
    PROFILE_IMAGE_BACKEND, PROFILE_IMAGE_DEFAULT_FILENAME, PROFILE_IMAGE_DEFAULT_FILE_EXTENSION,
    PROFILE_IMAGE_HASH_SEED, PROFILE_IMAGE_MIN_BYTES, PROFILE_IMAGE_MAX_BYTES, PROFILE_IMAGE_SIZES_MAP,
    # The following setting is included as it is used to check whether to
    # display credit eligibility table on the CMS or not.
    COURSE_MODE_DEFAULTS, DEFAULT_COURSE_ABOUT_IMAGE_URL,

    # User-uploaded content
    MEDIA_ROOT,
    MEDIA_URL,

    # Lazy Gettext
    _,

    # Django REST framework configuration
    REST_FRAMEWORK,

    STATICI18N_OUTPUT_DIR,

    # Heartbeat
    HEARTBEAT_CHECKS,
    HEARTBEAT_EXTENDED_CHECKS,
    HEARTBEAT_CELERY_TIMEOUT,
    HEARTBEAT_CELERY_ROUTING_KEY,

    # Default site to use if no site exists matching request headers
    SITE_ID,

    ACCESS_CONTROL_BACKENDS,

    # constants for redirects app
    REDIRECT_CACHE_TIMEOUT,
    REDIRECT_CACHE_KEY_PREFIX,

    # This is required for the migrations in oauth_dispatch.models
    # otherwise it fails saying this attribute is not present in Settings
    # Although Studio does not enable OAuth2 Provider capability, the new approach
    # to generating test databases will discover and try to create all tables
    # and this setting needs to be present
    OAUTH2_PROVIDER_APPLICATION_MODEL,
    JWT_AUTH,

    USERNAME_REGEX_PARTIAL,
    USERNAME_PATTERN,

    # django-debug-toolbar
    DEBUG_TOOLBAR_PATCH_SETTINGS,

    COURSE_ENROLLMENT_MODES,
    CONTENT_TYPE_GATE_GROUP_IDS,

    DISABLE_ACCOUNT_ACTIVATION_REQUIREMENT_SWITCH,

    GENERATE_PROFILE_SCORES,

    # Enterprise service settings
    ENTERPRISE_CATALOG_INTERNAL_ROOT_URL,

    # Blockstore
    BLOCKSTORE_USE_BLOCKSTORE_APP_API,
    BUNDLE_ASSET_STORAGE_SETTINGS,

    # Methods to derive settings
    _make_mako_template_dirs,
    _make_locale_paths,
)
from path import Path as path
from django.urls import reverse_lazy

from lms.djangoapps.lms_xblock.mixin import LmsBlockMixin
from cms.lib.xblock.authoring_mixin import AuthoringMixin
from xmodule.modulestore.edit_info import EditInfoMixin
from openedx.core.djangoapps.theming.helpers_dirs import (
    get_themes_unchecked,
    get_theme_base_dirs_from_settings
)
from openedx.core.lib.license import LicenseMixin
from openedx.core.lib.derived import derived, derived_collection_entry
from openedx.core.release import doc_version

# pylint: enable=useless-suppression

################ Enable credit eligibility feature ####################
ENABLE_CREDIT_ELIGIBILITY = True

################################ Block Structures ###################################
BLOCK_STRUCTURES_SETTINGS = dict(
    # Delay, in seconds, after a new edit of a course is published
    # before updating the block structures cache.  This is needed
    # for a better chance at getting the latest changes when there
    # are secondary reads in sharded mongoDB clusters. See TNL-5041
    # for more info.
    COURSE_PUBLISH_TASK_DELAY=30,

    # Delay, in seconds, between retry attempts if a task fails.
    TASK_DEFAULT_RETRY_DELAY=30,

    # Maximum number of retries per task.
    TASK_MAX_RETRIES=5,

    # Backend storage options
    PRUNING_ACTIVE=False,
)

############################ FEATURE CONFIGURATION #############################

PLATFORM_NAME = _('Your Platform Name Here')

CONTACT_MAILING_ADDRESS = _('Your Contact Mailing Address Here')

PLATFORM_DESCRIPTION = _('Your Platform Description Here')

PLATFORM_FACEBOOK_ACCOUNT = "http://www.facebook.com/YourPlatformFacebookAccount"
PLATFORM_TWITTER_ACCOUNT = "@YourPlatformTwitterAccount"

# Dummy secret key for dev/test
SECRET_KEY = 'dev key'
FAVICON_PATH = 'images/favicon.ico'


# .. setting_name: STUDIO_NAME
# .. setting_default: Your Platform Studio
# .. setting_description: The name that will appear on the landing page of Studio, as well as in various emails and
#   templates.
STUDIO_NAME = _("Your Platform Studio")
STUDIO_SHORT_NAME = _("Studio")
FEATURES = {
    'GITHUB_PUSH': False,

    # See annotations in lms/envs/common.py for details.
    'ENABLE_DISCUSSION_SERVICE': True,
    # See annotations in lms/envs/common.py for details.
    'ENABLE_TEXTBOOK': True,

    # When True, all courses will be active, regardless of start date
    # DO NOT SET TO True IN THIS FILE
    # Doing so will cause all courses to be released on production
    'DISABLE_START_DATES': False,

    # email address for studio staff (eg to request course creation)
    'STUDIO_REQUEST_EMAIL': '',

    # Segment - must explicitly turn it on for production
    'CMS_SEGMENT_KEY': None,

    # Enable URL that shows information about the status of various services
    'ENABLE_SERVICE_STATUS': False,

    # Don't autoplay videos for course authors
    'AUTOPLAY_VIDEOS': False,

    # Move the course author to next page when a video finishes. Set to True to
    # show an auto-advance button in videos. If False, videos never auto-advance.
    'ENABLE_AUTOADVANCE_VIDEOS': False,

    # If set to True, new Studio users won't be able to author courses unless
    # an Open edX admin has added them to the course creator group.
    'ENABLE_CREATOR_GROUP': True,

    # Turn off account locking if failed login attempts exceeds a limit
    'ENABLE_MAX_FAILED_LOGIN_ATTEMPTS': False,

    # .. toggle_name: FEATURES['EDITABLE_SHORT_DESCRIPTION']
    # .. toggle_implementation: DjangoSetting
    # .. toggle_default: True
    # .. toggle_description: This feature flag allows editing of short descriptions on the Schedule & Details page in
    #   Open edX Studio. Set to False if you want to disable the editing of the course short description.
    # .. toggle_use_cases: open_edx
    # .. toggle_creation_date: 2014-02-13
    # .. toggle_tickets: https://github.com/edx/edx-platform/pull/2334
    'EDITABLE_SHORT_DESCRIPTION': True,

    # Hide any Personally Identifiable Information from application logs
    'SQUELCH_PII_IN_LOGS': False,

    # Toggles the embargo functionality, which blocks users
    # based on their location.
    'EMBARGO': False,

    # Allow creating courses with non-ascii characters in the course id
    'ALLOW_UNICODE_COURSE_ID': False,

    # Prevent concurrent logins per user
    'PREVENT_CONCURRENT_LOGINS': False,

    # Turn off Video Upload Pipeline through Studio, by default
    'ENABLE_VIDEO_UPLOAD_PIPELINE': False,

    # See annotations in lms/envs/common.py for details.
    'ENABLE_EDXNOTES': False,

    # Toggle to enable coordination with the Publisher tool (keep in sync with lms/envs/common.py)
    'ENABLE_PUBLISHER': False,

    # Show a new field in "Advanced settings" that can store custom data about a
    # course and that can be read from themes
    'ENABLE_OTHER_COURSE_SETTINGS': False,

    # Write new CSM history to the extended table.
    # This will eventually default to True and may be
    # removed since all installs should have the separate
    # extended history table. This is needed in the LMS and CMS
    # for migration consistency.
    'ENABLE_CSMH_EXTENDED': True,

    # Enable support for content libraries. Note that content libraries are
    # only supported in courses using split mongo.
    'ENABLE_CONTENT_LIBRARIES': True,

    # .. toggle_name: FEATURES['ENABLE_CONTENT_LIBRARIES_LTI_TOOL']
    # .. toggle_implementation: DjangoSetting
    # .. toggle_default: False
    # .. toggle_description: When set to True, Content Libraries in
    #    Studio can be used as an LTI 1.3 tool by external LTI platforms.
    # .. toggle_use_cases: open_edx
    # .. toggle_creation_date: 2021-08-17
    # .. toggle_tickets: https://github.com/edx/edx-platform/pull/27411
    'ENABLE_CONTENT_LIBRARIES_LTI_TOOL': False,

    # Milestones application flag
    'MILESTONES_APP': False,

    # Prerequisite courses feature flag
    'ENABLE_PREREQUISITE_COURSES': False,

    # Toggle course entrance exams feature
    'ENTRANCE_EXAMS': False,

    # Toggle platform-wide course licensing
    'LICENSING': False,

    # Enable the courseware search functionality
    'ENABLE_COURSEWARE_INDEX': False,

    # Enable content libraries (modulestore) search functionality
    'ENABLE_LIBRARY_INDEX': False,

    # Enable content libraries (blockstore) indexing
    'ENABLE_CONTENT_LIBRARY_INDEX': False,

    # .. toggle_name: FEATURES['ALLOW_COURSE_RERUNS']
    # .. toggle_implementation: DjangoSetting
    # .. toggle_default: True
    # .. toggle_description: This will allow staff member to re-run the course from the studio home page and will
    #   always use the split modulestore. When this is set to False, the Re-run Course link will not be available on
    #   the studio home page.
    # .. toggle_use_cases: open_edx
    # .. toggle_creation_date: 2015-02-13
    # .. toggle_tickets: https://github.com/edx/edx-platform/pull/6965
    'ALLOW_COURSE_RERUNS': True,

    # Certificates Web/HTML Views
    'CERTIFICATES_HTML_VIEW': False,

    # Teams feature
    'ENABLE_TEAMS': True,

    # Show video bumper in Studio
    'ENABLE_VIDEO_BUMPER': False,

    # Show issue open badges in Studio
    'ENABLE_OPENBADGES': False,

    # How many seconds to show the bumper again, default is 7 days:
    'SHOW_BUMPER_PERIODICITY': 7 * 24 * 3600,

    # Enable credit eligibility feature
    'ENABLE_CREDIT_ELIGIBILITY': ENABLE_CREDIT_ELIGIBILITY,

    # Special Exams, aka Timed and Proctored Exams
    'ENABLE_SPECIAL_EXAMS': False,

    # Show the language selector in the header
    'SHOW_HEADER_LANGUAGE_SELECTOR': False,

    # At edX it's safe to assume that English transcripts are always available
    # This is not the case for all installations.
    # The default value in {lms,cms}/envs/common.py and xmodule/tests/test_video.py should be consistent.
    'FALLBACK_TO_ENGLISH_TRANSCRIPTS': True,

    # Set this to False to facilitate cleaning up invalid xml from your modulestore.
    'ENABLE_XBLOCK_XML_VALIDATION': True,

    # Allow public account creation
    'ALLOW_PUBLIC_ACCOUNT_CREATION': True,

    # Whether or not the dynamic EnrollmentTrackUserPartition should be registered.
    'ENABLE_ENROLLMENT_TRACK_USER_PARTITION': True,

    'ENABLE_PASSWORD_RESET_FAILURE_EMAIL': False,

    # Whether archived courses (courses with end dates in the past) should be
    # shown in Studio in a separate list.
    'ENABLE_SEPARATE_ARCHIVED_COURSES': True,

    # For acceptance and load testing
    'AUTOMATIC_AUTH_FOR_TESTING': False,

    # Prevent auto auth from creating superusers or modifying existing users
    'RESTRICT_AUTOMATIC_AUTH': True,

    'PREVIEW_LMS_BASE': "preview.localhost:18000",
    'ENABLE_GRADE_DOWNLOADS': True,
    'ENABLE_MKTG_SITE': False,
    'ENABLE_DISCUSSION_HOME_PANEL': True,
    'ENABLE_CORS_HEADERS': False,
    'ENABLE_CROSS_DOMAIN_CSRF_COOKIE': False,
    'ENABLE_COUNTRY_ACCESS': False,
    'ENABLE_CREDIT_API': False,
    'ENABLE_OAUTH2_PROVIDER': False,
    'ENABLE_MOBILE_REST_API': False,
    'CUSTOM_COURSES_EDX': False,
    'ENABLE_READING_FROM_MULTIPLE_HISTORY_TABLES': True,
    'SHOW_FOOTER_LANGUAGE_SELECTOR': False,
    'ENABLE_ENROLLMENT_RESET': False,
    # Settings for course import olx validation
    'ENABLE_COURSE_OLX_VALIDATION': False,
    # .. toggle_name: FEATURES['DISABLE_MOBILE_COURSE_AVAILABLE']
    # .. toggle_implementation: DjangoSetting
    # .. toggle_default: False
    # .. toggle_description: Set to True to remove Mobile Course Available UI Flag from Studio's Advanced Settings
    #   page else Mobile Course Available UI Flag will be available on Studio side.
    # .. toggle_use_cases: open_edx
    # .. toggle_creation_date: 2020-02-14
    # .. toggle_tickets: https://github.com/edx/edx-platform/pull/23073
    'DISABLE_MOBILE_COURSE_AVAILABLE': False,

    # .. toggle_name: FEATURES['ENABLE_CHANGE_USER_PASSWORD_ADMIN']
    # .. toggle_implementation: DjangoSetting
    # .. toggle_default: False
    # .. toggle_description: Set to True to enable changing a user password through django admin. This is disabled by
    #   default because enabling allows a method to bypass password policy.
    # .. toggle_use_cases: open_edx
    # .. toggle_creation_date: 2020-02-21
    # .. toggle_tickets: 'https://github.com/edx/edx-platform/pull/21616'
    'ENABLE_CHANGE_USER_PASSWORD_ADMIN': False,

    ### ORA Feature Flags ###
    # .. toggle_name: FEATURES['ENABLE_ORA_ALL_FILE_URLS']
    # .. toggle_implementation: DjangoSetting
    # .. toggle_default: False
    # .. toggle_description: A "work-around" feature toggle meant to help in cases where some file uploads are not
    #   discoverable. If enabled, will iterate through all possible file key suffixes up to the max for displaying file
    #   metadata in staff assessments.
    # .. toggle_use_cases: temporary
    # .. toggle_creation_date: 2020-03-03
    # .. toggle_target_removal_date: None
    # .. toggle_tickets: https://openedx.atlassian.net/browse/EDUCATOR-4951
    # .. toggle_warnings: This temporary feature toggle does not have a target removal date.
    'ENABLE_ORA_ALL_FILE_URLS': False,

    # .. toggle_name: FEATURES['ENABLE_ORA_USER_STATE_UPLOAD_DATA']
    # .. toggle_implementation: DjangoSetting
    # .. toggle_default: False
    # .. toggle_description: A "work-around" feature toggle meant to help in cases where some file uploads are not
    #   discoverable. If enabled, will pull file metadata from StudentModule.state for display in staff assessments.
    # .. toggle_use_cases: temporary
    # .. toggle_creation_date: 2020-03-03
    # .. toggle_target_removal_date: None
    # .. toggle_tickets: https://openedx.atlassian.net/browse/EDUCATOR-4951
    # .. toggle_warnings: This temporary feature toggle does not have a target removal date.
    'ENABLE_ORA_USER_STATE_UPLOAD_DATA': False,

    # .. toggle_name: FEATURES['DEPRECATE_OLD_COURSE_KEYS_IN_STUDIO']
    # .. toggle_implementation: DjangoSetting
    # .. toggle_default: True
    # .. toggle_description: Warn about removing support for deprecated course keys.
    #      To enable, set to True.
    #      To disable, set to False.
    #      To enable with a custom support deadline, set to an ISO-8601 date string:
    #        eg: '2020-09-01'
    # .. toggle_use_cases: temporary
    # .. toggle_creation_date: 2020-06-12
    # .. toggle_target_removal_date: 2021-04-01
    # .. toggle_warnings: This can be removed once support is removed for deprecated
    #   course keys.
    # .. toggle_tickets: https://openedx.atlassian.net/browse/DEPR-58
    'DEPRECATE_OLD_COURSE_KEYS_IN_STUDIO': True,

    # .. toggle_name: FEATURES['ENABLE_LIBRARY_AUTHORING_MICROFRONTEND']
    # .. toggle_implementation: DjangoSetting
    # .. toggle_default: False
    # .. toggle_description: Set to True to enable the Library Authoring MFE
    # .. toggle_use_cases: temporary
    # .. toggle_creation_date: 2020-06-20
    # .. toggle_target_removal_date: 2020-12-31
    # .. toggle_tickets: https://openedx.atlassian.net/wiki/spaces/COMM/pages/1545011241/BD-14+Blockstore+Powered+Content+Libraries+Taxonomies
    # .. toggle_warnings: Also set settings.LIBRARY_AUTHORING_MICROFRONTEND_URL and see
    #   REDIRECT_TO_LIBRARY_AUTHORING_MICROFRONTEND for rollout.
    'ENABLE_LIBRARY_AUTHORING_MICROFRONTEND': False,

    # .. toggle_name: FEATURES['DISABLE_COURSE_CREATION']
    # .. toggle_implementation: DjangoSetting
    # .. toggle_default: False
    # .. toggle_description: If set to True, it disables the course creation functionality and hides the "New Course"
    #   button in studio.
    #   It is important to note that the value of this flag only affects if the user doesn't have a staff role,
    #   otherwise the course creation functionality will work as it should.
    # .. toggle_use_cases: open_edx
    # .. toggle_creation_date: 2013-12-02
    # .. toggle_warnings: Another toggle DISABLE_LIBRARY_CREATION overrides DISABLE_COURSE_CREATION, if present.
    'DISABLE_COURSE_CREATION': False,

    # Can be turned off to disable the help link in the navbar
    # .. toggle_name: FEATURES['ENABLE_HELP_LINK']
    # .. toggle_implementation: DjangoSetting
    # .. toggle_default: True
    # .. toggle_description: When True, a help link is displayed on the main navbar. Set False to hide it.
    # .. toggle_use_cases: open_edx
    # .. toggle_creation_date: 2021-03-05
    # .. toggle_tickets: https://github.com/edx/edx-platform/pull/26106
    'ENABLE_HELP_LINK': True,

    # .. toggle_name: FEATURES['ENABLE_V2_CERT_DISPLAY_SETTINGS']
    # .. toggle_implementation: DjangoSetting
    # .. toggle_default: False
    # .. toggle_description: Whether to use the reimagined certificates_display_behavior and certificate_available_date
    # .. settings. Will eventually become the default.
    # .. toggle_use_cases: temporary
    # .. toggle_creation_date: 2021-07-26
    # .. toggle_target_removal_date: 2021-10-01
    # .. toggle_tickets: 'https://openedx.atlassian.net/browse/MICROBA-1405'
    'ENABLE_V2_CERT_DISPLAY_SETTINGS': False,

<<<<<<< HEAD
    'TAHOE_STUDIO_LOCAL_LOGIN': False,
    'TAHOE_ENABLE_API_DOCS_URLS': False,  # RED-2861
=======
    # .. toggle_name: FEATURES['ENABLE_INTEGRITY_SIGNATURE']
    # .. toggle_implementation: DjangoSetting
    # .. toggle_default: False
    # .. toggle_description: Whether to replace ID verification course/certificate requirement
    # with an in-course Honor Code agreement
    # (https://github.com/edx/edx-name-affirmation)
    # .. toggle_use_cases: open_edx
    # .. toggle_creation_date: 2022-02-15
    # .. toggle_target_removal_date: None
    # .. toggle_tickets: 'https://openedx.atlassian.net/browse/MST-1348'
    'ENABLE_INTEGRITY_SIGNATURE': False,

    # .. toggle_name: MARK_LIBRARY_CONTENT_BLOCK_COMPLETE_ON_VIEW
    # .. toggle_implementation: DjangoSetting
    # .. toggle_default: False
    # .. toggle_description: If enabled, the Library Content Block is marked as complete when users view it.
    #   Otherwise (by default), all children of this block must be completed.
    # .. toggle_use_cases: open_edx
    # .. toggle_creation_date: 2022-03-22
    # .. toggle_target_removal_date: None
    # .. toggle_tickets: https://github.com/edx/edx-platform/pull/28268
    # .. toggle_warnings: For consistency in user-experience, keep the value in sync with the setting of the same name
    #   in the LMS and CMS.
    'MARK_LIBRARY_CONTENT_BLOCK_COMPLETE_ON_VIEW': False,
>>>>>>> 1d618055
}

# .. toggle_name: ENABLE_COPPA_COMPLIANCE
# .. toggle_implementation: DjangoSetting
# .. toggle_default: False
# .. toggle_description: When True, inforces COPPA compliance and removes YOB field from registration form and accounnt
# .. settings page. Also hide YOB banner from profile page.
# .. toggle_use_cases: open_edx
# .. toggle_creation_date: 2021-10-27
# .. toggle_tickets: 'https://openedx.atlassian.net/browse/VAN-622'
ENABLE_COPPA_COMPLIANCE = False

ENABLE_JASMINE = False

MARKETING_EMAILS_OPT_IN = False

# List of logout URIs for each IDA that the learner should be logged out of when they logout of the LMS. Only applies to
# IDA for which the social auth flow uses DOT (Django OAuth Toolkit).
IDA_LOGOUT_URI_LIST = []

############################# MICROFRONTENDS ###################################
COURSE_AUTHORING_MICROFRONTEND_URL = None
DISCUSSIONS_MICROFRONTEND_URL = None
DISCUSSIONS_MFE_FEEDBACK_URL = None
LIBRARY_AUTHORING_MICROFRONTEND_URL = None
# .. toggle_name: ENABLE_AUTHN_RESET_PASSWORD_HIBP_POLICY
# .. toggle_implementation: DjangoSetting
# .. toggle_default: False
# .. toggle_description: When enabled, this toggle activates the use of the password validation
#   HIBP Policy.
# .. toggle_use_cases: open_edx
# .. toggle_creation_date: 2021-12-03
# .. toggle_tickets: https://openedx.atlassian.net/browse/VAN-666
ENABLE_AUTHN_RESET_PASSWORD_HIBP_POLICY = False
# .. toggle_name: ENABLE_AUTHN_REGISTER_HIBP_POLICY
# .. toggle_implementation: DjangoSetting
# .. toggle_default: False
# .. toggle_description: When enabled, this toggle activates the use of the password validation
#   HIBP Policy on Authn MFE's registration.
# .. toggle_use_cases: open_edx
# .. toggle_creation_date: 2022-03-25
# .. toggle_tickets: https://openedx.atlassian.net/browse/VAN-669
ENABLE_AUTHN_REGISTER_HIBP_POLICY = False
HIBP_REGISTRATION_PASSWORD_FREQUENCY_THRESHOLD = 3

# .. toggle_name: ENABLE_AUTHN_LOGIN_NUDGE_HIBP_POLICY
# .. toggle_implementation: DjangoSetting
# .. toggle_default: False
# .. toggle_description: When enabled, this toggle activates the use of the password validation
#   on Authn MFE's login.
# .. toggle_use_cases: temporary
# .. toggle_creation_date: 2022-03-29
# .. toggle_target_removal_date: None
# .. toggle_tickets: https://openedx.atlassian.net/browse/VAN-668
ENABLE_AUTHN_LOGIN_NUDGE_HIBP_POLICY = False
HIBP_LOGIN_NUDGE_PASSWORD_FREQUENCY_THRESHOLD = 3

# .. toggle_name: ENABLE_AUTHN_LOGIN_BLOCK_HIBP_POLICY
# .. toggle_implementation: DjangoSetting
# .. toggle_default: False
# .. toggle_description: When enabled, this toggle activates the use of the password validation
#   on Authn MFE's login.
# .. toggle_use_cases: temporary
# .. toggle_creation_date: 2022-03-29
# .. toggle_target_removal_date: None
# .. toggle_tickets: https://openedx.atlassian.net/browse/VAN-667
ENABLE_AUTHN_LOGIN_BLOCK_HIBP_POLICY = False
HIBP_LOGIN_BLOCK_PASSWORD_FREQUENCY_THRESHOLD = 5

############################# SOCIAL MEDIA SHARING #############################
SOCIAL_SHARING_SETTINGS = {
    # Note: Ensure 'CUSTOM_COURSE_URLS' has a matching value in lms/envs/common.py
    'CUSTOM_COURSE_URLS': False,
    'DASHBOARD_FACEBOOK': False,
    'CERTIFICATE_FACEBOOK': False,
    'CERTIFICATE_TWITTER': False,
    'DASHBOARD_TWITTER': False
}

SOCIAL_MEDIA_FOOTER_URLS = {}

# This is just a placeholder image.
# Site operators can customize this with their organization's image.
FOOTER_ORGANIZATION_IMAGE = "images/logo.png"

############################# SET PATH INFORMATION #############################
PROJECT_ROOT = path(__file__).abspath().dirname().dirname()  # /edx-platform/cms
REPO_ROOT = PROJECT_ROOT.dirname()
COMMON_ROOT = REPO_ROOT / "common"
OPENEDX_ROOT = REPO_ROOT / "openedx"
CMS_ROOT = REPO_ROOT / "cms"
LMS_ROOT = REPO_ROOT / "lms"
ENV_ROOT = REPO_ROOT.dirname()  # virtualenv dir /edx-platform is in
COURSES_ROOT = ENV_ROOT / "data"

GITHUB_REPO_ROOT = ENV_ROOT / "data"

# For geolocation ip database
GEOIP_PATH = REPO_ROOT / "common/static/data/geoip/GeoLite2-Country.mmdb"

DATA_DIR = COURSES_ROOT

DJFS = {
    'type': 'osfs',
    'directory_root': '/edx/var/edxapp/django-pyfs/static/django-pyfs',
    'url_root': '/static/django-pyfs',
}
######################## BRANCH.IO ###########################
BRANCH_IO_KEY = ''

######################## GOOGLE ANALYTICS ###########################
GOOGLE_ANALYTICS_ACCOUNT = None

############################# TEMPLATE CONFIGURATION #############################
# Mako templating
import tempfile
MAKO_MODULE_DIR = os.path.join(tempfile.gettempdir(), 'mako_cms')
MAKO_TEMPLATE_DIRS_BASE = [
    PROJECT_ROOT / 'templates',
    COMMON_ROOT / 'templates',
    COMMON_ROOT / 'djangoapps' / 'pipeline_mako' / 'templates',
    COMMON_ROOT / 'static',  # required to statically include common Underscore templates
    OPENEDX_ROOT / 'core' / 'djangoapps' / 'cors_csrf' / 'templates',
    OPENEDX_ROOT / 'core' / 'djangoapps' / 'dark_lang' / 'templates',
    OPENEDX_ROOT / 'core' / 'lib' / 'license' / 'templates',
    CMS_ROOT / 'djangoapps' / 'pipeline_js' / 'templates',
]

CONTEXT_PROCESSORS = [
    'django.template.context_processors.request',
    'django.template.context_processors.static',
    'django.contrib.messages.context_processors.messages',
    'django.template.context_processors.i18n',
    'django.contrib.auth.context_processors.auth',  # this is required for admin
    'django.template.context_processors.csrf',
    'help_tokens.context_processor',
    'openedx.core.djangoapps.site_configuration.context_processors.configuration_context',
]

# Django templating
TEMPLATES = [
    {
        'NAME': 'django',
        'BACKEND': 'django.template.backends.django.DjangoTemplates',
        # Don't look for template source files inside installed applications.
        'APP_DIRS': False,
        # Instead, look for template source files in these dirs.
        'DIRS': _make_mako_template_dirs,
        # Options specific to this backend.
        'OPTIONS': {
            'loaders': (
                # We have to use mako-aware template loaders to be able to include
                # mako templates inside django templates (such as main_django.html).
                'openedx.core.djangoapps.theming.template_loaders.ThemeTemplateLoader',
                'common.djangoapps.edxmako.makoloader.MakoFilesystemLoader',
                'common.djangoapps.edxmako.makoloader.MakoAppDirectoriesLoader',
            ),
            'context_processors': CONTEXT_PROCESSORS,
            # Change 'debug' in your environment settings files - not here.
            'debug': False
        }
    },
    {
        'NAME': 'mako',
        'BACKEND': 'common.djangoapps.edxmako.backend.Mako',
        'APP_DIRS': False,
        'DIRS': _make_mako_template_dirs,
        'OPTIONS': {
            'context_processors': CONTEXT_PROCESSORS,
            'debug': False,
        }
    },
    {
        # This separate copy of the Mako backend is used to render previews using the LMS templates
        'NAME': 'preview',
        'BACKEND': 'common.djangoapps.edxmako.backend.Mako',
        'APP_DIRS': False,
        'DIRS': lms.envs.common.MAKO_TEMPLATE_DIRS_BASE,
        'OPTIONS': {
            'context_processors': CONTEXT_PROCESSORS,
            'debug': False,
            'namespace': 'lms.main',
        }
    },
]
derived_collection_entry('TEMPLATES', 0, 'DIRS')
derived_collection_entry('TEMPLATES', 1, 'DIRS')
DEFAULT_TEMPLATE_ENGINE = TEMPLATES[0]

#################################### AWS #######################################
# S3BotoStorage insists on a timeout for uploaded assets. We should make it
# permanent instead, but rather than trying to figure out exactly where that
# setting is, I'm just bumping the expiration time to something absurd (100
# years). This is only used if DEFAULT_FILE_STORAGE is overriden to use S3
# in the global settings.py
AWS_SES_REGION_NAME = 'us-east-1'
AWS_SES_REGION_ENDPOINT = 'email.us-east-1.amazonaws.com'
AWS_ACCESS_KEY_ID = None
AWS_SECRET_ACCESS_KEY = None
AWS_SECURITY_TOKEN = None
AWS_QUERYSTRING_AUTH = False
AWS_STORAGE_BUCKET_NAME = 'SET-ME-PLEASE (ex. bucket-name)'
AWS_S3_CUSTOM_DOMAIN = 'SET-ME-PLEASE (ex. bucket-name.s3.amazonaws.com)'

##############################################################################

EDX_ROOT_URL = ''

# use the ratelimit backend to prevent brute force attacks
AUTHENTICATION_BACKENDS = [
    'auth_backends.backends.EdXOAuth2',
    'rules.permissions.ObjectPermissionBackend',
    'openedx.core.djangoapps.content_libraries.auth.LtiAuthenticationBackend',
    'django.contrib.auth.backends.AllowAllUsersModelBackend',
    'bridgekeeper.backends.RulePermissionBackend',
]

STATIC_ROOT_BASE = '/edx/var/edxapp/staticfiles'

# License for serving content in China
ICP_LICENSE = None
ICP_LICENSE_INFO = {}

LOGGING_ENV = 'sandbox'

LMS_BASE = 'localhost:18000'
LMS_ROOT_URL = "https://localhost:18000"
LMS_INTERNAL_ROOT_URL = LMS_ROOT_URL

# Use LMS SSO for login, once enabled by setting LOGIN_URL (see docs/guides/studio_oauth.rst)
SOCIAL_AUTH_STRATEGY = 'auth_backends.strategies.EdxDjangoStrategy'
LOGIN_REDIRECT_URL = EDX_ROOT_URL + '/home/'
LOGIN_URL = '/login/'
FRONTEND_LOGIN_URL = LOGIN_URL
# Warning: Must have trailing slash to activate correct logout view
# (auth_backends, not LMS user_authn)
FRONTEND_LOGOUT_URL = '/logout/'
FRONTEND_REGISTER_URL = lambda settings: settings.LMS_ROOT_URL + '/register'
derived('FRONTEND_REGISTER_URL')

LMS_ENROLLMENT_API_PATH = "/api/enrollment/v1/"
ENTERPRISE_API_URL = LMS_INTERNAL_ROOT_URL + '/enterprise/api/v1/'
ENTERPRISE_CONSENT_API_URL = LMS_INTERNAL_ROOT_URL + '/consent/api/v1/'
ENTERPRISE_MARKETING_FOOTER_QUERY_PARAMS = {}

# Public domain name of Studio (should be resolvable from the end-user's browser)
CMS_BASE = 'localhost:18010'

LOG_DIR = '/edx/var/log/edx'

LOCAL_LOGLEVEL = "INFO"

MAINTENANCE_BANNER_TEXT = 'Sample banner message'

WIKI_ENABLED = True

CERT_QUEUE = 'certificates'
# List of logout URIs for each IDA that the learner should be logged out of when they logout of
# Studio. Only applies to IDA for which the social auth flow uses DOT (Django OAuth Toolkit).
IDA_LOGOUT_URI_LIST = []

ELASTIC_SEARCH_CONFIG = [
    {
        'use_ssl': False,
        'host': 'localhost',
        'port': 9200
    }
]

# These are standard regexes for pulling out info like course_ids, usage_ids, etc.
# They are used so that URLs with deprecated-format strings still work.
from lms.envs.common import (
    COURSE_KEY_PATTERN, COURSE_KEY_REGEX, COURSE_ID_PATTERN, USAGE_KEY_PATTERN, ASSET_KEY_PATTERN
)

######################### CSRF #########################################

# Forwards-compatibility with Django 1.7
CSRF_COOKIE_AGE = 60 * 60 * 24 * 7 * 52
# It is highly recommended that you override this in any environment accessed by
# end users
CSRF_COOKIE_SECURE = False

CROSS_DOMAIN_CSRF_COOKIE_DOMAIN = ''
CROSS_DOMAIN_CSRF_COOKIE_NAME = ''
CSRF_TRUSTED_ORIGINS = []

#################### CAPA External Code Evaluation #############################
XQUEUE_WAITTIME_BETWEEN_REQUESTS = 5  # seconds
XQUEUE_INTERFACE = {
    'url': 'http://localhost:18040',
    'basic_auth': ['edx', 'edx'],
    'django_auth': {
        'username': 'lms',
        'password': 'password'
    }
}

################################# Middleware ###################################

MIDDLEWARE = [
    'openedx.core.lib.x_forwarded_for.middleware.XForwardedForMiddleware',
    'crum.CurrentRequestUserMiddleware',

    # Resets the request cache.
    'edx_django_utils.cache.middleware.RequestCacheMiddleware',

    # Various monitoring middleware
    'edx_django_utils.monitoring.CookieMonitoringMiddleware',
    'edx_django_utils.monitoring.DeploymentMonitoringMiddleware',
    'edx_django_utils.monitoring.MonitoringMemoryMiddleware',

    # Before anything that looks at cookies, especially the session middleware
    'openedx.core.djangoapps.cookie_metadata.middleware.CookieNameChange',

    'openedx.core.djangoapps.header_control.middleware.HeaderControlMiddleware',
    'django.middleware.cache.UpdateCacheMiddleware',
    'django.middleware.common.CommonMiddleware',
    'django.contrib.sites.middleware.CurrentSiteMiddleware',

    # CORS and CSRF
    'django.middleware.csrf.CsrfViewMiddleware',
    'corsheaders.middleware.CorsMiddleware',
    'openedx.core.djangoapps.cors_csrf.middleware.CorsCSRFMiddleware',
    'openedx.core.djangoapps.cors_csrf.middleware.CsrfCrossDomainCookieMiddleware',

    # JWT auth
    'edx_rest_framework_extensions.auth.jwt.middleware.JwtAuthCookieMiddleware',

    # Allows us to define redirects via Django admin
    'django_sites_extensions.middleware.RedirectMiddleware',

    # Instead of SessionMiddleware, we use a more secure version
    # 'django.contrib.sessions.middleware.SessionMiddleware',
    'openedx.core.djangoapps.safe_sessions.middleware.SafeSessionMiddleware',

    'method_override.middleware.MethodOverrideMiddleware',

    # Instead of AuthenticationMiddleware, we use a cache-backed version
    'openedx.core.djangoapps.cache_toolbox.middleware.CacheBackedAuthenticationMiddleware',

    'common.djangoapps.student.middleware.UserStandingMiddleware',
    'openedx.core.djangoapps.contentserver.middleware.StaticContentServer',

    'django.contrib.messages.middleware.MessageMiddleware',
    'common.djangoapps.track.middleware.TrackMiddleware',

    # This is used to set or update the user language preferences.
    'openedx.core.djangoapps.lang_pref.middleware.LanguagePreferenceMiddleware',

    # Allows us to dark-launch particular languages
    'openedx.core.djangoapps.dark_lang.middleware.DarkLangMiddleware',

    'openedx.core.djangoapps.embargo.middleware.EmbargoMiddleware',

    # Detects user-requested locale from 'accept-language' header in http request
    'django.middleware.locale.LocaleMiddleware',

    'codejail.django_integration.ConfigureCodeJailMiddleware',

    # for expiring inactive sessions
    'openedx.core.djangoapps.session_inactivity_timeout.middleware.SessionInactivityTimeout',

    'openedx.core.djangoapps.theming.middleware.CurrentSiteThemeMiddleware',

    # use Django built in clickjacking protection
    'django.middleware.clickjacking.XFrameOptionsMiddleware',

    'waffle.middleware.WaffleMiddleware',

    # Enables force_django_cache_miss functionality for TieredCache.
    'edx_django_utils.cache.middleware.TieredCacheMiddleware',

    # Adds monitoring attributes to requests.
    'edx_rest_framework_extensions.middleware.RequestCustomAttributesMiddleware',

    'edx_rest_framework_extensions.auth.jwt.middleware.EnsureJWTAuthSettingsMiddleware',

    # Handles automatically storing user ids in django-simple-history tables when possible.
    'simple_history.middleware.HistoryRequestMiddleware',

    # This must be last so that it runs first in the process_response chain
    'openedx.core.djangoapps.site_configuration.middleware.SessionCookieDomainOverrideMiddleware',
]

EXTRA_MIDDLEWARE_CLASSES = []

# Clickjacking protection can be disabled by setting this to 'ALLOW'
X_FRAME_OPTIONS = 'DENY'

# Platform for Privacy Preferences header
P3P_HEADER = 'CP="Open EdX does not have a P3P policy."'

############# XBlock Configuration ##########

# Import after sys.path fixup
from xmodule.modulestore.inheritance import InheritanceMixin
from xmodule.modulestore import prefer_xmodules
from xmodule.x_module import XModuleMixin

# These are the Mixins that should be added to every XBlock.
# This should be moved into an XBlock Runtime/Application object
# once the responsibility of XBlock creation is moved out of modulestore - cpennington
XBLOCK_MIXINS = (
    LmsBlockMixin,
    InheritanceMixin,
    XModuleMixin,
    EditInfoMixin,
    AuthoringMixin,
)
XBLOCK_EXTRA_MIXINS = ()

XBLOCK_SELECT_FUNCTION = prefer_xmodules

# Paths to wrapper methods which should be applied to every XBlock's FieldData.
XBLOCK_FIELD_DATA_WRAPPERS = ()

############################ ORA 2 ############################################

# By default, don't use a file prefix
ORA2_FILE_PREFIX = 'default_env-default_deployment/ora2'

# Default File Upload Storage bucket and prefix. Used by the FileUpload Service.
FILE_UPLOAD_STORAGE_BUCKET_NAME = 'SET-ME-PLEASE (ex. bucket-name)'
FILE_UPLOAD_STORAGE_PREFIX = 'submissions_attachments'

############################ Modulestore Configuration ################################

DOC_STORE_CONFIG = {
    'db': 'edxapp',
    'host': 'localhost',
    'replicaSet': '',
    'user': 'edxapp',
    'port': 27017,
    'collection': 'modulestore',
    'ssl': False,
    # https://api.mongodb.com/python/2.9.1/api/pymongo/mongo_client.html#module-pymongo.mongo_client
    # default is never timeout while the connection is open,
    #this means it needs to explicitly close raising pymongo.errors.NetworkTimeout
    'socketTimeoutMS': 6000,
    'connectTimeoutMS': 2000,  # default is 20000, I believe raises pymongo.errors.ConnectionFailure
    # Not setting waitQueueTimeoutMS and waitQueueMultiple since pymongo defaults to nobody being allowed to wait
    'auth_source': None,
    'read_preference': 'PRIMARY'
    # If 'asset_collection' defined, it'll be used
    # as the collection name for asset metadata.
    # Otherwise, a default collection name will be used.
}

CONTENTSTORE = {
    'ENGINE': 'xmodule.contentstore.mongo.MongoContentStore',
    # connection strings are duplicated temporarily for
    # backward compatibility
    'OPTIONS': {
        'db': 'edxapp',
        'host': 'localhost',
        'password': 'password',
        'port': 27017,
        'user': 'edxapp',
        'ssl': False,
        'auth_source': None
    },
    'ADDITIONAL_OPTIONS': {},
    'DOC_STORE_CONFIG': DOC_STORE_CONFIG
}

MODULESTORE_BRANCH = 'draft-preferred'

MODULESTORE = {
    'default': {
        'ENGINE': 'xmodule.modulestore.mixed.MixedModuleStore',
        'OPTIONS': {
            'mappings': {},
            'stores': [
                {
                    'NAME': 'split',
                    'ENGINE': 'xmodule.modulestore.split_mongo.split_draft.DraftVersioningModuleStore',
                    'DOC_STORE_CONFIG': DOC_STORE_CONFIG,
                    'OPTIONS': {
                        'default_class': 'xmodule.hidden_module.HiddenDescriptor',
                        'fs_root': DATA_DIR,
                        'render_template': 'common.djangoapps.edxmako.shortcuts.render_to_string',
                    }
                },
                {
                    'NAME': 'draft',
                    'ENGINE': 'xmodule.modulestore.mongo.DraftMongoModuleStore',
                    'DOC_STORE_CONFIG': DOC_STORE_CONFIG,
                    'OPTIONS': {
                        'default_class': 'xmodule.hidden_module.HiddenDescriptor',
                        'fs_root': DATA_DIR,
                        'render_template': 'common.djangoapps.edxmako.shortcuts.render_to_string',
                    }
                }
            ]
        }
    }
}

# Modulestore-level field override providers. These field override providers don't
# require student context.
MODULESTORE_FIELD_OVERRIDE_PROVIDERS = ()

DATABASES = {
    # edxapp's edxapp-migrate scripts and the edxapp_migrate play
    # will ensure that any DB not named read_replica will be migrated
    # for both the lms and cms.
    'default': {
        'ATOMIC_REQUESTS': True,
        'CONN_MAX_AGE': 0,
        'ENGINE': 'django.db.backends.mysql',
        'HOST': 'localhost',
        'NAME': 'edxapp',
        'OPTIONS': {},
        'PASSWORD': 'password',
        'PORT': '3306',
        'USER': 'edxapp001'
    },
    'read_replica': {
        'CONN_MAX_AGE': 0,
        'ENGINE': 'django.db.backends.mysql',
        'HOST': 'localhost',
        'NAME': 'edxapp',
        'OPTIONS': {},
        'PASSWORD': 'password',
        'PORT': '3306',
        'USER': 'edxapp001'
    },
    'student_module_history': {
        'CONN_MAX_AGE': 0,
        'ENGINE': 'django.db.backends.mysql',
        'HOST': 'localhost',
        'NAME': 'edxapp_csmh',
        'OPTIONS': {},
        'PASSWORD': 'password',
        'PORT': '3306',
        'USER': 'edxapp001'
    }
}

DEFAULT_AUTO_FIELD = 'django.db.models.AutoField'
DEFAULT_HASHING_ALGORITHM = 'sha1'

#################### Python sandbox ############################################

CODE_JAIL = {
    # from https://github.com/edx/codejail/blob/master/codejail/django_integration.py#L24, '' should be same as None
    'python_bin': '/edx/app/edxapp/venvs/edxapp-sandbox/bin/python',
    # User to run as in the sandbox.
    'user': 'sandbox',

    # Configurable limits.
    'limits': {
        # How many CPU seconds can jailed code use?
        'CPU': 1,
        # Limit the memory of the jailed process to something high but not
        # infinite (512MiB in bytes)
        'VMEM': 536870912,
        # Time in seconds that the jailed process has to run.
        'REALTIME': 3,
        'PROXY': 0,
        # Needs to be non-zero so that jailed code can use it as their temp directory.(1MiB in bytes)
        'FSIZE': 1048576,
    },

    # Overrides to default configurable 'limits' (above).
    # Keys should be course run ids.
    # Values should be dictionaries that look like 'limits'.
    "limit_overrides": {},
}

# Some courses are allowed to run unsafe code. This is a list of regexes, one
# of them must match the course id for that course to run unsafe code.
#
# For example:
#
#   COURSES_WITH_UNSAFE_CODE = [
#       r"Harvard/XY123.1/.*"
#   ]

COURSES_WITH_UNSAFE_CODE = []

# Cojail REST service
ENABLE_CODEJAIL_REST_SERVICE = False
# .. setting_name: CODE_JAIL_REST_SERVICE_REMOTE_EXEC
# .. setting_default: 'common.lib.capa.capa.safe_exec.remote_exec.send_safe_exec_request_v0'
# .. setting_description: Set the python package.module.function that is reponsible of
#   calling the remote service in charge of jailed code execution
CODE_JAIL_REST_SERVICE_REMOTE_EXEC = 'common.lib.capa.capa.safe_exec.remote_exec.send_safe_exec_request_v0'
# .. setting_name: CODE_JAIL_REST_SERVICE_HOST
# .. setting_default: 'http://127.0.0.1:8550'
# .. setting_description: Set the codejail remote service host
CODE_JAIL_REST_SERVICE_HOST = 'http://127.0.0.1:8550'
# .. setting_name: CODE_JAIL_REST_SERVICE_CONNECT_TIMEOUT
# .. setting_default: 0.5
# .. setting_description: Set the number of seconds CMS will wait to establish an internal
#   connection to the codejail remote service.
CODE_JAIL_REST_SERVICE_CONNECT_TIMEOUT = 0.5  # time in seconds
# .. setting_name: CODE_JAIL_REST_SERVICE_READ_TIMEOUT
# .. setting_default: 3.5
# .. setting_description: Set the number of seconds CMS will wait for a response from the
#   codejail remote service endpoint.
CODE_JAIL_REST_SERVICE_READ_TIMEOUT = 3.5  # time in seconds

############################ DJANGO_BUILTINS ################################
# Change DEBUG in your environment settings files, not here
DEBUG = False
SESSION_COOKIE_SECURE = False
SESSION_SAVE_EVERY_REQUEST = False
SESSION_SERIALIZER = 'openedx.core.lib.session_serializers.PickleSerializer'
SESSION_COOKIE_DOMAIN = ""
SESSION_COOKIE_NAME = 'sessionid'

# This is the domain that is used to set shared cookies between various sub-domains.
SHARED_COOKIE_DOMAIN = ""

# Site info
SITE_NAME = "localhost"
HTTPS = 'on'
ROOT_URLCONF = 'cms.urls'

COURSE_IMPORT_EXPORT_BUCKET = ''
COURSE_METADATA_EXPORT_BUCKET = ''

ALTERNATE_WORKER_QUEUES = 'lms'

STATIC_URL_BASE = '/static/'

X_FRAME_OPTIONS = 'DENY'

# .. setting_name: GIT_REPO_EXPORT_DIR
# .. setting_default: '/edx/var/edxapp/export_course_repos'
# .. setting_description: When courses are exported to git, either with the export_git management command or the git
#   export view from the studio (when FEATURES['ENABLE_EXPORT_GIT'] is True), they are stored in this directory, which
#   must exist at the time of the export.
GIT_REPO_EXPORT_DIR = '/edx/var/edxapp/export_course_repos'
# .. setting_name: GIT_EXPORT_DEFAULT_IDENT
# .. setting_default: {'name': 'STUDIO_EXPORT_TO_GIT', 'email': 'STUDIO_EXPORT_TO_GIT@example.com'}
# .. setting_description: When courses are exported to git, commits are signed with this name/email git identity.
GIT_EXPORT_DEFAULT_IDENT = {
    'name': 'STUDIO_EXPORT_TO_GIT',
    'email': 'STUDIO_EXPORT_TO_GIT@example.com'
}

# Email
TECH_SUPPORT_EMAIL = 'technical@example.com'
EMAIL_BACKEND = 'django.core.mail.backends.smtp.EmailBackend'
EMAIL_HOST = 'localhost'
EMAIL_PORT = 25
EMAIL_USE_TLS = False
EMAIL_HOST_USER = ''
EMAIL_HOST_PASSWORD = ''
DEFAULT_FROM_EMAIL = 'registration@example.com'
DEFAULT_FEEDBACK_EMAIL = 'feedback@example.com'
TECH_SUPPORT_EMAIL = 'technical@example.com'
CONTACT_EMAIL = 'info@example.com'
BUGS_EMAIL = 'bugs@example.com'
SERVER_EMAIL = 'devops@example.com'
UNIVERSITY_EMAIL = 'university@example.com'
PRESS_EMAIL = 'press@example.com'
ADMINS = []
MANAGERS = ADMINS

# Initialize to 'release', but read from JSON in production.py
EDX_PLATFORM_REVISION = 'release'

# Static content
STATIC_URL = '/static/studio/'
STATIC_ROOT = ENV_ROOT / "staticfiles" / 'studio'

STATICFILES_DIRS = [
    COMMON_ROOT / "static",
    PROJECT_ROOT / "static",

    # This is how you would use the textbook images locally
    # ("book", ENV_ROOT / "book_images"),
]

# Locale/Internationalization
CELERY_TIMEZONE = 'UTC'
TIME_ZONE = 'UTC'
LANGUAGE_CODE = 'en'  # http://www.i18nguy.com/unicode/language-identifiers.html
LANGUAGES_BIDI = lms.envs.common.LANGUAGES_BIDI

LANGUAGE_COOKIE_NAME = lms.envs.common.LANGUAGE_COOKIE_NAME

LANGUAGES = lms.envs.common.LANGUAGES
LANGUAGE_DICT = dict(LANGUAGES)

# Languages supported for custom course certificate templates
CERTIFICATE_TEMPLATE_LANGUAGES = {
    'en': 'English',
    'es': 'Español',
}

USE_I18N = True
USE_L10N = True

STATICI18N_FILENAME_FUNCTION = 'statici18n.utils.legacy_filename'
STATICI18N_ROOT = PROJECT_ROOT / "static"

LOCALE_PATHS = _make_locale_paths
derived('LOCALE_PATHS')

# Messages
MESSAGE_STORAGE = 'django.contrib.messages.storage.session.SessionStorage'

COURSE_IMPORT_EXPORT_STORAGE = 'django.core.files.storage.FileSystemStorage'
COURSE_METADATA_EXPORT_STORAGE = 'django.core.files.storage.FileSystemStorage'


##### EMBARGO #####
EMBARGO_SITE_REDIRECT_URL = None

##### custom vendor plugin variables #####
# JavaScript code can access this data using `process.env.JS_ENV_EXTRA_CONFIG`
# One of the current use cases for this is enabling custom TinyMCE plugins
JS_ENV_EXTRA_CONFIG = {}

############################### PIPELINE #######################################

PIPELINE = {
    'PIPELINE_ENABLED': True,
    # Don't use compression by default
    'CSS_COMPRESSOR': None,
    'JS_COMPRESSOR': None,
    # Don't wrap JavaScript as there is code that depends upon updating the global namespace
    'DISABLE_WRAPPER': True,
    # Specify the UglifyJS binary to use
    'UGLIFYJS_BINARY': 'node_modules/.bin/uglifyjs',
    'COMPILERS': (),
    'YUI_BINARY': 'yui-compressor',
}

STATICFILES_STORAGE = 'openedx.core.storage.ProductionStorage'
STATICFILES_STORAGE_KWARGS = {}

# List of finder classes that know how to find static files in various locations.
# Note: the pipeline finder is included to be able to discover optimized files
STATICFILES_FINDERS = [
    'openedx.core.djangoapps.theming.finders.ThemeFilesFinder',
    'django.contrib.staticfiles.finders.FileSystemFinder',
    'django.contrib.staticfiles.finders.AppDirectoriesFinder',
    'openedx.core.lib.xblock_pipeline.finder.XBlockPipelineFinder',
    'pipeline.finders.PipelineFinder',
]

from openedx.core.lib.rooted_paths import rooted_glob

PIPELINE['STYLESHEETS'] = {
    'style-vendor': {
        'source_filenames': [
            'css/vendor/normalize.css',
            'css/vendor/font-awesome.css',
            'css/vendor/html5-input-polyfills/number-polyfill.css',
            'js/vendor/CodeMirror/codemirror.css',
            'css/vendor/ui-lightness/jquery-ui-1.8.22.custom.css',
            'css/vendor/jquery.qtip.min.css',
            'js/vendor/markitup/skins/simple/style.css',
            'js/vendor/markitup/sets/wiki/style.css',
        ],
        'output_filename': 'css/cms-style-vendor.css',
    },
    'style-vendor-tinymce-content': {
        'source_filenames': [
            'css/tinymce-studio-content-fonts.css',
            'js/vendor/tinymce/js/tinymce/skins/studio-tmce4/content.min.css',
            'css/tinymce-studio-content.css'
        ],
        'output_filename': 'css/cms-style-vendor-tinymce-content.css',
    },
    'style-vendor-tinymce-skin': {
        'source_filenames': [
            'js/vendor/tinymce/js/tinymce/skins/studio-tmce4/skin.min.css'
        ],
        'output_filename': 'css/cms-style-vendor-tinymce-skin.css',
    },
    'style-main-v1': {
        'source_filenames': [
            'css/studio-main-v1.css',
        ],
        'output_filename': 'css/studio-main-v1.css',
    },
    'style-main-v1-rtl': {
        'source_filenames': [
            'css/studio-main-v1-rtl.css',
        ],
        'output_filename': 'css/studio-main-v1-rtl.css',
    },
    'style-xmodule-annotations': {
        'source_filenames': [
            'css/vendor/ova/annotator.css',
            'css/vendor/ova/edx-annotator.css',
            'css/vendor/ova/video-js.min.css',
            'css/vendor/ova/rangeslider.css',
            'css/vendor/ova/share-annotator.css',
            'css/vendor/ova/richText-annotator.css',
            'css/vendor/ova/tags-annotator.css',
            'css/vendor/ova/flagging-annotator.css',
            'css/vendor/ova/diacritic-annotator.css',
            'css/vendor/ova/grouping-annotator.css',
            'css/vendor/ova/ova.css',
            'js/vendor/ova/catch/css/main.css'
        ],
        'output_filename': 'css/cms-style-xmodule-annotations.css',
    },
}

base_vendor_js = [
    'js/src/utility.js',
    'js/src/logger.js',
    'common/js/vendor/jquery.js',
    'common/js/vendor/jquery-migrate.js',
    'js/vendor/jquery.cookie.js',
    'js/vendor/url.min.js',
    'common/js/vendor/underscore.js',
    'common/js/vendor/underscore.string.js',
    'common/js/vendor/backbone.js',
    'js/vendor/URI.min.js',

    # Make some edX UI Toolkit utilities available in the global "edx" namespace
    'edx-ui-toolkit/js/utils/global-loader.js',
    'edx-ui-toolkit/js/utils/string-utils.js',
    'edx-ui-toolkit/js/utils/html-utils.js',

    # Load Bootstrap and supporting libraries
    'common/js/vendor/popper.js',
    'common/js/vendor/bootstrap.js',

    # Finally load RequireJS
    'common/js/vendor/require.js'
]

# test_order: Determines the position of this chunk of javascript on
# the jasmine test page
PIPELINE['JAVASCRIPT'] = {
    'base_vendor': {
        'source_filenames': base_vendor_js,
        'output_filename': 'js/cms-base-vendor.js',
    },
    'module-js': {
        'source_filenames': (
            rooted_glob(COMMON_ROOT / 'static/', 'xmodule/descriptors/js/*.js') +
            rooted_glob(COMMON_ROOT / 'static/', 'xmodule/modules/js/*.js') +
            rooted_glob(COMMON_ROOT / 'static/', 'common/js/discussion/*.js')
        ),
        'output_filename': 'js/cms-modules.js',
        'test_order': 1
    },
}

STATICFILES_IGNORE_PATTERNS = (
    "*.py",
    "*.pyc",

    # It would be nice if we could do, for example, "**/*.scss",
    # but these strings get passed down to the `fnmatch` module,
    # which doesn't support that. :(
    # http://docs.python.org/2/library/fnmatch.html
    "sass/*.scss",
    "sass/*/*.scss",
    "sass/*/*/*.scss",
    "sass/*/*/*/*.scss",

    # Ignore tests
    "spec",
    "spec_helpers",

    # Symlinks used by js-test-tool
    "xmodule_js",
    "common_static",
)

################################# DJANGO-REQUIRE ###############################


# The baseUrl to pass to the r.js optimizer, relative to STATIC_ROOT.
REQUIRE_BASE_URL = "./"

# The name of a build profile to use for your project, relative to REQUIRE_BASE_URL.
# A sensible value would be 'app.build.js'. Leave blank to use the built-in default build profile.
# Set to False to disable running the default profile (e.g. if only using it to build Standalone
# Modules)
REQUIRE_BUILD_PROFILE = "cms/js/build.js"

# The name of the require.js script used by your project, relative to REQUIRE_BASE_URL.
REQUIRE_JS = "js/vendor/requiresjs/require.js"

# Whether to run django-require in debug mode.
REQUIRE_DEBUG = False

########################## DJANGO WEBPACK LOADER ##############################

WEBPACK_LOADER = {
    'DEFAULT': {
        'BUNDLE_DIR_NAME': 'bundles/',
        'STATS_FILE': os.path.join(STATIC_ROOT, 'webpack-stats.json')
    },
    'WORKERS': {
        'BUNDLE_DIR_NAME': 'bundles/',
        'STATS_FILE': os.path.join(STATIC_ROOT, 'webpack-worker-stats.json')
    }
}
WEBPACK_CONFIG_PATH = 'webpack.prod.config.js'


############################ SERVICE_VARIANT ##################################

# SERVICE_VARIANT specifies name of the variant used, which decides what JSON
# configuration files are read during startup.
SERVICE_VARIANT = os.environ.get('SERVICE_VARIANT', 'cms')

# CONFIG_PREFIX specifies the prefix of the JSON configuration files,
# based on the service variant. If no variant is use, don't use a
# prefix.
CONFIG_PREFIX = SERVICE_VARIANT + "." if SERVICE_VARIANT else ""


################################# CELERY ######################################

# Message configuration

CELERY_TASK_SERIALIZER = 'json'
CELERY_RESULT_SERIALIZER = 'json'

CELERY_MESSAGE_COMPRESSION = 'gzip'

# Results configuration

CELERY_IGNORE_RESULT = False
CELERY_STORE_ERRORS_EVEN_IF_IGNORED = True

# Events configuration

CELERY_TRACK_STARTED = True

CELERY_SEND_EVENTS = True
CELERY_SEND_TASK_SENT_EVENT = True

# Exchange configuration

CELERY_DEFAULT_EXCHANGE = 'edx.core'
CELERY_DEFAULT_EXCHANGE_TYPE = 'direct'

# Name the exchange and queues for each variant

QUEUE_VARIANT = CONFIG_PREFIX.lower()

CELERY_DEFAULT_EXCHANGE = f'edx.{QUEUE_VARIANT}core'

HIGH_PRIORITY_QUEUE = f'edx.{QUEUE_VARIANT}core.high'
DEFAULT_PRIORITY_QUEUE = f'edx.{QUEUE_VARIANT}core.default'
LOW_PRIORITY_QUEUE = f'edx.{QUEUE_VARIANT}core.low'

CELERY_DEFAULT_QUEUE = DEFAULT_PRIORITY_QUEUE
CELERY_DEFAULT_ROUTING_KEY = DEFAULT_PRIORITY_QUEUE

CELERY_QUEUES = {
    HIGH_PRIORITY_QUEUE: {},
    DEFAULT_PRIORITY_QUEUE: {},
    LOW_PRIORITY_QUEUE: {},
}

# Queues configuration

CELERY_QUEUE_HA_POLICY = 'all'

CELERY_CREATE_MISSING_QUEUES = True

CELERY_BROKER_TRANSPORT = 'amqp'
CELERY_BROKER_HOSTNAME = 'localhost'
CELERY_BROKER_USER = 'celery'
CELERY_BROKER_PASSWORD = 'celery'
CELERY_BROKER_VHOST = ''
CELERY_BROKER_USE_SSL = False
CELERY_EVENT_QUEUE_TTL = None

############################## Video ##########################################

YOUTUBE = {
    # YouTube JavaScript API
    'API': 'https://www.youtube.com/iframe_api',

    'TEST_TIMEOUT': 1500,

    # URL to get YouTube metadata
    'METADATA_URL': 'https://www.googleapis.com/youtube/v3/videos',

    # Current youtube api for requesting transcripts.
    # For example: http://video.google.com/timedtext?lang=en&v=j_jEn79vS3g.
    'TEXT_API': {
        'url': 'video.google.com/timedtext',
        'params': {
            'lang': 'en',
            'v': 'set_youtube_id_of_11_symbols_here',
        },
    },

    'IMAGE_API': 'http://img.youtube.com/vi/{youtube_id}/0.jpg',  # /maxresdefault.jpg for 1920*1080
}

YOUTUBE_API_KEY = 'PUT_YOUR_API_KEY_HERE'

############################# SETTINGS FOR VIDEO UPLOAD PIPELINE #############################

VIDEO_UPLOAD_PIPELINE = {
    'VEM_S3_BUCKET': '',
    'BUCKET': '',
    'ROOT_PATH': '',
    'CONCURRENT_UPLOAD_LIMIT': 4,
}

############################ APPS #####################################

# The order of INSTALLED_APPS is important, when adding new apps here
# remember to check that you are not creating new
# RemovedInDjango19Warnings in the test logs.
INSTALLED_APPS = [
    # Standard apps
    'django.contrib.auth',
    'django.contrib.contenttypes',
    'django.contrib.humanize',
    'django.contrib.redirects',
    'django.contrib.sessions',
    'django.contrib.sites',
    'django.contrib.messages',
    'django.contrib.staticfiles',
    'django_celery_results',
    'method_override',

    # Common Initialization
    'openedx.core.djangoapps.common_initialization.apps.CommonInitializationConfig',

    # Common views
    'openedx.core.djangoapps.common_views',

    # API access administration
    'openedx.core.djangoapps.api_admin',

    # CORS and cross-domain CSRF
    'corsheaders',
    'openedx.core.djangoapps.cors_csrf',

    # History tables
    'simple_history',

    # Database-backed configuration
    'config_models',
    'openedx.core.djangoapps.config_model_utils',
    'waffle',

    # Monitor the status of services
    'openedx.core.djangoapps.service_status',

    # Video module configs (This will be moved to Video once it becomes an XBlock)
    'openedx.core.djangoapps.video_config',

    # edX Video Pipeline integration
    'openedx.core.djangoapps.video_pipeline',

    # For CMS
    'cms.djangoapps.contentstore.apps.ContentstoreConfig',
    'common.djangoapps.split_modulestore_django.apps.SplitModulestoreDjangoBackendAppConfig',

    'openedx.core.djangoapps.contentserver',
    'cms.djangoapps.course_creators',
    'common.djangoapps.student.apps.StudentConfig',  # misleading name due to sharing with lms
    'openedx.core.djangoapps.course_groups',  # not used in cms (yet), but tests run
    'cms.djangoapps.xblock_config.apps.XBlockConfig',
    'cms.djangoapps.export_course_metadata.apps.ExportCourseMetadataConfig',

    # New (Blockstore-based) XBlock runtime
    'openedx.core.djangoapps.xblock.apps.StudioXBlockAppConfig',

    # Maintenance tools
    'cms.djangoapps.maintenance',
    'openedx.core.djangoapps.util.apps.UtilConfig',

    # Tracking
    'common.djangoapps.track',
    'eventtracking.django.apps.EventTrackingConfig',

    # For asset pipelining
    'common.djangoapps.edxmako.apps.EdxMakoConfig',
    'pipeline',
    'common.djangoapps.static_replace',
    'require',
    'webpack_loader',

    # Site configuration for theming and behavioral modification
    'openedx.core.djangoapps.site_configuration',

    # Ability to detect and special-case crawler behavior
    'openedx.core.djangoapps.crawlers',

    # Discussion
    'openedx.core.djangoapps.django_comment_common',

    # for course creator table
    'django.contrib.admin',

    # for managing course modes
    'common.djangoapps.course_modes.apps.CourseModesConfig',

    # Verified Track Content Cohorting (Beta feature that will hopefully be removed)
    'openedx.core.djangoapps.verified_track_content',

    # Dark-launching languages
    'openedx.core.djangoapps.dark_lang',

    #
    # User preferences
    'wiki',
    'django_notify',
    'lms.djangoapps.course_wiki',  # Our customizations
    'mptt',
    'sekizai',
    'openedx.core.djangoapps.user_api',

    # Country embargo support
    'openedx.core.djangoapps.embargo',

    # Course action state
    'common.djangoapps.course_action_state',

    # Additional problem types
    'edx_jsme',    # Molecular Structure

    'openedx.core.djangoapps.content.course_overviews.apps.CourseOverviewsConfig',
    'openedx.core.djangoapps.content.block_structure.apps.BlockStructureConfig',

    # edx-milestones service
    'milestones',

    # Self-paced course configuration
    'openedx.core.djangoapps.self_paced',

    # Coursegraph
    'cms.djangoapps.coursegraph.apps.CoursegraphConfig',

    # Credit courses
    'openedx.core.djangoapps.credit.apps.CreditConfig',

    'common.djangoapps.xblock_django',

    # Catalog integration
    'openedx.core.djangoapps.catalog',

    # Programs support
    'openedx.core.djangoapps.programs.apps.ProgramsConfig',

    # django-oauth-toolkit
    'oauth2_provider',

    # These are apps that aren't strictly needed by Studio, but are imported by
    # other apps that are.  Django 1.8 wants to have imported models supported
    # by installed apps.
    'openedx.core.djangoapps.oauth_dispatch.apps.OAuthDispatchAppConfig',
    'lms.djangoapps.courseware',
    'lms.djangoapps.coursewarehistoryextended',
    'lms.djangoapps.survey.apps.SurveyConfig',
    'lms.djangoapps.verify_student.apps.VerifyStudentConfig',
    'completion',

    # System Wide Roles
    'openedx.core.djangoapps.system_wide_roles',

    # Static i18n support
    'statici18n',

    # Tagging
    'cms.lib.xblock.tagging',

    # Enables default site and redirects
    'django_sites_extensions',

    # additional release utilities to ease automation
    'release_util',

    # rule-based authorization
    'rules.apps.AutodiscoverRulesConfig',
    'bridgekeeper',

    # management of user-triggered async tasks (course import/export, etc.)
    'user_tasks',

    # CMS specific user task handling
    'cms.djangoapps.cms_user_tasks.apps.CmsUserTasksConfig',

    # Unusual migrations
    'common.djangoapps.database_fixups',

    # Customized celery tasks, including persisting failed tasks so they can
    # be retried
    'celery_utils',

    # Waffle related utilities
    'openedx.core.djangoapps.waffle_utils',

    # DRF filters
    'django_filters',
    'cms.djangoapps.api',

    # edx-drf-extensions
    'csrf.apps.CsrfAppConfig',  # Enables frontend apps to retrieve CSRF tokens.

    # Entitlements, used in openedx tests
    'common.djangoapps.entitlements',

    # Asset management for mako templates
    'common.djangoapps.pipeline_mako',

    # API Documentation
    'drf_yasg',

    'openedx.features.course_duration_limits',
    'openedx.features.content_type_gating',
    'openedx.features.discounts',
    'openedx.features.effort_estimation',
    'lms.djangoapps.experiments',

    'openedx.core.djangoapps.external_user_ids',
    # so sample_task is available to celery workers
    'openedx.core.djangoapps.heartbeat',

    # signal handlers to capture course dates into edx-when
    'openedx.core.djangoapps.course_date_signals',

    # Management of per-user schedules
    'openedx.core.djangoapps.schedules',
    'rest_framework_jwt',

    # Learning Sequence Navigation
    'openedx.core.djangoapps.content.learning_sequences.apps.LearningSequencesConfig',

    # Database-backed Organizations App (http://github.com/edx/edx-organizations)
    'organizations',

    # User and group management via edx-django-utils
    'edx_django_utils.user',

    # Allow Studio to use LMS for SSO
    'social_django',

    # Content Library LTI 1.3 Support.
    'pylti1p3.contrib.django.lti1p3_tool_config',

    # For edx ace template tags
    'edx_ace',

    # Blockstore
    'blockstore.apps.bundles',
]


################# EDX MARKETING SITE ##################################

EDXMKTG_LOGGED_IN_COOKIE_NAME = 'edxloggedin'
EDXMKTG_USER_INFO_COOKIE_NAME = 'edx-user-info'
EDXMKTG_USER_INFO_COOKIE_VERSION = 1

MKTG_URLS = {}
MKTG_URL_OVERRIDES = {}
MKTG_URL_LINK_MAP = {

}

SUPPORT_SITE_LINK = ''
ID_VERIFICATION_SUPPORT_LINK = ''
PASSWORD_RESET_SUPPORT_LINK = ''
ACTIVATION_EMAIL_SUPPORT_LINK = ''
LOGIN_ISSUE_SUPPORT_LINK = ''

############################## EVENT TRACKING #################################

CMS_SEGMENT_KEY = None
TRACK_MAX_EVENT = 50000

TRACKING_BACKENDS = {
    'logger': {
        'ENGINE': 'common.djangoapps.track.backends.logger.LoggerBackend',
        'OPTIONS': {
            'name': 'tracking'
        }
    }
}

# We're already logging events, and we don't want to capture user
# names/passwords.  Heartbeat events are likely not interesting.
TRACKING_IGNORE_URL_PATTERNS = [r'^/event', r'^/login', r'^/heartbeat']

EVENT_TRACKING_ENABLED = True
EVENT_TRACKING_BACKENDS = {
    'tracking_logs': {
        'ENGINE': 'eventtracking.backends.routing.RoutingBackend',
        'OPTIONS': {
            'backends': {
                'logger': {
                    'ENGINE': 'eventtracking.backends.logger.LoggerBackend',
                    'OPTIONS': {
                        'name': 'tracking',
                        'max_event_size': TRACK_MAX_EVENT,
                    }
                }
            },
            'processors': [
                {'ENGINE': 'common.djangoapps.track.shim.LegacyFieldMappingProcessor'},
                {'ENGINE': 'common.djangoapps.track.shim.PrefixedEventProcessor'}
            ]
        }
    },
    'segmentio': {
        'ENGINE': 'eventtracking.backends.routing.RoutingBackend',
        'OPTIONS': {
            'backends': {
                'segment': {'ENGINE': 'eventtracking.backends.segment.SegmentBackend'}
            },
            'processors': [
                {
                    'ENGINE': 'eventtracking.processors.whitelist.NameWhitelistProcessor',
                    'OPTIONS': {
                        'whitelist': []
                    }
                },
                {
                    'ENGINE': 'openedx.core.djangoapps.appsembler.eventtracking.segment.SegmentTopLevelPropertiesProcessor'
                },
                {
                    'ENGINE': 'common.djangoapps.track.shim.GoogleAnalyticsProcessor'
                }
            ]
        }
    }
}
EVENT_TRACKING_PROCESSORS = []

EVENT_TRACKING_SEGMENTIO_EMIT_WHITELIST = []

#### PASSWORD POLICY SETTINGS #####
AUTH_PASSWORD_VALIDATORS = [
    {
        "NAME": "django.contrib.auth.password_validation.UserAttributeSimilarityValidator",
    },
    {
        "NAME": "common.djangoapps.util.password_policy_validators.MinimumLengthValidator",
        "OPTIONS": {
            "min_length": 2
        }
    },
    {
        "NAME": "common.djangoapps.util.password_policy_validators.MaximumLengthValidator",
        "OPTIONS": {
            "max_length": 75
        }
    },
]

PASSWORD_POLICY_COMPLIANCE_ROLLOUT_CONFIG = {
    'ENFORCE_COMPLIANCE_ON_LOGIN': False
}

##### ACCOUNT LOCKOUT DEFAULT PARAMETERS #####
MAX_FAILED_LOGIN_ATTEMPTS_ALLOWED = 6
MAX_FAILED_LOGIN_ATTEMPTS_LOCKOUT_PERIOD_SECS = 30 * 60


### Apps only installed in some instances
# The order of INSTALLED_APPS matters, so this tuple is the app name and the item in INSTALLED_APPS
# that this app should be inserted *before*. A None here means it should be appended to the list.
OPTIONAL_APPS = (
    ('problem_builder', 'openedx.core.djangoapps.content.course_overviews.apps.CourseOverviewsConfig'),
    ('edx_sga', None),

    # edx-ora2
    ('submissions', 'openedx.core.djangoapps.content.course_overviews.apps.CourseOverviewsConfig'),
    ('openassessment', 'openedx.core.djangoapps.content.course_overviews.apps.CourseOverviewsConfig'),
    ('openassessment.assessment', 'openedx.core.djangoapps.content.course_overviews.apps.CourseOverviewsConfig'),
    ('openassessment.fileupload', 'openedx.core.djangoapps.content.course_overviews.apps.CourseOverviewsConfig'),
    ('openassessment.staffgrader', 'openedx.core.djangoapps.content.course_overviews.apps.CourseOverviewsConfig'),
    ('openassessment.workflow', 'openedx.core.djangoapps.content.course_overviews.apps.CourseOverviewsConfig'),
    ('openassessment.xblock', 'openedx.core.djangoapps.content.course_overviews.apps.CourseOverviewsConfig'),

    # edxval
    ('edxval', 'openedx.core.djangoapps.content.course_overviews.apps.CourseOverviewsConfig'),

    # Enterprise App (http://github.com/edx/edx-enterprise)
    ('enterprise', None),
    ('consent', None),
    ('integrated_channels.integrated_channel', None),
    ('integrated_channels.degreed', None),
    ('integrated_channels.degreed2', None),
    ('integrated_channels.sap_success_factors', None),
    ('integrated_channels.xapi', None),
    ('integrated_channels.cornerstone', None),
    ('integrated_channels.blackboard', None),
    ('integrated_channels.canvas', None),
    ('integrated_channels.moodle', None),
)


for app_name, insert_before in OPTIONAL_APPS:
    # First attempt to only find the module rather than actually importing it,
    # to avoid circular references - only try to import if it can't be found
    # by find_spec, which doesn't work with import hooks
    if importlib.util.find_spec(app_name) is None:
        try:
            __import__(app_name)
        except ImportError:
            continue

    try:
        INSTALLED_APPS.insert(INSTALLED_APPS.index(insert_before), app_name)
    except (IndexError, ValueError):
        INSTALLED_APPS.append(app_name)


### External auth usage -- prefixes for ENROLLMENT_DOMAIN
SHIBBOLETH_DOMAIN_PREFIX = 'shib:'

# Set request limits for maximum size of a request body and maximum number of GET/POST parameters. (>=Django 1.10)
# Limits are currently disabled - but can be used for finer-grained denial-of-service protection.
DATA_UPLOAD_MAX_MEMORY_SIZE = None
DATA_UPLOAD_MAX_NUMBER_FIELDS = None

### Size of chunks into which asset uploads will be divided
UPLOAD_CHUNK_SIZE_IN_MB = 10

### Max size of asset uploads to GridFS
MAX_ASSET_UPLOAD_FILE_SIZE_IN_MB = 20

# FAQ url to direct users to if they upload
# a file that exceeds the above size
MAX_ASSET_UPLOAD_FILE_SIZE_URL = ""

### Default value for entrance exam minimum score
ENTRANCE_EXAM_MIN_SCORE_PCT = 50

### Default language for a new course
DEFAULT_COURSE_LANGUAGE = "en"

# Specify XBlocks that should be treated as advanced problems. Each entry is a
# dict:
#       'component': the entry-point name of the XBlock.
#       'boilerplate_name': an optional YAML template to be used.  Specify as
#               None to omit.
#
ADVANCED_PROBLEM_TYPES = [
    {
        'component': 'drag-and-drop-v2',
        'boilerplate_name': None
    },
    {
        'component': 'staffgradedxblock',
        'boilerplate_name': None
    }
]

############### Settings for Retirement #####################
# See annotations in lms/envs/common.py for details.
RETIRED_USERNAME_PREFIX = 'retired__user_'
# See annotations in lms/envs/common.py for details.
RETIRED_EMAIL_PREFIX = 'retired__user_'
# See annotations in lms/envs/common.py for details.
RETIRED_EMAIL_DOMAIN = 'retired.invalid'
# See annotations in lms/envs/common.py for details.
RETIRED_USERNAME_FMT = lambda settings: settings.RETIRED_USERNAME_PREFIX + '{}'
# See annotations in lms/envs/common.py for details.
RETIRED_EMAIL_FMT = lambda settings: settings.RETIRED_EMAIL_PREFIX + '{}@' + settings.RETIRED_EMAIL_DOMAIN
derived('RETIRED_USERNAME_FMT', 'RETIRED_EMAIL_FMT')
# See annotations in lms/envs/common.py for details.
RETIRED_USER_SALTS = ['abc', '123']
# See annotations in lms/envs/common.py for details.
RETIREMENT_SERVICE_WORKER_USERNAME = 'RETIREMENT_SERVICE_USER'

# These states are the default, but are designed to be overridden in configuration.
# See annotations in lms/envs/common.py for details.
RETIREMENT_STATES = [
    'PENDING',

    'LOCKING_ACCOUNT',
    'LOCKING_COMPLETE',

    # Use these states only when ENABLE_DISCUSSION_SERVICE is True.
    'RETIRING_FORUMS',
    'FORUMS_COMPLETE',

    # TODO - Change these states to be the LMS-only email opt-out - PLAT-2189
    'RETIRING_EMAIL_LISTS',
    'EMAIL_LISTS_COMPLETE',

    'RETIRING_ENROLLMENTS',
    'ENROLLMENTS_COMPLETE',

    # Use these states only when ENABLE_STUDENT_NOTES is True.
    'RETIRING_NOTES',
    'NOTES_COMPLETE',

    'RETIRING_LMS',
    'LMS_COMPLETE',

    'ERRORED',
    'ABORTED',
    'COMPLETE',
]

USERNAME_REPLACEMENT_WORKER = "REPLACE WITH VALID USERNAME"

# Files and Uploads type filter values

FILES_AND_UPLOAD_TYPE_FILTERS = {
    "Images": ['image/png', 'image/jpeg', 'image/jpg', 'image/gif', 'image/tiff', 'image/tif', 'image/x-icon',
               'image/svg+xml', 'image/bmp', 'image/x-ms-bmp', ],
    "Documents": [
        'application/pdf',
        'text/plain',
        'application/vnd.openxmlformats-officedocument.wordprocessingml.document',
        'application/vnd.openxmlformats-officedocument.wordprocessingml.template',
        'application/vnd.openxmlformats-officedocument.presentationml.presentation',
        'application/vnd.openxmlformats-officedocument.presentationml.slideshow',
        'application/vnd.openxmlformats-officedocument.presentationml.template',
        'application/vnd.openxmlformats-officedocument.spreadsheetml.sheet',
        'application/vnd.openxmlformats-officedocument.spreadsheetml.template',
        'application/msword',
        'application/vnd.ms-excel',
        'application/vnd.ms-powerpoint',
        'application/csv',
        'application/vnd.ms-excel.sheet.macroEnabled.12',
        'text/x-tex',
        'application/x-pdf',
        'application/vnd.ms-excel.sheet.macroenabled.12',
        'file/pdf',
        'image/pdf',
        'text/csv',
        'text/pdf',
        'text/x-sh',
        '\"application/pdf\"',
    ],
    "Audio": ['audio/mpeg', 'audio/mp3', 'audio/x-wav', 'audio/ogg', 'audio/wav', 'audio/aac', 'audio/x-m4a',
              'audio/mp4', 'audio/x-ms-wma', ],
    "Code": ['application/json', 'text/html', 'text/javascript', 'application/javascript', 'text/css', 'text/x-python',
             'application/x-java-jnlp-file', 'application/xml', 'application/postscript', 'application/x-javascript',
             'application/java-vm', 'text/x-c++src', 'text/xml', 'text/x-scss', 'application/x-python-code',
             'application/java-archive', 'text/x-python-script', 'application/x-ruby', 'application/mathematica',
             'text/coffeescript', 'text/x-matlab', 'application/sql', 'text/php', ]
}

# Default to no Search Engine
SEARCH_ENGINE = None
ELASTIC_FIELD_MAPPINGS = {
    "start_date": {
        "type": "date"
    }
}

XBLOCK_SETTINGS = {}
XBLOCK_FS_STORAGE_BUCKET = None
XBLOCK_FS_STORAGE_PREFIX = None

STUDIO_FRONTEND_CONTAINER_URL = None

################################ Settings for Credit Course Requirements ################################
# Initial delay used for retrying tasks.
# Additional retries use longer delays.
# Value is in seconds.
CREDIT_TASK_DEFAULT_RETRY_DELAY = 30

# Maximum number of retries per task for errors that are not related
# to throttling.
CREDIT_TASK_MAX_RETRIES = 5

# Maximum age in seconds of timestamps we will accept
# when a credit provider notifies us that a student has been approved
# or denied for credit.
CREDIT_PROVIDER_TIMESTAMP_EXPIRATION = 15 * 60

CREDIT_PROVIDER_SECRET_KEYS = {}

# .. setting_name: COMPREHENSIVE_THEME_DIRS
# .. setting_default: []
# .. setting_description: See LMS annotation.
COMPREHENSIVE_THEME_DIRS = []

# .. setting_name: COMPREHENSIVE_THEME_LOCALE_PATHS
# .. setting_default: []
# .. setting_description: See LMS annotation.
#   "COMPREHENSIVE_THEME_LOCALE_PATHS" : ["/edx/src/edx-themes/conf/locale"].
COMPREHENSIVE_THEME_LOCALE_PATHS = []

# .. setting_name: PREPEND_LOCALE_PATHS
# .. setting_default: []
# .. setting_description: A list of the paths to locale directories to load first e.g.
#   "PREPEND_LOCALE_PATHS" : ["/edx/my-locales/"].
PREPEND_LOCALE_PATHS = []

# .. setting_name: DEFAULT_SITE_THEME
# .. setting_default: None
# .. setting_description: See LMS annotation.
DEFAULT_SITE_THEME = None

# .. toggle_name: ENABLE_COMPREHENSIVE_THEMING
# .. toggle_implementation: DjangoSetting
# .. toggle_default: False
# .. toggle_description: See LMS annotation.
# .. toggle_use_cases: open_edx
# .. toggle_creation_date: 2016-06-30
ENABLE_COMPREHENSIVE_THEMING = False

############################ Global Database Configuration #####################

DATABASE_ROUTERS = [
    'openedx.core.lib.django_courseware_routers.StudentModuleHistoryExtendedRouter',
    'openedx.core.lib.blockstore_api.db_routers.BlockstoreRouter',
]

############################ Cache Configuration ###############################

CACHES = {
    'blockstore': {
        'KEY_PREFIX': 'blockstore',
        'KEY_FUNCTION': 'common.djangoapps.util.memcache.safe_key',
        'LOCATION': ['localhost:11211'],
        'TIMEOUT': '86400',  # This data should be long-lived for performance, BundleCache handles invalidation
        'BACKEND': 'django.core.cache.backends.memcached.MemcachedCache',
    },
    'course_structure_cache': {
        'KEY_PREFIX': 'course_structure',
        'KEY_FUNCTION': 'common.djangoapps.util.memcache.safe_key',
        'LOCATION': ['localhost:11211'],
        'TIMEOUT': '7200',
        'BACKEND': 'django.core.cache.backends.memcached.MemcachedCache',
    },
    'celery': {
        'KEY_PREFIX': 'celery',
        'KEY_FUNCTION': 'common.djangoapps.util.memcache.safe_key',
        'LOCATION': ['localhost:11211'],
        'TIMEOUT': '7200',
        'BACKEND': 'django.core.cache.backends.memcached.MemcachedCache',
    },
    'mongo_metadata_inheritance': {
        'KEY_PREFIX': 'mongo_metadata_inheritance',
        'KEY_FUNCTION': 'common.djangoapps.util.memcache.safe_key',
        'LOCATION': ['localhost:11211'],
        'TIMEOUT': 300,
        'BACKEND': 'django.core.cache.backends.memcached.MemcachedCache',
    },
    'staticfiles': {
        'KEY_FUNCTION': 'common.djangoapps.util.memcache.safe_key',
        'LOCATION': ['localhost:11211'],
        'KEY_PREFIX': 'staticfiles_general',
        'BACKEND': 'django.core.cache.backends.memcached.MemcachedCache',
    },
    'default': {
        'VERSION': '1',
        'KEY_FUNCTION': 'common.djangoapps.util.memcache.safe_key',
        'LOCATION': ['localhost:11211'],
        'KEY_PREFIX': 'default',
        'BACKEND': 'django.core.cache.backends.memcached.MemcachedCache',
    },
    'configuration': {
        'KEY_FUNCTION': 'common.djangoapps.util.memcache.safe_key',
        'LOCATION': ['localhost:11211'],
        'KEY_PREFIX': 'configuration',
        'BACKEND': 'django.core.cache.backends.memcached.MemcachedCache',
    },
    'general': {
        'KEY_FUNCTION': 'common.djangoapps.util.memcache.safe_key',
        'LOCATION': ['localhost:11211'],
        'KEY_PREFIX': 'general',
        'BACKEND': 'django.core.cache.backends.memcached.MemcachedCache',
    },
}

############################ OAUTH2 Provider ###################################


# 5 minute expiration time for JWT id tokens issued for external API requests.
OAUTH_ID_TOKEN_EXPIRATION = 5 * 60

# Partner support link for CMS footer
PARTNER_SUPPORT_EMAIL = ''

# Affiliate cookie tracking
AFFILIATE_COOKIE_NAME = 'dev_affiliate_id'

############## Settings for Studio Context Sensitive Help ##############

HELP_TOKENS_INI_FILE = REPO_ROOT / "cms" / "envs" / "help_tokens.ini"
HELP_TOKENS_LANGUAGE_CODE = lambda settings: settings.LANGUAGE_CODE
HELP_TOKENS_VERSION = lambda settings: doc_version()
HELP_TOKENS_BOOKS = {
    'learner': 'https://edx.readthedocs.io/projects/open-edx-learner-guide',
    'course_author': 'https://edx.readthedocs.io/projects/open-edx-building-and-running-a-course',
}
derived('HELP_TOKENS_LANGUAGE_CODE', 'HELP_TOKENS_VERSION')

# Used with Email sending
RETRY_ACTIVATION_EMAIL_MAX_ATTEMPTS = 5
RETRY_ACTIVATION_EMAIL_TIMEOUT = 0.5

# Software Secure request retry settings
# Time in seconds before a retry of the task should be 60 mints.
SOFTWARE_SECURE_REQUEST_RETRY_DELAY = 60 * 60
# Maximum of 6 retries before giving up.
SOFTWARE_SECURE_RETRY_MAX_ATTEMPTS = 6

############## DJANGO-USER-TASKS ##############

# How long until database records about the outcome of a task and its artifacts get deleted?
USER_TASKS_MAX_AGE = timedelta(days=7)

############## Settings for the Enterprise App ######################

ENTERPRISE_ENROLLMENT_API_URL = LMS_ROOT_URL + LMS_ENROLLMENT_API_PATH
ENTERPRISE_SERVICE_WORKER_USERNAME = 'enterprise_worker'
ENTERPRISE_API_CACHE_TIMEOUT = 3600  # Value is in seconds
# The default value of this needs to be a 16 character string
ENTERPRISE_CUSTOMER_CATALOG_DEFAULT_CONTENT_FILTER = {}

# The setting key maps to the channel code (e.g. 'SAP' for success factors), Channel code is defined as
# part of django model of each integrated channel in edx-enterprise.
# The absence of a key/value pair translates to NO LIMIT on the number of "chunks" transmitted per cycle.
INTEGRATED_CHANNELS_API_CHUNK_TRANSMISSION_LIMIT = {}

BASE_COOKIE_DOMAIN = 'localhost'

############## Settings for the Discovery App ######################

COURSE_CATALOG_URL_ROOT = 'http://localhost:8008'
COURSE_CATALOG_API_URL = f'{COURSE_CATALOG_URL_ROOT}/api/v1'

# which access.py permission name to check in order to determine if a course is visible in
# the course catalog. We default this to the legacy permission 'see_exists'.
COURSE_CATALOG_VISIBILITY_PERMISSION = 'see_exists'

# which access.py permission name to check in order to determine if a course about page is
# visible. We default this to the legacy permission 'see_exists'.
COURSE_ABOUT_VISIBILITY_PERMISSION = 'see_exists'

DEFAULT_COURSE_VISIBILITY_IN_CATALOG = "both"
DEFAULT_MOBILE_AVAILABLE = False


# How long to cache OpenAPI schemas and UI, in seconds.
OPENAPI_CACHE_TIMEOUT = 0

################# Mobile URLS ##########################

# These are URLs to the app store for mobile.
MOBILE_STORE_URLS = {}

############################# Persistent Grades ####################################

# Queue to use for updating persistent grades
RECALCULATE_GRADES_ROUTING_KEY = DEFAULT_PRIORITY_QUEUE

# Queue to use for updating grades due to grading policy change
POLICY_CHANGE_GRADES_ROUTING_KEY = 'edx.lms.core.default'

SOFTWARE_SECURE_VERIFICATION_ROUTING_KEY = 'edx.lms.core.default'

# Rate limit for regrading tasks that a grading policy change can kick off
POLICY_CHANGE_TASK_RATE_LIMIT = '300/h'

############## Settings for CourseGraph ############################

# .. setting_name: COURSEGRAPH_JOB_QUEUE
# .. setting_default: value of LOW_PRIORITY_QUEUE
# .. setting_description: The name of the Celery queue to which CourseGraph refresh
#      tasks will be sent
COURSEGRAPH_JOB_QUEUE: str = LOW_PRIORITY_QUEUE

# .. setting_name: COURSEGRAPH_CONNECTION
# .. setting_default: 'bolt+s://localhost:7687', in dictionary form.
# .. setting_description: Dictionary specifying Neo4j connection parameters for
#      CourseGraph refresh. Accepted keys are protocol ('bolt' or 'http'),
#      secure (bool), host (str), port (int), user (str), and password (str).
#      See https://py2neo.org/2021.1/profiles.html#individual-settings for a
#      a description of each of those keys.
COURSEGRAPH_CONNECTION: dict = {
    "protocol": "bolt",
    "secure": True,
    "host": "localhost",
    "port": 7687,
    "user": "neo4j",
    "password": None,
}

# .. toggle_name: COURSEGRAPH_DUMP_COURSE_ON_PUBLISH
# .. toggle_implementation: DjangoSetting
# .. toggle_creation_date: 2022-01-27
# .. toggle_use_cases: open_edx
# .. toggle_default: False
# .. toggle_description: Whether, upon publish, a course should automatically
#      be exported to Neo4j via the connection parameters specified in
#      `COURSEGRAPH_CONNECTION`.
COURSEGRAPH_DUMP_COURSE_ON_PUBLISH: bool = False

########## Settings for video transcript migration tasks ############
VIDEO_TRANSCRIPT_MIGRATIONS_JOB_QUEUE = DEFAULT_PRIORITY_QUEUE

########## Settings youtube thumbnails scraper tasks ############
SCRAPE_YOUTUBE_THUMBNAILS_JOB_QUEUE = DEFAULT_PRIORITY_QUEUE

########## Settings update search index task ############
UPDATE_SEARCH_INDEX_JOB_QUEUE = DEFAULT_PRIORITY_QUEUE

###################### VIDEO IMAGE STORAGE ######################

VIDEO_IMAGE_DEFAULT_FILENAME = 'images/video-images/default_video_image.png'
VIDEO_IMAGE_SUPPORTED_FILE_FORMATS = {
    '.bmp': 'image/bmp',
    '.bmp2': 'image/x-ms-bmp',   # PIL gives x-ms-bmp format
    '.gif': 'image/gif',
    '.jpg': 'image/jpeg',
    '.jpeg': 'image/jpeg',
    '.png': 'image/png'
}
VIDEO_IMAGE_MAX_FILE_SIZE_MB = '2 MB'
VIDEO_IMAGE_MIN_FILE_SIZE_KB = '2 KB'
VIDEO_IMAGE_MAX_WIDTH = 1280
VIDEO_IMAGE_MAX_HEIGHT = 720
VIDEO_IMAGE_MIN_WIDTH = 640
VIDEO_IMAGE_MIN_HEIGHT = 360
VIDEO_IMAGE_ASPECT_RATIO = 16 / 9.0
VIDEO_IMAGE_ASPECT_RATIO_TEXT = '16:9'
VIDEO_IMAGE_ASPECT_RATIO_ERROR_MARGIN = 0.1

###################### ZENDESK ######################
ZENDESK_URL = ''
ZENDESK_USER = ''
ZENDESK_API_KEY = ''
ZENDESK_CUSTOM_FIELDS = {}
ZENDESK_OAUTH_ACCESS_TOKEN = ''
# A mapping of string names to Zendesk Group IDs
# To get the IDs of your groups you can go to
# {zendesk_url}/api/v2/groups.json
ZENDESK_GROUP_ID_MAPPING = {}

############## Settings for Completion API #########################

# Once a user has watched this percentage of a video, mark it as complete:
# (0.0 = 0%, 1.0 = 100%)
COMPLETION_VIDEO_COMPLETE_PERCENTAGE = 0.95

############### Settings for edx-rbac  ###############
SYSTEM_WIDE_ROLE_CLASSES = []

############## Installed Django Apps #########################

from edx_django_utils.plugins import get_plugin_apps, add_plugins
from openedx.core.djangoapps.plugins.constants import ProjectType, SettingsType

INSTALLED_APPS.extend(get_plugin_apps(ProjectType.CMS))
add_plugins(__name__, ProjectType.CMS, SettingsType.COMMON)

# Course exports streamed in blocks of this size. 8192 or 8kb is the default
# setting for the FileWrapper class used to iterate over the export file data.
# See: https://docs.python.org/2/library/wsgiref.html#wsgiref.util.FileWrapper
COURSE_EXPORT_DOWNLOAD_CHUNK_SIZE = 8192

# E-Commerce API Configuration
ECOMMERCE_PUBLIC_URL_ROOT = 'http://localhost:8002'
ECOMMERCE_API_URL = 'http://localhost:8002/api/v2'
ECOMMERCE_API_SIGNING_KEY = 'SET-ME-PLEASE'

CREDENTIALS_INTERNAL_SERVICE_URL = 'http://localhost:8005'
CREDENTIALS_PUBLIC_SERVICE_URL = 'http://localhost:8005'
CREDENTIALS_SERVICE_USERNAME = 'credentials_service_user'

ANALYTICS_DASHBOARD_URL = 'http://localhost:18110/courses'
ANALYTICS_DASHBOARD_NAME = 'Your Platform Name Here Insights'

COMMENTS_SERVICE_URL = 'http://localhost:18080'
COMMENTS_SERVICE_KEY = 'password'

FINANCIAL_REPORTS = {
    'STORAGE_TYPE': 'localfs',
    'BUCKET': None,
    'ROOT_PATH': 'sandbox',
}

############# CORS headers for cross-domain requests #################
if FEATURES.get('ENABLE_CORS_HEADERS'):
    CORS_ALLOW_CREDENTIALS = True
    CORS_ORIGIN_WHITELIST = ()
    CORS_ORIGIN_ALLOW_ALL = False
    CORS_ALLOW_INSECURE = False
    CORS_ALLOW_HEADERS = corsheaders_default_headers + (
        'use-jwt-cookie',
    )

LOGIN_REDIRECT_WHITELIST = []

DEPRECATED_ADVANCED_COMPONENT_TYPES = []

########################## VIDEO IMAGE STORAGE ############################

VIDEO_IMAGE_SETTINGS = dict(
    VIDEO_IMAGE_MAX_BYTES=2 * 1024 * 1024,    # 2 MB
    VIDEO_IMAGE_MIN_BYTES=2 * 1024,       # 2 KB
    # Backend storage
    # STORAGE_CLASS='storages.backends.s3boto.S3BotoStorage',
    # STORAGE_KWARGS=dict(bucket='video-image-bucket'),
    STORAGE_KWARGS=dict(
        location=MEDIA_ROOT,
        base_url=MEDIA_URL,
    ),
    DIRECTORY_PREFIX='video-images/',
)

VIDEO_IMAGE_MAX_AGE = 31536000

########################## VIDEO TRANSCRIPTS STORAGE ############################
VIDEO_TRANSCRIPTS_SETTINGS = dict(
    VIDEO_TRANSCRIPTS_MAX_BYTES=3 * 1024 * 1024,    # 3 MB
    # Backend storage
    # STORAGE_CLASS='storages.backends.s3boto.S3BotoStorage',
    # STORAGE_KWARGS=dict(bucket='video-transcripts-bucket'),
    STORAGE_KWARGS=dict(
        location=MEDIA_ROOT,
        base_url=MEDIA_URL,
    ),
    DIRECTORY_PREFIX='video-transcripts/',
)

VIDEO_TRANSCRIPTS_MAX_AGE = 31536000


##### shoppingcart Payment #####
PAYMENT_SUPPORT_EMAIL = 'billing@example.com'

################################ Bulk Email ###################################
# Parameters for breaking down course enrollment into subtasks.
BULK_EMAIL_EMAILS_PER_TASK = 500

# Suffix used to construct 'from' email address for bulk emails.
# A course-specific identifier is prepended.
BULK_EMAIL_DEFAULT_FROM_EMAIL = 'no-reply@example.com'

# Flag to indicate if individual email addresses should be logged as they are sent
# a bulk email message.
BULK_EMAIL_LOG_SENT_EMAILS = False

############### Settings for django file storage ##################
DEFAULT_FILE_STORAGE = 'django.core.files.storage.FileSystemStorage'

###################### Grade Downloads ######################
# These keys are used for all of our asynchronous downloadable files, including
# the ones that contain information other than grades.
GRADES_DOWNLOAD = {
    'STORAGE_CLASS': 'django.core.files.storage.FileSystemStorage',
    'STORAGE_KWARGS': {
        'location': '/tmp/edx-s3/grades',
    },
    'STORAGE_TYPE': None,
    'BUCKET': None,
    'ROOT_PATH': None,
}

############### Settings swift #####################################
SWIFT_USERNAME = None
SWIFT_KEY = None
SWIFT_TENANT_ID = None
SWIFT_TENANT_NAME = None
SWIFT_AUTH_URL = None
SWIFT_AUTH_VERSION = None
SWIFT_REGION_NAME = None
SWIFT_USE_TEMP_URLS = False
SWIFT_TEMP_URL_KEY = None
SWIFT_TEMP_URL_DURATION = 1800  # seconds

############### The SAML private/public key values ################
SOCIAL_AUTH_SAML_SP_PRIVATE_KEY = ""
SOCIAL_AUTH_SAML_SP_PUBLIC_CERT = ""
SOCIAL_AUTH_SAML_SP_PRIVATE_KEY_DICT = {}
SOCIAL_AUTH_SAML_SP_PUBLIC_CERT_DICT = {}

############### Settings for facebook ##############################
FACEBOOK_APP_ID = 'FACEBOOK_APP_ID'
FACEBOOK_APP_SECRET = 'FACEBOOK_APP_SECRET'
FACEBOOK_API_VERSION = 'v2.1'

############### Settings for django-fernet-fields ##################
FERNET_KEYS = [
    'DUMMY KEY CHANGE BEFORE GOING TO PRODUCTION',
]

### Proctoring configuration (redirct URLs and keys shared between systems) ####
PROCTORING_BACKENDS = {
    'DEFAULT': 'null',
    # The null key needs to be quoted because
    # null is a language independent type in YAML
    'null': {}
}

PROCTORING_SETTINGS = {}

################## BLOCKSTORE RELATED SETTINGS  #########################
BLOCKSTORE_PUBLIC_URL_ROOT = 'http://localhost:18250'
BLOCKSTORE_API_URL = 'http://localhost:18250/api/v1/'
# Which of django's caches to use for storing anonymous user state for XBlocks
# in the blockstore-based XBlock runtime
XBLOCK_RUNTIME_V2_EPHEMERAL_DATA_CACHE = 'default'

# .. setting_name: BLOCKSTORE_BUNDLE_CACHE_TIMEOUT
# .. setting_default: 3000
# .. setting_description: Maximum time-to-live of cached Bundles fetched from
#     Blockstore, in seconds. When the values returned from Blockstore have
#     TTLs of their own (such as signed S3 URLs), the maximum TTL of this cache
#     must be lower than the minimum TTL of those values.
#     We use a default of 3000s (50mins) because temporary URLs are often
#     configured to expire after one hour.
BLOCKSTORE_BUNDLE_CACHE_TIMEOUT = 3000

###################### LEARNER PORTAL ################################
LEARNER_PORTAL_URL_ROOT = 'https://learner-portal-localhost:18000'

######################### MICROSITE ###############################
MICROSITE_ROOT_DIR = '/edx/app/edxapp/edx-microsite'
MICROSITE_CONFIGURATION = {}

############################ JWT #################################
JWT_ISSUER = 'http://127.0.0.1:8000/oauth2'
DEFAULT_JWT_ISSUER = {
    'ISSUER': 'http://127.0.0.1:8000/oauth2',
    'AUDIENCE': 'SET-ME-PLEASE',
    'SECRET_KEY': 'SET-ME-PLEASE'
}
JWT_EXPIRATION = 30
JWT_PRIVATE_SIGNING_KEY = None


SYSLOG_SERVER = ''
FEEDBACK_SUBMISSION_EMAIL = ''
REGISTRATION_EXTRA_FIELDS = {
    'confirm_email': 'hidden',
    'level_of_education': 'optional',
    'gender': 'optional',
    'year_of_birth': 'optional',
    'mailing_address': 'optional',
    'goals': 'optional',
    'honor_code': 'required',
    'terms_of_service': 'hidden',
    'city': 'hidden',
    'country': 'hidden',
    'marketing_emails_opt_in': 'hidden',
}
EDXAPP_PARSE_KEYS = {}

###################### DEPRECATED URLS ##########################

# .. toggle_name: DISABLE_DEPRECATED_SIGNIN_URL
# .. toggle_implementation: DjangoSetting
# .. toggle_default: False
# .. toggle_description: Toggle for removing the deprecated /signin url.
# .. toggle_use_cases: temporary
# .. toggle_creation_date: 2019-12-02
# .. toggle_target_removal_date: 2020-06-01
# .. toggle_warnings: This url can be removed once it no longer has any real traffic.
# .. toggle_tickets: ARCH-1253
DISABLE_DEPRECATED_SIGNIN_URL = False

# .. toggle_name: DISABLE_DEPRECATED_SIGNUP_URL
# .. toggle_implementation: DjangoSetting
# .. toggle_default: False
# .. toggle_description: Toggle for removing the deprecated /signup url.
# .. toggle_use_cases: temporary
# .. toggle_creation_date: 2019-12-02
# .. toggle_target_removal_date: 2020-06-01
# .. toggle_warnings: This url can be removed once it no longer has any real traffic.
# .. toggle_tickets: ARCH-1253
DISABLE_DEPRECATED_SIGNUP_URL = False

##### LOGISTRATION RATE LIMIT SETTINGS #####
LOGISTRATION_RATELIMIT_RATE = '100/5m'
LOGISTRATION_PER_EMAIL_RATELIMIT_RATE = '30/5m'
LOGISTRATION_API_RATELIMIT = '20/m'
LOGIN_AND_REGISTER_FORM_RATELIMIT = '100/5m'
RESET_PASSWORD_TOKEN_VALIDATE_API_RATELIMIT = '30/7d'
RESET_PASSWORD_API_RATELIMIT = '30/7d'

##### REGISTRATION RATE LIMIT SETTINGS #####
REGISTRATION_VALIDATION_RATELIMIT = '30/7d'
REGISTRATION_RATELIMIT = '60/7d'
OPTIONAL_FIELD_API_RATELIMIT = '10/h'

##### PASSWORD RESET RATE LIMIT SETTINGS #####
PASSWORD_RESET_IP_RATE = '1/m'
PASSWORD_RESET_EMAIL_RATE = '2/h'

######################## Setting for content libraries ########################
MAX_BLOCKS_PER_CONTENT_LIBRARY = 1000

################# Student Verification #################
VERIFY_STUDENT = {
    "DAYS_GOOD_FOR": 365,  # How many days is a verficiation good for?
    # The variable represents the window within which a verification is considered to be "expiring soon."
    "EXPIRING_SOON_WINDOW": 28,
}

######################## Organizations ########################

# .. toggle_name: ORGANIZATIONS_AUTOCREATE
# .. toggle_implementation: DjangoSetting
# .. toggle_default: True
# .. toggle_description: When enabled, creating a course run or content library with
#   an "org slug" that does not map to an Organization in the database will trigger the
#   creation of a new Organization, with its name and short_name set to said org slug.
#   When disabled, creation of such content with an unknown org slug will instead
#   result in a validation error.
#   If you want the Organization table to be an authoritative information source in
#   Studio, then disable this; however, if you want the table to just be a reflection of
#   the orgs referenced in Studio content, then leave it enabled.
# .. toggle_use_cases: open_edx
# .. toggle_creation_date: 2020-11-02
# .. toggle_tickets: https://github.com/edx/edx-organizations/blob/master/docs/decisions/0001-phase-in-db-backed-organizations-to-all.rst
ORGANIZATIONS_AUTOCREATE = True

################# Settings for brand logos. #################
LOGO_IMAGE_EXTRA_TEXT = ''
LOGO_URL = None
LOGO_URL_PNG = None
LOGO_TRADEMARK_URL = None
FAVICON_URL = None
DEFAULT_EMAIL_LOGO_URL = 'https://edx-cdn.org/v3/default/logo.png'

############## Settings for course import olx validation ############################
COURSE_OLX_VALIDATION_STAGE = 1
COURSE_OLX_VALIDATION_IGNORE_LIST = None

################# show account activate cta after register ########################
SHOW_ACTIVATE_CTA_POPUP_COOKIE_NAME = 'show-account-activation-popup'
SHOW_ACCOUNT_ACTIVATION_CTA = False

################# Documentation links for course apps #################

# pylint: disable=line-too-long
CALCULATOR_HELP_URL = "https://edx.readthedocs.io/projects/open-edx-building-and-running-a-course/en/latest/exercises_tools/calculator.html"
DISCUSSIONS_HELP_URL = "https://edx.readthedocs.io/projects/open-edx-building-and-running-a-course/en/latest/course_components/create_discussion.html"
EDXNOTES_HELP_URL = "https://edx.readthedocs.io/projects/open-edx-building-and-running-a-course/en/latest/exercises_tools/notes.html"
PROGRESS_HELP_URL = "https://edx.readthedocs.io/projects/open-edx-building-and-running-a-course/en/latest/course_assets/pages.html?highlight=progress#hiding-or-showing-the-wiki-or-progress-pages"
TEAMS_HELP_URL = "https://edx.readthedocs.io/projects/open-edx-building-and-running-a-course/en/latest/course_features/teams/teams_setup.html"
TEXTBOOKS_HELP_URL = "https://edx.readthedocs.io/projects/open-edx-building-and-running-a-course/en/latest/course_assets/textbooks.html"
WIKI_HELP_URL = "https://edx.readthedocs.io/projects/open-edx-building-and-running-a-course/en/latest/course_assets/course_wiki.html"
CUSTOM_PAGES_HELP_URL = "https://edx.readthedocs.io/projects/open-edx-building-and-running-a-course/en/latest/course_assets/pages.html#adding-custom-pages"<|MERGE_RESOLUTION|>--- conflicted
+++ resolved
@@ -479,10 +479,6 @@
     # .. toggle_tickets: 'https://openedx.atlassian.net/browse/MICROBA-1405'
     'ENABLE_V2_CERT_DISPLAY_SETTINGS': False,
 
-<<<<<<< HEAD
-    'TAHOE_STUDIO_LOCAL_LOGIN': False,
-    'TAHOE_ENABLE_API_DOCS_URLS': False,  # RED-2861
-=======
     # .. toggle_name: FEATURES['ENABLE_INTEGRITY_SIGNATURE']
     # .. toggle_implementation: DjangoSetting
     # .. toggle_default: False
@@ -507,7 +503,9 @@
     # .. toggle_warnings: For consistency in user-experience, keep the value in sync with the setting of the same name
     #   in the LMS and CMS.
     'MARK_LIBRARY_CONTENT_BLOCK_COMPLETE_ON_VIEW': False,
->>>>>>> 1d618055
+
+    'TAHOE_STUDIO_LOCAL_LOGIN': False,
+    'TAHOE_ENABLE_API_DOCS_URLS': False,  # RED-2861
 }
 
 # .. toggle_name: ENABLE_COPPA_COMPLIANCE
