--- conflicted
+++ resolved
@@ -35,11 +35,7 @@
 import lms.envs.common
 # Although this module itself may not use these imported variables, other dependent modules may.
 from lms.envs.common import (
-<<<<<<< HEAD
-    USE_TZ, TECH_SUPPORT_EMAIL, PLATFORM_NAME, BUGS_EMAIL, DOC_STORE_CONFIG, ALL_LANGUAGES, WIKI_ENABLED, MODULESTORE,
-=======
     USE_TZ, TECH_SUPPORT_EMAIL, PLATFORM_NAME, BUGS_EMAIL, DOC_STORE_CONFIG, DATA_DIR, ALL_LANGUAGES, WIKI_ENABLED, MODULESTORE,
->>>>>>> be773db0
     update_module_store_settings, ASSET_IGNORE_REGEX, COPYRIGHT_YEAR
 )
 from path import path
