--- conflicted
+++ resolved
@@ -1596,14 +1596,10 @@
                     }
                 },
                 {
-<<<<<<< HEAD
                     'ENGINE': 'openedx.core.djangoapps.appsembler.eventtracking.segment.SegmentTopLevelPropertiesProcessor'
                 },
                 {
-                    'ENGINE': 'track.shim.GoogleAnalyticsProcessor'
-=======
                     'ENGINE': 'common.djangoapps.track.shim.GoogleAnalyticsProcessor'
->>>>>>> 90776770
                 }
             ]
         }
