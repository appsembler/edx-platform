--- conflicted
+++ resolved
@@ -10,12 +10,8 @@
 
 INSTALLED_APPS += (
     'openedx.core.djangoapps.appsembler.sites',
-<<<<<<< HEAD
     # 'openedx.core.djangoapps.appsembler.msft_lp',
-=======
- #   'openedx.core.djangoapps.appsembler.msft_lp',
     'openedx.core.djangoapps.appsembler.html_certificates',
->>>>>>> 806ce362
 )
 
 APPSEMBLER_FEATURES = ENV_TOKENS.get('APPSEMBLER_FEATURES', {})
