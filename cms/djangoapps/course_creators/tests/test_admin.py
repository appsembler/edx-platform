--- conflicted
+++ resolved
@@ -176,24 +176,4 @@
         self.assertTrue(self.creator_admin.has_change_permission(self.request))
 
         self.request.user = self.user
-<<<<<<< HEAD
-        self.assertFalse(self.creator_admin.has_change_permission(self.request))
-
-    @unittest.skipIf(settings.TAHOE_ALWAYS_SKIP_TEST, 'Skip failing test.')
-    def test_rate_limit_login(self):
-        with mock.patch.dict('django.conf.settings.FEATURES', {'ENABLE_CREATOR_GROUP': True}):
-            post_params = {'username': self.user.username, 'password': 'wrong_password'}
-            # try logging in 30 times, the default limit in the number of failed
-            # login attempts in one 5 minute period before the rate gets limited
-            for _ in range(30):
-                response = self.client.post('/admin/login/', post_params)
-                self.assertEqual(response.status_code, 200)
-
-            response = self.client.post('/admin/login/', post_params)
-            # Since we are using the default rate limit behavior, we are
-            # expecting this to return a 403 error to indicate that there have
-            # been too many attempts
-            self.assertEqual(response.status_code, 403)
-=======
-        self.assertFalse(self.creator_admin.has_change_permission(self.request))
->>>>>>> 1d618055
+        self.assertFalse(self.creator_admin.has_change_permission(self.request))