--- conflicted
+++ resolved
@@ -6,12 +6,8 @@
 from unittest import mock
 
 from django.contrib.admin.sites import AdminSite
-<<<<<<< HEAD
-from django.contrib.auth.models import User
 from django.conf import settings
-=======
 from django.contrib.auth.models import User  # lint-amnesty, pylint: disable=imported-auth-user
->>>>>>> 83ceefc4
 from django.core import mail
 from django.http import HttpRequest
 from django.test import TestCase
