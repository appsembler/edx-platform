--- conflicted
+++ resolved
@@ -552,14 +552,7 @@
         self._perform_test_using_store(store_type, self._test_deleting_item)
 
     @ddt.data(*WORKS_WITH_STORES)
-<<<<<<< HEAD
-    def test_not_indexable(self, store_type):
-        self._perform_test_using_store(store_type, self._test_not_indexable)
-
-    @ddt.data(*WORKS_WITH_STORES)
     @skipIf(settings.TAHOE_ALWAYS_SKIP_TEST, 'Skip flaky test due to date issues')
-=======
->>>>>>> a14d2b40
     def test_start_date_propagation(self, store_type):
         self._perform_test_using_store(store_type, self._test_start_date_propagation)
 
