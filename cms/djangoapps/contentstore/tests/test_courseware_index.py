"""
Testing indexing of the courseware as it is changed
"""
import json
import time
from datetime import datetime
from unittest import skip, skipIf
from unittest.mock import patch

import ddt
import pytest
from django.conf import settings
from lazy.lazy import lazy
from pytz import UTC
from search.search_engine_base import SearchEngine

from cms.djangoapps.contentstore.courseware_index import (
    CourseAboutSearchIndexer,
    CoursewareSearchIndexer,
    LibrarySearchIndexer,
    SearchIndexingError
)
from cms.djangoapps.contentstore.signals.handlers import listen_for_course_publish, listen_for_library_update
from cms.djangoapps.contentstore.tasks import update_search_index
from cms.djangoapps.contentstore.tests.utils import CourseTestCase
from cms.djangoapps.contentstore.utils import reverse_course_url, reverse_usage_url
from common.djangoapps.course_modes.models import CourseMode
from common.djangoapps.course_modes.tests.factories import CourseModeFactory
from openedx.core.djangoapps.models.course_details import CourseDetails
from xmodule.library_tools import normalize_key_for_search  # lint-amnesty, pylint: disable=wrong-import-order
from xmodule.modulestore import ModuleStoreEnum  # lint-amnesty, pylint: disable=wrong-import-order
from xmodule.modulestore.django import SignalHandler, modulestore  # lint-amnesty, pylint: disable=wrong-import-order
from xmodule.modulestore.tests.django_utils import (  # lint-amnesty, pylint: disable=wrong-import-order
    ModuleStoreTestCase,
    TEST_DATA_MONGO_MODULESTORE,
    SharedModuleStoreTestCase,
)
from xmodule.modulestore.tests.factories import CourseFactory, ItemFactory, LibraryFactory  # lint-amnesty, pylint: disable=wrong-import-order
from xmodule.partitions.partitions import UserPartition  # lint-amnesty, pylint: disable=wrong-import-order

COURSE_CHILD_STRUCTURE = {
    "course": "chapter",
    "chapter": "sequential",
    "sequential": "vertical",
    "vertical": "html",
}


def create_children(store, parent, category, load_factor):
    """ create load_factor children within the given parent; recursively call to insert children when appropriate """
    created_count = 0
    for child_index in range(load_factor):
        child_object = ItemFactory.create(
            parent_location=parent.location,
            category=category,
            display_name=f"{category} {child_index} {time.clock()}",  # lint-amnesty, pylint: disable=no-member
            modulestore=store,
            publish_item=True,
            start=datetime(2015, 3, 1, tzinfo=UTC),
        )
        created_count += 1

        if category in COURSE_CHILD_STRUCTURE:
            created_count += create_children(store, child_object, COURSE_CHILD_STRUCTURE[category], load_factor)

    return created_count


def create_large_course(store, load_factor):
    """
    Create a large course, note that the number of blocks created will be
    load_factor ^ 4 - e.g. load_factor of 10 => 10 chapters, 100
    sequentials, 1000 verticals, 10000 html blocks
    """
    course = CourseFactory.create(modulestore=store, start=datetime(2015, 3, 1, tzinfo=UTC))
    with store.bulk_operations(course.id):
        child_count = create_children(store, course, COURSE_CHILD_STRUCTURE["course"], load_factor)
    return course, child_count


class MixedWithOptionsTestCase(ModuleStoreTestCase):
    """ Base class for test cases within this file """
    CREATE_USER = False
    INDEX_NAME = None

    def setup_course_base(self, store):
        """ base version of setup_course_base is a no-op """
        pass  # lint-amnesty, pylint: disable=unnecessary-pass

    @lazy
    def searcher(self):
        """ Centralized call to getting the search engine for the test """
        return SearchEngine.get_search_engine(self.INDEX_NAME)

    def _get_default_search(self):
        """ Returns field_dictionary for default search """
        return {}

    def search(self, field_dictionary=None, query_string=None):
        """ Performs index search according to passed parameters """
        fields = field_dictionary if field_dictionary else self._get_default_search()
        return self.searcher.search(query_string=query_string, field_dictionary=fields)

    def _perform_test_using_store(self, store_type, test_to_perform):
        """ Helper method to run a test function that uses a specific store """
        store = modulestore()
        with store.default_store(store_type):
            self.setup_course_base(store)
            test_to_perform(store)

    def publish_item(self, store, item_location):
        """ publish the item at the given location """
        with store.branch_setting(ModuleStoreEnum.Branch.draft_preferred):
            store.publish(item_location, ModuleStoreEnum.UserID.test)

    def delete_item(self, store, item_location):
        """ delete the item at the given location """
        with store.branch_setting(ModuleStoreEnum.Branch.draft_preferred):
            store.delete_item(item_location, ModuleStoreEnum.UserID.test)

    def update_item(self, store, item):
        """ update the item at the given location """
        with store.branch_setting(ModuleStoreEnum.Branch.draft_preferred):
            store.update_item(item, ModuleStoreEnum.UserID.test)


@pytest.mark.django_db
@ddt.ddt
class TestCoursewareSearchIndexer(MixedWithOptionsTestCase):
    """ Tests the operation of the CoursewareSearchIndexer """

    WORKS_WITH_STORES = (ModuleStoreEnum.Type.mongo, ModuleStoreEnum.Type.split)
    ENABLED_SIGNALS = ['course_deleted']

    def setUp(self):
        super().setUp()

        self.course = None
        self.chapter = None
        self.sequential = None
        self.vertical = None
        self.html_unit = None

    def setup_course_base(self, store):
        """
        Set up the for the course outline tests.
        """
        self.course = CourseFactory.create(
            modulestore=store,
            start=datetime(2015, 3, 1, tzinfo=UTC),
            display_name="Search Index Test Course",
            display_coursenumber="S101",
        )

        self.chapter = ItemFactory.create(
            parent_location=self.course.location,
            category='chapter',
            display_name="Week 1",
            modulestore=store,
            publish_item=True,
            start=datetime(2015, 3, 1, tzinfo=UTC),
        )
        self.sequential = ItemFactory.create(
            parent_location=self.chapter.location,
            category='sequential',
            display_name="Lesson 1",
            modulestore=store,
            publish_item=True,
            start=datetime(2015, 3, 1, tzinfo=UTC),
        )
        self.vertical = ItemFactory.create(
            parent_location=self.sequential.location,
            category='vertical',
            display_name='Subsection 1',
            modulestore=store,
            publish_item=True,
            start=datetime(2015, 4, 1, tzinfo=UTC),
        )
        # unspecified start - should inherit from container
        self.html_unit = ItemFactory.create(
            parent_location=self.vertical.location,
            category="html",
            display_name="Html Content",
            modulestore=store,
            publish_item=False,
        )

    INDEX_NAME = CoursewareSearchIndexer.INDEX_NAME

    def reindex_course(self, store):
        """ kick off complete reindex of the course """
        return CoursewareSearchIndexer.do_course_reindex(store, self.course.id)

    def index_recent_changes(self, store, since_time):
        """ index course using recent changes """
        trigger_time = datetime.now(UTC)
        return CoursewareSearchIndexer.index(
            store,
            self.course.id,
            triggered_at=trigger_time,
            reindex_age=(trigger_time - since_time)
        )

    def _get_default_search(self):
        return {"course": str(self.course.id)}

    def _test_indexing_course(self, store):
        """ indexing course tests """
        # Only published modules should be in the index
        added_to_index = self.reindex_course(store)  # This reindex may not be necessary (it may already be indexed)
        self.assertEqual(added_to_index, 3)
        response = self.search()
        self.assertEqual(response["total"], 3)

        # Publish the vertical as is, and any unpublished children should now be available
        self.publish_item(store, self.vertical.location)
        self.reindex_course(store)
        response = self.search()
        self.assertEqual(response["total"], 4)

    def _test_not_indexing_unpublished_content(self, store):
        """ add a new one, only appers in index once added """
        # Publish the vertical to start with
        self.publish_item(store, self.vertical.location)
        self.reindex_course(store)
        response = self.search()
        self.assertEqual(response["total"], 4)

        # Now add a new unit to the existing vertical
        ItemFactory.create(
            parent_location=self.vertical.location,
            category="html",
            display_name="Some other content",
            publish_item=False,
            modulestore=store,
        )
        self.reindex_course(store)
        response = self.search()
        self.assertEqual(response["total"], 4)

        # Now publish it and we should find it
        # Publish the vertical as is, and everything should be available
        self.publish_item(store, self.vertical.location)
        self.reindex_course(store)
        response = self.search()
        self.assertEqual(response["total"], 5)

    def _test_delete_course_from_search_index_after_course_deletion(self, store):  # pylint: disable=invalid-name
        """
        Test that course will also be delete from search_index after course deletion.
        """
        self.searcher = SearchEngine.get_search_engine(CourseAboutSearchIndexer.INDEX_NAME)
        # index the course in search_index (it may already be indexed)
        self.reindex_course(store)
        response = self.search()
        self.assertEqual(response["total"], 1)

        # delete the course and look course in search_index
        store.delete_course(self.course.id, ModuleStoreEnum.UserID.test)
        self.assertIsNone(store.get_course(self.course.id))
        # Now, because of contentstore.signals.handlers.listen_for_course_delete, the index should already be updated:
        response = self.search()
        self.assertEqual(response["total"], 0)

    def _test_deleting_item(self, store):
        """ test deleting an item """
        # Publish the vertical to start with
        self.publish_item(store, self.vertical.location)
        self.reindex_course(store)
        response = self.search()
        self.assertEqual(response["total"], 4)

        # just a delete should not change anything
        self.delete_item(store, self.html_unit.location)
        self.reindex_course(store)
        response = self.search()
        self.assertEqual(response["total"], 4)

        # but after publishing, we should no longer find the html_unit
        self.publish_item(store, self.vertical.location)
        self.reindex_course(store)
        response = self.search()
        self.assertEqual(response["total"], 3)

    def _test_start_date_propagation(self, store):
        """ make sure that the start date is applied at the right level """
        early_date = self.course.start
        later_date = self.vertical.start

        # Publish the vertical
        self.publish_item(store, self.vertical.location)
        self.reindex_course(store)
        response = self.search()
        self.assertEqual(response["total"], 4)

        results = response["results"]
        date_map = {
            str(self.chapter.location): early_date,
            str(self.sequential.location): early_date,
            str(self.vertical.location): later_date,
            str(self.html_unit.location): later_date,
        }
        for result in results:
            self.assertEqual(result["data"]["start_date"], date_map[result["data"]["id"]])

    @patch('django.conf.settings.SEARCH_ENGINE', None)
    def _test_search_disabled(self, store):
        """ if search setting has it as off, confirm that nothing is indexed """
        indexed_count = self.reindex_course(store)
        self.assertFalse(indexed_count)

    def _test_time_based_index(self, store):
        """ Make sure that a time based request to index does not index anything too old """
        self.publish_item(store, self.vertical.location)
        indexed_count = self.reindex_course(store)
        self.assertEqual(indexed_count, 4)

        # Add a new sequential
        sequential2 = ItemFactory.create(
            parent_location=self.chapter.location,
            category='sequential',
            display_name='Section 2',
            modulestore=store,
            publish_item=True,
            start=datetime(2015, 3, 1, tzinfo=UTC),
        )

        # add a new vertical
        vertical2 = ItemFactory.create(
            parent_location=sequential2.location,
            category='vertical',
            display_name='Subsection 2',
            modulestore=store,
            publish_item=True,
        )
        ItemFactory.create(
            parent_location=vertical2.location,
            category="html",
            display_name="Some other content",
            publish_item=False,
            modulestore=store,
        )

        before_time = datetime.now(UTC)
        self.publish_item(store, vertical2.location)
        # index based on time, will include an index of the origin sequential
        # because it is in a common subtree but not of the original vertical
        # because the original sequential's subtree is too old
        new_indexed_count = self.index_recent_changes(store, before_time)
        self.assertEqual(new_indexed_count, 5)

        # full index again
        indexed_count = self.reindex_course(store)
        self.assertEqual(indexed_count, 7)

    def _test_course_about_property_index(self, store):
        """
        Test that informational properties in the course object end up in the course_info index.
        """
        self.searcher = SearchEngine.get_search_engine(CourseAboutSearchIndexer.INDEX_NAME)
        display_name = "Help, I need somebody!"
        self.course.display_name = display_name
        self.update_item(store, self.course)
        self.reindex_course(store)
        response = self.searcher.search(
            field_dictionary={"course": str(self.course.id)}
        )
        self.assertEqual(response["total"], 1)
        self.assertEqual(response["results"][0]["data"]["content"]["display_name"], display_name)

    def _test_course_about_store_index(self, store):
        """
        Test that informational properties in the about store end up in
        the course_info index.
        """
        self.searcher = SearchEngine.get_search_engine(CourseAboutSearchIndexer.INDEX_NAME)
        short_description = "Not just anybody"
        CourseDetails.update_about_item(
            self.course, "short_description", short_description, ModuleStoreEnum.UserID.test, store
        )
        self.reindex_course(store)
        response = self.searcher.search(
            field_dictionary={"course": str(self.course.id)}
        )
        self.assertEqual(response["total"], 1)
        self.assertEqual(response["results"][0]["data"]["content"]["short_description"], short_description)

    def _test_display_coursenumber(self, store):
        """ Test that course number property in course object reflects updated value in the course_info index"""
        self.searcher = SearchEngine.get_search_engine(CourseAboutSearchIndexer.INDEX_NAME)
        course_number = "CS301"
        self.course.display_coursenumber = course_number
        self.update_item(store, self.course)
        self.reindex_course(store)
        response = self.searcher.search(
            field_dictionary={"course": str(self.course.id)}
        )
        self.assertEqual(response["total"], 1)
        print(response["results"][0]["data"])
        self.assertEqual(response["results"][0]["data"]["display_coursenumber"], course_number)

    def _test_course_about_mode_index(self, store):
        """
        Test that informational properties in the course modes store end up in
        the course_info index.
        """
        self.searcher = SearchEngine.get_search_engine(CourseAboutSearchIndexer.INDEX_NAME)
        honour_mode = CourseModeFactory(
            course_id=self.course.id,
            mode_slug=CourseMode.HONOR,
            mode_display_name=CourseMode.HONOR
        )
        honour_mode.save()
        verified_mode = CourseModeFactory(
            course_id=self.course.id,
            mode_slug=CourseMode.VERIFIED,
            mode_display_name=CourseMode.VERIFIED,
            min_price=1
        )
        verified_mode.save()
        self.reindex_course(store)

        response = self.searcher.search(
            field_dictionary={"course": str(self.course.id)}
        )
        self.assertEqual(response["total"], 1)
        self.assertIn(CourseMode.HONOR, response["results"][0]["data"]["modes"])
        self.assertIn(CourseMode.VERIFIED, response["results"][0]["data"]["modes"])

    def _test_course_location_info(self, store):
        """ Test that course location information is added to index """
        self.publish_item(store, self.vertical.location)
        self.reindex_course(store)
        response = self.search(query_string="Html Content")
        self.assertEqual(response["total"], 1)

        result = response["results"][0]["data"]
        self.assertEqual(result["course_name"], "Search Index Test Course")
        self.assertEqual(result["location"], ["Week 1", "Lesson 1", "Subsection 1"])

    def _test_course_location_null(self, store):
        """ Test that course location information is added to index """
        sequential2 = ItemFactory.create(
            parent_location=self.chapter.location,
            category='sequential',
            display_name=None,
            modulestore=store,
            publish_item=True,
            start=datetime(2015, 3, 1, tzinfo=UTC),
        )
        # add a new vertical
        vertical2 = ItemFactory.create(
            parent_location=sequential2.location,
            category='vertical',
            display_name='Subsection 2',
            modulestore=store,
            publish_item=True,
        )
        ItemFactory.create(
            parent_location=vertical2.location,
            category="html",
            display_name="Find Me",
            publish_item=True,
            modulestore=store,
        )
        self.reindex_course(store)
        response = self.search(query_string="Find Me")
        self.assertEqual(response["total"], 1)

        result = response["results"][0]["data"]
        self.assertEqual(result["course_name"], "Search Index Test Course")
        self.assertEqual(result["location"], ["Week 1", CoursewareSearchIndexer.UNNAMED_MODULE_NAME, "Subsection 2"])

    @patch('django.conf.settings.SEARCH_ENGINE', 'search.tests.utils.ErroringIndexEngine')
    def _test_exception(self, store):
        """ Test that exception within indexing yields a SearchIndexingError """
        self.publish_item(store, self.vertical.location)
        with self.assertRaises(SearchIndexingError):
            self.reindex_course(store)

    @ddt.data(*WORKS_WITH_STORES)
    def test_indexing_course(self, store_type):
        self._perform_test_using_store(store_type, self._test_indexing_course)

    @ddt.data(*WORKS_WITH_STORES)
    def test_not_indexing_unpublished_content(self, store_type):
        self._perform_test_using_store(store_type, self._test_not_indexing_unpublished_content)

    @ddt.data(*WORKS_WITH_STORES)
    def test_deleting_item(self, store_type):
        self._perform_test_using_store(store_type, self._test_deleting_item)

    @ddt.data(*WORKS_WITH_STORES)
    @skipIf(settings.TAHOE_ALWAYS_SKIP_TEST, 'Skip flaky test due to date issues')
    def test_start_date_propagation(self, store_type):
        self._perform_test_using_store(store_type, self._test_start_date_propagation)

    @ddt.data(*WORKS_WITH_STORES)
    def test_search_disabled(self, store_type):
        self._perform_test_using_store(store_type, self._test_search_disabled)

    @ddt.data(*WORKS_WITH_STORES)
    def test_time_based_index(self, store_type):
        self._perform_test_using_store(store_type, self._test_time_based_index)

    @ddt.data(*WORKS_WITH_STORES)
    def test_exception(self, store_type):
        self._perform_test_using_store(store_type, self._test_exception)

    @ddt.data(*WORKS_WITH_STORES)
    def test_course_about_property_index(self, store_type):
        self._perform_test_using_store(store_type, self._test_course_about_property_index)

    @ddt.data(*WORKS_WITH_STORES)
    def test_course_about_store_index(self, store_type):
        self._perform_test_using_store(store_type, self._test_course_about_store_index)

    @ddt.data(*WORKS_WITH_STORES)
    def test_display_coursenumber(self, store_type):
        self._perform_test_using_store(store_type, self._test_display_coursenumber)

    @ddt.data(*WORKS_WITH_STORES)
    def test_course_about_mode_index(self, store_type):
        self._perform_test_using_store(store_type, self._test_course_about_mode_index)

    @ddt.data(*WORKS_WITH_STORES)
    def test_course_location_info(self, store_type):
        self._perform_test_using_store(store_type, self._test_course_location_info)

    @ddt.data(*WORKS_WITH_STORES)
    def test_course_location_null(self, store_type):
        self._perform_test_using_store(store_type, self._test_course_location_null)

    @ddt.data(*WORKS_WITH_STORES)
    def test_delete_course_from_search_index_after_course_deletion(self, store_type):
        """ Test for removing course from CourseAboutSearchIndexer """
        self._perform_test_using_store(store_type, self._test_delete_course_from_search_index_after_course_deletion)


@patch('django.conf.settings.SEARCH_ENGINE', 'search.tests.utils.ForceRefreshElasticSearchEngine')
@ddt.ddt
class TestLargeCourseDeletions(MixedWithOptionsTestCase):
    """ Tests to excerise deleting items from a course """

    WORKS_WITH_STORES = (ModuleStoreEnum.Type.mongo, ModuleStoreEnum.Type.split)

    def _clean_course_id(self):
        """
        Clean all documents from the index that have a specific course provided.
        """
        if self.course_id:

            response = self.searcher.search(field_dictionary={"course": self.course_id})
            while response["total"] > 0:
                for item in response["results"]:
                    self.searcher.remove(item["data"]["id"])
                response = self.searcher.search(field_dictionary={"course": self.course_id})
        self.course_id = None

    def setUp(self):
        super().setUp()
        self.course_id = None

    def tearDown(self):
        super().tearDown()
        self._clean_course_id()

    def assert_search_count(self, expected_count):
        """ Check that the search within this course will yield the expected number of results """

        response = self.searcher.search(field_dictionary={"course": self.course_id})
        self.assertEqual(response["total"], expected_count)

    def _do_test_large_course_deletion(self, store, load_factor):
        """ Test that deleting items from a course works even when present within a very large course """
        def id_list(top_parent_object):
            """ private function to get ids from object down the tree """
            list_of_ids = [str(top_parent_object.location)]
            for child in top_parent_object.get_children():
                list_of_ids.extend(id_list(child))
            return list_of_ids

        course, course_size = create_large_course(store, load_factor)
        self.course_id = str(course.id)

        # index full course
        CoursewareSearchIndexer.do_course_reindex(store, course.id)

        self.assert_search_count(course_size)

        # reload course to allow us to delete one single unit
        course = store.get_course(course.id, depth=1)

        # delete the first chapter
        chapter_to_delete = course.get_children()[0]
        self.delete_item(store, chapter_to_delete.location)

        # index and check correctness
        CoursewareSearchIndexer.do_course_reindex(store, course.id)
        deleted_count = 1 + load_factor + (load_factor ** 2) + (load_factor ** 3)
        self.assert_search_count(course_size - deleted_count)

    def _test_large_course_deletion(self, store):
        """ exception catch-ing wrapper around large test course test with deletions """
        # load_factor of 6 (1296 items) takes about 5 minutes to run on devstack on a laptop
        # load_factor of 7 (2401 items) takes about 70 minutes to run on devstack on a laptop
        # load_factor of 8 (4096 items) takes just under 3 hours to run on devstack on a laptop
        load_factor = 6
        try:
            self._do_test_large_course_deletion(store, load_factor)
        except:  # pylint: disable=bare-except
            # Catch any exception here to see when we fail
            print(f"Failed with load_factor of {load_factor}")

    @skip("This test is to see how we handle very large courses, to ensure that the delete"
          "procedure works smoothly - too long to run during the normal course of things")
    @ddt.data(*WORKS_WITH_STORES)
    def test_large_course_deletion(self, store_type):
        self._perform_test_using_store(store_type, self._test_large_course_deletion)


class TestTaskExecution(SharedModuleStoreTestCase):
    """
    Set of tests to ensure that the task code will do the right thing when
    executed directly. The test course and library gets created without the listeners
    being present, which allows us to ensure that when the listener is
    executed, it is done as expected.
    """

    @classmethod
    def setUpClass(cls):
        super().setUpClass()
        SignalHandler.course_published.disconnect(listen_for_course_publish)
        SignalHandler.library_updated.disconnect(listen_for_library_update)
        cls.course = CourseFactory.create(start=datetime(2015, 3, 1, tzinfo=UTC))

        cls.chapter = ItemFactory.create(
            parent_location=cls.course.location,
            category='chapter',
            display_name="Week 1",
            publish_item=True,
            start=datetime(2015, 3, 1, tzinfo=UTC),
        )
        cls.sequential = ItemFactory.create(
            parent_location=cls.chapter.location,
            category='sequential',
            display_name="Lesson 1",
            publish_item=True,
            start=datetime(2015, 3, 1, tzinfo=UTC),
        )
        cls.vertical = ItemFactory.create(
            parent_location=cls.sequential.location,
            category='vertical',
            display_name='Subsection 1',
            publish_item=True,
            start=datetime(2015, 4, 1, tzinfo=UTC),
        )
        # unspecified start - should inherit from container
        cls.html_unit = ItemFactory.create(
            parent_location=cls.vertical.location,
            category="html",
            display_name="Html Content",
            publish_item=False,
        )

        cls.library = LibraryFactory.create()

        cls.library_block1 = ItemFactory.create(
            parent_location=cls.library.location,
            category="html",
            display_name="Html Content",
            publish_item=False,
        )

        cls.library_block2 = ItemFactory.create(
            parent_location=cls.library.location,
            category="html",
            display_name="Html Content 2",
            publish_item=False,
        )

    @classmethod
    def tearDownClass(cls):
        SignalHandler.course_published.connect(listen_for_course_publish)
        SignalHandler.library_updated.connect(listen_for_library_update)
        super().tearDownClass()

    def test_task_indexing_course(self):
        """
        Making sure that the receiver correctly fires off the task when invoked
        by signal.
        """
        searcher = SearchEngine.get_search_engine(CoursewareSearchIndexer.INDEX_NAME)
        response = searcher.search(
            field_dictionary={"course": str(self.course.id)}
        )
        self.assertEqual(response["total"], 0)

        listen_for_course_publish(self, self.course.id)

        # Note that this test will only succeed if celery is working in inline mode
        response = searcher.search(
            field_dictionary={"course": str(self.course.id)}
        )
        self.assertEqual(response["total"], 3)

    def test_task_library_update(self):
        """ Making sure that the receiver correctly fires off the task when invoked by signal """
        searcher = SearchEngine.get_search_engine(LibrarySearchIndexer.INDEX_NAME)
        library_search_key = str(normalize_key_for_search(self.library.location.library_key))
        response = searcher.search(field_dictionary={"library": library_search_key})
        self.assertEqual(response["total"], 0)

        listen_for_library_update(self, self.library.location.library_key)

        # Note that this test will only succeed if celery is working in inline mode
        response = searcher.search(field_dictionary={"library": library_search_key})
        self.assertEqual(response["total"], 2)

    def test_ignore_ccx(self):
        """Test that we ignore CCX courses (it's too slow now)."""
        # We're relying on our CCX short circuit to just stop execution as soon
        # as it encounters a CCX key. If that isn't working properly, it will
        # fall through to the normal indexing and raise an exception because
        # there is no data or backing course behind the course key.
        with patch('cms.djangoapps.contentstore.courseware_index.CoursewareSearchIndexer.index') as mock_index:
            self.assertIsNone(
                update_search_index(
                    "ccx-v1:OpenEdX+FAKECOURSE+FAKERUN+ccx@1", "2020-09-28T16:41:57.150796"
                )
            )
            self.assertFalse(mock_index.called)


@pytest.mark.django_db
@ddt.ddt
class TestLibrarySearchIndexer(MixedWithOptionsTestCase):
    """ Tests the operation of the CoursewareSearchIndexer """

    # libraries work only with split, so do library indexer
    WORKS_WITH_STORES = (ModuleStoreEnum.Type.split, )

    def setUp(self):
        super().setUp()

        self.library = None
        self.html_unit1 = None
        self.html_unit2 = None

    def setup_course_base(self, store):
        """
        Set up the for the course outline tests.
        """
        self.library = LibraryFactory.create(modulestore=store)

        self.html_unit1 = ItemFactory.create(
            parent_location=self.library.location,
            category="html",
            display_name="Html Content",
            modulestore=store,
            publish_item=False,
        )

        self.html_unit2 = ItemFactory.create(
            parent_location=self.library.location,
            category="html",
            display_name="Html Content 2",
            modulestore=store,
            publish_item=False,
        )

    INDEX_NAME = LibrarySearchIndexer.INDEX_NAME

    def _get_default_search(self):
        """ Returns field_dictionary for default search """
        return {"library": str(self.library.location.library_key.replace(version_guid=None, branch=None))}

    def reindex_library(self, store):
        """ kick off complete reindex of the course """
        return LibrarySearchIndexer.do_library_reindex(store, self.library.location.library_key)

    def _get_contents(self, response):
        """ Extracts contents from search response """
        return [item['data']['content'] for item in response['results']]

    def _test_indexing_library(self, store):
        """ indexing course tests """
        self.reindex_library(store)
        response = self.search()
        self.assertEqual(response["total"], 2)

        added_to_index = self.reindex_library(store)
        self.assertEqual(added_to_index, 2)
        response = self.search()
        self.assertEqual(response["total"], 2)

    def _test_creating_item(self, store):
        """ test updating an item """
        self.reindex_library(store)
        response = self.search()
        self.assertEqual(response["total"], 2)

        # updating a library item causes immediate reindexing
        data = "Some data"
        ItemFactory.create(
            parent_location=self.library.location,
            category="html",
            display_name="Html Content 3",
            data=data,
            modulestore=store,
            publish_item=False,
        )

        self.reindex_library(store)
        response = self.search()
        self.assertEqual(response["total"], 3)
        html_contents = [cont['html_content'] for cont in self._get_contents(response)]
        self.assertIn(data, html_contents)

    def _test_updating_item(self, store):
        """ test updating an item """
        self.reindex_library(store)
        response = self.search()
        self.assertEqual(response["total"], 2)

        # updating a library item causes immediate reindexing
        new_data = "I'm new data"
        self.html_unit1.data = new_data
        self.update_item(store, self.html_unit1)
        self.reindex_library(store)
        response = self.search()
        self.assertEqual(response["total"], 2)
        html_contents = [cont['html_content'] for cont in self._get_contents(response)]
        self.assertIn(new_data, html_contents)

    def _test_deleting_item(self, store):
        """ test deleting an item """
        self.reindex_library(store)
        response = self.search()
        self.assertEqual(response["total"], 2)

        # deleting a library item causes immediate reindexing
        self.delete_item(store, self.html_unit1.location)
        self.reindex_library(store)
        response = self.search()
        self.assertEqual(response["total"], 1)

    @patch('django.conf.settings.SEARCH_ENGINE', None)
    def _test_search_disabled(self, store):
        """ if search setting has it as off, confirm that nothing is indexed """
        indexed_count = self.reindex_library(store)
        self.assertFalse(indexed_count)

    @patch('django.conf.settings.SEARCH_ENGINE', 'search.tests.utils.ErroringIndexEngine')
    def _test_exception(self, store):
        """ Test that exception within indexing yields a SearchIndexingError """
        with self.assertRaises(SearchIndexingError):
            self.reindex_library(store)

    @ddt.data(*WORKS_WITH_STORES)
    def test_indexing_library(self, store_type):
        self._perform_test_using_store(store_type, self._test_indexing_library)

    @ddt.data(*WORKS_WITH_STORES)
    def test_updating_item(self, store_type):
        self._perform_test_using_store(store_type, self._test_updating_item)

    @ddt.data(*WORKS_WITH_STORES)
    def test_creating_item(self, store_type):
        self._perform_test_using_store(store_type, self._test_creating_item)

    @ddt.data(*WORKS_WITH_STORES)
    def test_deleting_item(self, store_type):
        self._perform_test_using_store(store_type, self._test_deleting_item)

    @ddt.data(*WORKS_WITH_STORES)
    def test_search_disabled(self, store_type):
        self._perform_test_using_store(store_type, self._test_search_disabled)

    @ddt.data(*WORKS_WITH_STORES)
    def test_exception(self, store_type):
        self._perform_test_using_store(store_type, self._test_exception)


<<<<<<< HEAD
@skipIf(settings.TAHOE_ALWAYS_SKIP_TEST, 'fails in open-release/juniper.master')
class GroupConfigurationSearchMongo(CourseTestCase, MixedWithOptionsTestCase):
=======
class GroupConfigurationSearchSplit(CourseTestCase, MixedWithOptionsTestCase):
>>>>>>> 1d618055
    """
    Tests indexing of content groups on course modules using split modulestore.
    """
    CREATE_USER = True
    INDEX_NAME = CoursewareSearchIndexer.INDEX_NAME

    def setUp(self):
        super().setUp()

        self._setup_course_with_content()
        self._setup_split_test_module()
        self._setup_content_groups()
        self.reload_course()

    def _setup_course_with_content(self):
        """
        Set up course with html content in it.
        """
        self.chapter = ItemFactory.create(
            parent_location=self.course.location,
            category='chapter',
            display_name="Week 1",
            modulestore=self.store,
            publish_item=True,
            start=datetime(2015, 3, 1, tzinfo=UTC),
        )

        self.sequential = ItemFactory.create(
            parent_location=self.chapter.location,
            category='sequential',
            display_name="Lesson 1",
            modulestore=self.store,
            publish_item=True,
            start=datetime(2015, 3, 1, tzinfo=UTC),
        )

        self.sequential2 = ItemFactory.create(
            parent_location=self.chapter.location,
            category='sequential',
            display_name="Lesson 2",
            modulestore=self.store,
            publish_item=True,
            start=datetime(2015, 3, 1, tzinfo=UTC),
        )

        self.vertical = ItemFactory.create(
            parent_location=self.sequential.location,
            category='vertical',
            display_name='Subsection 1',
            modulestore=self.store,
            publish_item=True,
            start=datetime(2015, 4, 1, tzinfo=UTC),
        )

        self.vertical2 = ItemFactory.create(
            parent_location=self.sequential.location,
            category='vertical',
            display_name='Subsection 2',
            modulestore=self.store,
            publish_item=True,
            start=datetime(2015, 4, 1, tzinfo=UTC),
        )

        self.vertical3 = ItemFactory.create(
            parent_location=self.sequential2.location,
            category='vertical',
            display_name='Subsection 3',
            modulestore=self.store,
            publish_item=True,
            start=datetime(2015, 4, 1, tzinfo=UTC),
        )

        # unspecified start - should inherit from container
        self.html_unit1 = ItemFactory.create(
            parent_location=self.vertical.location,
            category="html",
            display_name="Html Content 1",
            modulestore=self.store,
            publish_item=True,
        )
        self.html_unit1.parent = self.vertical

        self.html_unit2 = ItemFactory.create(
            parent_location=self.vertical2.location,
            category="html",
            display_name="Html Content 2",
            modulestore=self.store,
            publish_item=True,
        )
        self.html_unit2.parent = self.vertical2

        self.html_unit3 = ItemFactory.create(
            parent_location=self.vertical2.location,
            category="html",
            display_name="Html Content 3",
            modulestore=self.store,
            publish_item=True,
        )
        self.html_unit3.parent = self.vertical2

    def _setup_split_test_module(self):
        """
        Set up split test module.
        """
        c0_url = self.course.id.make_usage_key("vertical", "condition_0_vertical")
        c1_url = self.course.id.make_usage_key("vertical", "condition_1_vertical")
        c2_url = self.course.id.make_usage_key("vertical", "condition_2_vertical")

        self.split_test_unit = ItemFactory.create(
            parent_location=self.vertical3.location,
            category='split_test',
            user_partition_id=0,
            display_name="Test Content Experiment 1",
            group_id_to_child={"2": c0_url, "3": c1_url, "4": c2_url}
        )

        self.condition_0_vertical = ItemFactory.create(
            parent_location=self.split_test_unit.location,
            category="vertical",
            display_name="Group ID 2",
            location=c0_url,
        )
        self.condition_0_vertical.parent = self.vertical3

        self.condition_1_vertical = ItemFactory.create(
            parent_location=self.split_test_unit.location,
            category="vertical",
            display_name="Group ID 3",
            location=c1_url,
        )
        self.condition_1_vertical.parent = self.vertical3

        self.condition_2_vertical = ItemFactory.create(
            parent_location=self.split_test_unit.location,
            category="vertical",
            display_name="Group ID 4",
            location=c2_url,
        )
        self.condition_2_vertical.parent = self.vertical3

        self.html_unit4 = ItemFactory.create(
            parent_location=self.condition_0_vertical.location,
            category="html",
            display_name="Split A",
            publish_item=True,
        )
        self.html_unit4.parent = self.condition_0_vertical

        self.html_unit5 = ItemFactory.create(
            parent_location=self.condition_1_vertical.location,
            category="html",
            display_name="Split B",
            publish_item=True,
        )
        self.html_unit5.parent = self.condition_1_vertical

        self.html_unit6 = ItemFactory.create(
            parent_location=self.condition_2_vertical.location,
            category="html",
            display_name="Split C",
            publish_item=True,
        )
        self.html_unit6.parent = self.condition_2_vertical

    def _setup_content_groups(self):
        """
        Set up cohort and experiment content groups.
        """
        cohort_groups_list = {
            'id': 666,
            'name': 'Test name',
            'scheme': 'cohort',
            'description': 'Test description',
            'version': UserPartition.VERSION,
            'groups': [
                {'id': 0, 'name': 'Group A', 'version': 1, 'usage': []},
                {'id': 1, 'name': 'Group B', 'version': 1, 'usage': []},
            ],
        }
        experiment_groups_list = {
            'id': 0,
            'name': 'Experiment aware partition',
            'scheme': 'random',
            'description': 'Experiment aware description',
            'version': UserPartition.VERSION,
            'groups': [
                {'id': 2, 'name': 'Group A', 'version': 1, 'usage': []},
                {'id': 3, 'name': 'Group B', 'version': 1, 'usage': []},
                {'id': 4, 'name': 'Group C', 'version': 1, 'usage': []}
            ],
        }

        self.client.put(
            self._group_conf_url(cid=666),
            data=json.dumps(cohort_groups_list),
            content_type="application/json",
            HTTP_ACCEPT="application/json",
            HTTP_X_REQUESTED_WITH="XMLHttpRequest",
        )
        self.client.put(
            self._group_conf_url(cid=0),
            data=json.dumps(experiment_groups_list),
            content_type="application/json",
            HTTP_ACCEPT="application/json",
            HTTP_X_REQUESTED_WITH="XMLHttpRequest",
        )

    def _group_conf_url(self, cid=-1):
        """
        Return url for the handler.
        """
        return reverse_course_url(
            'group_configurations_detail_handler',
            self.course.id,
            kwargs={'group_configuration_id': cid},
        )

    def _html_group_result(self, html_unit, content_groups):
        """
        Return object with arguments and content group for html_unit.
        """
        return {
            'course_name': self.course.display_name,
            'id': str(html_unit.location),
            'content': {'html_content': '', 'display_name': html_unit.display_name},
            'course': str(self.course.id),
            'location': [
                self.chapter.display_name,
                self.sequential.display_name,
                html_unit.parent.display_name
            ],
            'content_type': 'Text',
            'org': self.course.org,
            'content_groups': content_groups,
            'start_date': datetime(2015, 4, 1, 0, 0, tzinfo=UTC)
        }

    def _html_experiment_group_result(self, html_unit, content_groups):
        """
        Return object with arguments and content group for html_unit.
        """
        return {
            'course_name': self.course.display_name,
            'id': str(html_unit.location),
            'content': {'html_content': '', 'display_name': html_unit.display_name},
            'course': str(self.course.id),
            'location': [
                self.chapter.display_name,
                self.sequential2.display_name,
                self.vertical3.display_name
            ],
            'content_type': 'Text',
            'org': self.course.org,
            'content_groups': content_groups,
            'start_date': datetime(2015, 4, 1, 0, 0, tzinfo=UTC)
        }

    def _vertical_experiment_group_result(self, vertical, content_groups):
        """
        Return object with arguments and content group for split_test vertical.
        """
        return {
            'start_date': datetime(2015, 4, 1, 0, 0, tzinfo=UTC),
            'content': {'display_name': vertical.display_name},
            'course': str(self.course.id),
            'location': [
                self.chapter.display_name,
                self.sequential2.display_name,
                vertical.parent.display_name
            ],
            'content_type': 'Sequence',
            'content_groups': content_groups,
            'id': str(vertical.location),
            'course_name': self.course.display_name,
            'org': self.course.org
        }

    def _html_nogroup_result(self, html_unit):
        """
        Return object with arguments and content group set to empty array for html_unit.
        """
        return {
            'course_name': self.course.display_name,
            'id': str(html_unit.location),
            'content': {'html_content': '', 'display_name': html_unit.display_name},
            'course': str(self.course.id),
            'location': [
                self.chapter.display_name,
                self.sequential.display_name,
                html_unit.parent.display_name
            ],
            'content_type': 'Text',
            'org': self.course.org,
            'content_groups': None,
            'start_date': datetime(2015, 4, 1, 0, 0, tzinfo=UTC)
        }

    def _get_index_values_from_call_args(self, mock_index):
        """
        Return content values from args tuple in a mocked calls list.
        """
        call = mock_index.call_args
        (indexed_content, ), kwargs = call  # pylint: disable=unused-variable
        return indexed_content

    def reindex_course(self, store):
        """ kick off complete reindex of the course """
        return CoursewareSearchIndexer.do_course_reindex(store, self.course.id)

    def test_content_group_gets_indexed(self):
        """
        Indexing course with content groups added test.
        """

        # Only published modules should be in the index
        added_to_index = self.reindex_course(self.store)
        self.assertEqual(added_to_index, 16)
        response = self.searcher.search(field_dictionary={"course": str(self.course.id)})
        self.assertEqual(response["total"], 16)

        group_access_content = {'group_access': {666: [1]}}

        self.client.ajax_post(
            reverse_usage_url("xblock_handler", self.html_unit1.location),
            data={'metadata': group_access_content}
        )

        self.publish_item(self.store, self.html_unit1.location)
        self.publish_item(self.store, self.split_test_unit.location)

        with patch(settings.SEARCH_ENGINE + '.index') as mock_index:
            self.reindex_course(self.store)
            self.assertTrue(mock_index.called)
            indexed_content = self._get_index_values_from_call_args(mock_index)
            self.assertIn(self._html_group_result(self.html_unit1, [1]), indexed_content)
            self.assertIn(self._html_experiment_group_result(self.html_unit4, [str(2)]), indexed_content)
            self.assertIn(self._html_experiment_group_result(self.html_unit5, [str(3)]), indexed_content)
            self.assertIn(self._html_experiment_group_result(self.html_unit6, [str(4)]), indexed_content)
            self.assertNotIn(self._html_experiment_group_result(self.html_unit6, [str(5)]), indexed_content)
            self.assertIn(
                self._vertical_experiment_group_result(self.condition_0_vertical, [str(2)]),
                indexed_content
            )
            self.assertNotIn(
                self._vertical_experiment_group_result(self.condition_1_vertical, [str(2)]),
                indexed_content
            )
            self.assertNotIn(
                self._vertical_experiment_group_result(self.condition_2_vertical, [str(2)]),
                indexed_content
            )
            self.assertNotIn(
                self._vertical_experiment_group_result(self.condition_0_vertical, [str(3)]),
                indexed_content
            )
            self.assertIn(
                self._vertical_experiment_group_result(self.condition_1_vertical, [str(3)]),
                indexed_content
            )
            self.assertNotIn(
                self._vertical_experiment_group_result(self.condition_2_vertical, [str(3)]),
                indexed_content
            )
            self.assertNotIn(
                self._vertical_experiment_group_result(self.condition_0_vertical, [str(4)]),
                indexed_content
            )
            self.assertNotIn(
                self._vertical_experiment_group_result(self.condition_1_vertical, [str(4)]),
                indexed_content
            )
            self.assertIn(
                self._vertical_experiment_group_result(self.condition_2_vertical, [str(4)]),
                indexed_content
            )
            mock_index.reset_mock()

    def test_content_group_not_assigned(self):
        """ indexing course without content groups added test """

        with patch(settings.SEARCH_ENGINE + '.index') as mock_index:
            self.reindex_course(self.store)
            self.assertTrue(mock_index.called)
            indexed_content = self._get_index_values_from_call_args(mock_index)
            self.assertIn(self._html_nogroup_result(self.html_unit1), indexed_content)
            mock_index.reset_mock()

    def test_content_group_not_indexed_on_delete(self):
        """ indexing course with content groups deleted test """

        group_access_content = {'group_access': {666: [1]}}

        self.client.ajax_post(
            reverse_usage_url("xblock_handler", self.html_unit1.location),
            data={'metadata': group_access_content}
        )

        self.publish_item(self.store, self.html_unit1.location)

        # Checking group indexed correctly
        with patch(settings.SEARCH_ENGINE + '.index') as mock_index:
            self.reindex_course(self.store)
            self.assertTrue(mock_index.called)
            indexed_content = self._get_index_values_from_call_args(mock_index)
            self.assertIn(self._html_group_result(self.html_unit1, [1]), indexed_content)
            mock_index.reset_mock()

        empty_group_access = {'group_access': {}}

        self.client.ajax_post(
            reverse_usage_url("xblock_handler", self.html_unit1.location),
            data={'metadata': empty_group_access}
        )

        self.publish_item(self.store, self.html_unit1.location)

        # Checking group removed and not indexed any more
        with patch(settings.SEARCH_ENGINE + '.index') as mock_index:
            self.reindex_course(self.store)
            self.assertTrue(mock_index.called)
            indexed_content = self._get_index_values_from_call_args(mock_index)
            self.assertIn(self._html_nogroup_result(self.html_unit1), indexed_content)
            mock_index.reset_mock()

    def test_group_indexed_only_on_assigned_html_block(self):
        """ indexing course with content groups assigned to one of multiple html units """
        group_access_content = {'group_access': {666: [1]}}
        self.client.ajax_post(
            reverse_usage_url("xblock_handler", self.html_unit1.location),
            data={'metadata': group_access_content}
        )

        self.publish_item(self.store, self.html_unit1.location)

        with patch(settings.SEARCH_ENGINE + '.index') as mock_index:
            self.reindex_course(self.store)
            self.assertTrue(mock_index.called)
            indexed_content = self._get_index_values_from_call_args(mock_index)
            self.assertIn(self._html_group_result(self.html_unit1, [1]), indexed_content)
            self.assertIn(self._html_nogroup_result(self.html_unit2), indexed_content)
            mock_index.reset_mock()

    def test_different_groups_indexed_on_assigned_html_blocks(self):
        """ indexing course with different content groups assigned to each of multiple html units """
        group_access_content_1 = {'group_access': {666: [1]}}
        group_access_content_2 = {'group_access': {666: [0]}}

        self.client.ajax_post(
            reverse_usage_url("xblock_handler", self.html_unit1.location),
            data={'metadata': group_access_content_1}
        )
        self.client.ajax_post(
            reverse_usage_url("xblock_handler", self.html_unit2.location),
            data={'metadata': group_access_content_2}
        )

        self.publish_item(self.store, self.html_unit1.location)
        self.publish_item(self.store, self.html_unit2.location)

        with patch(settings.SEARCH_ENGINE + '.index') as mock_index:
            self.reindex_course(self.store)
            self.assertTrue(mock_index.called)
            indexed_content = self._get_index_values_from_call_args(mock_index)
            self.assertIn(self._html_group_result(self.html_unit1, [1]), indexed_content)
            self.assertIn(self._html_group_result(self.html_unit2, [0]), indexed_content)
            mock_index.reset_mock()

    def test_different_groups_indexed_on_same_vertical_html_blocks(self):
        """
        Indexing course with different content groups assigned to each of multiple html units
        on same vertical

        """
        group_access_content_1 = {'group_access': {666: [1]}}
        group_access_content_2 = {'group_access': {666: [0]}}

        self.client.ajax_post(
            reverse_usage_url("xblock_handler", self.html_unit2.location),
            data={'metadata': group_access_content_1}
        )
        self.client.ajax_post(
            reverse_usage_url("xblock_handler", self.html_unit3.location),
            data={'metadata': group_access_content_2}
        )

        self.publish_item(self.store, self.html_unit2.location)
        self.publish_item(self.store, self.html_unit3.location)

        with patch(settings.SEARCH_ENGINE + '.index') as mock_index:
            self.reindex_course(self.store)
            self.assertTrue(mock_index.called)
            indexed_content = self._get_index_values_from_call_args(mock_index)
            self.assertIn(self._html_group_result(self.html_unit2, [1]), indexed_content)
            self.assertIn(self._html_group_result(self.html_unit3, [0]), indexed_content)
            mock_index.reset_mock()


class GroupConfigurationSearchMongo(GroupConfigurationSearchSplit):  # pylint: disable=test-inherits-tests
    """
    Tests indexing of content groups on course modules using mongo modulestore.
    """
    MODULESTORE = TEST_DATA_MONGO_MODULESTORE<|MERGE_RESOLUTION|>--- conflicted
+++ resolved
@@ -882,12 +882,8 @@
         self._perform_test_using_store(store_type, self._test_exception)
 
 
-<<<<<<< HEAD
 @skipIf(settings.TAHOE_ALWAYS_SKIP_TEST, 'fails in open-release/juniper.master')
 class GroupConfigurationSearchMongo(CourseTestCase, MixedWithOptionsTestCase):
-=======
-class GroupConfigurationSearchSplit(CourseTestCase, MixedWithOptionsTestCase):
->>>>>>> 1d618055
     """
     Tests indexing of content groups on course modules using split modulestore.
     """
