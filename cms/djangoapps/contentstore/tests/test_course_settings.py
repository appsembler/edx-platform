"""
Tests for Studio Course Settings.
"""


import copy
import datetime
import json
import unittest

import ddt
import mock
import six
from crum import set_current_request
from django.conf import settings
from django.test import RequestFactory
from django.test.utils import override_settings
from milestones.models import MilestoneRelationshipType
from milestones.tests.utils import MilestonesTestCaseMixin
from mock import Mock, patch
from pytz import UTC

from contentstore.utils import reverse_course_url, reverse_usage_url
from course_modes.models import CourseMode
from models.settings.course_grading import GRADING_POLICY_CHANGED_EVENT_TYPE, CourseGradingModel, hash_grading_policy
from models.settings.course_metadata import CourseMetadata
from models.settings.encoder import CourseSettingsEncoder
from models.settings.waffle import MATERIAL_RECOMPUTE_ONLY_FLAG
from openedx.core.djangoapps.models.course_details import CourseDetails
from openedx.core.djangoapps.waffle_utils.testutils import override_waffle_flag
from student.roles import CourseInstructorRole, CourseStaffRole
from student.tests.factories import UserFactory
from util import milestones_helpers
from xblock_django.models import XBlockStudioConfigurationFlag
from xmodule.fields import Date
from xmodule.modulestore import ModuleStoreEnum
from xmodule.modulestore.django import modulestore
from xmodule.modulestore.tests.factories import CourseFactory

from .utils import AjaxEnabledTestClient, CourseTestCase


def get_url(course_id, handler_name='settings_handler'):
    return reverse_course_url(handler_name, course_id)


class CourseSettingsEncoderTest(CourseTestCase):
    """
    Tests for CourseSettingsEncoder.
    """

    def test_encoder(self):
        details = CourseDetails.fetch(self.course.id)
        jsondetails = json.dumps(details, cls=CourseSettingsEncoder)
        jsondetails = json.loads(jsondetails)
        self.assertEqual(jsondetails['course_image_name'], self.course.course_image)
        self.assertIsNone(jsondetails['end_date'], "end date somehow initialized ")
        self.assertIsNone(jsondetails['enrollment_start'], "enrollment_start date somehow initialized ")
        self.assertIsNone(jsondetails['enrollment_end'], "enrollment_end date somehow initialized ")
        self.assertIsNone(jsondetails['syllabus'], "syllabus somehow initialized")
        self.assertIsNone(jsondetails['intro_video'], "intro_video somehow initialized")
        self.assertIsNone(jsondetails['effort'], "effort somehow initialized")
        self.assertIsNone(jsondetails['language'], "language somehow initialized")

    def test_pre_1900_date(self):
        """
        Tests that the encoder can handle a pre-1900 date, since strftime
        doesn't work for these dates.
        """
        details = CourseDetails.fetch(self.course.id)
        pre_1900 = datetime.datetime(1564, 4, 23, 1, 1, 1, tzinfo=UTC)
        details.enrollment_start = pre_1900
        dumped_jsondetails = json.dumps(details, cls=CourseSettingsEncoder)
        loaded_jsondetails = json.loads(dumped_jsondetails)
        self.assertEqual(loaded_jsondetails['enrollment_start'], pre_1900.isoformat())

    def test_ooc_encoder(self):
        """
        Test the encoder out of its original constrained purpose to see if it functions for general use
        """
        details = {
            'number': 1,
            'string': 'string',
            'datetime': datetime.datetime.now(UTC)
        }
        jsondetails = json.dumps(details, cls=CourseSettingsEncoder)
        jsondetails = json.loads(jsondetails)

        self.assertEqual(1, jsondetails['number'])
        self.assertEqual(jsondetails['string'], 'string')


class CourseAdvanceSettingViewTest(CourseTestCase, MilestonesTestCaseMixin):
    """
    Tests for AdvanceSettings View.
    """

    def setUp(self):
        super(CourseAdvanceSettingViewTest, self).setUp()
        self.fullcourse = CourseFactory.create()
        self.course_setting_url = get_url(self.course.id, 'advanced_settings_handler')

    @override_settings(FEATURES={'DISABLE_MOBILE_COURSE_AVAILABLE': True})
    def test_mobile_field_available(self):

        """
        Test to check `Mobile Course Available` field is not viewable in Studio
        when DISABLE_MOBILE_COURSE_AVAILABLE is true.
        """

        response = self.client.get_html(self.course_setting_url)
        start = response.content.decode('utf-8').find("mobile_available")
        end = response.content.decode('utf-8').find("}", start)
        settings_fields = json.loads(response.content.decode('utf-8')[start + len("mobile_available: "):end + 1])

        self.assertEqual(settings_fields["display_name"], "Mobile Course Available")
        self.assertEqual(settings_fields["deprecated"], True)


@ddt.ddt
class CourseDetailsViewTest(CourseTestCase, MilestonesTestCaseMixin):
    """
    Tests for modifying content on the first course settings page (course dates, overview, etc.).
    """

    def alter_field(self, url, details, field, val):
        """
        Change the one field to the given value and then invoke the update post to see if it worked.
        """
        setattr(details, field, val)
        # Need to partially serialize payload b/c the mock doesn't handle it correctly
        payload = copy.copy(details.__dict__)
        payload['start_date'] = CourseDetailsViewTest.convert_datetime_to_iso(details.start_date)
        payload['end_date'] = CourseDetailsViewTest.convert_datetime_to_iso(details.end_date)
        payload['enrollment_start'] = CourseDetailsViewTest.convert_datetime_to_iso(details.enrollment_start)
        payload['enrollment_end'] = CourseDetailsViewTest.convert_datetime_to_iso(details.enrollment_end)
        resp = self.client.ajax_post(url, payload)
        self.compare_details_with_encoding(json.loads(resp.content.decode('utf-8')), details.__dict__, field + str(val))

        MilestoneRelationshipType.objects.get_or_create(name='requires')
        MilestoneRelationshipType.objects.get_or_create(name='fulfills')

    @staticmethod
    def convert_datetime_to_iso(datetime_obj):
        """
        Use the xblock serializer to convert the datetime
        """
        return Date().to_json(datetime_obj)

    @unittest.skipIf(settings.TAHOE_ALWAYS_SKIP_TEST, 'Skip flaky tests due to date issues')
    def test_update_and_fetch(self):
        details = CourseDetails.fetch(self.course.id)

        # resp s/b json from here on
        url = get_url(self.course.id)
        resp = self.client.get_json(url)
        self.compare_details_with_encoding(json.loads(resp.content.decode('utf-8')), details.__dict__, "virgin get")

        self.alter_field(url, details, 'start_date', datetime.datetime(2012, 11, 12, 1, 30, tzinfo=UTC))
        self.alter_field(url, details, 'start_date', datetime.datetime(2012, 11, 1, 13, 30, tzinfo=UTC))
        self.alter_field(url, details, 'end_date', datetime.datetime(2013, 2, 12, 1, 30, tzinfo=UTC))
        self.alter_field(url, details, 'enrollment_start', datetime.datetime(2012, 10, 12, 1, 30, tzinfo=UTC))

        self.alter_field(url, details, 'enrollment_end', datetime.datetime(2012, 11, 15, 1, 30, tzinfo=UTC))
        self.alter_field(url, details, 'short_description', "Short Description")
        self.alter_field(url, details, 'about_sidebar_html', "About Sidebar HTML")
        self.alter_field(url, details, 'overview', "Overview")
        self.alter_field(url, details, 'intro_video', "intro_video")
        self.alter_field(url, details, 'effort', "effort")
        self.alter_field(url, details, 'course_image_name', "course_image_name")
        self.alter_field(url, details, 'language', "en")
        self.alter_field(url, details, 'self_paced', "true")

    def compare_details_with_encoding(self, encoded, details, context):
        """
        compare all of the fields of the before and after dicts
        """
        self.compare_date_fields(details, encoded, context, 'start_date')
        self.compare_date_fields(details, encoded, context, 'end_date')
        self.compare_date_fields(details, encoded, context, 'enrollment_start')
        self.compare_date_fields(details, encoded, context, 'enrollment_end')
        self.assertEqual(
            details['short_description'], encoded['short_description'], context + " short_description not =="
        )
        self.assertEqual(
            details['about_sidebar_html'], encoded['about_sidebar_html'], context + " about_sidebar_html not =="
        )
        self.assertEqual(details['overview'], encoded['overview'], context + " overviews not ==")
        self.assertEqual(details['intro_video'], encoded.get('intro_video', None), context + " intro_video not ==")
        self.assertEqual(details['effort'], encoded['effort'], context + " efforts not ==")
        self.assertEqual(details['course_image_name'], encoded['course_image_name'], context + " images not ==")
        self.assertEqual(details['language'], encoded['language'], context + " languages not ==")

    def compare_date_fields(self, details, encoded, context, field):
        """
        Compare the given date fields between the before and after doing json deserialization
        """
        if details[field] is not None:
            date = Date()
            if field in encoded and encoded[field] is not None:
                dt1 = date.from_json(encoded[field])
                dt2 = details[field]

                self.assertEqual(dt1, dt2, msg=u"{} != {} at {}".format(dt1, dt2, context))
            else:
                self.fail(field + " missing from encoded but in details at " + context)
        elif field in encoded and encoded[field] is not None:
            self.fail(field + " included in encoding but missing from details at " + context)

    @ddt.data(
        (False, False),
        (True, False),
        (True, True),
    )
    @ddt.unpack
    def test_upgrade_deadline(self, has_verified_mode, has_expiration_date):
        if has_verified_mode:
            deadline = None
            if has_expiration_date:
                deadline = self.course.start + datetime.timedelta(days=2)
            CourseMode.objects.get_or_create(
                course_id=self.course.id,
                mode_display_name="Verified",
                mode_slug="verified",
                min_price=1,
                _expiration_datetime=deadline,
            )

        settings_details_url = get_url(self.course.id)
        response = self.client.get_html(settings_details_url)
        self.assertEqual(b"Upgrade Deadline Date" in response.content, has_expiration_date and has_verified_mode)

    @mock.patch.dict("django.conf.settings.FEATURES", {'ENABLE_PREREQUISITE_COURSES': True})
    def test_pre_requisite_course_list_present(self):
        settings_details_url = get_url(self.course.id)
        response = self.client.get_html(settings_details_url)
        self.assertContains(response, "Prerequisite Course")

    @mock.patch.dict("django.conf.settings.FEATURES", {'ENABLE_PREREQUISITE_COURSES': True})
    def test_pre_requisite_course_update_and_fetch(self):
        self.assertFalse(milestones_helpers.any_unfulfilled_milestones(self.course.id, self.user.id),
                         msg='The initial empty state should be: no prerequisite courses')

        url = get_url(self.course.id)
        resp = self.client.get_json(url)
        course_detail_json = json.loads(resp.content.decode('utf-8'))
        # assert pre_requisite_courses is initialized
        self.assertEqual([], course_detail_json['pre_requisite_courses'])

        # update pre requisite courses with a new course keys
        pre_requisite_course = CourseFactory.create(org='edX', course='900', run='test_run')
        pre_requisite_course2 = CourseFactory.create(org='edX', course='902', run='test_run')
        pre_requisite_course_keys = [six.text_type(pre_requisite_course.id), six.text_type(pre_requisite_course2.id)]
        course_detail_json['pre_requisite_courses'] = pre_requisite_course_keys
        self.client.ajax_post(url, course_detail_json)

        # fetch updated course to assert pre_requisite_courses has new values
        resp = self.client.get_json(url)
        course_detail_json = json.loads(resp.content.decode('utf-8'))
        self.assertEqual(pre_requisite_course_keys, course_detail_json['pre_requisite_courses'])

        self.assertTrue(milestones_helpers.any_unfulfilled_milestones(self.course.id, self.user.id),
                        msg='Should have prerequisite courses')

        # remove pre requisite course
        course_detail_json['pre_requisite_courses'] = []
        self.client.ajax_post(url, course_detail_json)
        resp = self.client.get_json(url)
        course_detail_json = json.loads(resp.content.decode('utf-8'))
        self.assertEqual([], course_detail_json['pre_requisite_courses'])

        self.assertFalse(milestones_helpers.any_unfulfilled_milestones(self.course.id, self.user.id),
                         msg='Should not have prerequisite courses anymore')

    @mock.patch.dict("django.conf.settings.FEATURES", {'ENABLE_PREREQUISITE_COURSES': True})
    def test_invalid_pre_requisite_course(self):
        url = get_url(self.course.id)
        resp = self.client.get_json(url)
        course_detail_json = json.loads(resp.content.decode('utf-8'))

        # update pre requisite courses one valid and one invalid key
        pre_requisite_course = CourseFactory.create(org='edX', course='900', run='test_run')
        pre_requisite_course_keys = [six.text_type(pre_requisite_course.id), 'invalid_key']
        course_detail_json['pre_requisite_courses'] = pre_requisite_course_keys
        response = self.client.ajax_post(url, course_detail_json)
        self.assertEqual(400, response.status_code)

    @ddt.data(
        (False, False, False),
        (True, False, True),
        (False, True, False),
        (True, True, True),
    )
    def test_visibility_of_entrance_exam_section(self, feature_flags):
        """
        Tests entrance exam section is available if ENTRANCE_EXAMS feature is enabled no matter any other
        feature is enabled or disabled i.e ENABLE_PUBLISHER.
        """
        with patch.dict("django.conf.settings.FEATURES", {
            'ENTRANCE_EXAMS': feature_flags[0],
            'ENABLE_PUBLISHER': feature_flags[1]
        }):
            course_details_url = get_url(self.course.id)
            resp = self.client.get_html(course_details_url)
            self.assertEqual(
                feature_flags[2],
                b'<h3 id="heading-entrance-exam">' in resp.content
            )

    def test_marketing_site_fetch(self):
        settings_details_url = get_url(self.course.id)

        with mock.patch.dict('django.conf.settings.FEATURES', {
            'ENABLE_PUBLISHER': True,
            'ENABLE_MKTG_SITE': True,
            'ENTRANCE_EXAMS': False,
            'ENABLE_PREREQUISITE_COURSES': False
        }):
            response = self.client.get_html(settings_details_url)
            self.assertNotContains(response, "Course Summary Page")
            self.assertNotContains(response, "Send a note to students via email")
            self.assertContains(response, "course summary page will not be viewable")

            self.assertContains(response, "Course Start Date")
            self.assertContains(response, "Course End Date")
            self.assertContains(response, "Enrollment Start Date")
            self.assertContains(response, "Enrollment End Date")

            self.assertContains(response, "Course Short Description")
            self.assertNotContains(response, "Course About Sidebar HTML")
            self.assertNotContains(response, "Course Title")
            self.assertNotContains(response, "Course Subtitle")
            self.assertNotContains(response, "Course Duration")
            self.assertNotContains(response, "Course Description")
            self.assertNotContains(response, "Course Overview")
            self.assertNotContains(response, "Course Introduction Video")
            self.assertNotContains(response, "Requirements")
            self.assertNotContains(response, "Course Banner Image")
            self.assertNotContains(response, "Course Video Thumbnail Image")

    @unittest.skipUnless(settings.FEATURES.get('ENTRANCE_EXAMS', False), True)
    def test_entrance_exam_created_updated_and_deleted_successfully(self):
        """
        This tests both of the entrance exam settings and the `any_unfulfilled_milestones` helper.

        Splitting the test requires significant refactoring `settings_handler()` view.
        """
        self.assertFalse(milestones_helpers.any_unfulfilled_milestones(self.course.id, self.user.id),
                         msg='The initial empty state should be: no entrance exam')

        settings_details_url = get_url(self.course.id)
        data = {
            'entrance_exam_enabled': 'true',
            'entrance_exam_minimum_score_pct': '60',
            'syllabus': 'none',
            'short_description': 'empty',
            'overview': '',
            'effort': '',
            'intro_video': '',
            'start_date': '2012-01-01',
            'end_date': '2012-12-31',
        }
        response = self.client.post(settings_details_url, data=json.dumps(data), content_type='application/json',
                                    HTTP_ACCEPT='application/json')
        self.assertEqual(response.status_code, 200)
        course = modulestore().get_course(self.course.id)
        self.assertTrue(course.entrance_exam_enabled)
        self.assertEqual(course.entrance_exam_minimum_score_pct, .60)

        # Update the entrance exam
        data['entrance_exam_enabled'] = "true"
        data['entrance_exam_minimum_score_pct'] = "80"
        response = self.client.post(
            settings_details_url,
            data=json.dumps(data),
            content_type='application/json',
            HTTP_ACCEPT='application/json'
        )
        self.assertEqual(response.status_code, 200)
        course = modulestore().get_course(self.course.id)
        self.assertTrue(course.entrance_exam_enabled)
        self.assertEqual(course.entrance_exam_minimum_score_pct, .80)

        self.assertTrue(milestones_helpers.any_unfulfilled_milestones(self.course.id, self.user.id),
                        msg='The entrance exam should be required.')

        # Delete the entrance exam
        data['entrance_exam_enabled'] = "false"
        response = self.client.post(
            settings_details_url,
            data=json.dumps(data),
            content_type='application/json',
            HTTP_ACCEPT='application/json'
        )
        course = modulestore().get_course(self.course.id)
        self.assertEqual(response.status_code, 200)
        self.assertFalse(course.entrance_exam_enabled)
        self.assertEqual(course.entrance_exam_minimum_score_pct, None)

        self.assertFalse(milestones_helpers.any_unfulfilled_milestones(self.course.id, self.user.id),
                         msg='The entrance exam should not be required anymore')

    @unittest.skipUnless(settings.FEATURES.get('ENTRANCE_EXAMS', False), True)
    def test_entrance_exam_store_default_min_score(self):
        """
        test that creating an entrance exam should store the default value, if key missing in json request
        or entrance_exam_minimum_score_pct is an empty string
        """
        settings_details_url = get_url(self.course.id)
        test_data_1 = {
            'entrance_exam_enabled': 'true',
            'syllabus': 'none',
            'short_description': 'empty',
            'overview': '',
            'effort': '',
            'intro_video': '',
            'start_date': '2012-01-01',
            'end_date': '2012-12-31',
        }
        response = self.client.post(
            settings_details_url,
            data=json.dumps(test_data_1),
            content_type='application/json',
            HTTP_ACCEPT='application/json'
        )
        self.assertEqual(response.status_code, 200)
        course = modulestore().get_course(self.course.id)
        self.assertTrue(course.entrance_exam_enabled)

        # entrance_exam_minimum_score_pct is not present in the request so default value should be saved.
        self.assertEqual(course.entrance_exam_minimum_score_pct, .5)

        #add entrance_exam_minimum_score_pct with empty value in json request.
        test_data_2 = {
            'entrance_exam_enabled': 'true',
            'entrance_exam_minimum_score_pct': '',
            'syllabus': 'none',
            'short_description': 'empty',
            'overview': '',
            'effort': '',
            'intro_video': '',
            'start_date': '2012-01-01',
            'end_date': '2012-12-31',
        }

        response = self.client.post(
            settings_details_url,
            data=json.dumps(test_data_2),
            content_type='application/json',
            HTTP_ACCEPT='application/json'
        )
        self.assertEqual(response.status_code, 200)
        course = modulestore().get_course(self.course.id)
        self.assertTrue(course.entrance_exam_enabled)
        self.assertEqual(course.entrance_exam_minimum_score_pct, .5)

    @unittest.skipUnless(settings.FEATURES.get('ENTRANCE_EXAMS', False), True)
    @mock.patch.dict("django.conf.settings.FEATURES", {'ENABLE_PREREQUISITE_COURSES': True})
    def test_entrance_after_changing_other_setting(self):
        """
       Test entrance exam is not deactivated when prerequisites removed.

        This test ensures that the entrance milestone is not deactivated after
        course details are saves without pre requisite courses active.

        The test was implemented after a bug fixing, correcting the behaviour
        that every time course details were saved,
        if there wasn't any pre requisite course in the POST
        the view just deleted all the pre requisite courses, including entrance exam,
        despite the fact that the entrance_exam_enabled was True.
        This test ensures that the entrance milestone is not deactivated after
        course details are saves without pre requisite courses active. The test was
        implemented after a bug fixing, correcting the behaviour that every time
        course details were saved, if there wasn't any pre requisite course in the POST
        the view just deleted all the pre requisite courses, including entrance exam,
        despite the fact that the entrance_exam_enabled was True.
        """
        self.assertFalse(milestones_helpers.any_unfulfilled_milestones(self.course.id, self.user.id),
                         msg='The initial empty state should be: no entrance exam')

        settings_details_url = get_url(self.course.id)
        data = {
            'entrance_exam_enabled': 'true',
            'entrance_exam_minimum_score_pct': '60',
            'syllabus': 'none',
            'short_description': 'empty',
            'overview': '',
            'effort': '',
            'intro_video': '',
            'start_date': '2012-01-01',
            'end_date': '2012-12-31',
        }
        response = self.client.post(
            settings_details_url,
            data=json.dumps(data),
            content_type='application/json',
            HTTP_ACCEPT='application/json'
        )

        self.assertEquals(response.status_code, 200)
        course = modulestore().get_course(self.course.id)
        self.assertTrue(course.entrance_exam_enabled)
        self.assertEquals(course.entrance_exam_minimum_score_pct, .60)

        self.assertTrue(milestones_helpers.any_unfulfilled_milestones(self.course.id, self.user.id),
                        msg='The entrance exam should be required.')

        data_date = {
            'entrance_exam_enabled': 'true',
            'entrance_exam_minimum_score_pct': '60',
            'syllabus': 'none',
            'short_description': 'empty',
            'overview': '',
            'effort': '',
            'intro_video': '',
            'start_date': '2018-01-01',
            'end_date': '{year}-12-31'.format(year=datetime.datetime.now().year + 4),
        }
        response = self.client.post(
            settings_details_url,
            data=json.dumps(data_date),
            content_type='application/json',
            HTTP_ACCEPT='application/json'
        )
        self.assertEquals(response.status_code, 200)

        self.assertTrue(milestones_helpers.any_unfulfilled_milestones(self.course.id, self.user.id),
                        msg='The entrance exam should be required.')

    def test_editable_short_description_fetch(self):
        settings_details_url = get_url(self.course.id)

        with mock.patch.dict('django.conf.settings.FEATURES', {'EDITABLE_SHORT_DESCRIPTION': False}):
            response = self.client.get_html(settings_details_url)
            self.assertNotContains(response, "Course Short Description")

    def test_regular_site_fetch(self):
        settings_details_url = get_url(self.course.id)

        with mock.patch.dict('django.conf.settings.FEATURES', {'ENABLE_PUBLISHER': False,
                                                               'ENABLE_EXTENDED_COURSE_DETAILS': True}):
            response = self.client.get_html(settings_details_url)
            self.assertContains(response, "Course Summary Page")
            self.assertContains(response, "Send a note to students via email")
            self.assertNotContains(response, "course summary page will not be viewable")

            self.assertContains(response, "Course Start Date")
            self.assertContains(response, "Course End Date")
            self.assertContains(response, "Enrollment Start Date")
            self.assertContains(response, "Enrollment End Date")

            self.assertContains(response, "Introducing Your Course")
            self.assertContains(response, "Course Card Image")
            self.assertContains(response, "Course Title")
            self.assertContains(response, "Course Subtitle")
            self.assertContains(response, "Course Duration")
            self.assertContains(response, "Course Description")
            self.assertContains(response, "Course Short Description")
            self.assertNotContains(response, "Course About Sidebar HTML")
            self.assertContains(response, "Course Overview")
            self.assertContains(response, "Course Introduction Video")
            self.assertContains(response, "Requirements")
            self.assertContains(response, "Course Banner Image")
            self.assertContains(response, "Course Video Thumbnail Image")


@ddt.ddt
class CourseGradingTest(CourseTestCase):
    """
    Tests for the course settings grading page.
    """

    def test_initial_grader(self):
        test_grader = CourseGradingModel(self.course)
        self.assertIsNotNone(test_grader.graders)
        self.assertIsNotNone(test_grader.grade_cutoffs)

    def test_fetch_grader(self):
        test_grader = CourseGradingModel.fetch(self.course.id)
        self.assertIsNotNone(test_grader.graders, "No graders")
        self.assertIsNotNone(test_grader.grade_cutoffs, "No cutoffs")

        for i, grader in enumerate(test_grader.graders):
            subgrader = CourseGradingModel.fetch_grader(self.course.id, i)
            self.assertDictEqual(grader, subgrader, str(i) + "th graders not equal")

    @mock.patch('track.event_transaction_utils.uuid4')
    @mock.patch('models.settings.course_grading.tracker')
    @mock.patch('contentstore.signals.signals.GRADING_POLICY_CHANGED.send')
    @ddt.data(ModuleStoreEnum.Type.mongo, ModuleStoreEnum.Type.split)
    def test_update_from_json(self, store, send_signal, tracker, uuid):
        uuid.return_value = "mockUUID"
        self.course = CourseFactory.create(default_store=store)
        test_grader = CourseGradingModel.fetch(self.course.id)
        # there should be no event raised after this call, since nothing got modified
        altered_grader = CourseGradingModel.update_from_json(self.course.id, test_grader.__dict__, self.user)
        self.assertDictEqual(test_grader.__dict__, altered_grader.__dict__, "Noop update")
        test_grader.graders[0]['weight'] = test_grader.graders[0].get('weight') * 2
        altered_grader = CourseGradingModel.update_from_json(self.course.id, test_grader.__dict__, self.user)
        self.assertDictEqual(test_grader.__dict__, altered_grader.__dict__, "Weight[0] * 2")
        grading_policy_2 = self._grading_policy_hash_for_course()
        # test for bug LMS-11485
        with modulestore().bulk_operations(self.course.id):
            new_grader = test_grader.graders[0].copy()
            new_grader['type'] += '_foo'
            new_grader['short_label'] += '_foo'
            new_grader['id'] = len(test_grader.graders)
            test_grader.graders.append(new_grader)
            # don't use altered cached def, get a fresh one
            CourseGradingModel.update_from_json(self.course.id, test_grader.__dict__, self.user)
            altered_grader = CourseGradingModel.fetch(self.course.id)
            self.assertDictEqual(test_grader.__dict__, altered_grader.__dict__)
        grading_policy_3 = self._grading_policy_hash_for_course()
        test_grader.grade_cutoffs['D'] = 0.3
        altered_grader = CourseGradingModel.update_from_json(self.course.id, test_grader.__dict__, self.user)
        self.assertDictEqual(test_grader.__dict__, altered_grader.__dict__, "cutoff add D")
        grading_policy_4 = self._grading_policy_hash_for_course()
        test_grader.grace_period = {'hours': 4, 'minutes': 5, 'seconds': 0}
        altered_grader = CourseGradingModel.update_from_json(self.course.id, test_grader.__dict__, self.user)
        self.assertDictEqual(test_grader.__dict__, altered_grader.__dict__, "4 hour grace period")

        # one for each of the calls to update_from_json()
        send_signal.assert_has_calls([
            # pylint: disable=line-too-long
            mock.call(sender=CourseGradingModel, user_id=self.user.id, course_key=self.course.id, grading_policy_hash=grading_policy_2),
            mock.call(sender=CourseGradingModel, user_id=self.user.id, course_key=self.course.id, grading_policy_hash=grading_policy_3),
            mock.call(sender=CourseGradingModel, user_id=self.user.id, course_key=self.course.id, grading_policy_hash=grading_policy_4),
            # pylint: enable=line-too-long
        ])

        # one for each of the calls to update_from_json(); the last update doesn't actually change the parts of the
        # policy that get hashed
        tracker.emit.assert_has_calls([
            mock.call(
                GRADING_POLICY_CHANGED_EVENT_TYPE,
                {
                    'course_id': six.text_type(self.course.id),
                    'event_transaction_type': 'edx.grades.grading_policy_changed',
                    'grading_policy_hash': policy_hash,
                    'user_id': six.text_type(self.user.id),
                    'event_transaction_id': 'mockUUID',
                }
            ) for policy_hash in (
                grading_policy_2, grading_policy_3, grading_policy_4
            )
        ])

<<<<<<< HEAD
    @unittest.skipIf(settings.TAHOE_ALWAYS_SKIP_TEST, 'fails in open-release/juniper.master as well')
=======
    @ddt.data(ModuleStoreEnum.Type.mongo, ModuleStoreEnum.Type.split)
    def test_must_fire_grading_event_and_signal_multiple_type(self, store):
        """
        Verifies that 'must_fire_grading_event_and_signal' ignores (returns False) if we modify
        short_label and or name
        use test_must_fire_grading_event_and_signal_multiple_type_2_split to run this test only
        """
        self.course = CourseFactory.create(default_store=store)
        # .raw_grader approximates what our UI sends down. It uses decimal representation of percent
        # without it, the  weights would be percentages
        raw_grader_list = modulestore().get_course(self.course.id).raw_grader
        course_grading_model = CourseGradingModel.fetch(self.course.id)
        raw_grader_list[0]['type'] += '_foo'
        raw_grader_list[0]['short_label'] += '_foo'
        raw_grader_list[2]['type'] += '_foo'
        raw_grader_list[3]['type'] += '_foo'

        result = CourseGradingModel.must_fire_grading_event_and_signal(
            self.course.id,
            raw_grader_list,
            modulestore().get_course(self.course.id),
            course_grading_model.__dict__
        )
        self.assertTrue(result)

    @override_waffle_flag(MATERIAL_RECOMPUTE_ONLY_FLAG, True)
    @ddt.data(ModuleStoreEnum.Type.mongo, ModuleStoreEnum.Type.split)
    def test_must_fire_grading_event_and_signal_multiple_type_waffle_on(self, store):
        """
        Verifies that 'must_fire_grading_event_and_signal' ignores (returns False) if we modify
        short_label and or name
        use test_must_fire_grading_event_and_signal_multiple_type_2_split to run this test only
        """
        self.course = CourseFactory.create(default_store=store)
        # .raw_grader approximates what our UI sends down. It uses decimal representation of percent
        # without it, the  weights would be percentages
        raw_grader_list = modulestore().get_course(self.course.id).raw_grader
        course_grading_model = CourseGradingModel.fetch(self.course.id)
        raw_grader_list[0]['type'] += '_foo'
        raw_grader_list[0]['short_label'] += '_foo'
        raw_grader_list[2]['type'] += '_foo'
        raw_grader_list[3]['type'] += '_foo'

        result = CourseGradingModel.must_fire_grading_event_and_signal(
            self.course.id,
            raw_grader_list,
            modulestore().get_course(self.course.id),
            course_grading_model.__dict__
        )
        self.assertFalse(result)

    @ddt.data(ModuleStoreEnum.Type.mongo, ModuleStoreEnum.Type.split)
    def test_must_fire_grading_event_and_signal_return_true(self, store):
        """
        Verifies that 'must_fire_grading_event_and_signal' ignores (returns False) if we modify
        short_label and or name
        use _2_split suffix to run this test only
        """
        self.course = CourseFactory.create(default_store=store)
        # .raw_grader approximates what our UI sends down. It uses decimal representation of percent
        # without it, the  weights would be percentages
        raw_grader_list = modulestore().get_course(self.course.id).raw_grader
        course_grading_model = CourseGradingModel.fetch(self.course.id)
        raw_grader_list[0]['weight'] *= 2
        raw_grader_list[0]['short_label'] += '_foo'
        raw_grader_list[2]['type'] += '_foo'
        raw_grader_list[3]['type'] += '_foo'

        result = CourseGradingModel.must_fire_grading_event_and_signal(
            self.course.id,
            raw_grader_list,
            modulestore().get_course(self.course.id),
            course_grading_model.__dict__
        )
        self.assertTrue(result)

>>>>>>> a14d2b40
    @mock.patch('track.event_transaction_utils.uuid4')
    @mock.patch('models.settings.course_grading.tracker')
    @mock.patch('contentstore.signals.signals.GRADING_POLICY_CHANGED.send')
    def test_update_grader_from_json(self, send_signal, tracker, uuid):
        uuid.return_value = 'mockUUID'
        test_grader = CourseGradingModel.fetch(self.course.id)
        altered_grader = CourseGradingModel.update_grader_from_json(
            self.course.id, test_grader.graders[1], self.user
        )
        self.assertDictEqual(test_grader.graders[1], altered_grader, "Noop update")

        test_grader.graders[1]['min_count'] = test_grader.graders[1].get('min_count') + 2
        altered_grader = CourseGradingModel.update_grader_from_json(
            self.course.id, test_grader.graders[1], self.user)
        self.assertDictEqual(test_grader.graders[1], altered_grader, "min_count[1] + 2")
        grading_policy_2 = self._grading_policy_hash_for_course()

        test_grader.graders[1]['drop_count'] = test_grader.graders[1].get('drop_count') + 1
        altered_grader = CourseGradingModel.update_grader_from_json(
            self.course.id, test_grader.graders[1], self.user)
        self.assertDictEqual(test_grader.graders[1], altered_grader, "drop_count[1] + 2")
        grading_policy_3 = self._grading_policy_hash_for_course()

        # one for each of the calls to update_grader_from_json()
        send_signal.assert_has_calls([
            # pylint: disable=line-too-long
            mock.call(sender=CourseGradingModel, user_id=self.user.id, course_key=self.course.id, grading_policy_hash=grading_policy_2),
            mock.call(sender=CourseGradingModel, user_id=self.user.id, course_key=self.course.id, grading_policy_hash=grading_policy_3),
            # pylint: enable=line-too-long
        ])

        # one for each of the calls to update_grader_from_json()
        tracker.emit.assert_has_calls([
            mock.call(
                GRADING_POLICY_CHANGED_EVENT_TYPE,
                {
                    'course_id': six.text_type(self.course.id),
                    'user_id': six.text_type(self.user.id),
                    'grading_policy_hash': policy_hash,
                    'event_transaction_id': 'mockUUID',
                    'event_transaction_type': 'edx.grades.grading_policy_changed',
                }
            ) for policy_hash in {grading_policy_2, grading_policy_3}
        ], any_order=True)

    @mock.patch('track.event_transaction_utils.uuid4')
    @mock.patch('models.settings.course_grading.tracker')
    def test_update_cutoffs_from_json(self, tracker, uuid):
        uuid.return_value = 'mockUUID'
        test_grader = CourseGradingModel.fetch(self.course.id)
        CourseGradingModel.update_cutoffs_from_json(self.course.id, test_grader.grade_cutoffs, self.user)
        # Unlike other tests, need to actually perform a db fetch for this test since update_cutoffs_from_json
        #  simply returns the cutoffs you send into it, rather than returning the db contents.
        altered_grader = CourseGradingModel.fetch(self.course.id)
        self.assertDictEqual(test_grader.grade_cutoffs, altered_grader.grade_cutoffs, "Noop update")
        grading_policy_1 = self._grading_policy_hash_for_course()

        test_grader.grade_cutoffs['D'] = 0.3
        CourseGradingModel.update_cutoffs_from_json(self.course.id, test_grader.grade_cutoffs, self.user)
        altered_grader = CourseGradingModel.fetch(self.course.id)
        self.assertDictEqual(test_grader.grade_cutoffs, altered_grader.grade_cutoffs, "cutoff add D")
        grading_policy_2 = self._grading_policy_hash_for_course()

        test_grader.grade_cutoffs['Pass'] = 0.75
        CourseGradingModel.update_cutoffs_from_json(self.course.id, test_grader.grade_cutoffs, self.user)
        altered_grader = CourseGradingModel.fetch(self.course.id)
        self.assertDictEqual(test_grader.grade_cutoffs, altered_grader.grade_cutoffs, "cutoff change 'Pass'")
        grading_policy_3 = self._grading_policy_hash_for_course()

        # one for each of the calls to update_cutoffs_from_json()
        tracker.emit.assert_has_calls([
            mock.call(
                GRADING_POLICY_CHANGED_EVENT_TYPE,
                {
                    'course_id': six.text_type(self.course.id),
                    'event_transaction_type': 'edx.grades.grading_policy_changed',
                    'grading_policy_hash': policy_hash,
                    'user_id': six.text_type(self.user.id),
                    'event_transaction_id': 'mockUUID',
                }
            ) for policy_hash in (grading_policy_1, grading_policy_2, grading_policy_3)
        ])

    def test_delete_grace_period(self):
        test_grader = CourseGradingModel.fetch(self.course.id)
        CourseGradingModel.update_grace_period_from_json(
            self.course.id, test_grader.grace_period, self.user
        )
        # update_grace_period_from_json doesn't return anything, so query the db for its contents.
        altered_grader = CourseGradingModel.fetch(self.course.id)
        self.assertEqual(test_grader.grace_period, altered_grader.grace_period, "Noop update")

        test_grader.grace_period = {'hours': 15, 'minutes': 5, 'seconds': 30}
        CourseGradingModel.update_grace_period_from_json(
            self.course.id, test_grader.grace_period, self.user)
        altered_grader = CourseGradingModel.fetch(self.course.id)
        self.assertDictEqual(test_grader.grace_period, altered_grader.grace_period, "Adding in a grace period")

        test_grader.grace_period = {'hours': 1, 'minutes': 10, 'seconds': 0}
        # Now delete the grace period
        CourseGradingModel.delete_grace_period(self.course.id, self.user)
        # update_grace_period_from_json doesn't return anything, so query the db for its contents.
        altered_grader = CourseGradingModel.fetch(self.course.id)
        # Once deleted, the grace period should simply be None
        self.assertEqual(None, altered_grader.grace_period, "Delete grace period")

    @mock.patch('track.event_transaction_utils.uuid4')
    @mock.patch('models.settings.course_grading.tracker')
    @mock.patch('contentstore.signals.signals.GRADING_POLICY_CHANGED.send')
    def test_update_section_grader_type(self, send_signal, tracker, uuid):
        uuid.return_value = 'mockUUID'
        # Get the descriptor and the section_grader_type and assert they are the default values
        descriptor = modulestore().get_item(self.course.location)
        section_grader_type = CourseGradingModel.get_section_grader_type(self.course.location)

        self.assertEqual('notgraded', section_grader_type['graderType'])
        self.assertEqual(None, descriptor.format)
        self.assertEqual(False, descriptor.graded)

        # Change the default grader type to Homework, which should also mark the section as graded
        CourseGradingModel.update_section_grader_type(self.course, 'Homework', self.user)
        descriptor = modulestore().get_item(self.course.location)
        section_grader_type = CourseGradingModel.get_section_grader_type(self.course.location)
        grading_policy_1 = self._grading_policy_hash_for_course()

        self.assertEqual('Homework', section_grader_type['graderType'])
        self.assertEqual('Homework', descriptor.format)
        self.assertEqual(True, descriptor.graded)

        # Change the grader type back to notgraded, which should also unmark the section as graded
        CourseGradingModel.update_section_grader_type(self.course, 'notgraded', self.user)
        descriptor = modulestore().get_item(self.course.location)
        section_grader_type = CourseGradingModel.get_section_grader_type(self.course.location)
        grading_policy_2 = self._grading_policy_hash_for_course()

        self.assertEqual('notgraded', section_grader_type['graderType'])
        self.assertEqual(None, descriptor.format)
        self.assertEqual(False, descriptor.graded)

        # one for each call to update_section_grader_type()
        send_signal.assert_has_calls([
            # pylint: disable=line-too-long
            mock.call(sender=CourseGradingModel, user_id=self.user.id, course_key=self.course.id, grading_policy_hash=grading_policy_1),
            mock.call(sender=CourseGradingModel, user_id=self.user.id, course_key=self.course.id, grading_policy_hash=grading_policy_2),
            # pylint: enable=line-too-long
        ])

        tracker.emit.assert_has_calls([
            mock.call(
                GRADING_POLICY_CHANGED_EVENT_TYPE,
                {
                    'course_id': six.text_type(self.course.id),
                    'event_transaction_type': 'edx.grades.grading_policy_changed',
                    'grading_policy_hash': policy_hash,
                    'user_id': six.text_type(self.user.id),
                    'event_transaction_id': 'mockUUID',
                }
            ) for policy_hash in (grading_policy_1, grading_policy_2)
        ])

    def _model_from_url(self, url_base):
        response = self.client.get_json(url_base)
        return json.loads(response.content.decode('utf-8'))

    def test_get_set_grader_types_ajax(self):
        """
        Test creating and fetching the graders via ajax calls.
        """
        grader_type_url_base = get_url(self.course.id, 'grading_handler')
        whole_model = self._model_from_url(grader_type_url_base)

        self.assertIn('graders', whole_model)
        self.assertIn('grade_cutoffs', whole_model)
        self.assertIn('grace_period', whole_model)

        # test post/update whole
        whole_model['grace_period'] = {'hours': 1, 'minutes': 30, 'seconds': 0}
        response = self.client.ajax_post(grader_type_url_base, whole_model)
        self.assertEqual(200, response.status_code)
        whole_model = self._model_from_url(grader_type_url_base)
        self.assertEqual(whole_model['grace_period'], {'hours': 1, 'minutes': 30, 'seconds': 0})

        # test get one grader
        self.assertGreater(len(whole_model['graders']), 1)  # ensure test will make sense
        grader_sample = self._model_from_url(grader_type_url_base + '/1')
        self.assertEqual(grader_sample, whole_model['graders'][1])

    @mock.patch('contentstore.signals.signals.GRADING_POLICY_CHANGED.send')
    def test_add_delete_grader(self, send_signal):
        grader_type_url_base = get_url(self.course.id, 'grading_handler')
        original_model = self._model_from_url(grader_type_url_base)

        # test add grader
        new_grader = {
            "type": "Extra Credit",
            "min_count": 1,
            "drop_count": 2,
            "short_label": None,
            "weight": 15,
        }

        response = self.client.ajax_post(
            '{}/{}'.format(grader_type_url_base, len(original_model['graders'])),
            new_grader
        )
        grading_policy_hash1 = self._grading_policy_hash_for_course()
        self.assertEqual(200, response.status_code)
        grader_sample = json.loads(response.content.decode('utf-8'))
        new_grader['id'] = len(original_model['graders'])
        self.assertEqual(new_grader, grader_sample)

        # test deleting the original grader
        response = self.client.delete(grader_type_url_base + '/1', HTTP_ACCEPT="application/json")
        grading_policy_hash2 = self._grading_policy_hash_for_course()
        self.assertEqual(204, response.status_code)
        updated_model = self._model_from_url(grader_type_url_base)
        new_grader['id'] -= 1  # one fewer and the id mutates
        self.assertIn(new_grader, updated_model['graders'])
        self.assertNotIn(original_model['graders'][1], updated_model['graders'])
        send_signal.assert_has_calls([
            # once for the POST
            # pylint: disable=line-too-long
            mock.call(sender=CourseGradingModel, user_id=self.user.id, course_key=self.course.id, grading_policy_hash=grading_policy_hash1),
            # once for the DELETE
            mock.call(sender=CourseGradingModel, user_id=self.user.id, course_key=self.course.id, grading_policy_hash=grading_policy_hash2),
            # pylint: enable=line-too-long
        ])

    def setup_test_set_get_section_grader_ajax(self):
        """
        Populate the course, grab a section, get the url for the assignment type access
        """
        self.populate_course()
        sections = modulestore().get_items(self.course.id, qualifiers={'category': "sequential"})
        # see if test makes sense
        self.assertGreater(len(sections), 0, "No sections found")
        section = sections[0]  # just take the first one
        return reverse_usage_url('xblock_handler', section.location)

    def test_set_get_section_grader_ajax(self):
        """
        Test setting and getting section grades via the grade as url
        """
        grade_type_url = self.setup_test_set_get_section_grader_ajax()
        response = self.client.ajax_post(grade_type_url, {'graderType': u'Homework'})
        self.assertEqual(200, response.status_code)
        response = self.client.get_json(grade_type_url + '?fields=graderType')
        self.assertEqual(json.loads(response.content.decode('utf-8')).get('graderType'), u'Homework')
        # and unset
        response = self.client.ajax_post(grade_type_url, {'graderType': u'notgraded'})
        self.assertEqual(200, response.status_code)
        response = self.client.get_json(grade_type_url + '?fields=graderType')
        self.assertEqual(json.loads(response.content.decode('utf-8')).get('graderType'), u'notgraded')

    def _grading_policy_hash_for_course(self):
        return hash_grading_policy(modulestore().get_course(self.course.id).grading_policy)


@ddt.ddt
class CourseMetadataEditingTest(CourseTestCase):
    """
    Tests for CourseMetadata.
    """

    def setUp(self):
        super(CourseMetadataEditingTest, self).setUp()
        self.fullcourse = CourseFactory.create()
        self.course_setting_url = get_url(self.course.id, 'advanced_settings_handler')
        self.fullcourse_setting_url = get_url(self.fullcourse.id, 'advanced_settings_handler')

        self.request = RequestFactory().request()
        self.user = UserFactory()
        self.request.user = self.user
        set_current_request(self.request)
        self.addCleanup(set_current_request, None)

    def test_fetch_initial_fields(self):
        test_model = CourseMetadata.fetch(self.course)
        self.assertIn('display_name', test_model, 'Missing editable metadata field')
        self.assertEqual(test_model['display_name']['value'], self.course.display_name)

        test_model = CourseMetadata.fetch(self.fullcourse)
        self.assertNotIn('graceperiod', test_model, 'blacklisted field leaked in')
        self.assertIn('display_name', test_model, 'full missing editable metadata field')
        self.assertEqual(test_model['display_name']['value'], self.fullcourse.display_name)
        self.assertIn('rerandomize', test_model, 'Missing rerandomize metadata field')
        self.assertIn('showanswer', test_model, 'showanswer field ')
        self.assertIn('xqa_key', test_model, 'xqa_key field ')

    @patch.dict(settings.FEATURES, {'ENABLE_EXPORT_GIT': True})
    def test_fetch_giturl_present(self):
        """
        If feature flag ENABLE_EXPORT_GIT is on, show the setting as a non-deprecated Advanced Setting.
        """
        test_model = CourseMetadata.fetch(self.fullcourse)
        self.assertIn('giturl', test_model)

    @patch.dict(settings.FEATURES, {'ENABLE_EXPORT_GIT': False})
    def test_fetch_giturl_not_present(self):
        """
        If feature flag ENABLE_EXPORT_GIT is off, don't show the setting at all on the Advanced Settings page.
        """
        test_model = CourseMetadata.fetch(self.fullcourse)
        self.assertNotIn('giturl', test_model)

    @override_settings(
        PROCTORING_BACKENDS={
            'DEFAULT': 'test_proctoring_provider',
            'proctortrack': {}
        },
    )
    def test_fetch_proctoring_escalation_email_present(self):
        """
        If 'proctortrack' is an available provider, show the escalation email setting
        """
        test_model = CourseMetadata.fetch(self.fullcourse)
        self.assertIn('proctoring_escalation_email', test_model)

    @override_settings(
        PROCTORING_BACKENDS={
            'DEFAULT': 'test_proctoring_provider',
            'alternate_provider': {}
        },
    )
    def test_fetch_proctoring_escalation_email_not_present(self):
        """
        If 'proctortrack' is not an available provider, don't show the escalation email setting
        """
        test_model = CourseMetadata.fetch(self.fullcourse)
        self.assertNotIn('proctoring_escalation_email', test_model)

    @patch.dict(settings.FEATURES, {'ENABLE_EXPORT_GIT': False})
    def test_validate_update_filtered_off(self):
        """
        If feature flag is off, then giturl must be filtered.
        """
        # pylint: disable=unused-variable
        is_valid, errors, test_model = CourseMetadata.validate_and_update_from_json(
            self.course,
            {
                "giturl": {"value": "http://example.com"},
            },
            user=self.user
        )
        self.assertNotIn('giturl', test_model)

    @patch.dict(settings.FEATURES, {'ENABLE_EXPORT_GIT': True})
    def test_validate_update_filtered_on(self):
        """
        If feature flag is on, then giturl must not be filtered.
        """
        # pylint: disable=unused-variable
        is_valid, errors, test_model = CourseMetadata.validate_and_update_from_json(
            self.course,
            {
                "giturl": {"value": "http://example.com"},
            },
            user=self.user
        )
        self.assertIn('giturl', test_model)

    @patch.dict(settings.FEATURES, {'ENABLE_EXPORT_GIT': True})
    def test_update_from_json_filtered_on(self):
        """
        If feature flag is on, then giturl must be updated.
        """
        test_model = CourseMetadata.update_from_json(
            self.course,
            {
                "giturl": {"value": "http://example.com"},
            },
            user=self.user
        )
        self.assertIn('giturl', test_model)

    @patch.dict(settings.FEATURES, {'ENABLE_EXPORT_GIT': False})
    def test_update_from_json_filtered_off(self):
        """
        If feature flag is on, then giturl must not be updated.
        """
        test_model = CourseMetadata.update_from_json(
            self.course,
            {
                "giturl": {"value": "http://example.com"},
            },
            user=self.user
        )
        self.assertNotIn('giturl', test_model)

    @patch.dict(settings.FEATURES, {'ENABLE_EDXNOTES': True})
    def test_edxnotes_present(self):
        """
        If feature flag ENABLE_EDXNOTES is on, show the setting as a non-deprecated Advanced Setting.
        """
        test_model = CourseMetadata.fetch(self.fullcourse)
        self.assertIn('edxnotes', test_model)

    @patch.dict(settings.FEATURES, {'ENABLE_EDXNOTES': False})
    def test_edxnotes_not_present(self):
        """
        If feature flag ENABLE_EDXNOTES is off, don't show the setting at all on the Advanced Settings page.
        """
        test_model = CourseMetadata.fetch(self.fullcourse)
        self.assertNotIn('edxnotes', test_model)

    @patch.dict(settings.FEATURES, {'ENABLE_EDXNOTES': False})
    def test_validate_update_filtered_edxnotes_off(self):
        """
        If feature flag is off, then edxnotes must be filtered.
        """
        # pylint: disable=unused-variable
        is_valid, errors, test_model = CourseMetadata.validate_and_update_from_json(
            self.course,
            {
                "edxnotes": {"value": "true"},
            },
            user=self.user
        )
        self.assertNotIn('edxnotes', test_model)

    @patch.dict(settings.FEATURES, {'ENABLE_EDXNOTES': True})
    def test_validate_update_filtered_edxnotes_on(self):
        """
        If feature flag is on, then edxnotes must not be filtered.
        """
        # pylint: disable=unused-variable
        is_valid, errors, test_model = CourseMetadata.validate_and_update_from_json(
            self.course,
            {
                "edxnotes": {"value": "true"},
            },
            user=self.user
        )
        self.assertIn('edxnotes', test_model)

    @patch.dict(settings.FEATURES, {'ENABLE_EDXNOTES': True})
    def test_update_from_json_filtered_edxnotes_on(self):
        """
        If feature flag is on, then edxnotes must be updated.
        """
        test_model = CourseMetadata.update_from_json(
            self.course,
            {
                "edxnotes": {"value": "true"},
            },
            user=self.user
        )
        self.assertIn('edxnotes', test_model)

    @patch.dict(settings.FEATURES, {'ENABLE_EDXNOTES': False})
    def test_update_from_json_filtered_edxnotes_off(self):
        """
        If feature flag is off, then edxnotes must not be updated.
        """
        test_model = CourseMetadata.update_from_json(
            self.course,
            {
                "edxnotes": {"value": "true"},
            },
            user=self.user
        )
        self.assertNotIn('edxnotes', test_model)

    @patch.dict(settings.FEATURES, {'ENABLE_OTHER_COURSE_SETTINGS': True})
    def test_othercoursesettings_present(self):
        """
        If feature flag ENABLE_OTHER_COURSE_SETTINGS is on, show the setting in Advanced Settings.
        """
        test_model = CourseMetadata.fetch(self.fullcourse)
        self.assertIn('other_course_settings', test_model)

    @patch.dict(settings.FEATURES, {'ENABLE_OTHER_COURSE_SETTINGS': False})
    def test_othercoursesettings_not_present(self):
        """
        If feature flag ENABLE_OTHER_COURSE_SETTINGS is off, don't show the setting at all in Advanced Settings.
        """
        test_model = CourseMetadata.fetch(self.fullcourse)
        self.assertNotIn('other_course_settings', test_model)

    def test_allow_unsupported_xblocks(self):
        """
        allow_unsupported_xblocks is only shown in Advanced Settings if
        XBlockStudioConfigurationFlag is enabled.
        """
        self.assertNotIn('allow_unsupported_xblocks', CourseMetadata.fetch(self.fullcourse))
        XBlockStudioConfigurationFlag(enabled=True).save()
        self.assertIn('allow_unsupported_xblocks', CourseMetadata.fetch(self.fullcourse))

    def test_validate_from_json_correct_inputs(self):
        is_valid, errors, test_model = CourseMetadata.validate_and_update_from_json(
            self.course,
            {
                "advertised_start": {"value": "start A"},
                "days_early_for_beta": {"value": 2},
                "advanced_modules": {"value": ['notes']},
            },
            user=self.user
        )
        self.assertTrue(is_valid)
        self.assertEqual(len(errors), 0)
        self.update_check(test_model)

        # Tab gets tested in test_advanced_settings_munge_tabs
        self.assertIn('advanced_modules', test_model, 'Missing advanced_modules')
        self.assertEqual(test_model['advanced_modules']['value'], ['notes'], 'advanced_module is not updated')

    def test_validate_from_json_wrong_inputs(self):
        # input incorrectly formatted data
        is_valid, errors, test_model = CourseMetadata.validate_and_update_from_json(
            self.course,
            {
                "advertised_start": {"value": 1, "display_name": "Course Advertised Start Date", },
                "days_early_for_beta": {"value": "supposed to be an integer",
                                        "display_name": "Days Early for Beta Users", },
                "advanced_modules": {"value": 1, "display_name": "Advanced Module List", },
            },
            user=self.user
        )

        # Check valid results from validate_and_update_from_json
        self.assertFalse(is_valid)
        self.assertEqual(len(errors), 3)
        self.assertFalse(test_model)

        error_keys = set([error_obj['model']['display_name'] for error_obj in errors])
        test_keys = set(['Advanced Module List', 'Course Advertised Start Date', 'Days Early for Beta Users'])
        self.assertEqual(error_keys, test_keys)

        # try fresh fetch to ensure no update happened
        fresh = modulestore().get_course(self.course.id)
        test_model = CourseMetadata.fetch(fresh)

        self.assertNotEqual(test_model['advertised_start']['value'], 1,
                            'advertised_start should not be updated to a wrong value')
        self.assertNotEqual(test_model['days_early_for_beta']['value'], "supposed to be an integer",
                            'days_early_for beta should not be updated to a wrong value')

    def test_correct_http_status(self):
        json_data = json.dumps({
            "advertised_start": {"value": 1, "display_name": "Course Advertised Start Date", },
            "days_early_for_beta": {
                "value": "supposed to be an integer",
                "display_name": "Days Early for Beta Users",
            },
            "advanced_modules": {"value": 1, "display_name": "Advanced Module List", },
        })
        response = self.client.ajax_post(self.course_setting_url, json_data)
        self.assertEqual(400, response.status_code)

    def test_update_from_json(self):
        test_model = CourseMetadata.update_from_json(
            self.course,
            {
                "advertised_start": {"value": "start A"},
                "days_early_for_beta": {"value": 2},
            },
            user=self.user
        )
        self.update_check(test_model)
        # try fresh fetch to ensure persistence
        fresh = modulestore().get_course(self.course.id)
        test_model = CourseMetadata.fetch(fresh)
        self.update_check(test_model)
        # now change some of the existing metadata
        test_model = CourseMetadata.update_from_json(
            fresh,
            {
                "advertised_start": {"value": "start B"},
                "display_name": {"value": "jolly roger"},
            },
            user=self.user
        )
        self.assertIn('display_name', test_model, 'Missing editable metadata field')
        self.assertEqual(test_model['display_name']['value'], 'jolly roger', "not expected value")
        self.assertIn('advertised_start', test_model, 'Missing revised advertised_start metadata field')
        self.assertEqual(test_model['advertised_start']['value'], 'start B', "advertised_start not expected value")

    def update_check(self, test_model):
        """
        checks that updates were made
        """
        self.assertIn('display_name', test_model, 'Missing editable metadata field')
        self.assertEqual(test_model['display_name']['value'], self.course.display_name)
        self.assertIn('advertised_start', test_model, 'Missing new advertised_start metadata field')
        self.assertEqual(test_model['advertised_start']['value'], 'start A', "advertised_start not expected value")
        self.assertIn('days_early_for_beta', test_model, 'Missing days_early_for_beta metadata field')
        self.assertEqual(test_model['days_early_for_beta']['value'], 2, "days_early_for_beta not expected value")

    def test_http_fetch_initial_fields(self):
        response = self.client.get_json(self.course_setting_url)
        test_model = json.loads(response.content.decode('utf-8'))
        self.assertIn('display_name', test_model, 'Missing editable metadata field')
        self.assertEqual(test_model['display_name']['value'], self.course.display_name)

        response = self.client.get_json(self.fullcourse_setting_url)
        test_model = json.loads(response.content.decode('utf-8'))
        self.assertNotIn('graceperiod', test_model, 'blacklisted field leaked in')
        self.assertIn('display_name', test_model, 'full missing editable metadata field')
        self.assertEqual(test_model['display_name']['value'], self.fullcourse.display_name)
        self.assertIn('rerandomize', test_model, 'Missing rerandomize metadata field')
        self.assertIn('showanswer', test_model, 'showanswer field ')
        self.assertIn('xqa_key', test_model, 'xqa_key field ')

    def test_http_update_from_json(self):
        response = self.client.ajax_post(self.course_setting_url, {
            "advertised_start": {"value": "start A"},
            "days_early_for_beta": {"value": 2},
        })
        test_model = json.loads(response.content.decode('utf-8'))
        self.update_check(test_model)

        response = self.client.get_json(self.course_setting_url)
        test_model = json.loads(response.content.decode('utf-8'))
        self.update_check(test_model)
        # now change some of the existing metadata
        response = self.client.ajax_post(self.course_setting_url, {
            "advertised_start": {"value": "start B"},
            "display_name": {"value": "jolly roger"}
        })
        test_model = json.loads(response.content.decode('utf-8'))
        self.assertIn('display_name', test_model, 'Missing editable metadata field')
        self.assertEqual(test_model['display_name']['value'], 'jolly roger', "not expected value")
        self.assertIn('advertised_start', test_model, 'Missing revised advertised_start metadata field')
        self.assertEqual(test_model['advertised_start']['value'], 'start B', "advertised_start not expected value")

    @patch.dict(settings.FEATURES, {'ENABLE_EDXNOTES': True})
    @patch('xmodule.util.xmodule_django.get_current_request')
    def test_post_settings_with_staff_not_enrolled(self, mock_request):
        """
        Tests that we can post advance settings when course staff is not enrolled.
        """
        mock_request.return_value = Mock(META={'HTTP_HOST': 'localhost'})
        user = UserFactory.create(is_staff=True)
        CourseStaffRole(self.course.id).add_users(user)

        client = AjaxEnabledTestClient()
        client.login(username=user.username, password=user.password)
        response = self.client.ajax_post(self.course_setting_url, {
            'advanced_modules': {"value": [""]}
        })
        self.assertEqual(response.status_code, 200)

    @ddt.data(True, False)
    @override_settings(
        PROCTORING_BACKENDS={
            'DEFAULT': 'test_proctoring_provider',
            'valid_provider': {}
        },
        PARTNER_SUPPORT_EMAIL='support@foobar.com'
    )
    def test_validate_update_does_not_allow_proctoring_provider_changes_after_course_start(self, staff_user):
        """
        Course staff cannot modify proctoring provider after the course start date.
        Only admin users may update the provider if the course has started.
        """
        field_name = "proctoring_provider"
        course = CourseFactory.create(start=datetime.datetime.now(UTC) - datetime.timedelta(days=1))
        user = UserFactory.create(is_staff=staff_user)

        did_validate, errors, test_model = CourseMetadata.validate_and_update_from_json(
            course,
            {
                field_name: {"value": 'valid_provider'},
            },
            user=user
        )

        if staff_user:
            self.assertTrue(did_validate)
            self.assertEqual(len(errors), 0)
            self.assertIn(field_name, test_model)
        else:
            self.assertFalse(did_validate)
            self.assertEqual(len(errors), 1)
            self.assertEqual(
                errors[0].get('message'),
                (
                    'The proctoring provider cannot be modified after a course has started.'
                    ' Contact support@foobar.com for assistance'
                )
            )
            self.assertIsNone(test_model)

    @ddt.data(True, False)
    @override_settings(
        PROCTORING_BACKENDS={
            'DEFAULT': 'test_proctoring_provider',
            'test_proctoring_provider': {},
            'proctortrack': {}
        },
        FEATURES={'ENABLE_EXAM_SETTINGS_HTML_VIEW': True},
    )
    def test_validate_update_requires_escalation_email_for_proctortrack(self, include_blank_email):
        json_data = {
            "proctoring_provider": {"value": 'proctortrack'},
        }
        if include_blank_email:
            json_data["proctoring_escalation_email"] = {"value": ""}

        did_validate, errors, test_model = CourseMetadata.validate_and_update_from_json(
            self.course,
            json_data,
            user=self.user
        )
        self.assertFalse(did_validate)
        self.assertEqual(len(errors), 1)
        self.assertIsNone(test_model)
        self.assertEqual(
            errors[0].get('message'),
            'Provider \'proctortrack\' requires an exam escalation contact.'
        )

    @override_settings(
        PROCTORING_BACKENDS={
            'DEFAULT': 'test_proctoring_provider',
            'test_proctoring_provider': {},
            'proctortrack': {}
        }
    )
    def test_validate_update_does_not_require_escalation_email_by_default(self):
        did_validate, errors, test_model = CourseMetadata.validate_and_update_from_json(
            self.course,
            {
                "proctoring_provider": {"value": "test_proctoring_provider"},
            },
            user=self.user
        )
        self.assertTrue(did_validate)
        self.assertEqual(len(errors), 0)
        self.assertIn('proctoring_provider', test_model)

    @override_settings(
        PROCTORING_BACKENDS={
            'DEFAULT': 'proctortrack',
            'proctortrack': {}
        },
        FEATURES={'ENABLE_EXAM_SETTINGS_HTML_VIEW': True},
    )
    def test_validate_update_cannot_unset_escalation_email_when_proctortrack_is_provider(self):
        course = CourseFactory.create()
        CourseMetadata.update_from_dict({"proctoring_provider": 'proctortrack'}, course, self.user)
        did_validate, errors, test_model = CourseMetadata.validate_and_update_from_json(
            course,
            {
                "proctoring_escalation_email": {"value": ""},
            },
            user=self.user
        )
        self.assertFalse(did_validate)
        self.assertEqual(len(errors), 1)
        self.assertIsNone(test_model)
        self.assertEqual(
            errors[0].get('message'),
            'Provider \'proctortrack\' requires an exam escalation contact.'
        )

    @override_settings(
        PROCTORING_BACKENDS={
            'DEFAULT': 'proctortrack',
            'proctortrack': {}
        }
    )
    def test_validate_update_set_proctortrack_provider_with_valid_escalation_email(self):
        did_validate, errors, test_model = CourseMetadata.validate_and_update_from_json(
            self.course,
            {
                "proctoring_provider": {"value": "proctortrack"},
                "proctoring_escalation_email": {"value": "foo@bar.com"},
            },
            user=self.user
        )
        self.assertTrue(did_validate)
        self.assertEqual(len(errors), 0)
        self.assertIn('proctoring_provider', test_model)
        self.assertIn('proctoring_escalation_email', test_model)

    @override_settings(
        PROCTORING_BACKENDS={
            'DEFAULT': 'test_proctoring_provider',
            'proctortrack': {}
        }
    )
    def test_validate_update_escalation_email_not_requirement_disabled(self):
        """
        Tests the escalation email is not required if 'ENABLED_EXAM_SETTINGS_HTML_VIEW'
        setting is not set to True
        """
        json_data = {
            "proctoring_provider": {"value": 'proctortrack'},
        }
        did_validate, errors, test_model = CourseMetadata.validate_and_update_from_json(
            self.course,
            json_data,
            user=self.user
        )
        self.assertTrue(did_validate)
        self.assertEqual(len(errors), 0)
        self.assertIn('proctoring_provider', test_model)
        self.assertIn('proctoring_escalation_email', test_model)

    def test_create_zendesk_tickets_present_for_edx_staff(self):
        """
        Tests that create zendesk tickets field is not filtered out when the user is an edX staff member.
        """
        self._set_request_user_to_staff()

        test_model = CourseMetadata.fetch(self.fullcourse)
        self.assertIn('create_zendesk_tickets', test_model)

    def test_validate_update_does_not_filter_out_create_zendesk_tickets_for_edx_staff(self):
        """
        Tests that create zendesk tickets field is returned by validate_and_update_from_json method when
        the user is an edX staff member.
        """
        self._set_request_user_to_staff()

        field_name = "create_zendesk_tickets"

        _, _, test_model = CourseMetadata.validate_and_update_from_json(
            self.course,
            {
                field_name: {"value": True},
            },
            user=self.user
        )
        self.assertIn(field_name, test_model)

    def test_update_from_json_does_not_filter_out_create_zendesk_tickets_for_edx_staff(self):
        """
        Tests that create zendesk tickets field is returned by update_from_json method when
        the user is an edX staff member.
        """
        self._set_request_user_to_staff()

        field_name = "create_zendesk_tickets"

        test_model = CourseMetadata.update_from_json(
            self.course,
            {
                field_name: {"value": True},
            },
            user=self.user
        )
        self.assertIn(field_name, test_model)

    def test_create_zendesk_tickets_not_present_for_course_staff(self):
        """
        Tests that create zendesk tickets field is filtered out when the user is not an edX staff member.
        """
        test_model = CourseMetadata.fetch(self.fullcourse)
        self.assertNotIn('create_zendesk_tickets', test_model)

    def test_validate_update_does_filter_out_create_zendesk_tickets_for_course_staff(self):
        """
        Tests that create zendesk tickets field is not returned by validate_and_update_from_json method when
        the user is not an edX staff member.
        """
        field_name = "create_zendesk_tickets"

        _, _, test_model = CourseMetadata.validate_and_update_from_json(
            self.course,
            {
                field_name: {"value": True},
            },
            user=self.user
        )
        self.assertNotIn(field_name, test_model)

    def test_update_from_json_does_filter_out_create_zendesk_tickets_for_course_staff(self):
        """
        Tests that create zendesk tickets field is not returned by update_from_json method when
        the user is not an edX staff member.
        """
        field_name = "create_zendesk_tickets"

        test_model = CourseMetadata.update_from_json(
            self.course,
            {
                field_name: {"value": True},
            },
            user=self.user
        )
        self.assertNotIn(field_name, test_model)

    def _set_request_user_to_staff(self):
        """
        Update the current request's user to be an edX staff member.
        """
        self.user.is_staff = True
        self.request.user = self.user
        set_current_request(self.request)


class CourseGraderUpdatesTest(CourseTestCase):
    """
    Test getting, deleting, adding, & updating graders
    """

    def setUp(self):
        """Compute the url to use in tests"""
        super(CourseGraderUpdatesTest, self).setUp()
        self.url = get_url(self.course.id, 'grading_handler')
        self.starting_graders = CourseGradingModel(self.course).graders

    def test_get(self):
        """Test getting a specific grading type record."""
        resp = self.client.get_json(self.url + '/0')
        self.assertEqual(resp.status_code, 200)
        obj = json.loads(resp.content.decode('utf-8'))
        self.assertEqual(self.starting_graders[0], obj)

    def test_delete(self):
        """Test deleting a specific grading type record."""
        resp = self.client.delete(self.url + '/0', HTTP_ACCEPT="application/json")
        self.assertEqual(resp.status_code, 204)
        current_graders = CourseGradingModel.fetch(self.course.id).graders
        self.assertNotIn(self.starting_graders[0], current_graders)
        self.assertEqual(len(self.starting_graders) - 1, len(current_graders))

    def test_update(self):
        """Test updating a specific grading type record."""
        grader = {
            "id": 0,
            "type": "manual",
            "min_count": 5,
            "drop_count": 10,
            "short_label": "yo momma",
            "weight": 17.3,
        }
        resp = self.client.ajax_post(self.url + '/0', grader)
        self.assertEqual(resp.status_code, 200)
        obj = json.loads(resp.content.decode('utf-8'))
        self.assertEqual(obj, grader)
        current_graders = CourseGradingModel.fetch(self.course.id).graders
        self.assertEqual(len(self.starting_graders), len(current_graders))

    def test_add(self):
        """Test adding a grading type record."""
        # the same url works for changing the whole grading model (graceperiod, cutoffs, and grading types) when
        # the grading_index is None; thus, using None to imply adding a grading_type doesn't work; so, it uses an
        # index out of bounds to imply create item.
        grader = {
            "type": "manual",
            "min_count": 5,
            "drop_count": 10,
            "short_label": "yo momma",
            "weight": 17.3,
        }
        resp = self.client.ajax_post('{}/{}'.format(self.url, len(self.starting_graders) + 1), grader)
        self.assertEqual(resp.status_code, 200)
        obj = json.loads(resp.content.decode('utf-8'))
        self.assertEqual(obj['id'], len(self.starting_graders))
        del obj['id']
        self.assertEqual(obj, grader)
        current_graders = CourseGradingModel.fetch(self.course.id).graders
        self.assertEqual(len(self.starting_graders) + 1, len(current_graders))


class CourseEnrollmentEndFieldTest(CourseTestCase):
    """
    Base class to test the enrollment end fields in the course settings details view in Studio
    when using marketing site flag and global vs non-global staff to access the page.
    """

    NOT_EDITABLE_HELPER_MESSAGE = "Contact your edX partner manager to update these settings."
    NOT_EDITABLE_DATE_WRAPPER = "<div class=\"field date is-not-editable\" id=\"field-enrollment-end-date\">"
    NOT_EDITABLE_TIME_WRAPPER = "<div class=\"field time is-not-editable\" id=\"field-enrollment-end-time\">"
    NOT_EDITABLE_DATE_FIELD = "<input type=\"text\" class=\"end-date date end\" \
id=\"course-enrollment-end-date\" placeholder=\"MM/DD/YYYY\" autocomplete=\"off\" readonly aria-readonly=\"true\" />"
    NOT_EDITABLE_TIME_FIELD = "<input type=\"text\" class=\"time end\" id=\"course-enrollment-end-time\" \
value=\"\" placeholder=\"HH:MM\" autocomplete=\"off\" readonly aria-readonly=\"true\" />"

    EDITABLE_DATE_WRAPPER = "<div class=\"field date \" id=\"field-enrollment-end-date\">"
    EDITABLE_TIME_WRAPPER = "<div class=\"field time \" id=\"field-enrollment-end-time\">"
    EDITABLE_DATE_FIELD = "<input type=\"text\" class=\"end-date date end\" \
id=\"course-enrollment-end-date\" placeholder=\"MM/DD/YYYY\" autocomplete=\"off\"  />"
    EDITABLE_TIME_FIELD = "<input type=\"text\" class=\"time end\" \
id=\"course-enrollment-end-time\" value=\"\" placeholder=\"HH:MM\" autocomplete=\"off\"  />"

    EDITABLE_ELEMENTS = [
        EDITABLE_DATE_WRAPPER,
        EDITABLE_TIME_WRAPPER,
        EDITABLE_DATE_FIELD,
        EDITABLE_TIME_FIELD,
    ]

    NOT_EDITABLE_ELEMENTS = [
        NOT_EDITABLE_HELPER_MESSAGE,
        NOT_EDITABLE_DATE_WRAPPER,
        NOT_EDITABLE_TIME_WRAPPER,
        NOT_EDITABLE_DATE_FIELD,
        NOT_EDITABLE_TIME_FIELD,
    ]

    def setUp(self):
        """
        Initialize course used to test enrollment fields.
        """
        super(CourseEnrollmentEndFieldTest, self).setUp()
        self.course = CourseFactory.create(org='edX', number='dummy', display_name='Marketing Site Course')
        self.course_details_url = reverse_course_url('settings_handler', six.text_type(self.course.id))

    def _get_course_details_response(self, global_staff):
        """
        Return the course details page as either global or non-global staff
        """
        user = UserFactory(is_staff=global_staff)
        CourseInstructorRole(self.course.id).add_users(user)

        self.client.login(username=user.username, password='test')

        return self.client.get_html(self.course_details_url)

    def _verify_editable(self, response):
        """
        Verify that the response has expected editable fields.

        Assert that all editable field content exists and no
        uneditable field content exists for enrollment end fields.
        """
        self.assertEqual(response.status_code, 200)
        for element in self.NOT_EDITABLE_ELEMENTS:
            self.assertNotContains(response, element)

        for element in self.EDITABLE_ELEMENTS:
            self.assertContains(response, element)

    def _verify_not_editable(self, response):
        """
        Verify that the response has expected non-editable fields.

        Assert that all uneditable field content exists and no
        editable field content exists for enrollment end fields.
        """
        self.assertEqual(response.status_code, 200)
        for element in self.NOT_EDITABLE_ELEMENTS:
            self.assertContains(response, element)

        for element in self.EDITABLE_ELEMENTS:
            self.assertNotContains(response, element)

    @mock.patch.dict("django.conf.settings.FEATURES", {'ENABLE_PUBLISHER': False})
    def test_course_details_with_disabled_setting_global_staff(self):
        """
        Test that user enrollment end date is editable in response.

        Feature flag 'ENABLE_PUBLISHER' is not enabled.
        User is global staff.
        """
        self._verify_editable(self._get_course_details_response(True))

    @mock.patch.dict("django.conf.settings.FEATURES", {'ENABLE_PUBLISHER': False})
    def test_course_details_with_disabled_setting_non_global_staff(self):
        """
        Test that user enrollment end date is editable in response.

        Feature flag 'ENABLE_PUBLISHER' is not enabled.
        User is non-global staff.
        """
        self._verify_editable(self._get_course_details_response(False))

    @mock.patch.dict("django.conf.settings.FEATURES", {'ENABLE_PUBLISHER': True})
    def test_course_details_with_enabled_setting_global_staff(self):
        """
        Test that user enrollment end date is editable in response.

        Feature flag 'ENABLE_PUBLISHER' is enabled.
        User is global staff.
        """
        self._verify_editable(self._get_course_details_response(True))

    @mock.patch.dict("django.conf.settings.FEATURES", {'ENABLE_PUBLISHER': True})
    def test_course_details_with_enabled_setting_non_global_staff(self):
        """
        Test that user enrollment end date is not editable in response.

        Feature flag 'ENABLE_PUBLISHER' is enabled.
        User is non-global staff.
        """
        self._verify_not_editable(self._get_course_details_response(False))<|MERGE_RESOLUTION|>--- conflicted
+++ resolved
@@ -645,9 +645,6 @@
             )
         ])
 
-<<<<<<< HEAD
-    @unittest.skipIf(settings.TAHOE_ALWAYS_SKIP_TEST, 'fails in open-release/juniper.master as well')
-=======
     @ddt.data(ModuleStoreEnum.Type.mongo, ModuleStoreEnum.Type.split)
     def test_must_fire_grading_event_and_signal_multiple_type(self, store):
         """
@@ -724,7 +721,7 @@
         )
         self.assertTrue(result)
 
->>>>>>> a14d2b40
+    @unittest.skipIf(settings.TAHOE_ALWAYS_SKIP_TEST, 'fails in open-release/juniper.master as well')
     @mock.patch('track.event_transaction_utils.uuid4')
     @mock.patch('models.settings.course_grading.tracker')
     @mock.patch('contentstore.signals.signals.GRADING_POLICY_CHANGED.send')
