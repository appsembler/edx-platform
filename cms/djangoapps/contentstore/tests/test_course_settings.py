"""
Tests for Studio Course Settings.
"""


import copy
import datetime
import json
import unittest

import ddt
import mock
import six
from crum import set_current_request
from django.conf import settings
from django.test import RequestFactory
from django.test.utils import override_settings
from edx_toggles.toggles.testutils import override_waffle_flag
from milestones.models import MilestoneRelationshipType
from milestones.tests.utils import MilestonesTestCaseMixin
from mock import Mock, patch
from pytz import UTC

from cms.djangoapps.contentstore.utils import reverse_course_url, reverse_usage_url
from cms.djangoapps.models.settings.course_grading import (
    GRADING_POLICY_CHANGED_EVENT_TYPE,
    CourseGradingModel,
    hash_grading_policy
)
from cms.djangoapps.models.settings.course_metadata import CourseMetadata
from cms.djangoapps.models.settings.encoder import CourseSettingsEncoder
from cms.djangoapps.models.settings.waffle import MATERIAL_RECOMPUTE_ONLY_FLAG
from common.djangoapps.course_modes.models import CourseMode
from openedx.core.djangoapps.models.course_details import CourseDetails
from common.djangoapps.student.roles import CourseInstructorRole, CourseStaffRole
from common.djangoapps.student.tests.factories import UserFactory
from common.djangoapps.util import milestones_helpers
from common.djangoapps.xblock_django.models import XBlockStudioConfigurationFlag
from xmodule.fields import Date
from xmodule.modulestore import ModuleStoreEnum
from xmodule.modulestore.django import modulestore
from xmodule.modulestore.tests.factories import CourseFactory

from .utils import AjaxEnabledTestClient, CourseTestCase


def get_url(course_id, handler_name='settings_handler'):
    return reverse_course_url(handler_name, course_id)


class CourseSettingsEncoderTest(CourseTestCase):
    """
    Tests for CourseSettingsEncoder.
    """

    def test_encoder(self):
        details = CourseDetails.fetch(self.course.id)
        jsondetails = json.dumps(details, cls=CourseSettingsEncoder)
        jsondetails = json.loads(jsondetails)
        self.assertEqual(jsondetails['course_image_name'], self.course.course_image)
        self.assertIsNone(jsondetails['end_date'], "end date somehow initialized ")
        self.assertIsNone(jsondetails['enrollment_start'], "enrollment_start date somehow initialized ")
        self.assertIsNone(jsondetails['enrollment_end'], "enrollment_end date somehow initialized ")
        self.assertIsNone(jsondetails['syllabus'], "syllabus somehow initialized")
        self.assertIsNone(jsondetails['intro_video'], "intro_video somehow initialized")
        self.assertIsNone(jsondetails['effort'], "effort somehow initialized")
        self.assertIsNone(jsondetails['language'], "language somehow initialized")

    def test_pre_1900_date(self):
        """
        Tests that the encoder can handle a pre-1900 date, since strftime
        doesn't work for these dates.
        """
        details = CourseDetails.fetch(self.course.id)
        pre_1900 = datetime.datetime(1564, 4, 23, 1, 1, 1, tzinfo=UTC)
        details.enrollment_start = pre_1900
        dumped_jsondetails = json.dumps(details, cls=CourseSettingsEncoder)
        loaded_jsondetails = json.loads(dumped_jsondetails)
        self.assertEqual(loaded_jsondetails['enrollment_start'], pre_1900.isoformat())

    def test_ooc_encoder(self):
        """
        Test the encoder out of its original constrained purpose to see if it functions for general use
        """
        details = {
            'number': 1,
            'string': 'string',
            'datetime': datetime.datetime.now(UTC)
        }
        jsondetails = json.dumps(details, cls=CourseSettingsEncoder)
        jsondetails = json.loads(jsondetails)

        self.assertEqual(1, jsondetails['number'])
        self.assertEqual(jsondetails['string'], 'string')


class CourseAdvanceSettingViewTest(CourseTestCase, MilestonesTestCaseMixin):
    """
    Tests for AdvanceSettings View.
    """

    def setUp(self):
        super(CourseAdvanceSettingViewTest, self).setUp()
        self.fullcourse = CourseFactory.create()
        self.course_setting_url = get_url(self.course.id, 'advanced_settings_handler')

    @override_settings(FEATURES={'DISABLE_MOBILE_COURSE_AVAILABLE': True})
    def test_mobile_field_available(self):

        """
        Test to check `Mobile Course Available` field is not viewable in Studio
        when DISABLE_MOBILE_COURSE_AVAILABLE is true.
        """

        response = self.client.get_html(self.course_setting_url)
        start = response.content.decode('utf-8').find("mobile_available")
        end = response.content.decode('utf-8').find("}", start)
        settings_fields = json.loads(response.content.decode('utf-8')[start + len("mobile_available: "):end + 1])

        self.assertEqual(settings_fields["display_name"], "Mobile Course Available")
        self.assertEqual(settings_fields["deprecated"], True)


@ddt.ddt
class CourseDetailsViewTest(CourseTestCase, MilestonesTestCaseMixin):
    """
    Tests for modifying content on the first course settings page (course dates, overview, etc.).
    """

    def alter_field(self, url, details, field, val):
        """
        Change the one field to the given value and then invoke the update post to see if it worked.
        """
        setattr(details, field, val)
        # Need to partially serialize payload b/c the mock doesn't handle it correctly
        payload = copy.copy(details.__dict__)
        payload['start_date'] = CourseDetailsViewTest.convert_datetime_to_iso(details.start_date)
        payload['end_date'] = CourseDetailsViewTest.convert_datetime_to_iso(details.end_date)
        payload['enrollment_start'] = CourseDetailsViewTest.convert_datetime_to_iso(details.enrollment_start)
        payload['enrollment_end'] = CourseDetailsViewTest.convert_datetime_to_iso(details.enrollment_end)
        resp = self.client.ajax_post(url, payload)
        self.compare_details_with_encoding(json.loads(resp.content.decode('utf-8')), details.__dict__, field + str(val))

        MilestoneRelationshipType.objects.get_or_create(name='requires')
        MilestoneRelationshipType.objects.get_or_create(name='fulfills')

    @staticmethod
    def convert_datetime_to_iso(datetime_obj):
        """
        Use the xblock serializer to convert the datetime
        """
        return Date().to_json(datetime_obj)

    @unittest.skipIf(settings.TAHOE_ALWAYS_SKIP_TEST, 'Skip flaky tests due to date issues')
    def test_update_and_fetch(self):
        details = CourseDetails.fetch(self.course.id)

        # resp s/b json from here on
        url = get_url(self.course.id)
        resp = self.client.get_json(url)
        self.compare_details_with_encoding(json.loads(resp.content.decode('utf-8')), details.__dict__, "virgin get")

        self.alter_field(url, details, 'start_date', datetime.datetime(2012, 11, 12, 1, 30, tzinfo=UTC))
        self.alter_field(url, details, 'start_date', datetime.datetime(2012, 11, 1, 13, 30, tzinfo=UTC))
        self.alter_field(url, details, 'end_date', datetime.datetime(2013, 2, 12, 1, 30, tzinfo=UTC))
        self.alter_field(url, details, 'enrollment_start', datetime.datetime(2012, 10, 12, 1, 30, tzinfo=UTC))

        self.alter_field(url, details, 'enrollment_end', datetime.datetime(2012, 11, 15, 1, 30, tzinfo=UTC))
        self.alter_field(url, details, 'short_description', "Short Description")
        self.alter_field(url, details, 'about_sidebar_html', "About Sidebar HTML")
        self.alter_field(url, details, 'overview', "Overview")
        self.alter_field(url, details, 'intro_video', "intro_video")
        self.alter_field(url, details, 'effort', "effort")
        self.alter_field(url, details, 'course_image_name', "course_image_name")
        self.alter_field(url, details, 'language', "en")
        self.alter_field(url, details, 'self_paced', "true")

    def compare_details_with_encoding(self, encoded, details, context):
        """
        compare all of the fields of the before and after dicts
        """
        self.compare_date_fields(details, encoded, context, 'start_date')
        self.compare_date_fields(details, encoded, context, 'end_date')
        self.compare_date_fields(details, encoded, context, 'enrollment_start')
        self.compare_date_fields(details, encoded, context, 'enrollment_end')
        self.assertEqual(
            details['short_description'], encoded['short_description'], context + " short_description not =="
        )
        self.assertEqual(
            details['about_sidebar_html'], encoded['about_sidebar_html'], context + " about_sidebar_html not =="
        )
        self.assertEqual(details['overview'], encoded['overview'], context + " overviews not ==")
        self.assertEqual(details['intro_video'], encoded.get('intro_video', None), context + " intro_video not ==")
        self.assertEqual(details['effort'], encoded['effort'], context + " efforts not ==")
        self.assertEqual(details['course_image_name'], encoded['course_image_name'], context + " images not ==")
        self.assertEqual(details['language'], encoded['language'], context + " languages not ==")

    def compare_date_fields(self, details, encoded, context, field):
        """
        Compare the given date fields between the before and after doing json deserialization
        """
        if details[field] is not None:
            date = Date()
            if field in encoded and encoded[field] is not None:
                dt1 = date.from_json(encoded[field])
                dt2 = details[field]

                self.assertEqual(dt1, dt2, msg=u"{} != {} at {}".format(dt1, dt2, context))
            else:
                self.fail(field + " missing from encoded but in details at " + context)
        elif field in encoded and encoded[field] is not None:
            self.fail(field + " included in encoding but missing from details at " + context)

    @ddt.data(
        (False, False),
        (True, False),
        (True, True),
    )
    @ddt.unpack
    def test_upgrade_deadline(self, has_verified_mode, has_expiration_date):
        if has_verified_mode:
            deadline = None
            if has_expiration_date:
                deadline = self.course.start + datetime.timedelta(days=2)
            CourseMode.objects.get_or_create(
                course_id=self.course.id,
                mode_display_name="Verified",
                mode_slug="verified",
                min_price=1,
                _expiration_datetime=deadline,
            )

        settings_details_url = get_url(self.course.id)
        response = self.client.get_html(settings_details_url)
        self.assertEqual(b"Upgrade Deadline Date" in response.content, has_expiration_date and has_verified_mode)

    @mock.patch.dict("django.conf.settings.FEATURES", {'ENABLE_PREREQUISITE_COURSES': True})
    def test_pre_requisite_course_list_present(self):
        settings_details_url = get_url(self.course.id)
        response = self.client.get_html(settings_details_url)
        self.assertContains(response, "Prerequisite Course")

    @mock.patch.dict("django.conf.settings.FEATURES", {'ENABLE_PREREQUISITE_COURSES': True})
    def test_pre_requisite_course_update_and_fetch(self):
        self.assertFalse(milestones_helpers.any_unfulfilled_milestones(self.course.id, self.user.id),
                         msg='The initial empty state should be: no prerequisite courses')

        url = get_url(self.course.id)
        resp = self.client.get_json(url)
        course_detail_json = json.loads(resp.content.decode('utf-8'))
        # assert pre_requisite_courses is initialized
        self.assertEqual([], course_detail_json['pre_requisite_courses'])

        # update pre requisite courses with a new course keys
        pre_requisite_course = CourseFactory.create(org='edX', course='900', run='test_run')
        pre_requisite_course2 = CourseFactory.create(org='edX', course='902', run='test_run')
        pre_requisite_course_keys = [six.text_type(pre_requisite_course.id), six.text_type(pre_requisite_course2.id)]
        course_detail_json['pre_requisite_courses'] = pre_requisite_course_keys
        self.client.ajax_post(url, course_detail_json)

        # fetch updated course to assert pre_requisite_courses has new values
        resp = self.client.get_json(url)
        course_detail_json = json.loads(resp.content.decode('utf-8'))
        self.assertEqual(pre_requisite_course_keys, course_detail_json['pre_requisite_courses'])

        self.assertTrue(milestones_helpers.any_unfulfilled_milestones(self.course.id, self.user.id),
                        msg='Should have prerequisite courses')

        # remove pre requisite course
        course_detail_json['pre_requisite_courses'] = []
        self.client.ajax_post(url, course_detail_json)
        resp = self.client.get_json(url)
        course_detail_json = json.loads(resp.content.decode('utf-8'))
        self.assertEqual([], course_detail_json['pre_requisite_courses'])

        self.assertFalse(milestones_helpers.any_unfulfilled_milestones(self.course.id, self.user.id),
                         msg='Should not have prerequisite courses anymore')

    @mock.patch.dict("django.conf.settings.FEATURES", {'ENABLE_PREREQUISITE_COURSES': True})
    def test_invalid_pre_requisite_course(self):
        url = get_url(self.course.id)
        resp = self.client.get_json(url)
        course_detail_json = json.loads(resp.content.decode('utf-8'))

        # update pre requisite courses one valid and one invalid key
        pre_requisite_course = CourseFactory.create(org='edX', course='900', run='test_run')
        pre_requisite_course_keys = [six.text_type(pre_requisite_course.id), 'invalid_key']
        course_detail_json['pre_requisite_courses'] = pre_requisite_course_keys
        response = self.client.ajax_post(url, course_detail_json)
        self.assertEqual(400, response.status_code)

    @ddt.data(
        (False, False, False),
        (True, False, True),
        (False, True, False),
        (True, True, True),
    )
    def test_visibility_of_entrance_exam_section(self, feature_flags):
        """
        Tests entrance exam section is available if ENTRANCE_EXAMS feature is enabled no matter any other
        feature is enabled or disabled i.e ENABLE_PUBLISHER.
        """
        with patch.dict("django.conf.settings.FEATURES", {
            'ENTRANCE_EXAMS': feature_flags[0],
            'ENABLE_PUBLISHER': feature_flags[1]
        }):
            course_details_url = get_url(self.course.id)
            resp = self.client.get_html(course_details_url)
            self.assertEqual(
                feature_flags[2],
                b'<h3 id="heading-entrance-exam">' in resp.content
            )

    def test_marketing_site_fetch(self):
        settings_details_url = get_url(self.course.id)

        with mock.patch.dict('django.conf.settings.FEATURES', {
            'ENABLE_PUBLISHER': True,
            'ENABLE_MKTG_SITE': True,
            'ENTRANCE_EXAMS': False,
            'ENABLE_PREREQUISITE_COURSES': False
        }):
            response = self.client.get_html(settings_details_url)
            self.assertNotContains(response, "Course Summary Page")
            self.assertNotContains(response, "Send a note to students via email")
            self.assertContains(response, "course summary page will not be viewable")

            self.assertContains(response, "Course Start Date")
            self.assertContains(response, "Course End Date")
            self.assertContains(response, "Enrollment Start Date")
            self.assertContains(response, "Enrollment End Date")

            self.assertContains(response, "Course Short Description")
            self.assertNotContains(response, "Course About Sidebar HTML")
            self.assertNotContains(response, "Course Title")
            self.assertNotContains(response, "Course Subtitle")
            self.assertNotContains(response, "Course Duration")
            self.assertNotContains(response, "Course Description")
            self.assertNotContains(response, "Course Overview")
            self.assertNotContains(response, "Course Introduction Video")
            self.assertNotContains(response, "Requirements")
            self.assertNotContains(response, "Course Banner Image")
            self.assertNotContains(response, "Course Video Thumbnail Image")

    @unittest.skipUnless(settings.FEATURES.get('ENTRANCE_EXAMS', False), True)
    def test_entrance_exam_created_updated_and_deleted_successfully(self):
        """
        This tests both of the entrance exam settings and the `any_unfulfilled_milestones` helper.

        Splitting the test requires significant refactoring `settings_handler()` view.
        """
        self.assertFalse(milestones_helpers.any_unfulfilled_milestones(self.course.id, self.user.id),
                         msg='The initial empty state should be: no entrance exam')

        settings_details_url = get_url(self.course.id)
        data = {
            'entrance_exam_enabled': 'true',
            'entrance_exam_minimum_score_pct': '60',
            'syllabus': 'none',
            'short_description': 'empty',
            'overview': '',
            'effort': '',
            'intro_video': '',
            'start_date': '2012-01-01',
            'end_date': '2012-12-31',
        }
        response = self.client.post(settings_details_url, data=json.dumps(data), content_type='application/json',
                                    HTTP_ACCEPT='application/json')
        self.assertEqual(response.status_code, 200)
        course = modulestore().get_course(self.course.id)
        self.assertTrue(course.entrance_exam_enabled)
        self.assertEqual(course.entrance_exam_minimum_score_pct, .60)

        # Update the entrance exam
        data['entrance_exam_enabled'] = "true"
        data['entrance_exam_minimum_score_pct'] = "80"
        response = self.client.post(
            settings_details_url,
            data=json.dumps(data),
            content_type='application/json',
            HTTP_ACCEPT='application/json'
        )
        self.assertEqual(response.status_code, 200)
        course = modulestore().get_course(self.course.id)
        self.assertTrue(course.entrance_exam_enabled)
        self.assertEqual(course.entrance_exam_minimum_score_pct, .80)

        self.assertTrue(milestones_helpers.any_unfulfilled_milestones(self.course.id, self.user.id),
                        msg='The entrance exam should be required.')

        # Delete the entrance exam
        data['entrance_exam_enabled'] = "false"
        response = self.client.post(
            settings_details_url,
            data=json.dumps(data),
            content_type='application/json',
            HTTP_ACCEPT='application/json'
        )
        course = modulestore().get_course(self.course.id)
        self.assertEqual(response.status_code, 200)
        self.assertFalse(course.entrance_exam_enabled)
        self.assertEqual(course.entrance_exam_minimum_score_pct, None)

        self.assertFalse(milestones_helpers.any_unfulfilled_milestones(self.course.id, self.user.id),
                         msg='The entrance exam should not be required anymore')

    @unittest.skipUnless(settings.FEATURES.get('ENTRANCE_EXAMS', False), True)
    def test_entrance_exam_store_default_min_score(self):
        """
        test that creating an entrance exam should store the default value, if key missing in json request
        or entrance_exam_minimum_score_pct is an empty string
        """
        settings_details_url = get_url(self.course.id)
        test_data_1 = {
            'entrance_exam_enabled': 'true',
            'syllabus': 'none',
            'short_description': 'empty',
            'overview': '',
            'effort': '',
            'intro_video': '',
            'start_date': '2012-01-01',
            'end_date': '2012-12-31',
        }
        response = self.client.post(
            settings_details_url,
            data=json.dumps(test_data_1),
            content_type='application/json',
            HTTP_ACCEPT='application/json'
        )
        self.assertEqual(response.status_code, 200)
        course = modulestore().get_course(self.course.id)
        self.assertTrue(course.entrance_exam_enabled)

        # entrance_exam_minimum_score_pct is not present in the request so default value should be saved.
        self.assertEqual(course.entrance_exam_minimum_score_pct, .5)

        #add entrance_exam_minimum_score_pct with empty value in json request.
        test_data_2 = {
            'entrance_exam_enabled': 'true',
            'entrance_exam_minimum_score_pct': '',
            'syllabus': 'none',
            'short_description': 'empty',
            'overview': '',
            'effort': '',
            'intro_video': '',
            'start_date': '2012-01-01',
            'end_date': '2012-12-31',
        }

        response = self.client.post(
            settings_details_url,
            data=json.dumps(test_data_2),
            content_type='application/json',
            HTTP_ACCEPT='application/json'
        )
        self.assertEqual(response.status_code, 200)
        course = modulestore().get_course(self.course.id)
        self.assertTrue(course.entrance_exam_enabled)
        self.assertEqual(course.entrance_exam_minimum_score_pct, .5)

    @unittest.skipUnless(settings.FEATURES.get('ENTRANCE_EXAMS', False), True)
    @mock.patch.dict("django.conf.settings.FEATURES", {'ENABLE_PREREQUISITE_COURSES': True})
    def test_entrance_after_changing_other_setting(self):
        """
       Test entrance exam is not deactivated when prerequisites removed.

        This test ensures that the entrance milestone is not deactivated after
        course details are saves without pre requisite courses active.

        The test was implemented after a bug fixing, correcting the behaviour
        that every time course details were saved,
        if there wasn't any pre requisite course in the POST
        the view just deleted all the pre requisite courses, including entrance exam,
        despite the fact that the entrance_exam_enabled was True.
        This test ensures that the entrance milestone is not deactivated after
        course details are saves without pre requisite courses active. The test was
        implemented after a bug fixing, correcting the behaviour that every time
        course details were saved, if there wasn't any pre requisite course in the POST
        the view just deleted all the pre requisite courses, including entrance exam,
        despite the fact that the entrance_exam_enabled was True.
        """
        self.assertFalse(milestones_helpers.any_unfulfilled_milestones(self.course.id, self.user.id),
                         msg='The initial empty state should be: no entrance exam')

        settings_details_url = get_url(self.course.id)
        data = {
            'entrance_exam_enabled': 'true',
            'entrance_exam_minimum_score_pct': '60',
            'syllabus': 'none',
            'short_description': 'empty',
            'overview': '',
            'effort': '',
            'intro_video': '',
            'start_date': '2012-01-01',
            'end_date': '2012-12-31',
        }
        response = self.client.post(
            settings_details_url,
            data=json.dumps(data),
            content_type='application/json',
            HTTP_ACCEPT='application/json'
        )

        self.assertEquals(response.status_code, 200)
        course = modulestore().get_course(self.course.id)
        self.assertTrue(course.entrance_exam_enabled)
        self.assertEquals(course.entrance_exam_minimum_score_pct, .60)

        self.assertTrue(milestones_helpers.any_unfulfilled_milestones(self.course.id, self.user.id),
                        msg='The entrance exam should be required.')

        data_date = {
            'entrance_exam_enabled': 'true',
            'entrance_exam_minimum_score_pct': '60',
            'syllabus': 'none',
            'short_description': 'empty',
            'overview': '',
            'effort': '',
            'intro_video': '',
            'start_date': '2018-01-01',
            'end_date': '{year}-12-31'.format(year=datetime.datetime.now().year + 4),
        }
        response = self.client.post(
            settings_details_url,
            data=json.dumps(data_date),
            content_type='application/json',
            HTTP_ACCEPT='application/json'
        )
        self.assertEquals(response.status_code, 200)

        self.assertTrue(milestones_helpers.any_unfulfilled_milestones(self.course.id, self.user.id),
                        msg='The entrance exam should be required.')

    def test_editable_short_description_fetch(self):
        settings_details_url = get_url(self.course.id)

        with mock.patch.dict('django.conf.settings.FEATURES', {'EDITABLE_SHORT_DESCRIPTION': False}):
            response = self.client.get_html(settings_details_url)
            self.assertNotContains(response, "Course Short Description")

    def test_regular_site_fetch(self):
        settings_details_url = get_url(self.course.id)

        with mock.patch.dict('django.conf.settings.FEATURES', {'ENABLE_PUBLISHER': False,
                                                               'ENABLE_EXTENDED_COURSE_DETAILS': True}):
            response = self.client.get_html(settings_details_url)
            self.assertContains(response, "Course Summary Page")
            self.assertContains(response, "Send a note to students via email")
            self.assertNotContains(response, "course summary page will not be viewable")

            self.assertContains(response, "Course Start Date")
            self.assertContains(response, "Course End Date")
            self.assertContains(response, "Enrollment Start Date")
            self.assertContains(response, "Enrollment End Date")

            self.assertContains(response, "Introducing Your Course")
            self.assertContains(response, "Course Card Image")
            self.assertContains(response, "Course Title")
            self.assertContains(response, "Course Subtitle")
            self.assertContains(response, "Course Duration")
            self.assertContains(response, "Course Description")
            self.assertContains(response, "Course Short Description")
            self.assertNotContains(response, "Course About Sidebar HTML")
            self.assertContains(response, "Course Overview")
            self.assertContains(response, "Course Introduction Video")
            self.assertContains(response, "Requirements")
            self.assertContains(response, "Course Banner Image")
            self.assertContains(response, "Course Video Thumbnail Image")


@ddt.ddt
class CourseGradingTest(CourseTestCase):
    """
    Tests for the course settings grading page.
    """

    def test_initial_grader(self):
        test_grader = CourseGradingModel(self.course)
        self.assertIsNotNone(test_grader.graders)
        self.assertIsNotNone(test_grader.grade_cutoffs)

    def test_fetch_grader(self):
        test_grader = CourseGradingModel.fetch(self.course.id)
        self.assertIsNotNone(test_grader.graders, "No graders")
        self.assertIsNotNone(test_grader.grade_cutoffs, "No cutoffs")

        for i, grader in enumerate(test_grader.graders):
            subgrader = CourseGradingModel.fetch_grader(self.course.id, i)
            self.assertDictEqual(grader, subgrader, str(i) + "th graders not equal")

    @mock.patch('common.djangoapps.track.event_transaction_utils.uuid4')
    @mock.patch('cms.djangoapps.models.settings.course_grading.tracker')
    @mock.patch('cms.djangoapps.contentstore.signals.signals.GRADING_POLICY_CHANGED.send')
    @ddt.data(ModuleStoreEnum.Type.mongo, ModuleStoreEnum.Type.split)
    def test_update_from_json(self, store, send_signal, tracker, uuid):
        uuid.return_value = "mockUUID"
        self.course = CourseFactory.create(default_store=store)
        test_grader = CourseGradingModel.fetch(self.course.id)
        # there should be no event raised after this call, since nothing got modified
        altered_grader = CourseGradingModel.update_from_json(self.course.id, test_grader.__dict__, self.user)
        self.assertDictEqual(test_grader.__dict__, altered_grader.__dict__, "Noop update")
        test_grader.graders[0]['weight'] = test_grader.graders[0].get('weight') * 2
        altered_grader = CourseGradingModel.update_from_json(self.course.id, test_grader.__dict__, self.user)
        self.assertDictEqual(test_grader.__dict__, altered_grader.__dict__, "Weight[0] * 2")
        grading_policy_2 = self._grading_policy_hash_for_course()
        # test for bug LMS-11485
        with modulestore().bulk_operations(self.course.id):
            new_grader = test_grader.graders[0].copy()
            new_grader['type'] += '_foo'
            new_grader['short_label'] += '_foo'
            new_grader['id'] = len(test_grader.graders)
            test_grader.graders.append(new_grader)
            # don't use altered cached def, get a fresh one
            CourseGradingModel.update_from_json(self.course.id, test_grader.__dict__, self.user)
            altered_grader = CourseGradingModel.fetch(self.course.id)
            self.assertDictEqual(test_grader.__dict__, altered_grader.__dict__)
        grading_policy_3 = self._grading_policy_hash_for_course()
        test_grader.grade_cutoffs['D'] = 0.3
        altered_grader = CourseGradingModel.update_from_json(self.course.id, test_grader.__dict__, self.user)
        self.assertDictEqual(test_grader.__dict__, altered_grader.__dict__, "cutoff add D")
        grading_policy_4 = self._grading_policy_hash_for_course()
        test_grader.grace_period = {'hours': 4, 'minutes': 5, 'seconds': 0}
        altered_grader = CourseGradingModel.update_from_json(self.course.id, test_grader.__dict__, self.user)
        self.assertDictEqual(test_grader.__dict__, altered_grader.__dict__, "4 hour grace period")

        # one for each of the calls to update_from_json()
        send_signal.assert_has_calls([
            # pylint: disable=line-too-long
            mock.call(sender=CourseGradingModel, user_id=self.user.id, course_key=self.course.id, grading_policy_hash=grading_policy_2),
            mock.call(sender=CourseGradingModel, user_id=self.user.id, course_key=self.course.id, grading_policy_hash=grading_policy_3),
            mock.call(sender=CourseGradingModel, user_id=self.user.id, course_key=self.course.id, grading_policy_hash=grading_policy_4),
            # pylint: enable=line-too-long
        ])

        # one for each of the calls to update_from_json(); the last update doesn't actually change the parts of the
        # policy that get hashed
        tracker.emit.assert_has_calls([
            mock.call(
                GRADING_POLICY_CHANGED_EVENT_TYPE,
                {
                    'course_id': six.text_type(self.course.id),
                    'event_transaction_type': 'edx.grades.grading_policy_changed',
                    'grading_policy_hash': policy_hash,
                    'user_id': six.text_type(self.user.id),
                    'event_transaction_id': 'mockUUID',
                }
            ) for policy_hash in (
                grading_policy_2, grading_policy_3, grading_policy_4
            )
        ])

    @ddt.data(ModuleStoreEnum.Type.mongo, ModuleStoreEnum.Type.split)
    def test_must_fire_grading_event_and_signal_multiple_type(self, store):
        """
        Verifies that 'must_fire_grading_event_and_signal' ignores (returns False) if we modify
        short_label and or name
        use test_must_fire_grading_event_and_signal_multiple_type_2_split to run this test only
        """
        self.course = CourseFactory.create(default_store=store)
        # .raw_grader approximates what our UI sends down. It uses decimal representation of percent
        # without it, the  weights would be percentages
        raw_grader_list = modulestore().get_course(self.course.id).raw_grader
        course_grading_model = CourseGradingModel.fetch(self.course.id)
        raw_grader_list[0]['type'] += '_foo'
        raw_grader_list[0]['short_label'] += '_foo'
        raw_grader_list[2]['type'] += '_foo'
        raw_grader_list[3]['type'] += '_foo'

        result = CourseGradingModel.must_fire_grading_event_and_signal(
            self.course.id,
            raw_grader_list,
            modulestore().get_course(self.course.id),
            course_grading_model.__dict__
        )
        self.assertTrue(result)

    @override_waffle_flag(MATERIAL_RECOMPUTE_ONLY_FLAG, True)
    @ddt.data(ModuleStoreEnum.Type.mongo, ModuleStoreEnum.Type.split)
    def test_must_fire_grading_event_and_signal_multiple_type_waffle_on(self, store):
        """
        Verifies that 'must_fire_grading_event_and_signal' ignores (returns False) if we modify
        short_label and or name
        use test_must_fire_grading_event_and_signal_multiple_type_2_split to run this test only
        """
        self.course = CourseFactory.create(default_store=store)
        # .raw_grader approximates what our UI sends down. It uses decimal representation of percent
        # without it, the  weights would be percentages
        raw_grader_list = modulestore().get_course(self.course.id).raw_grader
        course_grading_model = CourseGradingModel.fetch(self.course.id)
        raw_grader_list[0]['type'] += '_foo'
        raw_grader_list[0]['short_label'] += '_foo'
        raw_grader_list[2]['type'] += '_foo'
        raw_grader_list[3]['type'] += '_foo'

        result = CourseGradingModel.must_fire_grading_event_and_signal(
            self.course.id,
            raw_grader_list,
            modulestore().get_course(self.course.id),
            course_grading_model.__dict__
        )
        self.assertFalse(result)

    @ddt.data(ModuleStoreEnum.Type.mongo, ModuleStoreEnum.Type.split)
    def test_must_fire_grading_event_and_signal_return_true(self, store):
        """
        Verifies that 'must_fire_grading_event_and_signal' ignores (returns False) if we modify
        short_label and or name
        use _2_split suffix to run this test only
        """
        self.course = CourseFactory.create(default_store=store)
        # .raw_grader approximates what our UI sends down. It uses decimal representation of percent
        # without it, the  weights would be percentages
        raw_grader_list = modulestore().get_course(self.course.id).raw_grader
        course_grading_model = CourseGradingModel.fetch(self.course.id)
        raw_grader_list[0]['weight'] *= 2
        raw_grader_list[0]['short_label'] += '_foo'
        raw_grader_list[2]['type'] += '_foo'
        raw_grader_list[3]['type'] += '_foo'

        result = CourseGradingModel.must_fire_grading_event_and_signal(
            self.course.id,
            raw_grader_list,
            modulestore().get_course(self.course.id),
            course_grading_model.__dict__
        )
        self.assertTrue(result)

<<<<<<< HEAD
    @unittest.skipIf(settings.TAHOE_ALWAYS_SKIP_TEST, 'fails in open-release/juniper.master as well')
    @mock.patch('track.event_transaction_utils.uuid4')
    @mock.patch('models.settings.course_grading.tracker')
    @mock.patch('contentstore.signals.signals.GRADING_POLICY_CHANGED.send')
=======
    @mock.patch('common.djangoapps.track.event_transaction_utils.uuid4')
    @mock.patch('cms.djangoapps.models.settings.course_grading.tracker')
    @mock.patch('cms.djangoapps.contentstore.signals.signals.GRADING_POLICY_CHANGED.send')
>>>>>>> 90776770
    def test_update_grader_from_json(self, send_signal, tracker, uuid):
        uuid.return_value = 'mockUUID'
        test_grader = CourseGradingModel.fetch(self.course.id)
        altered_grader = CourseGradingModel.update_grader_from_json(
            self.course.id, test_grader.graders[1], self.user
        )
        self.assertDictEqual(test_grader.graders[1], altered_grader, "Noop update")

        test_grader.graders[1]['min_count'] = test_grader.graders[1].get('min_count') + 2
        altered_grader = CourseGradingModel.update_grader_from_json(
            self.course.id, test_grader.graders[1], self.user)
        self.assertDictEqual(test_grader.graders[1], altered_grader, "min_count[1] + 2")
        grading_policy_2 = self._grading_policy_hash_for_course()

        test_grader.graders[1]['drop_count'] = test_grader.graders[1].get('drop_count') + 1
        altered_grader = CourseGradingModel.update_grader_from_json(
            self.course.id, test_grader.graders[1], self.user)
        self.assertDictEqual(test_grader.graders[1], altered_grader, "drop_count[1] + 2")
        grading_policy_3 = self._grading_policy_hash_for_course()

        # one for each of the calls to update_grader_from_json()
        send_signal.assert_has_calls([
            # pylint: disable=line-too-long
            mock.call(sender=CourseGradingModel, user_id=self.user.id, course_key=self.course.id, grading_policy_hash=grading_policy_2),
            mock.call(sender=CourseGradingModel, user_id=self.user.id, course_key=self.course.id, grading_policy_hash=grading_policy_3),
            # pylint: enable=line-too-long
        ])

        # one for each of the calls to update_grader_from_json()
        tracker.emit.assert_has_calls([
            mock.call(
                GRADING_POLICY_CHANGED_EVENT_TYPE,
                {
                    'course_id': six.text_type(self.course.id),
                    'user_id': six.text_type(self.user.id),
                    'grading_policy_hash': policy_hash,
                    'event_transaction_id': 'mockUUID',
                    'event_transaction_type': 'edx.grades.grading_policy_changed',
                }
            ) for policy_hash in {grading_policy_2, grading_policy_3}
        ], any_order=True)

    @mock.patch('common.djangoapps.track.event_transaction_utils.uuid4')
    @mock.patch('cms.djangoapps.models.settings.course_grading.tracker')
    def test_update_cutoffs_from_json(self, tracker, uuid):
        uuid.return_value = 'mockUUID'
        test_grader = CourseGradingModel.fetch(self.course.id)
        CourseGradingModel.update_cutoffs_from_json(self.course.id, test_grader.grade_cutoffs, self.user)
        # Unlike other tests, need to actually perform a db fetch for this test since update_cutoffs_from_json
        #  simply returns the cutoffs you send into it, rather than returning the db contents.
        altered_grader = CourseGradingModel.fetch(self.course.id)
        self.assertDictEqual(test_grader.grade_cutoffs, altered_grader.grade_cutoffs, "Noop update")
        grading_policy_1 = self._grading_policy_hash_for_course()

        test_grader.grade_cutoffs['D'] = 0.3
        CourseGradingModel.update_cutoffs_from_json(self.course.id, test_grader.grade_cutoffs, self.user)
        altered_grader = CourseGradingModel.fetch(self.course.id)
        self.assertDictEqual(test_grader.grade_cutoffs, altered_grader.grade_cutoffs, "cutoff add D")
        grading_policy_2 = self._grading_policy_hash_for_course()

        test_grader.grade_cutoffs['Pass'] = 0.75
        CourseGradingModel.update_cutoffs_from_json(self.course.id, test_grader.grade_cutoffs, self.user)
        altered_grader = CourseGradingModel.fetch(self.course.id)
        self.assertDictEqual(test_grader.grade_cutoffs, altered_grader.grade_cutoffs, "cutoff change 'Pass'")
        grading_policy_3 = self._grading_policy_hash_for_course()

        # one for each of the calls to update_cutoffs_from_json()
        tracker.emit.assert_has_calls([
            mock.call(
                GRADING_POLICY_CHANGED_EVENT_TYPE,
                {
                    'course_id': six.text_type(self.course.id),
                    'event_transaction_type': 'edx.grades.grading_policy_changed',
                    'grading_policy_hash': policy_hash,
                    'user_id': six.text_type(self.user.id),
                    'event_transaction_id': 'mockUUID',
                }
            ) for policy_hash in (grading_policy_1, grading_policy_2, grading_policy_3)
        ])

    def test_delete_grace_period(self):
        test_grader = CourseGradingModel.fetch(self.course.id)
        CourseGradingModel.update_grace_period_from_json(
            self.course.id, test_grader.grace_period, self.user
        )
        # update_grace_period_from_json doesn't return anything, so query the db for its contents.
        altered_grader = CourseGradingModel.fetch(self.course.id)
        self.assertEqual(test_grader.grace_period, altered_grader.grace_period, "Noop update")

        test_grader.grace_period = {'hours': 15, 'minutes': 5, 'seconds': 30}
        CourseGradingModel.update_grace_period_from_json(
            self.course.id, test_grader.grace_period, self.user)
        altered_grader = CourseGradingModel.fetch(self.course.id)
        self.assertDictEqual(test_grader.grace_period, altered_grader.grace_period, "Adding in a grace period")

        test_grader.grace_period = {'hours': 1, 'minutes': 10, 'seconds': 0}
        # Now delete the grace period
        CourseGradingModel.delete_grace_period(self.course.id, self.user)
        # update_grace_period_from_json doesn't return anything, so query the db for its contents.
        altered_grader = CourseGradingModel.fetch(self.course.id)
        # Once deleted, the grace period should simply be None
        self.assertEqual(None, altered_grader.grace_period, "Delete grace period")

    @mock.patch('common.djangoapps.track.event_transaction_utils.uuid4')
    @mock.patch('cms.djangoapps.models.settings.course_grading.tracker')
    @mock.patch('cms.djangoapps.contentstore.signals.signals.GRADING_POLICY_CHANGED.send')
    def test_update_section_grader_type(self, send_signal, tracker, uuid):
        uuid.return_value = 'mockUUID'
        # Get the descriptor and the section_grader_type and assert they are the default values
        descriptor = modulestore().get_item(self.course.location)
        section_grader_type = CourseGradingModel.get_section_grader_type(self.course.location)

        self.assertEqual('notgraded', section_grader_type['graderType'])
        self.assertEqual(None, descriptor.format)
        self.assertEqual(False, descriptor.graded)

        # Change the default grader type to Homework, which should also mark the section as graded
        CourseGradingModel.update_section_grader_type(self.course, 'Homework', self.user)
        descriptor = modulestore().get_item(self.course.location)
        section_grader_type = CourseGradingModel.get_section_grader_type(self.course.location)
        grading_policy_1 = self._grading_policy_hash_for_course()

        self.assertEqual('Homework', section_grader_type['graderType'])
        self.assertEqual('Homework', descriptor.format)
        self.assertEqual(True, descriptor.graded)

        # Change the grader type back to notgraded, which should also unmark the section as graded
        CourseGradingModel.update_section_grader_type(self.course, 'notgraded', self.user)
        descriptor = modulestore().get_item(self.course.location)
        section_grader_type = CourseGradingModel.get_section_grader_type(self.course.location)
        grading_policy_2 = self._grading_policy_hash_for_course()

        self.assertEqual('notgraded', section_grader_type['graderType'])
        self.assertEqual(None, descriptor.format)
        self.assertEqual(False, descriptor.graded)

        # one for each call to update_section_grader_type()
        send_signal.assert_has_calls([
            # pylint: disable=line-too-long
            mock.call(sender=CourseGradingModel, user_id=self.user.id, course_key=self.course.id, grading_policy_hash=grading_policy_1),
            mock.call(sender=CourseGradingModel, user_id=self.user.id, course_key=self.course.id, grading_policy_hash=grading_policy_2),
            # pylint: enable=line-too-long
        ])

        tracker.emit.assert_has_calls([
            mock.call(
                GRADING_POLICY_CHANGED_EVENT_TYPE,
                {
                    'course_id': six.text_type(self.course.id),
                    'event_transaction_type': 'edx.grades.grading_policy_changed',
                    'grading_policy_hash': policy_hash,
                    'user_id': six.text_type(self.user.id),
                    'event_transaction_id': 'mockUUID',
                }
            ) for policy_hash in (grading_policy_1, grading_policy_2)
        ])

    def _model_from_url(self, url_base):
        response = self.client.get_json(url_base)
        return json.loads(response.content.decode('utf-8'))

    def test_get_set_grader_types_ajax(self):
        """
        Test creating and fetching the graders via ajax calls.
        """
        grader_type_url_base = get_url(self.course.id, 'grading_handler')
        whole_model = self._model_from_url(grader_type_url_base)

        self.assertIn('graders', whole_model)
        self.assertIn('grade_cutoffs', whole_model)
        self.assertIn('grace_period', whole_model)

        # test post/update whole
        whole_model['grace_period'] = {'hours': 1, 'minutes': 30, 'seconds': 0}
        response = self.client.ajax_post(grader_type_url_base, whole_model)
        self.assertEqual(200, response.status_code)
        whole_model = self._model_from_url(grader_type_url_base)
        self.assertEqual(whole_model['grace_period'], {'hours': 1, 'minutes': 30, 'seconds': 0})

        # test get one grader
        self.assertGreater(len(whole_model['graders']), 1)  # ensure test will make sense
        grader_sample = self._model_from_url(grader_type_url_base + '/1')
        self.assertEqual(grader_sample, whole_model['graders'][1])

    @mock.patch('cms.djangoapps.contentstore.signals.signals.GRADING_POLICY_CHANGED.send')
    def test_add_delete_grader(self, send_signal):
        grader_type_url_base = get_url(self.course.id, 'grading_handler')
        original_model = self._model_from_url(grader_type_url_base)

        # test add grader
        new_grader = {
            "type": "Extra Credit",
            "min_count": 1,
            "drop_count": 2,
            "short_label": None,
            "weight": 15,
        }

        response = self.client.ajax_post(
            '{}/{}'.format(grader_type_url_base, len(original_model['graders'])),
            new_grader
        )
        grading_policy_hash1 = self._grading_policy_hash_for_course()
        self.assertEqual(200, response.status_code)
        grader_sample = json.loads(response.content.decode('utf-8'))
        new_grader['id'] = len(original_model['graders'])
        self.assertEqual(new_grader, grader_sample)

        # test deleting the original grader
        response = self.client.delete(grader_type_url_base + '/1', HTTP_ACCEPT="application/json")
        grading_policy_hash2 = self._grading_policy_hash_for_course()
        self.assertEqual(204, response.status_code)
        updated_model = self._model_from_url(grader_type_url_base)
        new_grader['id'] -= 1  # one fewer and the id mutates
        self.assertIn(new_grader, updated_model['graders'])
        self.assertNotIn(original_model['graders'][1], updated_model['graders'])
        send_signal.assert_has_calls([
            # once for the POST
            # pylint: disable=line-too-long
            mock.call(sender=CourseGradingModel, user_id=self.user.id, course_key=self.course.id, grading_policy_hash=grading_policy_hash1),
            # once for the DELETE
            mock.call(sender=CourseGradingModel, user_id=self.user.id, course_key=self.course.id, grading_policy_hash=grading_policy_hash2),
            # pylint: enable=line-too-long
        ])

    def setup_test_set_get_section_grader_ajax(self):
        """
        Populate the course, grab a section, get the url for the assignment type access
        """
        self.populate_course()
        sections = modulestore().get_items(self.course.id, qualifiers={'category': "sequential"})
        # see if test makes sense
        self.assertGreater(len(sections), 0, "No sections found")
        section = sections[0]  # just take the first one
        return reverse_usage_url('xblock_handler', section.location)

    def test_set_get_section_grader_ajax(self):
        """
        Test setting and getting section grades via the grade as url
        """
        grade_type_url = self.setup_test_set_get_section_grader_ajax()
        response = self.client.ajax_post(grade_type_url, {'graderType': u'Homework'})
        self.assertEqual(200, response.status_code)
        response = self.client.get_json(grade_type_url + '?fields=graderType')
        self.assertEqual(json.loads(response.content.decode('utf-8')).get('graderType'), u'Homework')
        # and unset
        response = self.client.ajax_post(grade_type_url, {'graderType': u'notgraded'})
        self.assertEqual(200, response.status_code)
        response = self.client.get_json(grade_type_url + '?fields=graderType')
        self.assertEqual(json.loads(response.content.decode('utf-8')).get('graderType'), u'notgraded')

    def _grading_policy_hash_for_course(self):
        return hash_grading_policy(modulestore().get_course(self.course.id).grading_policy)


@ddt.ddt
class CourseMetadataEditingTest(CourseTestCase):
    """
    Tests for CourseMetadata.
    """

    def setUp(self):
        super(CourseMetadataEditingTest, self).setUp()
        self.fullcourse = CourseFactory.create()
        self.course_setting_url = get_url(self.course.id, 'advanced_settings_handler')
        self.fullcourse_setting_url = get_url(self.fullcourse.id, 'advanced_settings_handler')

        self.request = RequestFactory().request()
        self.user = UserFactory()
        self.request.user = self.user
        set_current_request(self.request)
        self.addCleanup(set_current_request, None)

    def test_fetch_initial_fields(self):
        test_model = CourseMetadata.fetch(self.course)
        self.assertIn('display_name', test_model, 'Missing editable metadata field')
        self.assertEqual(test_model['display_name']['value'], self.course.display_name)

        test_model = CourseMetadata.fetch(self.fullcourse)
        self.assertNotIn('graceperiod', test_model, 'blacklisted field leaked in')
        self.assertIn('display_name', test_model, 'full missing editable metadata field')
        self.assertEqual(test_model['display_name']['value'], self.fullcourse.display_name)
        self.assertIn('rerandomize', test_model, 'Missing rerandomize metadata field')
        self.assertIn('showanswer', test_model, 'showanswer field ')
        self.assertIn('xqa_key', test_model, 'xqa_key field ')

    @patch.dict(settings.FEATURES, {'ENABLE_EXPORT_GIT': True})
    def test_fetch_giturl_present(self):
        """
        If feature flag ENABLE_EXPORT_GIT is on, show the setting as a non-deprecated Advanced Setting.
        """
        test_model = CourseMetadata.fetch(self.fullcourse)
        self.assertIn('giturl', test_model)

    @patch.dict(settings.FEATURES, {'ENABLE_EXPORT_GIT': False})
    def test_fetch_giturl_not_present(self):
        """
        If feature flag ENABLE_EXPORT_GIT is off, don't show the setting at all on the Advanced Settings page.
        """
        test_model = CourseMetadata.fetch(self.fullcourse)
        self.assertNotIn('giturl', test_model)

    @override_settings(
        PROCTORING_BACKENDS={
            'DEFAULT': 'test_proctoring_provider',
            'proctortrack': {}
        },
    )
    def test_fetch_proctoring_escalation_email_present(self):
        """
        If 'proctortrack' is an available provider, show the escalation email setting
        """
        test_model = CourseMetadata.fetch(self.fullcourse)
        self.assertIn('proctoring_escalation_email', test_model)

    @override_settings(
        PROCTORING_BACKENDS={
            'DEFAULT': 'test_proctoring_provider',
            'alternate_provider': {}
        },
    )
    def test_fetch_proctoring_escalation_email_not_present(self):
        """
        If 'proctortrack' is not an available provider, don't show the escalation email setting
        """
        test_model = CourseMetadata.fetch(self.fullcourse)
        self.assertNotIn('proctoring_escalation_email', test_model)

    @patch.dict(settings.FEATURES, {'ENABLE_EXPORT_GIT': False})
    def test_validate_update_filtered_off(self):
        """
        If feature flag is off, then giturl must be filtered.
        """
        # pylint: disable=unused-variable
        is_valid, errors, test_model = CourseMetadata.validate_and_update_from_json(
            self.course,
            {
                "giturl": {"value": "http://example.com"},
            },
            user=self.user
        )
        self.assertNotIn('giturl', test_model)

    @patch.dict(settings.FEATURES, {'ENABLE_EXPORT_GIT': True})
    def test_validate_update_filtered_on(self):
        """
        If feature flag is on, then giturl must not be filtered.
        """
        # pylint: disable=unused-variable
        is_valid, errors, test_model = CourseMetadata.validate_and_update_from_json(
            self.course,
            {
                "giturl": {"value": "http://example.com"},
            },
            user=self.user
        )
        self.assertIn('giturl', test_model)

    @patch.dict(settings.FEATURES, {'ENABLE_EXPORT_GIT': True})
    def test_update_from_json_filtered_on(self):
        """
        If feature flag is on, then giturl must be updated.
        """
        test_model = CourseMetadata.update_from_json(
            self.course,
            {
                "giturl": {"value": "http://example.com"},
            },
            user=self.user
        )
        self.assertIn('giturl', test_model)

    @patch.dict(settings.FEATURES, {'ENABLE_EXPORT_GIT': False})
    def test_update_from_json_filtered_off(self):
        """
        If feature flag is on, then giturl must not be updated.
        """
        test_model = CourseMetadata.update_from_json(
            self.course,
            {
                "giturl": {"value": "http://example.com"},
            },
            user=self.user
        )
        self.assertNotIn('giturl', test_model)

    @patch.dict(settings.FEATURES, {'ENABLE_EDXNOTES': True})
    def test_edxnotes_present(self):
        """
        If feature flag ENABLE_EDXNOTES is on, show the setting as a non-deprecated Advanced Setting.
        """
        test_model = CourseMetadata.fetch(self.fullcourse)
        self.assertIn('edxnotes', test_model)

    @patch.dict(settings.FEATURES, {'ENABLE_EDXNOTES': False})
    def test_edxnotes_not_present(self):
        """
        If feature flag ENABLE_EDXNOTES is off, don't show the setting at all on the Advanced Settings page.
        """
        test_model = CourseMetadata.fetch(self.fullcourse)
        self.assertNotIn('edxnotes', test_model)

    @patch.dict(settings.FEATURES, {'ENABLE_EDXNOTES': False})
    def test_validate_update_filtered_edxnotes_off(self):
        """
        If feature flag is off, then edxnotes must be filtered.
        """
        # pylint: disable=unused-variable
        is_valid, errors, test_model = CourseMetadata.validate_and_update_from_json(
            self.course,
            {
                "edxnotes": {"value": "true"},
            },
            user=self.user
        )
        self.assertNotIn('edxnotes', test_model)

    @patch.dict(settings.FEATURES, {'ENABLE_EDXNOTES': True})
    def test_validate_update_filtered_edxnotes_on(self):
        """
        If feature flag is on, then edxnotes must not be filtered.
        """
        # pylint: disable=unused-variable
        is_valid, errors, test_model = CourseMetadata.validate_and_update_from_json(
            self.course,
            {
                "edxnotes": {"value": "true"},
            },
            user=self.user
        )
        self.assertIn('edxnotes', test_model)

    @patch.dict(settings.FEATURES, {'ENABLE_EDXNOTES': True})
    def test_update_from_json_filtered_edxnotes_on(self):
        """
        If feature flag is on, then edxnotes must be updated.
        """
        test_model = CourseMetadata.update_from_json(
            self.course,
            {
                "edxnotes": {"value": "true"},
            },
            user=self.user
        )
        self.assertIn('edxnotes', test_model)

    @patch.dict(settings.FEATURES, {'ENABLE_EDXNOTES': False})
    def test_update_from_json_filtered_edxnotes_off(self):
        """
        If feature flag is off, then edxnotes must not be updated.
        """
        test_model = CourseMetadata.update_from_json(
            self.course,
            {
                "edxnotes": {"value": "true"},
            },
            user=self.user
        )
        self.assertNotIn('edxnotes', test_model)

    @patch.dict(settings.FEATURES, {'ENABLE_OTHER_COURSE_SETTINGS': True})
    def test_othercoursesettings_present(self):
        """
        If feature flag ENABLE_OTHER_COURSE_SETTINGS is on, show the setting in Advanced Settings.
        """
        test_model = CourseMetadata.fetch(self.fullcourse)
        self.assertIn('other_course_settings', test_model)

    @patch.dict(settings.FEATURES, {'ENABLE_OTHER_COURSE_SETTINGS': False})
    def test_othercoursesettings_not_present(self):
        """
        If feature flag ENABLE_OTHER_COURSE_SETTINGS is off, don't show the setting at all in Advanced Settings.
        """
        test_model = CourseMetadata.fetch(self.fullcourse)
        self.assertNotIn('other_course_settings', test_model)

    def test_allow_unsupported_xblocks(self):
        """
        allow_unsupported_xblocks is only shown in Advanced Settings if
        XBlockStudioConfigurationFlag is enabled.
        """
        self.assertNotIn('allow_unsupported_xblocks', CourseMetadata.fetch(self.fullcourse))
        XBlockStudioConfigurationFlag(enabled=True).save()
        self.assertIn('allow_unsupported_xblocks', CourseMetadata.fetch(self.fullcourse))

    def test_validate_from_json_correct_inputs(self):
        is_valid, errors, test_model = CourseMetadata.validate_and_update_from_json(
            self.course,
            {
                "advertised_start": {"value": "start A"},
                "days_early_for_beta": {"value": 2},
                "advanced_modules": {"value": ['notes']},
            },
            user=self.user
        )
        self.assertTrue(is_valid)
        self.assertEqual(len(errors), 0)
        self.update_check(test_model)

        # Tab gets tested in test_advanced_settings_munge_tabs
        self.assertIn('advanced_modules', test_model, 'Missing advanced_modules')
        self.assertEqual(test_model['advanced_modules']['value'], ['notes'], 'advanced_module is not updated')

    def test_validate_from_json_wrong_inputs(self):
        # input incorrectly formatted data
        is_valid, errors, test_model = CourseMetadata.validate_and_update_from_json(
            self.course,
            {
                "advertised_start": {"value": 1, "display_name": "Course Advertised Start Date", },
                "days_early_for_beta": {"value": "supposed to be an integer",
                                        "display_name": "Days Early for Beta Users", },
                "advanced_modules": {"value": 1, "display_name": "Advanced Module List", },
            },
            user=self.user
        )

        # Check valid results from validate_and_update_from_json
        self.assertFalse(is_valid)
        self.assertEqual(len(errors), 3)
        self.assertFalse(test_model)

        error_keys = set([error_obj['model']['display_name'] for error_obj in errors])
        test_keys = set(['Advanced Module List', 'Course Advertised Start Date', 'Days Early for Beta Users'])
        self.assertEqual(error_keys, test_keys)

        # try fresh fetch to ensure no update happened
        fresh = modulestore().get_course(self.course.id)
        test_model = CourseMetadata.fetch(fresh)

        self.assertNotEqual(test_model['advertised_start']['value'], 1,
                            'advertised_start should not be updated to a wrong value')
        self.assertNotEqual(test_model['days_early_for_beta']['value'], "supposed to be an integer",
                            'days_early_for beta should not be updated to a wrong value')

    def test_correct_http_status(self):
        json_data = json.dumps({
            "advertised_start": {"value": 1, "display_name": "Course Advertised Start Date", },
            "days_early_for_beta": {
                "value": "supposed to be an integer",
                "display_name": "Days Early for Beta Users",
            },
            "advanced_modules": {"value": 1, "display_name": "Advanced Module List", },
        })
        response = self.client.ajax_post(self.course_setting_url, json_data)
        self.assertEqual(400, response.status_code)

    def test_update_from_json(self):
        test_model = CourseMetadata.update_from_json(
            self.course,
            {
                "advertised_start": {"value": "start A"},
                "days_early_for_beta": {"value": 2},
            },
            user=self.user
        )
        self.update_check(test_model)
        # try fresh fetch to ensure persistence
        fresh = modulestore().get_course(self.course.id)
        test_model = CourseMetadata.fetch(fresh)
        self.update_check(test_model)
        # now change some of the existing metadata
        test_model = CourseMetadata.update_from_json(
            fresh,
            {
                "advertised_start": {"value": "start B"},
                "display_name": {"value": "jolly roger"},
            },
            user=self.user
        )
        self.assertIn('display_name', test_model, 'Missing editable metadata field')
        self.assertEqual(test_model['display_name']['value'], 'jolly roger', "not expected value")
        self.assertIn('advertised_start', test_model, 'Missing revised advertised_start metadata field')
        self.assertEqual(test_model['advertised_start']['value'], 'start B', "advertised_start not expected value")

    def update_check(self, test_model):
        """
        checks that updates were made
        """
        self.assertIn('display_name', test_model, 'Missing editable metadata field')
        self.assertEqual(test_model['display_name']['value'], self.course.display_name)
        self.assertIn('advertised_start', test_model, 'Missing new advertised_start metadata field')
        self.assertEqual(test_model['advertised_start']['value'], 'start A', "advertised_start not expected value")
        self.assertIn('days_early_for_beta', test_model, 'Missing days_early_for_beta metadata field')
        self.assertEqual(test_model['days_early_for_beta']['value'], 2, "days_early_for_beta not expected value")

    def test_http_fetch_initial_fields(self):
        response = self.client.get_json(self.course_setting_url)
        test_model = json.loads(response.content.decode('utf-8'))
        self.assertIn('display_name', test_model, 'Missing editable metadata field')
        self.assertEqual(test_model['display_name']['value'], self.course.display_name)

        response = self.client.get_json(self.fullcourse_setting_url)
        test_model = json.loads(response.content.decode('utf-8'))
        self.assertNotIn('graceperiod', test_model, 'blacklisted field leaked in')
        self.assertIn('display_name', test_model, 'full missing editable metadata field')
        self.assertEqual(test_model['display_name']['value'], self.fullcourse.display_name)
        self.assertIn('rerandomize', test_model, 'Missing rerandomize metadata field')
        self.assertIn('showanswer', test_model, 'showanswer field ')
        self.assertIn('xqa_key', test_model, 'xqa_key field ')

    def test_http_update_from_json(self):
        response = self.client.ajax_post(self.course_setting_url, {
            "advertised_start": {"value": "start A"},
            "days_early_for_beta": {"value": 2},
        })
        test_model = json.loads(response.content.decode('utf-8'))
        self.update_check(test_model)

        response = self.client.get_json(self.course_setting_url)
        test_model = json.loads(response.content.decode('utf-8'))
        self.update_check(test_model)
        # now change some of the existing metadata
        response = self.client.ajax_post(self.course_setting_url, {
            "advertised_start": {"value": "start B"},
            "display_name": {"value": "jolly roger"}
        })
        test_model = json.loads(response.content.decode('utf-8'))
        self.assertIn('display_name', test_model, 'Missing editable metadata field')
        self.assertEqual(test_model['display_name']['value'], 'jolly roger', "not expected value")
        self.assertIn('advertised_start', test_model, 'Missing revised advertised_start metadata field')
        self.assertEqual(test_model['advertised_start']['value'], 'start B', "advertised_start not expected value")

    @patch.dict(settings.FEATURES, {'ENABLE_EDXNOTES': True})
    @patch('xmodule.util.xmodule_django.get_current_request')
    def test_post_settings_with_staff_not_enrolled(self, mock_request):
        """
        Tests that we can post advance settings when course staff is not enrolled.
        """
        mock_request.return_value = Mock(META={'HTTP_HOST': 'localhost'})
        user = UserFactory.create(is_staff=True)
        CourseStaffRole(self.course.id).add_users(user)

        client = AjaxEnabledTestClient()
        client.login(username=user.username, password=user.password)
        response = self.client.ajax_post(self.course_setting_url, {
            'advanced_modules': {"value": [""]}
        })
        self.assertEqual(response.status_code, 200)

    @ddt.data(True, False)
    @override_settings(
        PROCTORING_BACKENDS={
            'DEFAULT': 'test_proctoring_provider',
            'valid_provider': {}
        },
        PARTNER_SUPPORT_EMAIL='support@foobar.com'
    )
    def test_validate_update_does_not_allow_proctoring_provider_changes_after_course_start(self, staff_user):
        """
        Course staff cannot modify proctoring provider after the course start date.
        Only admin users may update the provider if the course has started.
        """
        field_name = "proctoring_provider"
        course = CourseFactory.create(start=datetime.datetime.now(UTC) - datetime.timedelta(days=1))
        user = UserFactory.create(is_staff=staff_user)

        did_validate, errors, test_model = CourseMetadata.validate_and_update_from_json(
            course,
            {
                field_name: {"value": 'valid_provider'},
            },
            user=user
        )

        if staff_user:
            self.assertTrue(did_validate)
            self.assertEqual(len(errors), 0)
            self.assertIn(field_name, test_model)
        else:
            self.assertFalse(did_validate)
            self.assertEqual(len(errors), 1)
            self.assertEqual(
                errors[0].get('message'),
                (
                    'The proctoring provider cannot be modified after a course has started.'
                    ' Contact support@foobar.com for assistance'
                )
            )
            self.assertIsNone(test_model)

    @ddt.data(True, False)
    @override_settings(
        PROCTORING_BACKENDS={
            'DEFAULT': 'test_proctoring_provider',
            'test_proctoring_provider': {},
            'proctortrack': {}
        },
        FEATURES={'ENABLE_EXAM_SETTINGS_HTML_VIEW': True},
    )
    def test_validate_update_requires_escalation_email_for_proctortrack(self, include_blank_email):
        json_data = {
            "proctoring_provider": {"value": 'proctortrack'},
        }
        if include_blank_email:
            json_data["proctoring_escalation_email"] = {"value": ""}

        did_validate, errors, test_model = CourseMetadata.validate_and_update_from_json(
            self.course,
            json_data,
            user=self.user
        )
        self.assertFalse(did_validate)
        self.assertEqual(len(errors), 1)
        self.assertIsNone(test_model)
        self.assertEqual(
            errors[0].get('message'),
            'Provider \'proctortrack\' requires an exam escalation contact.'
        )

    @override_settings(
        PROCTORING_BACKENDS={
            'DEFAULT': 'test_proctoring_provider',
            'test_proctoring_provider': {},
            'proctortrack': {}
        }
    )
    def test_validate_update_does_not_require_escalation_email_by_default(self):
        did_validate, errors, test_model = CourseMetadata.validate_and_update_from_json(
            self.course,
            {
                "proctoring_provider": {"value": "test_proctoring_provider"},
            },
            user=self.user
        )
        self.assertTrue(did_validate)
        self.assertEqual(len(errors), 0)
        self.assertIn('proctoring_provider', test_model)

    @override_settings(
        PROCTORING_BACKENDS={
            'DEFAULT': 'proctortrack',
            'proctortrack': {}
        },
        FEATURES={'ENABLE_EXAM_SETTINGS_HTML_VIEW': True},
    )
    def test_validate_update_cannot_unset_escalation_email_when_proctortrack_is_provider(self):
        course = CourseFactory.create()
        CourseMetadata.update_from_dict({"proctoring_provider": 'proctortrack'}, course, self.user)
        did_validate, errors, test_model = CourseMetadata.validate_and_update_from_json(
            course,
            {
                "proctoring_escalation_email": {"value": ""},
            },
            user=self.user
        )
        self.assertFalse(did_validate)
        self.assertEqual(len(errors), 1)
        self.assertIsNone(test_model)
        self.assertEqual(
            errors[0].get('message'),
            'Provider \'proctortrack\' requires an exam escalation contact.'
        )

    @override_settings(
        PROCTORING_BACKENDS={
            'DEFAULT': 'proctortrack',
            'proctortrack': {}
        }
    )
    def test_validate_update_set_proctortrack_provider_with_valid_escalation_email(self):
        did_validate, errors, test_model = CourseMetadata.validate_and_update_from_json(
            self.course,
            {
                "proctoring_provider": {"value": "proctortrack"},
                "proctoring_escalation_email": {"value": "foo@bar.com"},
            },
            user=self.user
        )
        self.assertTrue(did_validate)
        self.assertEqual(len(errors), 0)
        self.assertIn('proctoring_provider', test_model)
        self.assertIn('proctoring_escalation_email', test_model)

    def test_create_zendesk_tickets_present_for_edx_staff(self):
        """
        Tests that create zendesk tickets field is not filtered out when the user is an edX staff member.
        """
        self._set_request_user_to_staff()

        test_model = CourseMetadata.fetch(self.fullcourse)
        self.assertIn('create_zendesk_tickets', test_model)

    def test_validate_update_does_not_filter_out_create_zendesk_tickets_for_edx_staff(self):
        """
        Tests that create zendesk tickets field is returned by validate_and_update_from_json method when
        the user is an edX staff member.
        """
        self._set_request_user_to_staff()

        field_name = "create_zendesk_tickets"

        _, _, test_model = CourseMetadata.validate_and_update_from_json(
            self.course,
            {
                field_name: {"value": True},
            },
            user=self.user
        )
        self.assertIn(field_name, test_model)

    def test_update_from_json_does_not_filter_out_create_zendesk_tickets_for_edx_staff(self):
        """
        Tests that create zendesk tickets field is returned by update_from_json method when
        the user is an edX staff member.
        """
        self._set_request_user_to_staff()

        field_name = "create_zendesk_tickets"

        test_model = CourseMetadata.update_from_json(
            self.course,
            {
                field_name: {"value": True},
            },
            user=self.user
        )
        self.assertIn(field_name, test_model)

    def test_create_zendesk_tickets_not_present_for_course_staff(self):
        """
        Tests that create zendesk tickets field is filtered out when the user is not an edX staff member.
        """
        test_model = CourseMetadata.fetch(self.fullcourse)
        self.assertNotIn('create_zendesk_tickets', test_model)

    def test_validate_update_does_filter_out_create_zendesk_tickets_for_course_staff(self):
        """
        Tests that create zendesk tickets field is not returned by validate_and_update_from_json method when
        the user is not an edX staff member.
        """
        field_name = "create_zendesk_tickets"

        _, _, test_model = CourseMetadata.validate_and_update_from_json(
            self.course,
            {
                field_name: {"value": True},
            },
            user=self.user
        )
        self.assertNotIn(field_name, test_model)

    def test_update_from_json_does_filter_out_create_zendesk_tickets_for_course_staff(self):
        """
        Tests that create zendesk tickets field is not returned by update_from_json method when
        the user is not an edX staff member.
        """
        field_name = "create_zendesk_tickets"

        test_model = CourseMetadata.update_from_json(
            self.course,
            {
                field_name: {"value": True},
            },
            user=self.user
        )
        self.assertNotIn(field_name, test_model)

    def _set_request_user_to_staff(self):
        """
        Update the current request's user to be an edX staff member.
        """
        self.user.is_staff = True
        self.request.user = self.user
        set_current_request(self.request)


class CourseGraderUpdatesTest(CourseTestCase):
    """
    Test getting, deleting, adding, & updating graders
    """

    def setUp(self):
        """Compute the url to use in tests"""
        super(CourseGraderUpdatesTest, self).setUp()
        self.url = get_url(self.course.id, 'grading_handler')
        self.starting_graders = CourseGradingModel(self.course).graders

    def test_get(self):
        """Test getting a specific grading type record."""
        resp = self.client.get_json(self.url + '/0')
        self.assertEqual(resp.status_code, 200)
        obj = json.loads(resp.content.decode('utf-8'))
        self.assertEqual(self.starting_graders[0], obj)

    def test_delete(self):
        """Test deleting a specific grading type record."""
        resp = self.client.delete(self.url + '/0', HTTP_ACCEPT="application/json")
        self.assertEqual(resp.status_code, 204)
        current_graders = CourseGradingModel.fetch(self.course.id).graders
        self.assertNotIn(self.starting_graders[0], current_graders)
        self.assertEqual(len(self.starting_graders) - 1, len(current_graders))

    def test_update(self):
        """Test updating a specific grading type record."""
        grader = {
            "id": 0,
            "type": "manual",
            "min_count": 5,
            "drop_count": 10,
            "short_label": "yo momma",
            "weight": 17.3,
        }
        resp = self.client.ajax_post(self.url + '/0', grader)
        self.assertEqual(resp.status_code, 200)
        obj = json.loads(resp.content.decode('utf-8'))
        self.assertEqual(obj, grader)
        current_graders = CourseGradingModel.fetch(self.course.id).graders
        self.assertEqual(len(self.starting_graders), len(current_graders))

    def test_add(self):
        """Test adding a grading type record."""
        # the same url works for changing the whole grading model (graceperiod, cutoffs, and grading types) when
        # the grading_index is None; thus, using None to imply adding a grading_type doesn't work; so, it uses an
        # index out of bounds to imply create item.
        grader = {
            "type": "manual",
            "min_count": 5,
            "drop_count": 10,
            "short_label": "yo momma",
            "weight": 17.3,
        }
        resp = self.client.ajax_post('{}/{}'.format(self.url, len(self.starting_graders) + 1), grader)
        self.assertEqual(resp.status_code, 200)
        obj = json.loads(resp.content.decode('utf-8'))
        self.assertEqual(obj['id'], len(self.starting_graders))
        del obj['id']
        self.assertEqual(obj, grader)
        current_graders = CourseGradingModel.fetch(self.course.id).graders
        self.assertEqual(len(self.starting_graders) + 1, len(current_graders))


class CourseEnrollmentEndFieldTest(CourseTestCase):
    """
    Base class to test the enrollment end fields in the course settings details view in Studio
    when using marketing site flag and global vs non-global staff to access the page.
    """

    NOT_EDITABLE_HELPER_MESSAGE = "Contact your edX partner manager to update these settings."
    NOT_EDITABLE_DATE_WRAPPER = "<div class=\"field date is-not-editable\" id=\"field-enrollment-end-date\">"
    NOT_EDITABLE_TIME_WRAPPER = "<div class=\"field time is-not-editable\" id=\"field-enrollment-end-time\">"
    NOT_EDITABLE_DATE_FIELD = "<input type=\"text\" class=\"end-date date end\" \
id=\"course-enrollment-end-date\" placeholder=\"MM/DD/YYYY\" autocomplete=\"off\" readonly aria-readonly=\"true\" />"
    NOT_EDITABLE_TIME_FIELD = "<input type=\"text\" class=\"time end\" id=\"course-enrollment-end-time\" \
value=\"\" placeholder=\"HH:MM\" autocomplete=\"off\" readonly aria-readonly=\"true\" />"

    EDITABLE_DATE_WRAPPER = "<div class=\"field date \" id=\"field-enrollment-end-date\">"
    EDITABLE_TIME_WRAPPER = "<div class=\"field time \" id=\"field-enrollment-end-time\">"
    EDITABLE_DATE_FIELD = "<input type=\"text\" class=\"end-date date end\" \
id=\"course-enrollment-end-date\" placeholder=\"MM/DD/YYYY\" autocomplete=\"off\"  />"
    EDITABLE_TIME_FIELD = "<input type=\"text\" class=\"time end\" \
id=\"course-enrollment-end-time\" value=\"\" placeholder=\"HH:MM\" autocomplete=\"off\"  />"

    EDITABLE_ELEMENTS = [
        EDITABLE_DATE_WRAPPER,
        EDITABLE_TIME_WRAPPER,
        EDITABLE_DATE_FIELD,
        EDITABLE_TIME_FIELD,
    ]

    NOT_EDITABLE_ELEMENTS = [
        NOT_EDITABLE_HELPER_MESSAGE,
        NOT_EDITABLE_DATE_WRAPPER,
        NOT_EDITABLE_TIME_WRAPPER,
        NOT_EDITABLE_DATE_FIELD,
        NOT_EDITABLE_TIME_FIELD,
    ]

    def setUp(self):
        """
        Initialize course used to test enrollment fields.
        """
        super(CourseEnrollmentEndFieldTest, self).setUp()
        self.course = CourseFactory.create(org='edX', number='dummy', display_name='Marketing Site Course')
        self.course_details_url = reverse_course_url('settings_handler', six.text_type(self.course.id))

    def _get_course_details_response(self, global_staff):
        """
        Return the course details page as either global or non-global staff
        """
        user = UserFactory(is_staff=global_staff)
        CourseInstructorRole(self.course.id).add_users(user)

        self.client.login(username=user.username, password='test')

        return self.client.get_html(self.course_details_url)

    def _verify_editable(self, response):
        """
        Verify that the response has expected editable fields.

        Assert that all editable field content exists and no
        uneditable field content exists for enrollment end fields.
        """
        self.assertEqual(response.status_code, 200)
        for element in self.NOT_EDITABLE_ELEMENTS:
            self.assertNotContains(response, element)

        for element in self.EDITABLE_ELEMENTS:
            self.assertContains(response, element)

    def _verify_not_editable(self, response):
        """
        Verify that the response has expected non-editable fields.

        Assert that all uneditable field content exists and no
        editable field content exists for enrollment end fields.
        """
        self.assertEqual(response.status_code, 200)
        for element in self.NOT_EDITABLE_ELEMENTS:
            self.assertContains(response, element)

        for element in self.EDITABLE_ELEMENTS:
            self.assertNotContains(response, element)

    @mock.patch.dict("django.conf.settings.FEATURES", {'ENABLE_PUBLISHER': False})
    def test_course_details_with_disabled_setting_global_staff(self):
        """
        Test that user enrollment end date is editable in response.

        Feature flag 'ENABLE_PUBLISHER' is not enabled.
        User is global staff.
        """
        self._verify_editable(self._get_course_details_response(True))

    @mock.patch.dict("django.conf.settings.FEATURES", {'ENABLE_PUBLISHER': False})
    def test_course_details_with_disabled_setting_non_global_staff(self):
        """
        Test that user enrollment end date is editable in response.

        Feature flag 'ENABLE_PUBLISHER' is not enabled.
        User is non-global staff.
        """
        self._verify_editable(self._get_course_details_response(False))

    @mock.patch.dict("django.conf.settings.FEATURES", {'ENABLE_PUBLISHER': True})
    def test_course_details_with_enabled_setting_global_staff(self):
        """
        Test that user enrollment end date is editable in response.

        Feature flag 'ENABLE_PUBLISHER' is enabled.
        User is global staff.
        """
        self._verify_editable(self._get_course_details_response(True))

    @mock.patch.dict("django.conf.settings.FEATURES", {'ENABLE_PUBLISHER': True})
    def test_course_details_with_enabled_setting_non_global_staff(self):
        """
        Test that user enrollment end date is not editable in response.

        Feature flag 'ENABLE_PUBLISHER' is enabled.
        User is non-global staff.
        """
        self._verify_not_editable(self._get_course_details_response(False))<|MERGE_RESOLUTION|>--- conflicted
+++ resolved
@@ -725,16 +725,10 @@
         )
         self.assertTrue(result)
 
-<<<<<<< HEAD
     @unittest.skipIf(settings.TAHOE_ALWAYS_SKIP_TEST, 'fails in open-release/juniper.master as well')
-    @mock.patch('track.event_transaction_utils.uuid4')
-    @mock.patch('models.settings.course_grading.tracker')
-    @mock.patch('contentstore.signals.signals.GRADING_POLICY_CHANGED.send')
-=======
     @mock.patch('common.djangoapps.track.event_transaction_utils.uuid4')
     @mock.patch('cms.djangoapps.models.settings.course_grading.tracker')
     @mock.patch('cms.djangoapps.contentstore.signals.signals.GRADING_POLICY_CHANGED.send')
->>>>>>> 90776770
     def test_update_grader_from_json(self, send_signal, tracker, uuid):
         uuid.return_value = 'mockUUID'
         test_grader = CourseGradingModel.fetch(self.course.id)
