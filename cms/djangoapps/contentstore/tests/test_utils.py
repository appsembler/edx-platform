""" Tests for utils. """
import collections
from datetime import datetime, timedelta
<<<<<<< HEAD
import unittest

import six
from django.conf import settings
=======
from uuid import uuid4

>>>>>>> 83ceefc4
from django.test import TestCase
from edx_toggles.toggles.testutils import override_waffle_flag
from mock import Mock, mock, patch
from opaque_keys.edx.locator import CourseLocator, LibraryLocator
from path import Path as path
from pytz import UTC
from user_tasks.models import UserTaskArtifact, UserTaskStatus

from cms.djangoapps.contentstore import utils
from cms.djangoapps.contentstore.tasks import validate_course_olx
from cms.djangoapps.contentstore.tests.utils import TEST_DATA_DIR, CourseTestCase
from cms.djangoapps.contentstore.toggles import COURSE_IMPORT_OLX_VALIDATION
from openedx.core.djangoapps.site_configuration.tests.test_util import with_site_configuration_context
from xmodule.modulestore import ModuleStoreEnum
from xmodule.modulestore.django import modulestore
from xmodule.modulestore.tests.django_utils import ModuleStoreTestCase, SharedModuleStoreTestCase
from xmodule.modulestore.tests.factories import CourseFactory, ItemFactory
from xmodule.partitions.partitions import Group, UserPartition


class LMSLinksTestCase(TestCase):
    """ Tests for LMS links. """

    def lms_link_test(self):
        """ Tests get_lms_link_for_item. """
        course_key = CourseLocator('mitX', '101', 'test')
        location = course_key.make_usage_key('vertical', 'contacting_us')
        link = utils.get_lms_link_for_item(location, False)
        self.assertEqual(link, "//localhost:8000/courses/course-v1:mitX+101+test/jump_to/block-v1:mitX+101+test+type"
                         "@vertical+block@contacting_us")

        # test preview
        link = utils.get_lms_link_for_item(location, True)
        self.assertEqual(
            link,
            "//preview.localhost/courses/course-v1:mitX+101+test/jump_to/block-v1:mitX+101+test+type@vertical+block"
            "@contacting_us "
        )

        # now test with the course' location
        location = course_key.make_usage_key('course', 'test')
        link = utils.get_lms_link_for_item(location)
        self.assertEqual(link, "//localhost:8000/courses/course-v1:mitX+101+test/jump_to/block-v1:mitX+101+test+type"
                         "@course+block@test")

    def lms_link_for_certificate_web_view_test(self):
        """ Tests get_lms_link_for_certificate_web_view. """
        course_key = CourseLocator('mitX', '101', 'test')
        dummy_user = ModuleStoreEnum.UserID.test
        mode = 'professional'

        self.assertEqual(
            utils.get_lms_link_for_certificate_web_view(course_key, mode),
            "//localhost:8000/certificates/course/{course_key}?preview={mode}".format(
                course_key=course_key,
                mode=mode
            )
        )

        with with_site_configuration_context(configuration={"course_org_filter": "mitX", "LMS_BASE": "dummyhost:8000"}):
            self.assertEqual(
                utils.get_lms_link_for_certificate_web_view(course_key, mode),
                "//dummyhost:8000/certificates/course/{course_key}?preview={mode}".format(
                    course_key=course_key,
                    mode=mode
                )
            )


class ExtraPanelTabTestCase(TestCase):
    """ Tests adding and removing extra course tabs. """

    def get_tab_type_dicts(self, tab_types):
        """ Returns an array of tab dictionaries. """
        if tab_types:
            return [{'tab_type': tab_type} for tab_type in tab_types.split(',')]
        else:
            return []

    def get_course_with_tabs(self, tabs=None):
        """ Returns a mock course object with a tabs attribute. """
        if tabs is None:
            tabs = []
        course = collections.namedtuple('MockCourse', ['tabs'])
        if isinstance(tabs, str):
            course.tabs = self.get_tab_type_dicts(tabs)
        else:
            course.tabs = tabs
        return course


class XBlockVisibilityTestCase(SharedModuleStoreTestCase):
    """Tests for xblock visibility for students."""

    @classmethod
    def setUpClass(cls):
        super().setUpClass()

        cls.dummy_user = ModuleStoreEnum.UserID.test
        cls.past = datetime(1970, 1, 1, tzinfo=UTC)
        cls.future = datetime.now(UTC) + timedelta(days=1)
        cls.course = CourseFactory.create()

    def test_private_unreleased_xblock(self):
        """Verifies that a private unreleased xblock is not visible"""
        self._test_visible_to_students(False, 'private_unreleased', self.future)

    def test_private_released_xblock(self):
        """Verifies that a private released xblock is not visible"""
        self._test_visible_to_students(False, 'private_released', self.past)

    def test_public_unreleased_xblock(self):
        """Verifies that a public (published) unreleased xblock is not visible"""
        self._test_visible_to_students(False, 'public_unreleased', self.future, publish=True)

    def test_public_released_xblock(self):
        """Verifies that public (published) released xblock is visible if staff lock is not enabled."""
        self._test_visible_to_students(True, 'public_released', self.past, publish=True)

    def test_private_no_start_xblock(self):
        """Verifies that a private xblock with no start date is not visible"""
        self._test_visible_to_students(False, 'private_no_start', None)

    def test_public_no_start_xblock(self):
        """Verifies that a public (published) xblock with no start date is visible unless staff lock is enabled"""
        self._test_visible_to_students(True, 'public_no_start', None, publish=True)

    def test_draft_released_xblock(self):
        """Verifies that a xblock with an unreleased draft and a released published version is visible"""
        vertical = self._create_xblock_with_start_date('draft_released', self.past, publish=True)

        # Create an unreleased draft version of the xblock
        vertical.start = self.future
        modulestore().update_item(vertical, self.dummy_user)

        self.assertTrue(utils.is_currently_visible_to_students(vertical))

    def _test_visible_to_students(self, expected_visible_without_lock, name, start_date, publish=False):
        """
        Helper method that checks that is_xblock_visible_to_students returns the correct value both
        with and without visible_to_staff_only set.
        """
        no_staff_lock = self._create_xblock_with_start_date(name, start_date, publish, visible_to_staff_only=False)
        self.assertEqual(expected_visible_without_lock, utils.is_currently_visible_to_students(no_staff_lock))

        # any xblock with visible_to_staff_only set to True should not be visible to students.
        staff_lock = self._create_xblock_with_start_date(
            name + "_locked", start_date, publish, visible_to_staff_only=True
        )
        self.assertFalse(utils.is_currently_visible_to_students(staff_lock))

    def _create_xblock_with_start_date(self, name, start_date, publish=False, visible_to_staff_only=False):
        """Helper to create an xblock with a start date, optionally publishing it"""

        vertical = modulestore().create_item(
            self.dummy_user, self.course.location.course_key, 'vertical', name,
            fields={'start': start_date, 'visible_to_staff_only': visible_to_staff_only}
        )

        if publish:
            modulestore().publish(vertical.location, self.dummy_user)

        return vertical


class ReleaseDateSourceTest(CourseTestCase):
    """Tests for finding the source of an xblock's release date."""

    def setUp(self):
        super().setUp()

        self.chapter = ItemFactory.create(category='chapter', parent_location=self.course.location)
        self.sequential = ItemFactory.create(category='sequential', parent_location=self.chapter.location)
        self.vertical = ItemFactory.create(category='vertical', parent_location=self.sequential.location)

        # Read again so that children lists are accurate
        self.chapter = self.store.get_item(self.chapter.location)
        self.sequential = self.store.get_item(self.sequential.location)
        self.vertical = self.store.get_item(self.vertical.location)

        self.date_one = datetime(1980, 1, 1, tzinfo=UTC)
        self.date_two = datetime(2020, 1, 1, tzinfo=UTC)

    def _update_release_dates(self, chapter_start, sequential_start, vertical_start):
        """Sets the release dates of the chapter, sequential, and vertical"""
        self.chapter.start = chapter_start
        self.chapter = self.store.update_item(self.chapter, ModuleStoreEnum.UserID.test)
        self.sequential.start = sequential_start
        self.sequential = self.store.update_item(self.sequential, ModuleStoreEnum.UserID.test)
        self.vertical.start = vertical_start
        self.vertical = self.store.update_item(self.vertical, ModuleStoreEnum.UserID.test)

    def _verify_release_date_source(self, item, expected_source):
        """Helper to verify that the release date source of a given item matches the expected source"""
        source = utils.find_release_date_source(item)
        self.assertEqual(source.location, expected_source.location)
        self.assertEqual(source.start, expected_source.start)

    @unittest.skipIf(settings.TAHOE_ALWAYS_SKIP_TEST, 'Skip flaky tests due to date issues')
    def test_chapter_source_for_vertical(self):
        """Tests a vertical's release date being set by its chapter"""
        self._update_release_dates(self.date_one, self.date_one, self.date_one)
        self._verify_release_date_source(self.vertical, self.chapter)

    @unittest.skipIf(settings.TAHOE_ALWAYS_SKIP_TEST, 'Skip flaky tests due to date issues')
    def test_sequential_source_for_vertical(self):
        """Tests a vertical's release date being set by its sequential"""
        self._update_release_dates(self.date_one, self.date_two, self.date_two)
        self._verify_release_date_source(self.vertical, self.sequential)

    @unittest.skipIf(settings.TAHOE_ALWAYS_SKIP_TEST, 'Skip flaky tests due to date issues')
    def test_chapter_source_for_sequential(self):
        """Tests a sequential's release date being set by its chapter"""
        self._update_release_dates(self.date_one, self.date_one, self.date_one)
        self._verify_release_date_source(self.sequential, self.chapter)

    @unittest.skipIf(settings.TAHOE_ALWAYS_SKIP_TEST, 'Skip flaky tests due to date issues')
    def test_sequential_source_for_sequential(self):
        """Tests a sequential's release date being set by itself"""
        self._update_release_dates(self.date_one, self.date_two, self.date_two)
        self._verify_release_date_source(self.sequential, self.sequential)


class StaffLockTest(CourseTestCase):
    """Base class for testing staff lock functions."""

    def setUp(self):
        super().setUp()

        self.chapter = ItemFactory.create(category='chapter', parent_location=self.course.location)
        self.sequential = ItemFactory.create(category='sequential', parent_location=self.chapter.location)
        self.vertical = ItemFactory.create(category='vertical', parent_location=self.sequential.location)
        self.orphan = ItemFactory.create(category='vertical', parent_location=self.sequential.location)

        # Read again so that children lists are accurate
        self.chapter = self.store.get_item(self.chapter.location)
        self.sequential = self.store.get_item(self.sequential.location)
        self.vertical = self.store.get_item(self.vertical.location)

        # Orphan the orphaned xblock
        self.sequential.children = [self.vertical.location]
        self.sequential = self.store.update_item(self.sequential, ModuleStoreEnum.UserID.test)

    def _set_staff_lock(self, xblock, is_locked):
        """If is_locked is True, xblock is staff locked. Otherwise, the xblock staff lock field is removed."""
        field = xblock.fields['visible_to_staff_only']
        if is_locked:
            field.write_to(xblock, True)
        else:
            field.delete_from(xblock)
        return self.store.update_item(xblock, ModuleStoreEnum.UserID.test)

    def _update_staff_locks(self, chapter_locked, sequential_locked, vertical_locked):
        """
        Sets the staff lock on the chapter, sequential, and vertical
        If the corresponding argument is False, then the field is deleted from the xblock
        """
        self.chapter = self._set_staff_lock(self.chapter, chapter_locked)
        self.sequential = self._set_staff_lock(self.sequential, sequential_locked)
        self.vertical = self._set_staff_lock(self.vertical, vertical_locked)


class StaffLockSourceTest(StaffLockTest):
    """Tests for finding the source of an xblock's staff lock."""

    def _verify_staff_lock_source(self, item, expected_source):
        """Helper to verify that the staff lock source of a given item matches the expected source"""
        source = utils.find_staff_lock_source(item)
        self.assertEqual(source.location, expected_source.location)
        self.assertTrue(source.visible_to_staff_only)

    def test_chapter_source_for_vertical(self):
        """Tests a vertical's staff lock being set by its chapter"""
        self._update_staff_locks(True, False, False)
        self._verify_staff_lock_source(self.vertical, self.chapter)

    def test_sequential_source_for_vertical(self):
        """Tests a vertical's staff lock being set by its sequential"""
        self._update_staff_locks(True, True, False)
        self._verify_staff_lock_source(self.vertical, self.sequential)
        self._update_staff_locks(False, True, False)
        self._verify_staff_lock_source(self.vertical, self.sequential)

    def test_vertical_source_for_vertical(self):
        """Tests a vertical's staff lock being set by itself"""
        self._update_staff_locks(True, True, True)
        self._verify_staff_lock_source(self.vertical, self.vertical)
        self._update_staff_locks(False, True, True)
        self._verify_staff_lock_source(self.vertical, self.vertical)
        self._update_staff_locks(False, False, True)
        self._verify_staff_lock_source(self.vertical, self.vertical)

    def test_orphan_has_no_source(self):
        """Tests that a orphaned xblock has no staff lock source"""
        self.assertIsNone(utils.find_staff_lock_source(self.orphan))

    def test_no_source_for_vertical(self):
        """Tests a vertical with no staff lock set anywhere"""
        self._update_staff_locks(False, False, False)
        self.assertIsNone(utils.find_staff_lock_source(self.vertical))


class InheritedStaffLockTest(StaffLockTest):
    """Tests for determining if an xblock inherits a staff lock."""

    def test_no_inheritance(self):
        """Tests that a locked or unlocked vertical with no locked ancestors does not have an inherited lock"""
        self._update_staff_locks(False, False, False)
        self.assertFalse(utils.ancestor_has_staff_lock(self.vertical))
        self._update_staff_locks(False, False, True)
        self.assertFalse(utils.ancestor_has_staff_lock(self.vertical))

    def test_inheritance_in_locked_section(self):
        """Tests that a locked or unlocked vertical in a locked section has an inherited lock"""
        self._update_staff_locks(True, False, False)
        self.assertTrue(utils.ancestor_has_staff_lock(self.vertical))
        self._update_staff_locks(True, False, True)
        self.assertTrue(utils.ancestor_has_staff_lock(self.vertical))

    def test_inheritance_in_locked_subsection(self):
        """Tests that a locked or unlocked vertical in a locked subsection has an inherited lock"""
        self._update_staff_locks(False, True, False)
        self.assertTrue(utils.ancestor_has_staff_lock(self.vertical))
        self._update_staff_locks(False, True, True)
        self.assertTrue(utils.ancestor_has_staff_lock(self.vertical))

    def test_no_inheritance_for_orphan(self):
        """Tests that an orphaned xblock does not inherit staff lock"""
        self.assertFalse(utils.ancestor_has_staff_lock(self.orphan))


class GroupVisibilityTest(CourseTestCase):
    """
    Test content group access rules.
    """

    def setUp(self):
        super().setUp()

        chapter = ItemFactory.create(category='chapter', parent_location=self.course.location)
        sequential = ItemFactory.create(category='sequential', parent_location=chapter.location)
        vertical = ItemFactory.create(category='vertical', parent_location=sequential.location)
        html = ItemFactory.create(category='html', parent_location=vertical.location)
        problem = ItemFactory.create(
            category='problem', parent_location=vertical.location, data="<problem></problem>"
        )
        self.sequential = self.store.get_item(sequential.location)
        self.vertical = self.store.get_item(vertical.location)
        self.html = self.store.get_item(html.location)
        self.problem = self.store.get_item(problem.location)

        # Add partitions to the course
        self.course.user_partitions = [
            UserPartition(
                id=0,
                name="Partition 0",
                description="Partition 0",
                scheme=UserPartition.get_scheme("random"),
                groups=[
                    Group(id=0, name="Group A"),
                    Group(id=1, name="Group B"),
                ],
            ),
            UserPartition(
                id=1,
                name="Partition 1",
                description="Partition 1",
                scheme=UserPartition.get_scheme("random"),
                groups=[
                    Group(id=0, name="Group C"),
                    Group(id=1, name="Group D"),
                ],
            ),
            UserPartition(
                id=2,
                name="Partition 2",
                description="Partition 2",
                scheme=UserPartition.get_scheme("random"),
                groups=[
                    Group(id=0, name="Group E"),
                    Group(id=1, name="Group F"),
                    Group(id=2, name="Group G"),
                    Group(id=3, name="Group H"),
                ],
            ),
        ]
        self.course = self.store.update_item(self.course, ModuleStoreEnum.UserID.test)

    def set_group_access(self, xblock, value):
        """ Sets group_access to specified value and calls update_item to persist the change. """
        xblock.group_access = value
        self.store.update_item(xblock, self.user.id)

    def test_no_visibility_set(self):
        """ Tests when group_access has not been set on anything. """

        def verify_all_components_visible_to_all():
            """ Verifies when group_access has not been set on anything. """
            for item in (self.sequential, self.vertical, self.html, self.problem):
                self.assertFalse(utils.has_children_visible_to_specific_partition_groups(item))
                self.assertFalse(utils.is_visible_to_specific_partition_groups(item))

        verify_all_components_visible_to_all()

        # Test with group_access set to Falsey values.
        self.set_group_access(self.vertical, {1: []})
        self.set_group_access(self.html, {2: None})

        verify_all_components_visible_to_all()

    def test_sequential_and_problem_have_group_access(self):
        """ Tests when group_access is set on a few different components. """
        self.set_group_access(self.sequential, {1: [0]})
        # This is a no-op.
        self.set_group_access(self.vertical, {1: []})
        self.set_group_access(self.problem, {2: [3, 4]})

        # Note that "has_children_visible_to_specific_partition_groups" only checks immediate children.
        self.assertFalse(utils.has_children_visible_to_specific_partition_groups(self.sequential))
        self.assertTrue(utils.has_children_visible_to_specific_partition_groups(self.vertical))
        self.assertFalse(utils.has_children_visible_to_specific_partition_groups(self.html))
        self.assertFalse(utils.has_children_visible_to_specific_partition_groups(self.problem))

        self.assertTrue(utils.is_visible_to_specific_partition_groups(self.sequential))
        self.assertFalse(utils.is_visible_to_specific_partition_groups(self.vertical))
        self.assertFalse(utils.is_visible_to_specific_partition_groups(self.html))
        self.assertTrue(utils.is_visible_to_specific_partition_groups(self.problem))


class GetUserPartitionInfoTest(ModuleStoreTestCase):
    """
    Tests for utility function that retrieves user partition info
    and formats it for consumption by the editing UI.
    """

    def setUp(self):
        """Create a dummy course. """
        super().setUp()
        self.course = CourseFactory()
        self.block = ItemFactory.create(category="problem", parent_location=self.course.location)

        # Set up some default partitions
        self._set_partitions([
            UserPartition(
                id=0,
                name="Cohort user partition",
                scheme=UserPartition.get_scheme("cohort"),
                description="Cohorted user partition",
                groups=[
                    Group(id=0, name="Group A"),
                    Group(id=1, name="Group B"),
                ],
            ),
            UserPartition(
                id=1,
                name="Random user partition",
                scheme=UserPartition.get_scheme("random"),
                description="Random user partition",
                groups=[
                    Group(id=0, name="Group C"),
                ],
            ),
        ])

    def test_retrieves_partition_info_with_selected_groups(self):
        # Initially, no group access is set on the block, so no groups should
        # be marked as selected.
        expected = [
            {
                "id": 0,
                "name": "Cohort user partition",
                "scheme": "cohort",
                "groups": [
                    {
                        "id": 0,
                        "name": "Group A",
                        "selected": False,
                        "deleted": False,
                    },
                    {
                        "id": 1,
                        "name": "Group B",
                        "selected": False,
                        "deleted": False,
                    },
                ]
            },
            {
                "id": 1,
                "name": "Random user partition",
                "scheme": "random",
                "groups": [
                    {
                        "id": 0,
                        "name": "Group C",
                        "selected": False,
                        "deleted": False,
                    },
                ]
            }
        ]
        self.assertEqual(self._get_partition_info(schemes=["cohort", "random"]), expected)

        # Update group access and expect that now one group is marked as selected.
        self._set_group_access({0: [1]})
        expected[0]["groups"][1]["selected"] = True
        self.assertEqual(self._get_partition_info(schemes=["cohort", "random"]), expected)

    def test_deleted_groups(self):
        # Select a group that is not defined in the partition
        self._set_group_access({0: [3]})

        # Expect that the group appears as selected but is marked as deleted
        partitions = self._get_partition_info()
        groups = partitions[0]["groups"]
        self.assertEqual(len(groups), 3)
        self.assertEqual(groups[2], {
            "id": 3,
            "name": "Deleted Group",
            "selected": True,
            "deleted": True
        })

    def test_singular_deleted_group(self):
        """
        Verify that a partition with only one deleted group is
        shown in the partition info with the group marked as deleted
        """
        self._set_partitions([
            UserPartition(
                id=0,
                name="Cohort user partition",
                scheme=UserPartition.get_scheme("cohort"),
                description="Cohorted user partition",
                groups=[],
            ),
        ])
        self._set_group_access({0: [1]})
        partitions = self._get_partition_info()
        groups = partitions[0]["groups"]
        self.assertEqual(len(groups), 1)
        self.assertEqual(groups[0], {
            "id": 1,
            "name": "Deleted Group",
            "selected": True,
            "deleted": True,
        })

    def test_filter_by_partition_scheme(self):
        partitions = self._get_partition_info(schemes=["random"])
        self.assertEqual(len(partitions), 1)
        self.assertEqual(partitions[0]["scheme"], "random")

    def test_exclude_inactive_partitions(self):
        # Include an inactive verification scheme
        self._set_partitions([
            UserPartition(
                id=0,
                name="Cohort user partition",
                scheme=UserPartition.get_scheme("cohort"),
                description="Cohorted user partition",
                groups=[
                    Group(id=0, name="Group A"),
                    Group(id=1, name="Group B"),
                ],
            ),
            UserPartition(
                id=1,
                name="Completely random user partition",
                scheme=UserPartition.get_scheme("random"),
                description="Random user partition",
                groups=[
                    Group(id=0, name="Group C"),
                ],
                active=False,
            ),
        ])

        # Expect that the inactive scheme is excluded from the results
        partitions = self._get_partition_info(schemes=["cohort", "verification"])
        self.assertEqual(len(partitions), 1)
        self.assertEqual(partitions[0]["scheme"], "cohort")

    def test_exclude_partitions_with_no_groups(self):
        # The cohort partition has no groups defined
        self._set_partitions([
            UserPartition(
                id=0,
                name="Cohort user partition",
                scheme=UserPartition.get_scheme("cohort"),
                description="Cohorted user partition",
                groups=[],
            ),
            UserPartition(
                id=1,
                name="Completely random user partition",
                scheme=UserPartition.get_scheme("random"),
                description="Random user partition",
                groups=[
                    Group(id=0, name="Group C"),
                ],
            ),
        ])

        # Expect that the partition with no groups is excluded from the results
        partitions = self._get_partition_info(schemes=["cohort", "random"])
        self.assertEqual(len(partitions), 1)
        self.assertEqual(partitions[0]["scheme"], "random")

    def _set_partitions(self, partitions):
        """Set the user partitions of the course descriptor. """
        self.course.user_partitions = partitions
        self.course = self.store.update_item(self.course, ModuleStoreEnum.UserID.test)

    def _set_group_access(self, group_access):
        """Set group access of the block. """
        self.block.group_access = group_access
        self.block = self.store.update_item(self.block, ModuleStoreEnum.UserID.test)

    def _get_partition_info(self, schemes=None):
        """Retrieve partition info and selected groups. """
        return utils.get_user_partition_info(self.block, schemes=schemes)


@override_waffle_flag(COURSE_IMPORT_OLX_VALIDATION, active=True)
@mock.patch('olxcleaner.validate')
class ValidateCourseOlxTests(CourseTestCase):
    """Tests for olx validation"""

    def setUp(self):
        super().setUp()
        self.LOGGER = 'cms.djangoapps.contentstore.tasks.LOGGER'
        self.data_dir = path(TEST_DATA_DIR)
        self.toy_course_path = self.data_dir / 'course_ignore'
        self.status = UserTaskStatus.objects.create(
            user=self.user, task_id=str(uuid4()), task_class='sample_task', name='CourseImport', total_steps=4
        )
        self.waffle_flg = COURSE_IMPORT_OLX_VALIDATION

    def test_with_library_locator(self, mock_olxcleaner_validate):
        """
        Tests that olx is validation is skipped with library locator.
        """
        library_key = LibraryLocator(org='TestOrg', library='TestProbs')
        self.assertTrue(validate_course_olx(library_key, self.toy_course_path, self.status))
        self.assertFalse(mock_olxcleaner_validate.called)

    def test_waffle_flag_settings(self, mock_olxcleaner_validate):
        """
        Tests olx validation in case of waffle flag is off.
        """
        with override_waffle_flag(self.waffle_flg, active=False):
            self.assertTrue(validate_course_olx(self.course.id, self.toy_course_path, self.status))
            self.assertFalse(mock_olxcleaner_validate.called)

    def test_exception_during_validation(self, mock_olxcleaner_validate):
        """
        Tests olx validation in case of unexpected error.

        In case of any unexpected exception during the olx validation,
         the course import continues and information is logged on the server.
        """

        mock_olxcleaner_validate.side_effect = Exception
        with mock.patch(self.LOGGER) as patched_log:
            self.assertTrue(validate_course_olx(self.course.id, self.toy_course_path, self.status))
            self.assertTrue(mock_olxcleaner_validate.called)
            patched_log.exception.assert_called_once_with(
                f'Course import {self.course.id}: CourseOlx Could not be validated')

    def test_no_errors(self, mock_olxcleaner_validate):
        """
        Tests olx validation with no errors.
        Verify that in case for no validation errors, no artifact object is created.
        """
        mock_olxcleaner_validate.return_value = [
            Mock(),
            Mock(errors=[], return_error=Mock(return_value=False)),
            Mock()
        ]
        self.assertTrue(validate_course_olx(self.course.id, self.toy_course_path, self.status))
        task_artifact = UserTaskArtifact.objects.filter(status=self.status, name='OLX_VALIDATION_ERROR').first()
        self.assertIsNone(task_artifact)
        self.assertTrue(mock_olxcleaner_validate.called)

    @mock.patch('cms.djangoapps.contentstore.tasks.report_error_summary')
    @mock.patch('cms.djangoapps.contentstore.tasks.report_errors')
    def test_creates_artifact(self, mock_report_errors, mock_report_error_summary, mock_olxcleaner_validate):
        """
        Tests olx validation in case of errors.
        Verify that in case of olx validation errors, course import does not fail & errors
        are logged in task artifact.
        """
        errors = [Mock(description='DuplicateURLNameError', level_val=3)]

        mock_olxcleaner_validate.return_value = [
            Mock(),
            Mock(errors=errors, return_error=Mock(return_value=True)),
            Mock()
        ]
        mock_report_errors.return_value = [f'ERROR {error.description} found in content' for error in errors]
        mock_report_error_summary.return_value = [f'Errors: {len(errors)}']

        with patch(self.LOGGER) as patched_log:
            self.assertTrue(validate_course_olx(self.course.id, self.toy_course_path, self.status))
            patched_log.error.assert_called_once_with(
                f'Course import {self.course.id}: CourseOlx validation failed')
        task_artifact = UserTaskArtifact.objects.filter(status=self.status, name='OLX_VALIDATION_ERROR').first()
        self.assertIsNotNone(task_artifact)<|MERGE_RESOLUTION|>--- conflicted
+++ resolved
@@ -1,15 +1,11 @@
 """ Tests for utils. """
 import collections
 from datetime import datetime, timedelta
-<<<<<<< HEAD
 import unittest
 
-import six
 from django.conf import settings
-=======
 from uuid import uuid4
 
->>>>>>> 83ceefc4
 from django.test import TestCase
 from edx_toggles.toggles.testutils import override_waffle_flag
 from mock import Mock, mock, patch
