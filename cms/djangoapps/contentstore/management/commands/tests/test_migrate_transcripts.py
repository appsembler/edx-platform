# -*- coding: utf-8 -*-
"""
Tests for course transcript migration management command.
"""
from unittest.mock import Mock

import itertools
import logging
from datetime import datetime
from unittest import skipIf

import ddt
import pytz
from django.conf import settings
from django.core.management import CommandError, call_command
from django.test import TestCase
from edxval import api as api
from mock import patch
from testfixtures import LogCapture

from openedx.core.djangoapps.video_config.models import MigrationEnqueuedCourse, TranscriptMigrationSetting
from xmodule.modulestore.django import modulestore
from xmodule.modulestore.tests.django_utils import ModuleStoreTestCase
from xmodule.modulestore.tests.factories import CourseFactory, ItemFactory
from xmodule.video_module import VideoBlock
from xmodule.video_module.transcripts_utils import save_to_store
from xmodule.modulestore.exceptions import ItemNotFoundError


LOGGER_NAME = "cms.djangoapps.contentstore.tasks"

SRT_FILEDATA = '''
0
00:00:00,270 --> 00:00:02,720
sprechen sie deutsch?

1
00:00:02,720 --> 00:00:05,430
Ja, ich spreche Deutsch

2
00:00:6,500 --> 00:00:08,600
可以用“我不太懂艺术 但我知道我喜欢什么”做比喻
'''

CRO_SRT_FILEDATA = '''
0
00:00:00,270 --> 00:00:02,720
Dobar dan!

1
00:00:02,720 --> 00:00:05,430
Kako ste danas?

2
00:00:6,500 --> 00:00:08,600
可以用“我不太懂艺术 但我知道我喜欢什么”做比喻
'''


VIDEO_DICT_STAR = dict(
    client_video_id='TWINKLE TWINKLE',
    duration=42.0,
    edx_video_id='test_edx_video_id',
    status='upload',
)


class TestArgParsing(TestCase):
    """
    Tests for parsing arguments for the `migrate_transcripts` management command
    """
    def test_no_args(self):
        errstring = "Must specify exactly one of --course_ids, --all_courses, --from_settings"
        with self.assertRaisesRegex(CommandError, errstring):
            call_command('migrate_transcripts')

    def test_invalid_course(self):
        errstring = "Invalid course_key: 'invalid-course'."
        with self.assertRaisesRegex(CommandError, errstring):
            call_command('migrate_transcripts', '--course-id', 'invalid-course')


<<<<<<< HEAD
@skipIf(
    settings.TAHOE_NUTMEG_TEMP_SKIP_TEST,
    'Failing, these should be obsolete soon after we migrate all transcripts'
)
=======
def get_all_courses():
    """
    Mock get_active_courses()
    """
    return [course.id for course in modulestore().get_course_summaries()]


>>>>>>> 4758003f
@ddt.ddt
@patch(
    'contentstore.management.commands.migrate_transcripts.get_active_courses_keys',
    Mock(side_effect=get_all_courses),
)
class TestMigrateTranscripts(ModuleStoreTestCase):
    """
    Tests migrating video transcripts in courses from contentstore to django storage
    """
    def setUp(self):
        """ Common setup. """
        super(TestMigrateTranscripts, self).setUp()
        self.store = modulestore()
        self.course = CourseFactory.create()
        self.course_2 = CourseFactory.create()

        video = {
            'edx_video_id': 'test_edx_video_id',
            'client_video_id': 'test1.mp4',
            'duration': 42.0,
            'status': 'upload',
            'courses': [str(self.course.id)],
            'encoded_videos': [],
            'created': datetime.now(pytz.utc)
        }
        api.create_video(video)

        video_sample_xml = '''
            <video display_name="Test Video"
                   edx_video_id="test_edx_video_id"
                   youtube="1.0:p2Q6BrNhdh8,0.75:izygArpw-Qo,1.25:1EeWXzPdhSA,1.5:rABDYkeK0x8"
                   show_captions="false"
                   download_track="false"
                   start_time="1.0"
                   download_video="false"
                   end_time="60.0">
              <source src="http://www.example.com/source.mp4"/>
              <track src="http://www.example.com/track"/>
              <handout src="http://www.example.com/handout"/>
              <transcript language="ge" src="subs_grmtran1.srt" />
              <transcript language="hr" src="subs_croatian1.srt" />
            </video>
        '''

        video_sample_xml_2 = '''
            <video display_name="Test Video 2"
                   edx_video_id="test_edx_video_id_2"
                   youtube="1.0:p2Q6BrNhdh8,0.75:izygArpw-Qo,1.25:1EeWXzPdhSA,1.5:rABDYkeK0x8"
                   show_captions="false"
                   download_track="false"
                   start_time="1.0"
                   download_video="false"
                   end_time="60.0">
              <source src="http://www.example.com/source.mp4"/>
              <track src="http://www.example.com/track"/>
              <handout src="http://www.example.com/handout"/>
              <transcript language="ge" src="not_found.srt" />
            </video>
        '''
        self.video_descriptor = ItemFactory.create(
            parent_location=self.course.location, category='video',
            **VideoBlock.parse_video_xml(video_sample_xml)
        )
        self.video_descriptor_2 = ItemFactory.create(
            parent_location=self.course_2.location, category='video',
            **VideoBlock.parse_video_xml(video_sample_xml_2)
        )

        save_to_store(SRT_FILEDATA, 'subs_grmtran1.srt', 'text/srt', self.video_descriptor.location)
        save_to_store(CRO_SRT_FILEDATA, 'subs_croatian1.srt', 'text/srt', self.video_descriptor.location)

    def test_migrated_transcripts_count_with_commit(self):
        """
        Test migrating transcripts with commit
        """
        # check that transcript does not exist
        languages = api.get_available_transcript_languages(self.video_descriptor.edx_video_id)
        self.assertEqual(len(languages), 0)
        self.assertFalse(api.is_transcript_available(self.video_descriptor.edx_video_id, 'hr'))
        self.assertFalse(api.is_transcript_available(self.video_descriptor.edx_video_id, 'ge'))

        # now call migrate_transcripts command and check the transcript availability
        call_command('migrate_transcripts', '--course-id', str(self.course.id), '--commit')

        languages = api.get_available_transcript_languages(self.video_descriptor.edx_video_id)
        self.assertEqual(len(languages), 2)
        self.assertTrue(api.is_transcript_available(self.video_descriptor.edx_video_id, 'hr'))
        self.assertTrue(api.is_transcript_available(self.video_descriptor.edx_video_id, 'ge'))

    def test_migrated_transcripts_without_commit(self):
        """
        Test migrating transcripts as a dry-run
        """
        # check that transcripts do not exist
        languages = api.get_available_transcript_languages(self.video_descriptor.edx_video_id)
        self.assertEqual(len(languages), 0)
        self.assertFalse(api.is_transcript_available(self.video_descriptor.edx_video_id, 'hr'))
        self.assertFalse(api.is_transcript_available(self.video_descriptor.edx_video_id, 'ge'))

        # now call migrate_transcripts command and check the transcript availability
        call_command('migrate_transcripts', '--course-id', str(self.course.id))

        # check that transcripts still do not exist
        languages = api.get_available_transcript_languages(self.video_descriptor.edx_video_id)
        self.assertEqual(len(languages), 0)
        self.assertFalse(api.is_transcript_available(self.video_descriptor.edx_video_id, 'hr'))
        self.assertFalse(api.is_transcript_available(self.video_descriptor.edx_video_id, 'ge'))

    def test_migrate_transcripts_availability(self):
        """
        Test migrating transcripts
        """
        translations = self.video_descriptor.available_translations(self.video_descriptor.get_transcripts_info())
        self.assertCountEqual(translations, ['hr', 'ge'])
        self.assertFalse(api.is_transcript_available(self.video_descriptor.edx_video_id, 'hr'))
        self.assertFalse(api.is_transcript_available(self.video_descriptor.edx_video_id, 'ge'))

        # now call migrate_transcripts command and check the transcript availability
        call_command('migrate_transcripts', '--course-id', str(self.course.id), '--commit')

        self.assertTrue(api.is_transcript_available(self.video_descriptor.edx_video_id, 'hr'))
        self.assertTrue(api.is_transcript_available(self.video_descriptor.edx_video_id, 'ge'))

    def test_migrate_transcripts_idempotency(self):
        """
        Test migrating transcripts multiple times
        """
        translations = self.video_descriptor.available_translations(self.video_descriptor.get_transcripts_info())
        self.assertCountEqual(translations, ['hr', 'ge'])
        self.assertFalse(api.is_transcript_available(self.video_descriptor.edx_video_id, 'hr'))
        self.assertFalse(api.is_transcript_available(self.video_descriptor.edx_video_id, 'ge'))

        # now call migrate_transcripts command and check the transcript availability
        call_command('migrate_transcripts', '--course-id', str(self.course.id), '--commit')

        self.assertTrue(api.is_transcript_available(self.video_descriptor.edx_video_id, 'hr'))
        self.assertTrue(api.is_transcript_available(self.video_descriptor.edx_video_id, 'ge'))

        # now call migrate_transcripts command again and check the transcript availability
        call_command('migrate_transcripts', '--course-id', str(self.course.id), '--commit')

        self.assertTrue(api.is_transcript_available(self.video_descriptor.edx_video_id, 'hr'))
        self.assertTrue(api.is_transcript_available(self.video_descriptor.edx_video_id, 'ge'))

        # now call migrate_transcripts command with --force-update and check the transcript availability
        call_command('migrate_transcripts', '--course-id', str(self.course.id), '--force-update', '--commit')

        self.assertTrue(api.is_transcript_available(self.video_descriptor.edx_video_id, 'hr'))
        self.assertTrue(api.is_transcript_available(self.video_descriptor.edx_video_id, 'ge'))

    def test_migrate_transcripts_logging(self):
        """
        Test migrate transcripts logging and output
        """
        course_id = str(self.course.id)
        expected_log = (
            (
                'cms.djangoapps.contentstore.tasks', 'INFO',
                (u'[Transcript Migration] [run=-1] [video-transcripts-migration-process-started-for-course] '
                 u'[course={}]'.format(course_id))
            ),
            (
                'cms.djangoapps.contentstore.tasks', 'INFO',
                (u'[Transcript Migration] [run=-1] [video-transcript-will-be-migrated] '
                 u'[revision=rev-opt-published-only] [video={}] [edx_video_id=test_edx_video_id] '
                 u'[language_code=ge]'.format(self.video_descriptor.location))
            ),
            (
                'cms.djangoapps.contentstore.tasks', 'INFO',
                (u'[Transcript Migration] [run=-1] [video-transcript-will-be-migrated] '
                 u'[revision=rev-opt-published-only] [video={}] [edx_video_id=test_edx_video_id] '
                 u'[language_code=hr]'.format(self.video_descriptor.location))
            ),
            # Tahoe: Added because we don't use tasks anymore
            (
                'cms.djangoapps.contentstore.tasks', 'INFO',
                (u'[Transcript Migration] [run=-1] [video-transcripts-migration-complete-for-a-video] '
                 u'[tasks_count=2] [course_id={}] '
                 u'[revision=rev-opt-published-only] [video={}]'.format(course_id, self.video_descriptor.location))
            ),
            (
                'cms.djangoapps.contentstore.tasks', 'INFO',
                (u'[Transcript Migration] [run=-1] [transcripts-migration-tasks-submitted] '
                 u'[transcripts_count=2] [course={}] '
                 u'[revision=rev-opt-published-only] [video={}]'.format(course_id, self.video_descriptor.location))
            )
        )

        with LogCapture(LOGGER_NAME, level=logging.INFO) as logger:
            call_command('migrate_transcripts', '--course-id', str(self.course.id))
            logger.check(
                *expected_log
            )

    def test_migrate_transcripts_exception_logging(self):
        """
        Test migrate transcripts exception logging
        """
        course_id = str(self.course_2.id)
        expected_log = (
            (
                'cms.djangoapps.contentstore.tasks', 'INFO',
                (u'[Transcript Migration] [run=1] [video-transcripts-migration-process-started-for-course] '
                 u'[course={}]'.format(course_id))
            ),
            (
                'cms.djangoapps.contentstore.tasks', 'INFO',
                (u'[Transcript Migration] [run=1] [transcripts-migration-process-started-for-video-transcript] '
                 u'[revision=rev-opt-published-only] [video={}] [edx_video_id=test_edx_video_id_2] '
                 u'[language_code=ge]'.format(self.video_descriptor_2.location))
            ),
            (
                'cms.djangoapps.contentstore.tasks', 'ERROR',
                (u'[Transcript Migration] [run=1] [video-transcript-migration-failed-with-known-exc] '
                 u'[revision=rev-opt-published-only] [video={}] [edx_video_id=test_edx_video_id_2] '
                 u'[language_code=ge]'.format(self.video_descriptor_2.location))
            ),
            (
                'cms.djangoapps.contentstore.tasks', 'INFO',
                (u'[Transcript Migration] [run=1] [video-transcripts-migration-complete-for-a-video] '
                 u'[tasks_count=1] [course_id={}] '
                 u'[revision=rev-opt-published-only] [video={}]'.format(course_id, self.video_descriptor_2.location))
            ),
            (
                'cms.djangoapps.contentstore.tasks', 'INFO',
                (u'[Transcript Migration] [run=1] [transcripts-migration-tasks-submitted] '
                 u'[transcripts_count=1] [course={}] '
                 u'[revision=rev-opt-published-only] [video={}]'.format(course_id, self.video_descriptor_2.location))
            )
        )

        with LogCapture(LOGGER_NAME, level=logging.INFO) as logger:
            call_command('migrate_transcripts', '--course-id', str(self.course_2.id), '--commit')
            logger.check(
                *expected_log
            )

    @ddt.unpack
    @ddt.data({
        'exception_class': ItemNotFoundError,
        'log_message': 'course-transcript-migration-failed-with-not-found-error-exc',
        'log_type': 'INFO',
    }, {
        'exception_class': ValueError,  # Some random exception
        'log_message': 'course-transcript-migration-failed-with-unknown-exc',
        'log_type': 'ERROR',
    })
    @patch('cms.djangoapps.contentstore.tasks.async_migrate_transcript')
    def test_tahoe_migrate_additional_error_handling(self, mock_migrate, exception_class, log_message, log_type):
        """
        Tahoe: Test migrate transcripts custom exception handling for ItemNotFoundError and other errors.
        """
        exception = exception_class('Test exception')
        mock_migrate.side_effect = exception
        course_id = str(self.course_2.id)
        expected_log = (
            (
                'cms.djangoapps.contentstore.tasks', log_type,
                (u'[Transcript Migration] [run=1] [{}] [course={}] [exc={}]'.format(
                    log_message, course_id, str(exception)
                ))
            ),
        )

        with LogCapture(LOGGER_NAME, level=logging.INFO) as logger:
            call_command('migrate_transcripts', '--course-id', str(self.course_2.id), '--commit')
            logger.check(
                *expected_log
            )

    @ddt.data(*itertools.product([1, 2], [True, False], [True, False]))
    @ddt.unpack
    @patch('cms.djangoapps.contentstore.management.commands.migrate_transcripts.log')
    def test_migrate_transcripts_batch_size(self, batch_size, commit, all_courses, mock_logger):
        """
        Test that migrations across course batches, is working as expected.
        """
        migration_settings = TranscriptMigrationSetting.objects.create(
            batch_size=batch_size, commit=commit, all_courses=all_courses
        )

        # Assert the number of job runs and migration enqueued courses.
        self.assertEqual(migration_settings.command_run, 0)
        self.assertEqual(MigrationEnqueuedCourse.objects.count(), 0)

        call_command('migrate_transcripts', '--from-settings')

        migration_settings = TranscriptMigrationSetting.current()
        # Command run is only incremented if commit=True.
        expected_command_run = 1 if commit else 0
        self.assertEqual(migration_settings.command_run, expected_command_run)

        if all_courses:
            mock_logger.info.assert_called_with(
                (u'[Transcript Migration] Courses(total): %s, Courses(migrated): %s, '
                 u'Courses(non-migrated): %s, Courses(migration-in-process): %s'),
                2, 0, 2, batch_size
            )

        # enqueued courses are only persisted if commit=True and job is running for all courses.
        enqueued_courses = batch_size if commit and all_courses else 0
        self.assertEqual(MigrationEnqueuedCourse.objects.count(), enqueued_courses)<|MERGE_RESOLUTION|>--- conflicted
+++ resolved
@@ -81,20 +81,17 @@
             call_command('migrate_transcripts', '--course-id', 'invalid-course')
 
 
-<<<<<<< HEAD
+def get_all_courses():
+    """
+    Mock get_active_courses()
+    """
+    return [course.id for course in modulestore().get_course_summaries()]
+
+
 @skipIf(
     settings.TAHOE_NUTMEG_TEMP_SKIP_TEST,
     'Failing, these should be obsolete soon after we migrate all transcripts'
 )
-=======
-def get_all_courses():
-    """
-    Mock get_active_courses()
-    """
-    return [course.id for course in modulestore().get_course_summaries()]
-
-
->>>>>>> 4758003f
 @ddt.ddt
 @patch(
     'contentstore.management.commands.migrate_transcripts.get_active_courses_keys',
