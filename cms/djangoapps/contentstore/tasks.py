"""
This file contains celery tasks for contentstore views
"""

import base64
import json
import os
import pkg_resources
import shutil
import tarfile
from datetime import datetime
from tempfile import NamedTemporaryFile, mkdtemp

import olxcleaner
from ccx_keys.locator import CCXLocator
from celery import shared_task
from celery.utils.log import get_task_logger
from django.conf import settings
from django.contrib.auth import get_user_model
from django.contrib.auth.models import User  # lint-amnesty, pylint: disable=imported-auth-user
from django.core.exceptions import SuspiciousOperation
from django.core.files import File
from django.core.files.base import ContentFile
from django.test import RequestFactory
from django.utils.text import get_valid_filename
from django.utils.translation import ugettext as _
from edx_django_utils.monitoring import (
    set_code_owner_attribute,
    set_code_owner_attribute_from_module,
    set_custom_attribute,
    set_custom_attributes_for_course_key
)
from olxcleaner.exceptions import ErrorLevel
from olxcleaner.reporting import report_error_summary, report_errors
from opaque_keys.edx.keys import CourseKey
from opaque_keys.edx.locator import LibraryLocator
from organizations.api import add_organization_course, ensure_organization
from organizations.models import OrganizationCourse
from path import Path as path
from pytz import UTC
from user_tasks.models import UserTaskArtifact, UserTaskStatus
from user_tasks.tasks import UserTask

from cms.djangoapps.contentstore.courseware_index import (
    CoursewareSearchIndexer,
    LibrarySearchIndexer,
    SearchIndexingError
)
from cms.djangoapps.contentstore.storage import course_import_export_storage
from cms.djangoapps.contentstore.utils import initialize_permissions, reverse_usage_url, translation_language
from cms.djangoapps.models.settings.course_metadata import CourseMetadata
from common.djangoapps.course_action_state.models import CourseRerunState
from common.djangoapps.student.auth import has_course_author_access
from common.djangoapps.util.monitoring import monitor_import_failure
from openedx.core.djangoapps.content.learning_sequences.api import key_supports_outlines
from openedx.core.djangoapps.embargo.models import CountryAccessRule, RestrictedCourse
from openedx.core.lib.extract_tar import safetar_extractall
from xmodule.contentstore.django import contentstore
from xmodule.course_module import CourseFields
from xmodule.exceptions import SerializationError
from xmodule.modulestore import COURSE_ROOT, LIBRARY_ROOT
from xmodule.modulestore.django import modulestore
from xmodule.modulestore.exceptions import DuplicateCourseError, ItemNotFoundError, InvalidProctoringProvider
from xmodule.modulestore.xml_exporter import export_course_to_xml, export_library_to_xml
from xmodule.modulestore.xml_importer import import_course_from_xml, import_library_from_xml
from xmodule.video_module.transcripts_utils import (
    Transcript,
    TranscriptsGenerationException,
    clean_video_id,
    get_transcript_from_contentstore
)

from .outlines import update_outline_from_modulestore
from .toggles import course_import_olx_validation_is_enabled

User = get_user_model()

LOGGER = get_task_logger(__name__)
FILE_READ_CHUNK = 1024  # bytes
FULL_COURSE_REINDEX_THRESHOLD = 1
<<<<<<< HEAD
DEFAULT_ALL_COURSES = False
DEFAULT_FORCE_UPDATE = False
DEFAULT_COMMIT = False
MIGRATION_LOGS_PREFIX = 'Transcript Migration'

RETRY_DELAY_SECONDS = 30
COURSE_LEVEL_TIMEOUT_SECONDS = 1200
VIDEO_LEVEL_TIMEOUT_SECONDS = 300


def task_status_callback(results, revision,  # pylint: disable=unused-argument
                         course_id, command_run, video_location):
    """
    Callback for collating the results of chord.
    """
    transcript_tasks_count = len(results)

    LOGGER.info(
        (u"[%s] [run=%s] [video-transcripts-migration-complete-for-a-video] [tasks_count=%s] [course_id=%s] "
         u"[revision=%s] [video=%s]"),
        MIGRATION_LOGS_PREFIX, command_run, transcript_tasks_count, course_id, revision, video_location
    )


def enqueue_async_migrate_transcripts_tasks(course_keys,
                                            command_run,
                                            force_update=DEFAULT_FORCE_UPDATE,
                                            commit=DEFAULT_COMMIT):
    """
    Fires new Celery tasks for all the input courses or for all courses.

    Arguments:
        course_keys: Command line course ids as list of CourseKey objects
        command_run: A positive number indicating the run counts for transcripts migrations
        force_update: Overwrite file in S3. Default is False
        commit: Update S3 or dry-run the command to see which transcripts will be affected. Default is False
    """
    kwargs = {
        'force_update': force_update,
        'commit': commit,
        'command_run': command_run
    }

    # TODO: Undo all the migrate_transcripts edits: https://github.com/appsembler/edx-platform/issues/1068
    # temp import, kept here to reduce migration conflicts
    from django.db import transaction
    from xmodule.modulestore.exceptions import ItemNotFoundError

    for course_key in course_keys:
        try:
            with transaction.atomic():
                async_migrate_transcript(text_type(course_key), **kwargs)
        except ItemNotFoundError as not_found_exc:
            LOGGER.info(
                '[%s] [run=%s] [course-transcript-migration-failed-with-not-found-error-exc] [course=%s] [exc=%s]',
                MIGRATION_LOGS_PREFIX, command_run, course_key, str(not_found_exc)
            )
        except Exception as exc:
            LOGGER.exception(
                '[%s] [run=%s] [course-transcript-migration-failed-with-unknown-exc] [course=%s] [exc=%s]',
                MIGRATION_LOGS_PREFIX, command_run, course_key, str(exc)
            )


def get_course_videos(course_key):
    """
    Returns all videos in a course as list.

    Arguments:
        course_key: CourseKey object
    """
    all_videos = {}
    store = modulestore()
    from xmodule.modulestore import ModuleStoreEnum
    # include published videos of the course.
    all_videos[ModuleStoreEnum.RevisionOption.published_only] = store.get_items(
        course_key,
        qualifiers={'category': 'video'},
        revision=ModuleStoreEnum.RevisionOption.published_only,
        include_orphans=False
    )

    # include draft videos of the course.
    all_videos[ModuleStoreEnum.RevisionOption.draft_only] = store.get_items(
        course_key,
        qualifiers={'category': 'video'},
        revision=ModuleStoreEnum.RevisionOption.draft_only,
        include_orphans=False
    )

    return all_videos


def async_migrate_transcript(course_key, **kwargs):   # pylint: disable=unused-argument
    """
    Migrates the transcripts of all videos in a course as a new celery task.
    """
    force_update = kwargs['force_update']
    command_run = kwargs['command_run']
    course_videos = get_course_videos(CourseKey.from_string(course_key))

    LOGGER.info(
        u"[%s] [run=%s] [video-transcripts-migration-process-started-for-course] [course=%s]",
        MIGRATION_LOGS_PREFIX, command_run, course_key
    )

    for revision, videos in course_videos.items():
        for video in videos:
            # Gather transcripts from a video block.
            all_transcripts = {}
            if video.transcripts is not None:
                all_transcripts.update(video.transcripts)

            english_transcript = video.sub
            if english_transcript:
                all_transcripts.update({'en': video.sub})

            sub_tasks = []
            video_location = text_type(video.location)
            for lang in all_transcripts:
                sub_tasks.append(True)
                async_migrate_transcript_subtask(
                    video_location, revision, lang, force_update, **kwargs
                )

            if sub_tasks:
                task_status_callback(
                    results=sub_tasks,
                    revision=revision,
                    course_id=course_key,
                    command_run=command_run,
                    video_location=video_location
                )
                LOGGER.info(
                    (u"[%s] [run=%s] [transcripts-migration-tasks-submitted] "
                     u"[transcripts_count=%s] [course=%s] [revision=%s] [video=%s]"),
                    MIGRATION_LOGS_PREFIX, command_run, len(sub_tasks), course_key, revision, video_location
                )
            else:
                LOGGER.info(
                    u"[%s] [run=%s] [no-video-transcripts] [course=%s] [revision=%s] [video=%s]",
                    MIGRATION_LOGS_PREFIX, command_run, course_key, revision, video_location
                )


def save_transcript_to_storage(command_run, edx_video_id, language_code, transcript_content, file_format, force_update):
    """
    Pushes a given transcript's data to django storage.

    Arguments:
        command_run: A positive integer indicating the current run
        edx_video_id: video ID
        language_code: language code
        transcript_content: content of the transcript
        file_format: format of the transcript file
        force_update: tells whether it needs to perform force update in
        case of an existing transcript for the given video.
    """
    from edxval.api import is_transcript_available
    transcript_present = is_transcript_available(video_id=edx_video_id, language_code=language_code)
    if transcript_present and force_update:
        from edxval.api import create_or_update_video_transcript
        create_or_update_video_transcript(
            edx_video_id,
            language_code,
            dict({'file_format': file_format}),
            ContentFile(transcript_content)
        )
    elif not transcript_present:
        from edxval.api import create_video_transcript
        create_video_transcript(
            edx_video_id,
            language_code,
            file_format,
            ContentFile(transcript_content)
        )
    else:
        LOGGER.info(
            u"[%s] [run=%s] [do-not-override-existing-transcript] [edx_video_id=%s] [language_code=%s]",
            MIGRATION_LOGS_PREFIX, command_run, edx_video_id, language_code
        )


def async_migrate_transcript_subtask(*args, **kwargs):  # pylint: disable=unused-argument
    """
    Migrates a transcript of a given video in a course as a new celery task.
    """
    from xmodule.modulestore import ModuleStoreEnum
    from opaque_keys.edx.locator import BlockUsageLocator
    success, failure = 'Success', 'Failure'
    video_location, revision, language_code, force_update = args
    command_run = kwargs['command_run']
    store = modulestore()
    video = store.get_item(usage_key=BlockUsageLocator.from_string(video_location), revision=revision)
    edx_video_id = clean_video_id(video.edx_video_id)

    if not kwargs['commit']:
        LOGGER.info(
            (u'[%s] [run=%s] [video-transcript-will-be-migrated] '
             u'[revision=%s] [video=%s] [edx_video_id=%s] [language_code=%s]'),
            MIGRATION_LOGS_PREFIX, command_run, revision, video_location, edx_video_id, language_code
        )
        return success

    LOGGER.info(
        (u'[%s] [run=%s] [transcripts-migration-process-started-for-video-transcript] [revision=%s] '
         u'[video=%s] [edx_video_id=%s] [language_code=%s]'),
        MIGRATION_LOGS_PREFIX, command_run, revision, video_location, edx_video_id, language_code
    )

    from edxval.exceptions import ValCannotCreateError
    from xmodule.exceptions import NotFoundError
    try:
        transcripts_info = video.get_transcripts_info()
        transcript_content, _, _ = get_transcript_from_contentstore(
            video=video,
            language=language_code,
            output_format=Transcript.SJSON,
            transcripts_info=transcripts_info,
        )

        from edxval.api import is_video_available
        is_video_valid = edx_video_id and is_video_available(edx_video_id)
        if not is_video_valid:
            from edxval.api import create_external_video
            edx_video_id = create_external_video('external-video')
            video.edx_video_id = edx_video_id

            # determine branch published/draft
            branch_setting = (
                ModuleStoreEnum.Branch.published_only
                if revision == ModuleStoreEnum.RevisionOption.published_only else
                ModuleStoreEnum.Branch.draft_preferred
            )
            with store.branch_setting(branch_setting):
                store.update_item(video, ModuleStoreEnum.UserID.mgmt_command)

            LOGGER.info(
                u'[%s] [run=%s] [generated-edx-video-id] [revision=%s] [video=%s] [edx_video_id=%s] [language_code=%s]',
                MIGRATION_LOGS_PREFIX, command_run, revision, video_location, edx_video_id, language_code
            )

        save_transcript_to_storage(
            command_run=command_run,
            edx_video_id=edx_video_id,
            language_code=language_code,
            transcript_content=transcript_content,
            file_format=Transcript.SJSON,
            force_update=force_update,
        )
    except (NotFoundError, TranscriptsGenerationException, ValCannotCreateError):
        LOGGER.exception(
            (u'[%s] [run=%s] [video-transcript-migration-failed-with-known-exc] [revision=%s] [video=%s] '
             u'[edx_video_id=%s] [language_code=%s]'),
            MIGRATION_LOGS_PREFIX, command_run, revision, video_location, edx_video_id, language_code
        )
        return failure
    except Exception:
        LOGGER.exception(
            (u'[%s] [run=%s] [video-transcript-migration-failed-with-unknown-exc] [revision=%s] '
             u'[video=%s] [edx_video_id=%s] [language_code=%s]'),
            MIGRATION_LOGS_PREFIX, command_run, revision, video_location, edx_video_id, language_code
        )
        raise

    LOGGER.info(
        (u'[%s] [run=%s] [video-transcript-migration-succeeded-for-a-video] [revision=%s] '
         u'[video=%s] [edx_video_id=%s] [language_code=%s]'),
        MIGRATION_LOGS_PREFIX, command_run, revision, video_location, edx_video_id, language_code
    )
    return success
=======
ALL_ALLOWED_XBLOCKS = frozenset(
    [entry_point.name for entry_point in pkg_resources.iter_entry_points("xblock.v1")]
)
>>>>>>> 83ceefc4


def clone_instance(instance, field_values):
    """ Clones a Django model instance.

    The specified fields are replaced with new values.

    Arguments:
        instance (Model): Instance of a Django model.
        field_values (dict): Map of field names to new values.

    Returns:
        Model: New instance.
    """
    instance.pk = None

    for field, value in field_values.items():
        setattr(instance, field, value)

    instance.save()

    return instance


@shared_task
@set_code_owner_attribute
def rerun_course(source_course_key_string, destination_course_key_string, user_id, fields=None):
    """
    Reruns a course in a new celery task.
    """
    # import here, at top level this import prevents the celery workers from starting up correctly
    from edxval.api import copy_course_videos

    source_course_key = CourseKey.from_string(source_course_key_string)
    destination_course_key = CourseKey.from_string(destination_course_key_string)
    try:
        # deserialize the payload
        fields = deserialize_fields(fields) if fields else None

        # use the split modulestore as the store for the rerun course,
        # as the Mongo modulestore doesn't support multiple runs of the same course.
        store = modulestore()
        with store.default_store('split'):
            store.clone_course(source_course_key, destination_course_key, user_id, fields=fields)

        # set initial permissions for the user to access the course.
        initialize_permissions(destination_course_key, User.objects.get(id=user_id))

        # update state: Succeeded
        CourseRerunState.objects.succeeded(course_key=destination_course_key)

        # call edxval to attach videos to the rerun
        copy_course_videos(source_course_key, destination_course_key)

        # Copy OrganizationCourse
        organization_course = OrganizationCourse.objects.filter(course_id=source_course_key_string).first()

        if organization_course:
            clone_instance(organization_course, {'course_id': destination_course_key_string})

        # Copy RestrictedCourse
        restricted_course = RestrictedCourse.objects.filter(course_key=source_course_key).first()

        if restricted_course:
            country_access_rules = CountryAccessRule.objects.filter(restricted_course=restricted_course)
            new_restricted_course = clone_instance(restricted_course, {'course_key': destination_course_key})
            for country_access_rule in country_access_rules:
                clone_instance(country_access_rule, {'restricted_course': new_restricted_course})

        org_data = ensure_organization(source_course_key.org)
        add_organization_course(org_data, destination_course_key)
        return "succeeded"

    except DuplicateCourseError:
        # do NOT delete the original course, only update the status
        CourseRerunState.objects.failed(course_key=destination_course_key)
        LOGGER.exception('Course Rerun Error')
        return "duplicate course"

    # catch all exceptions so we can update the state and properly cleanup the course.
    except Exception as exc:  # pylint: disable=broad-except
        # update state: Failed
        CourseRerunState.objects.failed(course_key=destination_course_key)
        LOGGER.exception('Course Rerun Error')

        try:
            # cleanup any remnants of the course
            modulestore().delete_course(destination_course_key, user_id)
        except ItemNotFoundError:
            # it's possible there was an error even before the course module was created
            pass

        return "exception: " + str(exc)


def deserialize_fields(json_fields):
    fields = json.loads(json_fields)
    for field_name, value in fields.items():
        fields[field_name] = getattr(CourseFields, field_name).from_json(value)
    return fields


def _parse_time(time_isoformat):
    """ Parses time from iso format """
    return datetime.strptime(
        # remove the +00:00 from the end of the formats generated within the system
        time_isoformat.split('+')[0],
        "%Y-%m-%dT%H:%M:%S.%f"
    ).replace(tzinfo=UTC)


@shared_task
@set_code_owner_attribute
def update_search_index(course_id, triggered_time_isoformat):
    """ Updates course search index. """
    try:
        course_key = CourseKey.from_string(course_id)

        # We skip search indexing for CCX courses because there is currently
        # some issue around Modulestore caching that makes it prohibitively
        # expensive (sometimes hours-long for really complex courses).
        if isinstance(course_key, CCXLocator):
            LOGGER.warning(
                'Search indexing skipped for CCX Course %s (this is currently too slow to run in production)',
                course_id
            )
            return

        CoursewareSearchIndexer.index(modulestore(), course_key, triggered_at=(_parse_time(triggered_time_isoformat)))

    except SearchIndexingError as exc:
        error_list = exc.error_list
        LOGGER.error(
            "Search indexing error for complete course %s - %s - %s",
            course_id,
            str(exc),
            error_list,
        )
    else:
        LOGGER.debug('Search indexing successful for complete course %s', course_id)


@shared_task
@set_code_owner_attribute
def update_library_index(library_id, triggered_time_isoformat):
    """ Updates course search index. """
    try:
        library_key = CourseKey.from_string(library_id)
        LibrarySearchIndexer.index(modulestore(), library_key, triggered_at=(_parse_time(triggered_time_isoformat)))

    except SearchIndexingError as exc:
        LOGGER.error('Search indexing error for library %s - %s', library_id, str(exc))
    else:
        LOGGER.debug('Search indexing successful for library %s', library_id)


class CourseExportTask(UserTask):  # pylint: disable=abstract-method
    """
    Base class for course and library export tasks.
    """

    @staticmethod
    def calculate_total_steps(arguments_dict):
        """
        Get the number of in-progress steps in the export process, as shown in the UI.

        For reference, these are:

        1. Exporting
        2. Compressing
        """
        return 2

    @classmethod
    def generate_name(cls, arguments_dict):
        """
        Create a name for this particular import task instance.

        Arguments:
            arguments_dict (dict): The arguments given to the task function

        Returns:
            text_type: The generated name
        """
        key = arguments_dict['course_key_string']
        return f'Export of {key}'


@shared_task(base=CourseExportTask, bind=True)
# Note: The decorator @set_code_owner_attribute could not be used because
#   the implementation of this task breaks with any additional decorators.
def export_olx(self, user_id, course_key_string, language):
    """
    Export a course or library to an OLX .tar.gz archive and prepare it for download.
    """
    set_code_owner_attribute_from_module(__name__)
    courselike_key = CourseKey.from_string(course_key_string)

    try:
        user = User.objects.get(pk=user_id)
    except User.DoesNotExist:
        with translation_language(language):
            self.status.fail(_('Unknown User ID: {0}').format(user_id))
        return
    if not has_course_author_access(user, courselike_key):
        with translation_language(language):
            self.status.fail(_('Permission denied'))
        return

    if isinstance(courselike_key, LibraryLocator):
        courselike_module = modulestore().get_library(courselike_key)
    else:
        courselike_module = modulestore().get_course(courselike_key)

    try:
        self.status.set_state('Exporting')
        tarball = create_export_tarball(courselike_module, courselike_key, {}, self.status)
        artifact = UserTaskArtifact(status=self.status, name='Output')
        artifact.file.save(name=os.path.basename(tarball.name), content=File(tarball))
        artifact.save()
    # catch all exceptions so we can record useful error messages
    except Exception as exception:  # pylint: disable=broad-except
        LOGGER.exception('Error exporting course %s', courselike_key, exc_info=True)
        if self.status.state != UserTaskStatus.FAILED:
            self.status.fail({'raw_error_msg': str(exception)})
        return


def create_export_tarball(course_module, course_key, context, status=None):
    """
    Generates the export tarball, or returns None if there was an error.

    Updates the context with any error information if applicable.
    """
    name = course_module.url_name
    export_file = NamedTemporaryFile(prefix=name + '.', suffix=".tar.gz")
    root_dir = path(mkdtemp())

    try:
        if isinstance(course_key, LibraryLocator):
            export_library_to_xml(modulestore(), contentstore(), course_key, root_dir, name)
        else:
            export_course_to_xml(modulestore(), contentstore(), course_module.id, root_dir, name)

        if status:
            status.set_state('Compressing')
            status.increment_completed_steps()
        LOGGER.debug('tar file being generated at %s', export_file.name)
        with tarfile.open(name=export_file.name, mode='w:gz') as tar_file:
            tar_file.add(root_dir / name, arcname=name)

    except SerializationError as exc:
        LOGGER.exception('There was an error exporting %s', course_key, exc_info=True)
        parent = None
        try:
            failed_item = modulestore().get_item(exc.location)
            parent_loc = modulestore().get_parent_location(failed_item.location)

            if parent_loc is not None:
                parent = modulestore().get_item(parent_loc)
        except:  # pylint: disable=bare-except
            # if we have a nested exception, then we'll show the more generic error message
            pass

        context.update({
            'in_err': True,
            'raw_err_msg': str(exc),
            'edit_unit_url': reverse_usage_url("container_handler", parent.location) if parent else "",
        })
        if status:
            status.fail(json.dumps({'raw_error_msg': context['raw_err_msg'],
                                    'edit_unit_url': context['edit_unit_url']}))
        raise
    except Exception as exc:
        LOGGER.exception('There was an error exporting %s', course_key, exc_info=True)
        context.update({
            'in_err': True,
            'edit_unit_url': None,
            'raw_err_msg': str(exc)})
        if status:
            status.fail(json.dumps({'raw_error_msg': context['raw_err_msg']}))
        raise
    finally:
        if os.path.exists(root_dir / name):
            shutil.rmtree(root_dir / name)

    return export_file


class CourseImportTask(UserTask):  # pylint: disable=abstract-method
    """
    Base class for course and library import tasks.
    """

    @staticmethod
    def calculate_total_steps(arguments_dict):
        """
        Get the number of in-progress steps in the import process, as shown in the UI.

        For reference, these are:

        1. Unpacking
        2. Verifying
        3. Updating
        """
        return 3

    @classmethod
    def generate_name(cls, arguments_dict):
        """
        Create a name for this particular import task instance.

        Arguments:
            arguments_dict (dict): The arguments given to the task function

        Returns:
            text_type: The generated name
        """
        key = arguments_dict['course_key_string']
        filename = arguments_dict['archive_name']
        return f'Import of {key} from {filename}'


@shared_task(base=CourseImportTask, bind=True)
# Note: The decorator @set_code_owner_attribute could not be used because  # lint-amnesty, pylint: disable=too-many-statements
#   the implementation of this task breaks with any additional decorators.
def import_olx(self, user_id, course_key_string, archive_path, archive_name, language):
    """
    Import a course or library from a provided OLX .tar.gz archive.
    """
    current_step = 'Unpacking'
    courselike_key = CourseKey.from_string(course_key_string)
    set_code_owner_attribute_from_module(__name__)
    set_custom_attributes_for_course_key(courselike_key)
    log_prefix = f'Course import {courselike_key}'
    self.status.set_state(current_step)

    data_root = path(settings.GITHUB_REPO_ROOT)
    subdir = base64.urlsafe_b64encode(repr(courselike_key).encode('utf-8')).decode('utf-8')
    course_dir = data_root / subdir

    def validate_user():
        """Validate if the user exists otherwise log error. """
        try:
            return User.objects.get(pk=user_id)
        except User.DoesNotExist as exc:
            with translation_language(language):
                self.status.fail(_('User permission denied.'))
            LOGGER.error(f'{log_prefix}: Unknown User: {user_id}')
            monitor_import_failure(courselike_key, current_step, exception=exc)
            return

    def user_has_access(user):
        """Return True if user has studio write access to the given course."""
        has_access = has_course_author_access(user, courselike_key)
        if not has_access:
            message = f'User permission denied: {user.username}'
            with translation_language(language):
                self.status.fail(_('Permission denied. You do not have write access to this course.'))
            LOGGER.error(f'{log_prefix}: {message}')
            monitor_import_failure(courselike_key, current_step, message=message)
        return has_access

    def file_is_supported():
        """Check if it is a supported file."""
        file_is_valid = archive_name.endswith('.tar.gz')

        if not file_is_valid:
            message = f'Unsupported file {archive_name}'
            with translation_language(language):
                self.status.fail(_('We only support uploading a .tar.gz file.'))
            LOGGER.error(f'{log_prefix}: {message}')
            monitor_import_failure(courselike_key, current_step, message=message)
        return file_is_valid

    def file_exists_in_storage():
        """Verify archive path exists in storage."""
        archive_path_exists = course_import_export_storage.exists(archive_path)

        if not archive_path_exists:
            message = f'Uploaded file {archive_path} not found'
            with translation_language(language):
                self.status.fail(_('Uploaded Tar file not found. Try again.'))
            LOGGER.error(f'{log_prefix}: {message}')
            monitor_import_failure(courselike_key, current_step, message=message)
        return archive_path_exists

    def verify_root_name_exists(course_dir, root_name):
        """Verify root xml file exists."""

        def get_all_files(directory):
            """
            For each file in the directory, yield a 2-tuple of (file-name,
            directory-path)
            """
            for directory_path, _dirnames, filenames in os.walk(directory):
                for filename in filenames:
                    yield (filename, directory_path)

        def get_dir_for_filename(directory, filename):
            """
            Returns the directory path for the first file found in the directory
            with the given name.  If there is no file in the directory with
            the specified name, return None.
            """
            for name, directory_path in get_all_files(directory):
                if name == filename:
                    return directory_path
            return None

        dirpath = get_dir_for_filename(course_dir, root_name)
        if not dirpath:
            message = f'Could not find the {root_name} file in the package.'
            with translation_language(language):
                self.status.fail(_('Could not find the {0} file in the package.').format(root_name))
            LOGGER.error(f'{log_prefix}: {message}')
            monitor_import_failure(courselike_key, current_step, message=message)
            return
        return dirpath

    user = validate_user()
    if not user:
        return

    if not user_has_access(user):
        return

    if not file_is_supported():
        return

    is_library = isinstance(courselike_key, LibraryLocator)
    is_course = not is_library
    if is_library:
        root_name = LIBRARY_ROOT
        courselike_module = modulestore().get_library(courselike_key)
        import_func = import_library_from_xml
    else:
        root_name = COURSE_ROOT
        courselike_module = modulestore().get_course(courselike_key)
        import_func = import_course_from_xml

    # Locate the uploaded OLX archive (and download it from S3 if necessary)
    # Do everything in a try-except block to make sure everything is properly cleaned up.
    try:
        LOGGER.info(f'{log_prefix}: unpacking step started')

        temp_filepath = course_dir / get_valid_filename(archive_name)
        if not course_dir.isdir():
            os.mkdir(course_dir)

        LOGGER.info(f'{log_prefix}: importing course to {temp_filepath}')

        # Copy the OLX archive from where it was uploaded to (S3, Swift, file system, etc.)
        if not file_exists_in_storage():
            return

        with course_import_export_storage.open(archive_path, 'rb') as source:
            with open(temp_filepath, 'wb') as destination:
                def read_chunk():
                    """
                    Read and return a sequence of bytes from the source file.
                    """
                    return source.read(FILE_READ_CHUNK)

                for chunk in iter(read_chunk, b''):
                    destination.write(chunk)

        LOGGER.info(f'{log_prefix}: Download from storage complete')
        # Delete from source location
        course_import_export_storage.delete(archive_path)

        # If the course has an entrance exam then remove it and its corresponding milestone.
        # current course state before import.
        if is_course:
            if courselike_module.entrance_exam_enabled:
                fake_request = RequestFactory().get('/')
                fake_request.user = user
                from .views.entrance_exam import remove_entrance_exam_milestone_reference
                # TODO: Is this really ok?  Seems dangerous for a live course
                remove_entrance_exam_milestone_reference(fake_request, courselike_key)
                LOGGER.info(f'{log_prefix}: entrance exam milestone content reference has been removed')
    # Send errors to client with stage at which error occurred.
    except Exception as exception:  # pylint: disable=broad-except
        if course_dir.isdir():
            shutil.rmtree(course_dir)
            LOGGER.info(f'{log_prefix}: Temp data cleared')

        self.status.fail(_('An Unknown error occurred during the unpacking step.'))
        LOGGER.exception(f'{log_prefix}: Unknown error while unpacking', exc_info=True)
        monitor_import_failure(courselike_key, current_step, exception=exception)
        return

    # try-finally block for proper clean up after receiving file.
    try:
        tar_file = tarfile.open(temp_filepath)
        try:
            safetar_extractall(tar_file, (course_dir + '/'))
        except SuspiciousOperation as exc:
            with translation_language(language):
                self.status.fail(_('Unsafe tar file. Aborting import.'))
            LOGGER.error(f'{log_prefix}: Unsafe tar file')
            monitor_import_failure(courselike_key, current_step, exception=exc)
            return
        finally:
            tar_file.close()

        current_step = 'Verifying'
        self.status.set_state(current_step)
        self.status.increment_completed_steps()
        LOGGER.info(f'{log_prefix}: Uploaded file extracted. Verification step started')

        dirpath = verify_root_name_exists(course_dir, root_name)
        if not dirpath:
            return

        if not validate_course_olx(courselike_key, dirpath, self.status):
            return

        dirpath = os.path.relpath(dirpath, data_root)

        current_step = 'Updating'
        self.status.set_state(current_step)
        self.status.increment_completed_steps()
        LOGGER.info(f'{log_prefix}: Extracted file verified. Updating course started')

        courselike_items = import_func(
            modulestore(), user.id,
            settings.GITHUB_REPO_ROOT, [dirpath],
            load_error_modules=False,
            static_content_store=contentstore(),
            target_id=courselike_key,
            verbose=True,
            status=self.status
        )

        new_location = courselike_items[0].location
        LOGGER.debug('new course at %s', new_location)

        LOGGER.info(f'{log_prefix}: Course import successful')
        set_custom_attribute('course_import_completed', True)
    except Exception as exception:  # pylint: disable=broad-except
        msg = str(exception)
        status_msg = _('Unknown error while importing course.')
        if isinstance(exception, InvalidProctoringProvider):
            status_msg = msg
        LOGGER.exception(f'{log_prefix}: Unknown error while importing course {str(exception)}')
        if self.status.state != UserTaskStatus.FAILED:
            self.status.fail(status_msg)
        monitor_import_failure(courselike_key, current_step, exception=exception)
    finally:
        if course_dir.isdir():
            shutil.rmtree(course_dir)
            LOGGER.info(f'{log_prefix}: Temp data cleared')

        if self.status.state == 'Updating' and is_course:
            # Reload the course so we have the latest state
            course = modulestore().get_course(courselike_key)
            if course.entrance_exam_enabled:
                entrance_exam_chapter = modulestore().get_items(
                    course.id,
                    qualifiers={'category': 'chapter'},
                    settings={'is_entrance_exam': True}
                )[0]

                metadata = {'entrance_exam_id': str(entrance_exam_chapter.location)}
                CourseMetadata.update_from_dict(metadata, course, user)
                from .views.entrance_exam import add_entrance_exam_milestone
                add_entrance_exam_milestone(course.id, entrance_exam_chapter)
                LOGGER.info(f'Course import {course.id}: Entrance exam imported')


@shared_task
@set_code_owner_attribute
def update_outline_from_modulestore_task(course_key_str):
    """
    Celery task that creates a learning_sequence course outline.
    """
    try:
        course_key = CourseKey.from_string(course_key_str)
        if not key_supports_outlines(course_key):
            LOGGER.warning(
                (
                    "update_outline_from_modulestore_task called for course key"
                    " %s, which does not support learning_sequence outlines."
                ),
                course_key_str
            )
            return

        update_outline_from_modulestore(course_key)
    except Exception:  # pylint disable=broad-except
        LOGGER.exception("Could not create course outline for course %s", course_key_str)
        raise  # Re-raise so that errors are noted in reporting.


def validate_course_olx(courselike_key, course_dir, status):
    """
    Validates course olx and records the errors as an artifact.

    Arguments:
        courselike_key: A locator identifies a course resource.
        course_dir: complete path to the course olx
        status: UserTaskStatus object.
    """
    is_library = isinstance(courselike_key, LibraryLocator)
    olx_is_valid = True
    log_prefix = f'Course import {courselike_key}'

    if is_library:
        return olx_is_valid

    if not course_import_olx_validation_is_enabled():
        return olx_is_valid
    try:
        __, errorstore, __ = olxcleaner.validate(course_dir, steps=8, allowed_xblocks=ALL_ALLOWED_XBLOCKS)
    except Exception:  # pylint: disable=broad-except
        LOGGER.exception(f'{log_prefix}: CourseOlx Could not be validated')
        return olx_is_valid

    log_errors = len(errorstore.errors) > 0
    if log_errors:
        log_errors_to_artifact(errorstore, status)

    has_errors = errorstore.return_error(ErrorLevel.ERROR.value)
    if not has_errors:
        return olx_is_valid

    LOGGER.error(f'{log_prefix}: CourseOlx validation failed')

    # TODO: Do not fail the task until we have some data about kinds of
    #  olx validation failures. TNL-8151
    return olx_is_valid


def log_errors_to_artifact(errorstore, status):
    """Log errors as a task artifact."""

    def get_error_by_type(error_type):
        return [error for error in error_report if error.startswith(error_type)]

    error_summary = report_error_summary(errorstore)
    error_report = report_errors(errorstore)
    message = json.dumps({
        'summary': error_summary,
        'errors': get_error_by_type(ErrorLevel.ERROR.name),
        'warnings': get_error_by_type(ErrorLevel.WARNING.name),
    })
    UserTaskArtifact.objects.create(status=status, name='OLX_VALIDATION_ERROR', text=message)<|MERGE_RESOLUTION|>--- conflicted
+++ resolved
@@ -78,7 +78,11 @@
 LOGGER = get_task_logger(__name__)
 FILE_READ_CHUNK = 1024  # bytes
 FULL_COURSE_REINDEX_THRESHOLD = 1
-<<<<<<< HEAD
+
+ALL_ALLOWED_XBLOCKS = frozenset(
+    [entry_point.name for entry_point in pkg_resources.iter_entry_points("xblock.v1")]
+)
+
 DEFAULT_ALL_COURSES = False
 DEFAULT_FORCE_UPDATE = False
 DEFAULT_COMMIT = False
@@ -350,11 +354,6 @@
         MIGRATION_LOGS_PREFIX, command_run, revision, video_location, edx_video_id, language_code
     )
     return success
-=======
-ALL_ALLOWED_XBLOCKS = frozenset(
-    [entry_point.name for entry_point in pkg_resources.iter_entry_points("xblock.v1")]
-)
->>>>>>> 83ceefc4
 
 
 def clone_instance(instance, field_values):
