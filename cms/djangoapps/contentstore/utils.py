"""
Common utility functions useful throughout the contentstore
"""
from __future__ import print_function

import logging
import re
from datetime import datetime

from django.conf import settings
from django.urls import reverse
from django.utils.translation import ugettext as _
from opaque_keys.edx.keys import CourseKey, UsageKey
from opaque_keys.edx.locator import LibraryLocator
from pytz import UTC
from six import text_type

from django_comment_common.models import assign_default_role
from django_comment_common.utils import seed_permissions_roles
from openedx.core.djangoapps.appsembler.sites.utils import get_lms_link_from_course_key
from openedx.core.djangoapps.site_configuration.models import SiteConfiguration
from openedx.features.course_duration_limits.config import (
    CONTENT_TYPE_GATING_FLAG,
    FEATURE_BASED_ENROLLMENT_GLOBAL_KILL_FLAG
)
from openedx.features.content_type_gating.models import ContentTypeGatingConfig
from openedx.features.content_type_gating.partitions import CONTENT_TYPE_GATING_SCHEME
from student import auth
from student.models import CourseEnrollment
from student.roles import CourseInstructorRole, CourseStaffRole
from xmodule.modulestore import ModuleStoreEnum
from xmodule.modulestore.django import modulestore
from xmodule.modulestore.exceptions import ItemNotFoundError
from xmodule.partitions.partitions_service import get_all_partitions_for_course

log = logging.getLogger(__name__)


def add_instructor(course_key, requesting_user, new_instructor):
    """
    Adds given user as instructor and staff to the given course,
    after verifying that the requesting_user has permission to do so.
    """
    # can't use auth.add_users here b/c it requires user to already have Instructor perms in this course
    CourseInstructorRole(course_key).add_users(new_instructor)
    auth.add_users(requesting_user, CourseStaffRole(course_key), new_instructor)


def initialize_permissions(course_key, user_who_created_course):
    """
    Initializes a new course by enrolling the course creator as a student,
    and initializing Forum by seeding its permissions and assigning default roles.
    """
    # seed the forums
    seed_permissions_roles(course_key)

    # auto-enroll the course creator in the course so that "View Live" will work.
    CourseEnrollment.enroll(user_who_created_course, course_key)

    # set default forum roles (assign 'Student' role)
    assign_default_role(course_key, user_who_created_course)


def remove_all_instructors(course_key):
    """
    Removes all instructor and staff users from the given course.
    """
    staff_role = CourseStaffRole(course_key)
    staff_role.remove_users(*staff_role.users_with_role())
    instructor_role = CourseInstructorRole(course_key)
    instructor_role.remove_users(*instructor_role.users_with_role())


def delete_course(course_key, user_id, keep_instructors=False):
    """
    Delete course from module store and if specified remove user and
    groups permissions from course.
    """
    _delete_course_from_modulestore(course_key, user_id)

    if not keep_instructors:
        _remove_instructors(course_key)


def _delete_course_from_modulestore(course_key, user_id):
    """
    Delete course from MongoDB. Deleting course will fire a signal which will result into
    deletion of the courseware associated with a course_key.
    """
    module_store = modulestore()

    with module_store.bulk_operations(course_key):
        module_store.delete_course(course_key, user_id)


def _remove_instructors(course_key):
    """
    In the django layer, remove all the user/groups permissions associated with this course
    """
    print('removing User permissions from course....')

    try:
        remove_all_instructors(course_key)
    except Exception as err:
        log.error("Error in deleting course groups for {0}: {1}".format(course_key, err))


def get_lms_link_for_item(location, preview=False):
    """
    Returns an LMS link to the course with a jump_to to the provided location.

    :param location: the location to jump to
    :param preview: True if the preview version of LMS should be returned. Default value is false.
    """
    assert isinstance(location, UsageKey)

    if settings.LMS_BASE is None:
        return None

    if preview:
        lms_base = settings.FEATURES.get('PREVIEW_LMS_BASE')
    else:
        lms_base = settings.LMS_BASE

    return u"//{lms_base}/courses/{course_key}/jump_to/{location}".format(
        lms_base=get_lms_link_from_course_key(lms_base, location.course_key),
        course_key=text_type(location.course_key),
        location=text_type(location),
    )


<<<<<<< HEAD
def get_lms_link_for_about_page(course_key):
    """
    Returns the url to the course about page from the location tuple.
    """

    assert isinstance(course_key, CourseKey)

    if settings.FEATURES.get('ENABLE_MKTG_SITE', False):
        if not hasattr(settings, 'MKTG_URLS'):
            log.exception("ENABLE_MKTG_SITE is True, but MKTG_URLS is not defined.")
            return None

        marketing_urls = settings.MKTG_URLS

        # Root will be "https://www.edx.org". The complete URL will still not be exactly correct,
        # but redirects exist from www.edx.org to get to the Drupal course about page URL.
        about_base = marketing_urls.get('ROOT', None)

        if about_base is None:
            log.exception('There is no ROOT defined in MKTG_URLS')
            return None

        # Strip off https:// (or http://) to be consistent with the formatting of LMS_BASE.
        about_base = re.sub(r"^https?://", "", about_base)

    elif settings.LMS_BASE is not None:
        about_base = settings.LMS_BASE
    else:
        return None

    return u"//{about_base_url}/courses/{course_key}/about".format(
        about_base_url=get_lms_link_from_course_key(about_base, course_key),
        course_key=course_key.to_deprecated_string()
    )


# pylint: disable=invalid-name
=======
>>>>>>> 441d6384
def get_lms_link_for_certificate_web_view(user_id, course_key, mode):
    """
    Returns the url to the certificate web view.
    """
    assert isinstance(course_key, CourseKey)

    if settings.LMS_BASE is None:
        return None

    return u"//{certificate_web_base}/certificates/user/{user_id}/course/{course_id}?preview={mode}".format(
        certificate_web_base=get_lms_link_from_course_key(settings.LMS_BASE, course_key),
        user_id=user_id,
        course_id=unicode(course_key),
        mode=mode
    )


# pylint: disable=invalid-name
def is_currently_visible_to_students(xblock):
    """
    Returns true if there is a published version of the xblock that is currently visible to students.
    This means that it has a release date in the past, and the xblock has not been set to staff only.
    """

    try:
        published = modulestore().get_item(xblock.location, revision=ModuleStoreEnum.RevisionOption.published_only)
    # If there's no published version then the xblock is clearly not visible
    except ItemNotFoundError:
        return False

    # If visible_to_staff_only is True, this xblock is not visible to students regardless of start date.
    if published.visible_to_staff_only:
        return False

    # Check start date
    if 'detached' not in published._class_tags and published.start is not None:
        return datetime.now(UTC) > published.start

    # No start date, so it's always visible
    return True


def has_children_visible_to_specific_partition_groups(xblock):
    """
    Returns True if this xblock has children that are limited to specific user partition groups.
    Note that this method is not recursive (it does not check grandchildren).
    """
    if not xblock.has_children:
        return False

    for child in xblock.get_children():
        if is_visible_to_specific_partition_groups(child):
            return True

    return False


def is_visible_to_specific_partition_groups(xblock):
    """
    Returns True if this xblock has visibility limited to specific user partition groups.
    """
    if not xblock.group_access:
        return False

    for partition in get_user_partition_info(xblock):
        if any(g["selected"] for g in partition["groups"]):
            return True

    return False


def find_release_date_source(xblock):
    """
    Finds the ancestor of xblock that set its release date.
    """

    # Stop searching at the section level
    if xblock.category == 'chapter':
        return xblock

    parent_location = modulestore().get_parent_location(xblock.location,
                                                        revision=ModuleStoreEnum.RevisionOption.draft_preferred)
    # Orphaned xblocks set their own release date
    if not parent_location:
        return xblock

    parent = modulestore().get_item(parent_location)
    if parent.start != xblock.start:
        return xblock
    else:
        return find_release_date_source(parent)


def find_staff_lock_source(xblock):
    """
    Returns the xblock responsible for setting this xblock's staff lock, or None if the xblock is not staff locked.
    If this xblock is explicitly locked, return it, otherwise find the ancestor which sets this xblock's staff lock.
    """

    # Stop searching if this xblock has explicitly set its own staff lock
    if xblock.fields['visible_to_staff_only'].is_set_on(xblock):
        return xblock

    # Stop searching at the section level
    if xblock.category == 'chapter':
        return None

    parent_location = modulestore().get_parent_location(xblock.location,
                                                        revision=ModuleStoreEnum.RevisionOption.draft_preferred)
    # Orphaned xblocks set their own staff lock
    if not parent_location:
        return None

    parent = modulestore().get_item(parent_location)
    return find_staff_lock_source(parent)


def ancestor_has_staff_lock(xblock, parent_xblock=None):
    """
    Returns True iff one of xblock's ancestors has staff lock.
    Can avoid mongo query by passing in parent_xblock.
    """
    if parent_xblock is None:
        parent_location = modulestore().get_parent_location(xblock.location,
                                                            revision=ModuleStoreEnum.RevisionOption.draft_preferred)
        if not parent_location:
            return False
        parent_xblock = modulestore().get_item(parent_location)
    return parent_xblock.visible_to_staff_only


def reverse_url(handler_name, key_name=None, key_value=None, kwargs=None):
    """
    Creates the URL for the given handler.
    The optional key_name and key_value are passed in as kwargs to the handler.
    """
    kwargs_for_reverse = {key_name: unicode(key_value)} if key_name else None
    if kwargs:
        kwargs_for_reverse.update(kwargs)
    return reverse(handler_name, kwargs=kwargs_for_reverse)


def reverse_course_url(handler_name, course_key, kwargs=None):
    """
    Creates the URL for handlers that use course_keys as URL parameters.
    """
    return reverse_url(handler_name, 'course_key_string', course_key, kwargs)


def reverse_library_url(handler_name, library_key, kwargs=None):
    """
    Creates the URL for handlers that use library_keys as URL parameters.
    """
    return reverse_url(handler_name, 'library_key_string', library_key, kwargs)


def reverse_usage_url(handler_name, usage_key, kwargs=None):
    """
    Creates the URL for handlers that use usage_keys as URL parameters.
    """
    return reverse_url(handler_name, 'usage_key_string', usage_key, kwargs)


def get_split_group_display_name(xblock, course):
    """
    Returns group name if an xblock is found in user partition groups that are suitable for the split_test module.

    Arguments:
        xblock (XBlock): The courseware component.
        course (XBlock): The course descriptor.

    Returns:
        group name (String): Group name of the matching group xblock.
    """
    for user_partition in get_user_partition_info(xblock, schemes=['random'], course=course):
        for group in user_partition['groups']:
            if 'Group ID {group_id}'.format(group_id=group['id']) == xblock.display_name_with_default:
                return group['name']


def get_user_partition_info(xblock, schemes=None, course=None):
    """
    Retrieve user partition information for an XBlock for display in editors.

    * If a partition has been disabled, it will be excluded from the results.

    * If a group within a partition is referenced by the XBlock, but the group has been deleted,
      the group will be marked as deleted in the results.

    Arguments:
        xblock (XBlock): The courseware component being edited.

    Keyword Arguments:
        schemes (iterable of str): If provided, filter partitions to include only
            schemes with the provided names.

        course (XBlock): The course descriptor.  If provided, uses this to look up the user partitions
            instead of loading the course.  This is useful if we're calling this function multiple
            times for the same course want to minimize queries to the modulestore.

    Returns: list

    Example Usage:
    >>> get_user_partition_info(block, schemes=["cohort", "verification"])
    [
        {
            "id": 12345,
            "name": "Cohorts"
            "scheme": "cohort",
            "groups": [
                {
                    "id": 7890,
                    "name": "Foo",
                    "selected": True,
                    "deleted": False,
                }
            ]
        },
        {
            "id": 7292,
            "name": "Midterm A",
            "scheme": "verification",
            "groups": [
                {
                    "id": 1,
                    "name": "Completed verification at Midterm A",
                    "selected": False,
                    "deleted": False
                },
                {
                    "id": 0,
                    "name": "Did not complete verification at Midterm A",
                    "selected": False,
                    "deleted": False,
                }
            ]
        }
    ]

    """
    course = course or modulestore().get_course(xblock.location.course_key)

    if course is None:
        log.warning(
            "Could not find course %s to retrieve user partition information",
            xblock.location.course_key
        )
        return []

    if schemes is not None:
        schemes = set(schemes)

    partitions = []
    for p in sorted(get_all_partitions_for_course(course, active_only=True), key=lambda p: p.name):

        # Exclude disabled partitions, partitions with no groups defined
        # The exception to this case is when there is a selected group within that partition, which means there is
        # a deleted group
        # Also filter by scheme name if there's a filter defined.
        selected_groups = set(xblock.group_access.get(p.id, []) or [])
        if (p.groups or selected_groups) and (schemes is None or p.scheme.name in schemes):

            # First, add groups defined by the partition
            groups = []
            for g in p.groups:
                # Falsey group access for a partition mean that all groups
                # are selected.  In the UI, though, we don't show the particular
                # groups selected, since there's a separate option for "all users".
                groups.append({
                    "id": g.id,
                    "name": g.name,
                    "selected": g.id in selected_groups,
                    "deleted": False,
                })

            # Next, add any groups set on the XBlock that have been deleted
            all_groups = set(g.id for g in p.groups)
            missing_group_ids = selected_groups - all_groups
            for gid in missing_group_ids:
                groups.append({
                    "id": gid,
                    "name": _("Deleted Group"),
                    "selected": True,
                    "deleted": True,
                })

            # Put together the entire partition dictionary
            partitions.append({
                "id": p.id,
                "name": unicode(p.name),  # Convert into a string in case ugettext_lazy was used
                "scheme": p.scheme.name,
                "groups": groups,
            })

    return partitions


def get_visibility_partition_info(xblock, course=None):
    """
    Retrieve user partition information for the component visibility editor.

    This pre-processes partition information to simplify the template.

    Arguments:
        xblock (XBlock): The component being edited.

        course (XBlock): The course descriptor.  If provided, uses this to look up the user partitions
            instead of loading the course.  This is useful if we're calling this function multiple
            times for the same course want to minimize queries to the modulestore.

    Returns: dict

    """
    selectable_partitions = []
    # We wish to display enrollment partitions before cohort partitions.
    enrollment_user_partitions = get_user_partition_info(xblock, schemes=["enrollment_track"], course=course)

    # For enrollment partitions, we only show them if there is a selected group or
    # or if the number of groups > 1.
    for partition in enrollment_user_partitions:
        if len(partition["groups"]) > 1 or any(group["selected"] for group in partition["groups"]):
            selectable_partitions.append(partition)

    flag_enabled = CONTENT_TYPE_GATING_FLAG.is_enabled() and not FEATURE_BASED_ENROLLMENT_GLOBAL_KILL_FLAG.is_enabled()
    course_key = xblock.scope_ids.usage_id.course_key
    is_library = isinstance(course_key, LibraryLocator)
    if not is_library and (
        flag_enabled or ContentTypeGatingConfig.current(course_key=course_key).studio_override_enabled
    ):
        selectable_partitions += get_user_partition_info(xblock, schemes=[CONTENT_TYPE_GATING_SCHEME], course=course)

    # Now add the cohort user partitions.
    selectable_partitions = selectable_partitions + get_user_partition_info(xblock, schemes=["cohort"], course=course)

    # Find the first partition with a selected group. That will be the one initially enabled in the dialog
    # (if the course has only been added in Studio, only one partition should have a selected group).
    selected_partition_index = -1

    # At the same time, build up all the selected groups as they are displayed in the dialog title.
    selected_groups_label = ''

    for index, partition in enumerate(selectable_partitions):
        for group in partition["groups"]:
            if group["selected"]:
                if len(selected_groups_label) == 0:
                    selected_groups_label = group['name']
                else:
                    # Translators: This is building up a list of groups. It is marked for translation because of the
                    # comma, which is used as a separator between each group.
                    selected_groups_label = _('{previous_groups}, {current_group}').format(
                        previous_groups=selected_groups_label,
                        current_group=group['name']
                    )
                if selected_partition_index == -1:
                    selected_partition_index = index

    return {
        "selectable_partitions": selectable_partitions,
        "selected_partition_index": selected_partition_index,
        "selected_groups_label": selected_groups_label,
    }


def get_xblock_aside_instance(usage_key):
    """
    Returns: aside instance of a aside xblock
    :param usage_key: Usage key of aside xblock
    """
    try:
        descriptor = modulestore().get_item(usage_key.usage_key)
        for aside in descriptor.runtime.get_asides(descriptor):
            if aside.scope_ids.block_type == usage_key.aside_type:
                return aside
    except ItemNotFoundError:
        log.warning(u'Unable to load item %s', usage_key.usage_key)


def is_self_paced(course):
    """
    Returns True if course is self-paced, False otherwise.
    """
    return course and course.self_paced<|MERGE_RESOLUTION|>--- conflicted
+++ resolved
@@ -129,7 +129,6 @@
     )
 
 
-<<<<<<< HEAD
 def get_lms_link_for_about_page(course_key):
     """
     Returns the url to the course about page from the location tuple.
@@ -167,8 +166,6 @@
 
 
 # pylint: disable=invalid-name
-=======
->>>>>>> 441d6384
 def get_lms_link_for_certificate_web_view(user_id, course_key, mode):
     """
     Returns the url to the certificate web view.
