--- conflicted
+++ resolved
@@ -5,6 +5,7 @@
 import logging
 from datetime import datetime
 from pytz import UTC
+import re
 
 from django.conf import settings
 from django.core.urlresolvers import reverse
@@ -117,8 +118,6 @@
     )
 
 
-<<<<<<< HEAD
-=======
 def get_lms_link_for_about_page(course_key):
     """
     Returns the url to the course about page from the location tuple.
@@ -155,7 +154,6 @@
     )
 
 
->>>>>>> 84682e90
 # pylint: disable=invalid-name
 def get_lms_link_for_certificate_web_view(user_id, course_key, mode):
     """
@@ -170,11 +168,7 @@
         return None
 
     return u"//{certificate_web_base}/certificates/user/{user_id}/course/{course_id}?preview={mode}".format(
-<<<<<<< HEAD
-        certificate_web_base=lms_base,
-=======
         certificate_web_base=get_lms_link_from_course_key(settings.LMS_BASE, course_key),
->>>>>>> 84682e90
         user_id=user_id,
         course_id=unicode(course_key),
         mode=mode
