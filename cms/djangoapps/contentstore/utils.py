"""
Common utility functions useful throughout the contentstore
"""

import logging
import re
from datetime import datetime

from django.conf import settings
from django.urls import reverse
from django.utils.translation import ugettext as _
from opaque_keys.edx.keys import CourseKey, UsageKey
from pytz import UTC
from six import text_type

from django_comment_common.models import assign_default_role
from django_comment_common.utils import seed_permissions_roles
from openedx.core.djangoapps.appsembler.sites.utils import get_lms_link_from_course_key
from openedx.core.djangoapps.site_configuration.models import SiteConfiguration
from student import auth
from student.models import CourseEnrollment
from student.roles import CourseInstructorRole, CourseStaffRole
from xmodule.modulestore import ModuleStoreEnum
from xmodule.modulestore.django import modulestore
from xmodule.modulestore.exceptions import ItemNotFoundError
from xmodule.partitions.partitions_service import get_all_partitions_for_course

log = logging.getLogger(__name__)


def add_instructor(course_key, requesting_user, new_instructor):
    """
    Adds given user as instructor and staff to the given course,
    after verifying that the requesting_user has permission to do so.
    """
    # can't use auth.add_users here b/c it requires user to already have Instructor perms in this course
    CourseInstructorRole(course_key).add_users(new_instructor)
    auth.add_users(requesting_user, CourseStaffRole(course_key), new_instructor)


def initialize_permissions(course_key, user_who_created_course):
    """
    Initializes a new course by enrolling the course creator as a student,
    and initializing Forum by seeding its permissions and assigning default roles.
    """
    # seed the forums
    seed_permissions_roles(course_key)

    # auto-enroll the course creator in the course so that "View Live" will work.
    CourseEnrollment.enroll(user_who_created_course, course_key)

    # set default forum roles (assign 'Student' role)
    assign_default_role(course_key, user_who_created_course)


def remove_all_instructors(course_key):
    """
    Removes all instructor and staff users from the given course.
    """
    staff_role = CourseStaffRole(course_key)
    staff_role.remove_users(*staff_role.users_with_role())
    instructor_role = CourseInstructorRole(course_key)
    instructor_role.remove_users(*instructor_role.users_with_role())


def delete_course(course_key, user_id, keep_instructors=False):
    """
    Delete course from module store and if specified remove user and
    groups permissions from course.
    """
    _delete_course_from_modulestore(course_key, user_id)

    if not keep_instructors:
        _remove_instructors(course_key)


def _delete_course_from_modulestore(course_key, user_id):
    """
    Delete course from MongoDB. Deleting course will fire a signal which will result into
    deletion of the courseware associated with a course_key.
    """
    module_store = modulestore()

    with module_store.bulk_operations(course_key):
        module_store.delete_course(course_key, user_id)


def _remove_instructors(course_key):
    """
    In the django layer, remove all the user/groups permissions associated with this course
    """
    print 'removing User permissions from course....'

    try:
        remove_all_instructors(course_key)
    except Exception as err:
        log.error("Error in deleting course groups for {0}: {1}".format(course_key, err))


def get_lms_link_for_item(location, preview=False):
    """
    Returns an LMS link to the course with a jump_to to the provided location.

    :param location: the location to jump to
    :param preview: True if the preview version of LMS should be returned. Default value is false.
    """
    assert isinstance(location, UsageKey)

    if settings.LMS_BASE is None:
        return None

    if preview:
        lms_base = settings.FEATURES.get('PREVIEW_LMS_BASE')
    else:
        lms_base = settings.LMS_BASE

    return u"//{lms_base}/courses/{course_key}/jump_to/{location}".format(
        lms_base=get_lms_link_from_course_key(lms_base, location.course_key),
        course_key=text_type(location.course_key),
        location=text_type(location),
    )


<<<<<<< HEAD
def get_lms_link_for_about_page(course_key):
    """
    Returns the url to the course about page from the location tuple.
    """

    assert isinstance(course_key, CourseKey)

    if settings.FEATURES.get('ENABLE_MKTG_SITE', False):
        if not hasattr(settings, 'MKTG_URLS'):
            log.exception("ENABLE_MKTG_SITE is True, but MKTG_URLS is not defined.")
            return None

        marketing_urls = settings.MKTG_URLS

        # Root will be "https://www.edx.org". The complete URL will still not be exactly correct,
        # but redirects exist from www.edx.org to get to the Drupal course about page URL.
        about_base = marketing_urls.get('ROOT', None)

        if about_base is None:
            log.exception('There is no ROOT defined in MKTG_URLS')
            return None

        # Strip off https:// (or http://) to be consistent with the formatting of LMS_BASE.
        about_base = re.sub(r"^https?://", "", about_base)

    elif settings.LMS_BASE is not None:
        about_base = settings.LMS_BASE
    else:
        return None

    return u"//{about_base_url}/courses/{course_key}/about".format(
        about_base_url=get_lms_link_from_course_key(about_base, course_key),
        course_key=course_key.to_deprecated_string()
    )


# pylint: disable=invalid-name
=======
>>>>>>> 57a09b7b
def get_lms_link_for_certificate_web_view(user_id, course_key, mode):
    """
    Returns the url to the certificate web view.
    """
    assert isinstance(course_key, CourseKey)

    if settings.LMS_BASE is None:
        return None

    return u"//{certificate_web_base}/certificates/user/{user_id}/course/{course_id}?preview={mode}".format(
        certificate_web_base=get_lms_link_from_course_key(settings.LMS_BASE, course_key),
        user_id=user_id,
        course_id=unicode(course_key),
        mode=mode
    )


# pylint: disable=invalid-name
def is_currently_visible_to_students(xblock):
    """
    Returns true if there is a published version of the xblock that is currently visible to students.
    This means that it has a release date in the past, and the xblock has not been set to staff only.
    """

    try:
        published = modulestore().get_item(xblock.location, revision=ModuleStoreEnum.RevisionOption.published_only)
    # If there's no published version then the xblock is clearly not visible
    except ItemNotFoundError:
        return False

    # If visible_to_staff_only is True, this xblock is not visible to students regardless of start date.
    if published.visible_to_staff_only:
        return False

    # Check start date
    if 'detached' not in published._class_tags and published.start is not None:
        return datetime.now(UTC) > published.start

    # No start date, so it's always visible
    return True


def has_children_visible_to_specific_partition_groups(xblock):
    """
    Returns True if this xblock has children that are limited to specific user partition groups.
    Note that this method is not recursive (it does not check grandchildren).
    """
    if not xblock.has_children:
        return False

    for child in xblock.get_children():
        if is_visible_to_specific_partition_groups(child):
            return True

    return False


def is_visible_to_specific_partition_groups(xblock):
    """
    Returns True if this xblock has visibility limited to specific user partition groups.
    """
    if not xblock.group_access:
        return False

    for partition in get_user_partition_info(xblock):
        if any(g["selected"] for g in partition["groups"]):
            return True

    return False


def find_release_date_source(xblock):
    """
    Finds the ancestor of xblock that set its release date.
    """

    # Stop searching at the section level
    if xblock.category == 'chapter':
        return xblock

    parent_location = modulestore().get_parent_location(xblock.location,
                                                        revision=ModuleStoreEnum.RevisionOption.draft_preferred)
    # Orphaned xblocks set their own release date
    if not parent_location:
        return xblock

    parent = modulestore().get_item(parent_location)
    if parent.start != xblock.start:
        return xblock
    else:
        return find_release_date_source(parent)


def find_staff_lock_source(xblock):
    """
    Returns the xblock responsible for setting this xblock's staff lock, or None if the xblock is not staff locked.
    If this xblock is explicitly locked, return it, otherwise find the ancestor which sets this xblock's staff lock.
    """

    # Stop searching if this xblock has explicitly set its own staff lock
    if xblock.fields['visible_to_staff_only'].is_set_on(xblock):
        return xblock

    # Stop searching at the section level
    if xblock.category == 'chapter':
        return None

    parent_location = modulestore().get_parent_location(xblock.location,
                                                        revision=ModuleStoreEnum.RevisionOption.draft_preferred)
    # Orphaned xblocks set their own staff lock
    if not parent_location:
        return None

    parent = modulestore().get_item(parent_location)
    return find_staff_lock_source(parent)


def ancestor_has_staff_lock(xblock, parent_xblock=None):
    """
    Returns True iff one of xblock's ancestors has staff lock.
    Can avoid mongo query by passing in parent_xblock.
    """
    if parent_xblock is None:
        parent_location = modulestore().get_parent_location(xblock.location,
                                                            revision=ModuleStoreEnum.RevisionOption.draft_preferred)
        if not parent_location:
            return False
        parent_xblock = modulestore().get_item(parent_location)
    return parent_xblock.visible_to_staff_only


def reverse_url(handler_name, key_name=None, key_value=None, kwargs=None):
    """
    Creates the URL for the given handler.
    The optional key_name and key_value are passed in as kwargs to the handler.
    """
    kwargs_for_reverse = {key_name: unicode(key_value)} if key_name else None
    if kwargs:
        kwargs_for_reverse.update(kwargs)
    return reverse(handler_name, kwargs=kwargs_for_reverse)


def reverse_course_url(handler_name, course_key, kwargs=None):
    """
    Creates the URL for handlers that use course_keys as URL parameters.
    """
    return reverse_url(handler_name, 'course_key_string', course_key, kwargs)


def reverse_library_url(handler_name, library_key, kwargs=None):
    """
    Creates the URL for handlers that use library_keys as URL parameters.
    """
    return reverse_url(handler_name, 'library_key_string', library_key, kwargs)


def reverse_usage_url(handler_name, usage_key, kwargs=None):
    """
    Creates the URL for handlers that use usage_keys as URL parameters.
    """
    return reverse_url(handler_name, 'usage_key_string', usage_key, kwargs)


def get_split_group_display_name(xblock, course):
    """
    Returns group name if an xblock is found in user partition groups that are suitable for the split_test module.

    Arguments:
        xblock (XBlock): The courseware component.
        course (XBlock): The course descriptor.

    Returns:
        group name (String): Group name of the matching group xblock.
    """
    for user_partition in get_user_partition_info(xblock, schemes=['random'], course=course):
        for group in user_partition['groups']:
            if 'Group ID {group_id}'.format(group_id=group['id']) == xblock.display_name_with_default:
                return group['name']


def get_user_partition_info(xblock, schemes=None, course=None):
    """
    Retrieve user partition information for an XBlock for display in editors.

    * If a partition has been disabled, it will be excluded from the results.

    * If a group within a partition is referenced by the XBlock, but the group has been deleted,
      the group will be marked as deleted in the results.

    Arguments:
        xblock (XBlock): The courseware component being edited.

    Keyword Arguments:
        schemes (iterable of str): If provided, filter partitions to include only
            schemes with the provided names.

        course (XBlock): The course descriptor.  If provided, uses this to look up the user partitions
            instead of loading the course.  This is useful if we're calling this function multiple
            times for the same course want to minimize queries to the modulestore.

    Returns: list

    Example Usage:
    >>> get_user_partition_info(block, schemes=["cohort", "verification"])
    [
        {
            "id": 12345,
            "name": "Cohorts"
            "scheme": "cohort",
            "groups": [
                {
                    "id": 7890,
                    "name": "Foo",
                    "selected": True,
                    "deleted": False,
                }
            ]
        },
        {
            "id": 7292,
            "name": "Midterm A",
            "scheme": "verification",
            "groups": [
                {
                    "id": 1,
                    "name": "Completed verification at Midterm A",
                    "selected": False,
                    "deleted": False
                },
                {
                    "id": 0,
                    "name": "Did not complete verification at Midterm A",
                    "selected": False,
                    "deleted": False,
                }
            ]
        }
    ]

    """
    course = course or modulestore().get_course(xblock.location.course_key)

    if course is None:
        log.warning(
            "Could not find course %s to retrieve user partition information",
            xblock.location.course_key
        )
        return []

    if schemes is not None:
        schemes = set(schemes)

    partitions = []
    for p in sorted(get_all_partitions_for_course(course, active_only=True), key=lambda p: p.name):

        # Exclude disabled partitions, partitions with no groups defined
        # The exception to this case is when there is a selected group within that partition, which means there is
        # a deleted group
        # Also filter by scheme name if there's a filter defined.
        selected_groups = set(xblock.group_access.get(p.id, []) or [])
        if (p.groups or selected_groups) and (schemes is None or p.scheme.name in schemes):

            # First, add groups defined by the partition
            groups = []
            for g in p.groups:
                # Falsey group access for a partition mean that all groups
                # are selected.  In the UI, though, we don't show the particular
                # groups selected, since there's a separate option for "all users".
                groups.append({
                    "id": g.id,
                    "name": g.name,
                    "selected": g.id in selected_groups,
                    "deleted": False,
                })

            # Next, add any groups set on the XBlock that have been deleted
            all_groups = set(g.id for g in p.groups)
            missing_group_ids = selected_groups - all_groups
            for gid in missing_group_ids:
                groups.append({
                    "id": gid,
                    "name": _("Deleted Group"),
                    "selected": True,
                    "deleted": True,
                })

            # Put together the entire partition dictionary
            partitions.append({
                "id": p.id,
                "name": unicode(p.name),  # Convert into a string in case ugettext_lazy was used
                "scheme": p.scheme.name,
                "groups": groups,
            })

    return partitions


def get_visibility_partition_info(xblock, course=None):
    """
    Retrieve user partition information for the component visibility editor.

    This pre-processes partition information to simplify the template.

    Arguments:
        xblock (XBlock): The component being edited.

        course (XBlock): The course descriptor.  If provided, uses this to look up the user partitions
            instead of loading the course.  This is useful if we're calling this function multiple
            times for the same course want to minimize queries to the modulestore.

    Returns: dict

    """
    selectable_partitions = []
    # We wish to display enrollment partitions before cohort partitions.
    enrollment_user_partitions = get_user_partition_info(xblock, schemes=["enrollment_track"], course=course)

    # For enrollment partitions, we only show them if there is a selected group or
    # or if the number of groups > 1.
    for partition in enrollment_user_partitions:
        if len(partition["groups"]) > 1 or any(group["selected"] for group in partition["groups"]):
            selectable_partitions.append(partition)

    # Now add the cohort user partitions.
    selectable_partitions = selectable_partitions + get_user_partition_info(xblock, schemes=["cohort"], course=course)

    # Find the first partition with a selected group. That will be the one initially enabled in the dialog
    # (if the course has only been added in Studio, only one partition should have a selected group).
    selected_partition_index = -1

    # At the same time, build up all the selected groups as they are displayed in the dialog title.
    selected_groups_label = ''

    for index, partition in enumerate(selectable_partitions):
        for group in partition["groups"]:
            if group["selected"]:
                if len(selected_groups_label) == 0:
                    selected_groups_label = group['name']
                else:
                    # Translators: This is building up a list of groups. It is marked for translation because of the
                    # comma, which is used as a separator between each group.
                    selected_groups_label = _('{previous_groups}, {current_group}').format(
                        previous_groups=selected_groups_label,
                        current_group=group['name']
                    )
                if selected_partition_index == -1:
                    selected_partition_index = index

    return {
        "selectable_partitions": selectable_partitions,
        "selected_partition_index": selected_partition_index,
        "selected_groups_label": selected_groups_label,
    }


def get_xblock_aside_instance(usage_key):
    """
    Returns: aside instance of a aside xblock
    :param usage_key: Usage key of aside xblock
    """
    try:
        descriptor = modulestore().get_item(usage_key.usage_key)
        for aside in descriptor.runtime.get_asides(descriptor):
            if aside.scope_ids.block_type == usage_key.aside_type:
                return aside
    except ItemNotFoundError:
        log.warning(u'Unable to load item %s', usage_key.usage_key)


def is_self_paced(course):
    """
    Returns True if course is self-paced, False otherwise.
    """
    return course and course.self_paced<|MERGE_RESOLUTION|>--- conflicted
+++ resolved
@@ -121,46 +121,6 @@
     )
 
 
-<<<<<<< HEAD
-def get_lms_link_for_about_page(course_key):
-    """
-    Returns the url to the course about page from the location tuple.
-    """
-
-    assert isinstance(course_key, CourseKey)
-
-    if settings.FEATURES.get('ENABLE_MKTG_SITE', False):
-        if not hasattr(settings, 'MKTG_URLS'):
-            log.exception("ENABLE_MKTG_SITE is True, but MKTG_URLS is not defined.")
-            return None
-
-        marketing_urls = settings.MKTG_URLS
-
-        # Root will be "https://www.edx.org". The complete URL will still not be exactly correct,
-        # but redirects exist from www.edx.org to get to the Drupal course about page URL.
-        about_base = marketing_urls.get('ROOT', None)
-
-        if about_base is None:
-            log.exception('There is no ROOT defined in MKTG_URLS')
-            return None
-
-        # Strip off https:// (or http://) to be consistent with the formatting of LMS_BASE.
-        about_base = re.sub(r"^https?://", "", about_base)
-
-    elif settings.LMS_BASE is not None:
-        about_base = settings.LMS_BASE
-    else:
-        return None
-
-    return u"//{about_base_url}/courses/{course_key}/about".format(
-        about_base_url=get_lms_link_from_course_key(about_base, course_key),
-        course_key=course_key.to_deprecated_string()
-    )
-
-
-# pylint: disable=invalid-name
-=======
->>>>>>> 57a09b7b
 def get_lms_link_for_certificate_web_view(user_id, course_key, mode):
     """
     Returns the url to the certificate web view.
