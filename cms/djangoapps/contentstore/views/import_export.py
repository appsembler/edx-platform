"""
These views handle all actions in Studio related to import and exporting of
courses
"""
import base64
import json
import logging
import os
import re
import shutil

from django.conf import settings
from django.contrib.auth.decorators import login_required
from django.core.exceptions import PermissionDenied
from django.core.files import File
from django.core.files.storage import FileSystemStorage
from django.db import transaction
from django.http import Http404, HttpResponse, HttpResponseNotFound, StreamingHttpResponse
from django.utils.translation import ugettext as _
from django.views.decorators.csrf import ensure_csrf_cookie
from django.views.decorators.http import require_GET, require_http_methods
from opaque_keys.edx.keys import CourseKey
from opaque_keys.edx.locator import LibraryLocator
from path import Path as path
from six import text_type
<<<<<<< HEAD
from storages.backends.s3boto3 import S3Boto3Storage
=======
from storages.backends.s3boto import S3BotoStorage
>>>>>>> 441d6384
from user_tasks.conf import settings as user_tasks_settings
from user_tasks.models import UserTaskArtifact, UserTaskStatus
from wsgiref.util import FileWrapper

from contentstore.storage import course_import_export_storage
from contentstore.tasks import CourseExportTask, CourseImportTask, export_olx, import_olx
from contentstore.utils import reverse_course_url, reverse_library_url
from edxmako.shortcuts import render_to_response
from student.auth import has_course_author_access
from util.json_request import JsonResponse
from util.views import ensure_valid_course_key
from xmodule.modulestore.django import modulestore

__all__ = [
    'import_handler', 'import_status_handler',
    'export_handler', 'export_output_handler', 'export_status_handler',
]


log = logging.getLogger(__name__)


# Regex to capture Content-Range header ranges.
CONTENT_RE = re.compile(r"(?P<start>\d{1,11})-(?P<stop>\d{1,11})/(?P<end>\d{1,11})")

STATUS_FILTERS = user_tasks_settings.USER_TASKS_STATUS_FILTERS


@transaction.non_atomic_requests
@login_required
@ensure_csrf_cookie
@require_http_methods(("GET", "POST", "PUT"))
@ensure_valid_course_key
def import_handler(request, course_key_string):
    """
    The restful handler for importing a course.

    GET
        html: return html page for import page
        json: not supported
    POST or PUT
        json: import a course via the .tar.gz file specified in request.FILES
    """
    courselike_key = CourseKey.from_string(course_key_string)
    library = isinstance(courselike_key, LibraryLocator)
    if library:
        successful_url = reverse_library_url('library_handler', courselike_key)
        context_name = 'context_library'
        courselike_module = modulestore().get_library(courselike_key)
    else:
        successful_url = reverse_course_url('course_handler', courselike_key)
        context_name = 'context_course'
        courselike_module = modulestore().get_course(courselike_key)
    if not has_course_author_access(request.user, courselike_key):
        raise PermissionDenied()

    if 'application/json' in request.META.get('HTTP_ACCEPT', 'application/json'):
        if request.method == 'GET':
            raise NotImplementedError('coming soon')
        else:
            return _write_chunk(request, courselike_key)
    elif request.method == 'GET':  # assume html
        status_url = reverse_course_url(
            "import_status_handler", courselike_key, kwargs={'filename': "fillerName"}
        )
        return render_to_response('import.html', {
            context_name: courselike_module,
            'successful_import_redirect_url': successful_url,
            'import_status_url': status_url,
            'library': isinstance(courselike_key, LibraryLocator)
        })
    else:
        return HttpResponseNotFound()


def _save_request_status(request, key, status):
    """
    Save import status for a course in request session
    """
    session_status = request.session.get('import_status')
    if session_status is None:
        session_status = request.session.setdefault("import_status", {})

    session_status[key] = status
    request.session.save()


def _write_chunk(request, courselike_key):
    """
    Write the OLX file data chunk from the given request to the local filesystem.
    """
    # Upload .tar.gz to local filesystem for one-server installations not using S3 or Swift
    data_root = path(settings.GITHUB_REPO_ROOT)
    subdir = base64.urlsafe_b64encode(repr(courselike_key))
    course_dir = data_root / subdir
    filename = request.FILES['course-data'].name

    courselike_string = text_type(courselike_key) + filename
    # Do everything in a try-except block to make sure everything is properly cleaned up.
    try:
        # Use sessions to keep info about import progress
        _save_request_status(request, courselike_string, 0)

        if not filename.endswith('.tar.gz'):
            _save_request_status(request, courselike_string, -1)
            return JsonResponse(
                {
                    'ErrMsg': _('We only support uploading a .tar.gz file.'),
                    'Stage': -1
                },
                status=415
            )

        temp_filepath = course_dir / filename
        if not course_dir.isdir():
            os.mkdir(course_dir)

        logging.debug('importing course to {0}'.format(temp_filepath))

        # Get upload chunks byte ranges
        try:
            matches = CONTENT_RE.search(request.META["HTTP_CONTENT_RANGE"])
            content_range = matches.groupdict()
        except KeyError:    # Single chunk
            # no Content-Range header, so make one that will work
            content_range = {'start': 0, 'stop': 1, 'end': 2}

        # stream out the uploaded files in chunks to disk
        if int(content_range['start']) == 0:
            mode = "wb+"
        else:
            mode = "ab+"
            size = os.path.getsize(temp_filepath)
            # Check to make sure we haven't missed a chunk
            # This shouldn't happen, even if different instances are handling
            # the same session, but it's always better to catch errors earlier.
            if size < int(content_range['start']):
                _save_request_status(request, courselike_string, -1)
                log.warning(
                    "Reported range %s does not match size downloaded so far %s",
                    content_range['start'],
                    size
                )
                return JsonResponse(
                    {
                        'ErrMsg': _('File upload corrupted. Please try again'),
                        'Stage': -1
                    },
                    status=409
                )
            # The last request sometimes comes twice. This happens because
            # nginx sends a 499 error code when the response takes too long.
            elif size > int(content_range['stop']) and size == int(content_range['end']):
                return JsonResponse({'ImportStatus': 1})

        with open(temp_filepath, mode) as temp_file:
            for chunk in request.FILES['course-data'].chunks():
                temp_file.write(chunk)

        size = os.path.getsize(temp_filepath)

        if int(content_range['stop']) != int(content_range['end']) - 1:
            # More chunks coming
            return JsonResponse({
                "files": [{
                    "name": filename,
                    "size": size,
                    "deleteUrl": "",
                    "deleteType": "",
                    "url": reverse_course_url('import_handler', courselike_key),
                    "thumbnailUrl": ""
                }]
            })

        log.info("Course import %s: Upload complete", courselike_key)
        with open(temp_filepath, 'rb') as local_file:
            django_file = File(local_file)
            storage_path = course_import_export_storage.save(u'olx_import/' + filename, django_file)
        import_olx.delay(
            request.user.id, text_type(courselike_key), storage_path, filename, request.LANGUAGE_CODE)

    # Send errors to client with stage at which error occurred.
    except Exception as exception:  # pylint: disable=broad-except
        _save_request_status(request, courselike_string, -1)
        if course_dir.isdir():
            shutil.rmtree(course_dir)
            log.info("Course import %s: Temp data cleared", courselike_key)

        log.exception(
            "error importing course"
        )
        return JsonResponse(
            {
                'ErrMsg': str(exception),
                'Stage': -1
            },
            status=400
        )

    return JsonResponse({'ImportStatus': 1})


@transaction.non_atomic_requests
@require_GET
@ensure_csrf_cookie
@login_required
@ensure_valid_course_key
def import_status_handler(request, course_key_string, filename=None):
    """
    Returns an integer corresponding to the status of a file import. These are:

        -X : Import unsuccessful due to some error with X as stage [0-3]
        0 : No status info found (import done or upload still in progress)
        1 : Unpacking
        2 : Verifying
        3 : Updating
        4 : Import successful

    """
    course_key = CourseKey.from_string(course_key_string)
    if not has_course_author_access(request.user, course_key):
        raise PermissionDenied()

    # The task status record is authoritative once it's been created
    args = {u'course_key_string': course_key_string, u'archive_name': filename}
    name = CourseImportTask.generate_name(args)
    task_status = UserTaskStatus.objects.filter(name=name)
    for status_filter in STATUS_FILTERS:
        task_status = status_filter().filter_queryset(request, task_status, import_status_handler)
    task_status = task_status.order_by(u'-created').first()
    if task_status is None:
        # The task hasn't been initialized yet; did we store info in the session already?
        try:
            session_status = request.session["import_status"]
            status = session_status[course_key_string + filename]
        except KeyError:
            status = 0
    elif task_status.state == UserTaskStatus.SUCCEEDED:
        status = 4
    elif task_status.state in (UserTaskStatus.FAILED, UserTaskStatus.CANCELED):
        status = max(-(task_status.completed_steps + 1), -3)
    else:
        status = min(task_status.completed_steps + 1, 3)

    return JsonResponse({"ImportStatus": status})


def send_tarball(tarball, size):
    """
    Renders a tarball to response, for use when sending a tar.gz file to the user.
    """
    wrapper = FileWrapper(tarball, settings.COURSE_EXPORT_DOWNLOAD_CHUNK_SIZE)
    response = StreamingHttpResponse(wrapper, content_type='application/x-tgz')
    response['Content-Disposition'] = 'attachment; filename=%s' % os.path.basename(tarball.name.encode('utf-8'))
    response['Content-Length'] = size
    return response


@transaction.non_atomic_requests
@ensure_csrf_cookie
@login_required
@require_http_methods(('GET', 'POST'))
@ensure_valid_course_key
def export_handler(request, course_key_string):
    """
    The restful handler for exporting a course.

    GET
        html: return html page for import page
        json: not supported
    POST
        Start a Celery task to export the course

    The Studio UI uses a POST request to start the export asynchronously, with
    a link appearing on the page once it's ready.
    """
    course_key = CourseKey.from_string(course_key_string)
    if not has_course_author_access(request.user, course_key):
        raise PermissionDenied()

    if isinstance(course_key, LibraryLocator):
        courselike_module = modulestore().get_library(course_key)
        context = {
            'context_library': courselike_module,
            'courselike_home_url': reverse_library_url("library_handler", course_key),
            'library': True
        }
    else:
        courselike_module = modulestore().get_course(course_key)
        if courselike_module is None:
            raise Http404
        context = {
            'context_course': courselike_module,
            'courselike_home_url': reverse_course_url("course_handler", course_key),
            'library': False
        }
    context['status_url'] = reverse_course_url('export_status_handler', course_key)

    # an _accept URL parameter will be preferred over HTTP_ACCEPT in the header.
    requested_format = request.GET.get('_accept', request.META.get('HTTP_ACCEPT', 'text/html'))

    if request.method == 'POST':
        export_olx.delay(request.user.id, course_key_string, request.LANGUAGE_CODE)
        return JsonResponse({'ExportStatus': 1})
    elif 'text/html' in requested_format:
        return render_to_response('export.html', context)
    else:
        # Only HTML request format is supported (no JSON).
        return HttpResponse(status=406)


@transaction.non_atomic_requests
@require_GET
@ensure_csrf_cookie
@login_required
@ensure_valid_course_key
def export_status_handler(request, course_key_string):
    """
    Returns an integer corresponding to the status of a file export. These are:

        -X : Export unsuccessful due to some error with X as stage [0-3]
        0 : No status info found (export done or task not yet created)
        1 : Exporting
        2 : Compressing
        3 : Export successful

    If the export was successful, a URL for the generated .tar.gz file is also
    returned.
    """
    course_key = CourseKey.from_string(course_key_string)
    if not has_course_author_access(request.user, course_key):
        raise PermissionDenied()

    # The task status record is authoritative once it's been created
    task_status = _latest_task_status(request, course_key_string, export_status_handler)
    output_url = None
    error = None
    if task_status is None:
        # The task hasn't been initialized yet; did we store info in the session already?
        try:
            session_status = request.session["export_status"]
            status = session_status[course_key_string]
        except KeyError:
            status = 0
    elif task_status.state == UserTaskStatus.SUCCEEDED:
        status = 3
        artifact = UserTaskArtifact.objects.get(status=task_status, name='Output')
        if isinstance(artifact.file.storage, FileSystemStorage):
            output_url = reverse_course_url('export_output_handler', course_key)
<<<<<<< HEAD
        elif isinstance(artifact.file.storage, S3Boto3Storage):
            disposition = 'attachment; filename="{}"'.format(artifact.file.name)
            params = {
                'ResponseContentDisposition': disposition,
                'ResponseContentEncoding': 'application/octet-stream',
                'ResponseContentType': 'application/x-tgz',
            }
            output_url = artifact.file.storage.url(
                artifact.file.name,
                parameters=params
            )
=======
        elif isinstance(artifact.file.storage, S3BotoStorage):
            filename = os.path.basename(artifact.file.name).encode('utf-8')
            disposition = 'attachment; filename="{}"'.format(filename)
            output_url = artifact.file.storage.url(artifact.file.name, response_headers={
                'response-content-disposition': disposition,
                'response-content-encoding': 'application/octet-stream',
                'response-content-type': 'application/x-tgz'
            })
>>>>>>> 441d6384
        else:
            output_url = artifact.file.storage.url(artifact.file.name)
    elif task_status.state in (UserTaskStatus.FAILED, UserTaskStatus.CANCELED):
        status = max(-(task_status.completed_steps + 1), -2)
        errors = UserTaskArtifact.objects.filter(status=task_status, name='Error')
        if len(errors):
            error = errors[0].text
            try:
                error = json.loads(error)
            except ValueError:
                # Wasn't JSON, just use the value as a string
                pass
    else:
        status = min(task_status.completed_steps + 1, 2)

    response = {"ExportStatus": status}
    if output_url:
        response['ExportOutput'] = output_url
    elif error:
        response['ExportError'] = error
    return JsonResponse(response)


@transaction.non_atomic_requests
@require_GET
@ensure_csrf_cookie
@login_required
@ensure_valid_course_key
def export_output_handler(request, course_key_string):
    """
    Returns the OLX .tar.gz produced by a file export.  Only used in
    environments such as devstack where the output is stored in a local
    filesystem instead of an external service like S3.
    """
    course_key = CourseKey.from_string(course_key_string)
    if not has_course_author_access(request.user, course_key):
        raise PermissionDenied()

    task_status = _latest_task_status(request, course_key_string, export_output_handler)
    if task_status and task_status.state == UserTaskStatus.SUCCEEDED:
        artifact = None
        try:
            artifact = UserTaskArtifact.objects.get(status=task_status, name='Output')
            tarball = course_import_export_storage.open(artifact.file.name)
            return send_tarball(tarball, artifact.file.storage.size(artifact.file.name))
        except UserTaskArtifact.DoesNotExist:
            raise Http404
        finally:
            if artifact:
                artifact.file.close()
    else:
        raise Http404


def _latest_task_status(request, course_key_string, view_func=None):
    """
    Get the most recent export status update for the specified course/library
    key.
    """
    args = {u'course_key_string': course_key_string}
    name = CourseExportTask.generate_name(args)
    task_status = UserTaskStatus.objects.filter(name=name)
    for status_filter in STATUS_FILTERS:
        task_status = status_filter().filter_queryset(request, task_status, view_func)
    return task_status.order_by(u'-created').first()<|MERGE_RESOLUTION|>--- conflicted
+++ resolved
@@ -23,11 +23,7 @@
 from opaque_keys.edx.locator import LibraryLocator
 from path import Path as path
 from six import text_type
-<<<<<<< HEAD
-from storages.backends.s3boto3 import S3Boto3Storage
-=======
 from storages.backends.s3boto import S3BotoStorage
->>>>>>> 441d6384
 from user_tasks.conf import settings as user_tasks_settings
 from user_tasks.models import UserTaskArtifact, UserTaskStatus
 from wsgiref.util import FileWrapper
@@ -377,19 +373,6 @@
         artifact = UserTaskArtifact.objects.get(status=task_status, name='Output')
         if isinstance(artifact.file.storage, FileSystemStorage):
             output_url = reverse_course_url('export_output_handler', course_key)
-<<<<<<< HEAD
-        elif isinstance(artifact.file.storage, S3Boto3Storage):
-            disposition = 'attachment; filename="{}"'.format(artifact.file.name)
-            params = {
-                'ResponseContentDisposition': disposition,
-                'ResponseContentEncoding': 'application/octet-stream',
-                'ResponseContentType': 'application/x-tgz',
-            }
-            output_url = artifact.file.storage.url(
-                artifact.file.name,
-                parameters=params
-            )
-=======
         elif isinstance(artifact.file.storage, S3BotoStorage):
             filename = os.path.basename(artifact.file.name).encode('utf-8')
             disposition = 'attachment; filename="{}"'.format(filename)
@@ -398,7 +381,6 @@
                 'response-content-encoding': 'application/octet-stream',
                 'response-content-type': 'application/x-tgz'
             })
->>>>>>> 441d6384
         else:
             output_url = artifact.file.storage.url(artifact.file.name)
     elif task_status.state in (UserTaskStatus.FAILED, UserTaskStatus.CANCELED):
