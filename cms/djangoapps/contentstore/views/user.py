--- conflicted
+++ resolved
@@ -1,13 +1,10 @@
-<<<<<<< HEAD
+"""Views for users"""
+
+from __future__ import absolute_import
+
 import logging
 
 from django.conf import settings
-=======
-"""Views for users"""
-
-from __future__ import absolute_import
-
->>>>>>> 112a0c7a
 from django.contrib.auth.decorators import login_required
 from django.contrib.auth.models import User
 from django.core.exceptions import PermissionDenied
@@ -126,18 +123,13 @@
         return permissions_error_response
 
     try:
-<<<<<<< HEAD
         if settings.FEATURES.get('APPSEMBLER_MULTI_TENANT_EMAILS', False):
             organization = Organization.objects.get(organizationcourse__course_id=course_key)
             user = organization.userorganizationmapping_set.get(user__email=email).user
         else:
             user = User.objects.get(email=email)
-    except Exception:
+    except Exception:  # pylint: disable=broad-except
         log.exception('Failed finding user by email (%s) for course (%s) team invite.', email, course_key)
-=======
-        user = User.objects.get(email=email)
-    except Exception:  # pylint: disable=broad-except
->>>>>>> 112a0c7a
         msg = {
             "error": _(u"Could not find user by email address '{email}'.").format(email=email),
         }
