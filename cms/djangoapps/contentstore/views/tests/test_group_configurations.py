#-*- coding: utf-8 -*-
<<<<<<< HEAD
=======

>>>>>>> 7b801c66
"""
Group Configuration Tests.
"""
import json
from mock import patch
from contentstore.utils import reverse_course_url, reverse_usage_url
from contentstore.views.component import SPLIT_TEST_COMPONENT_TYPE
from contentstore.course_group_config import GroupConfiguration
from contentstore.tests.utils import CourseTestCase
from xmodule.partitions.partitions import Group, UserPartition
from xmodule.modulestore.tests.factories import ItemFactory
from xmodule.validation import StudioValidation, StudioValidationMessage
from xmodule.modulestore.django import modulestore
from xmodule.modulestore import ModuleStoreEnum

GROUP_CONFIGURATION_JSON = {
    u'name': u'Test name',
    u'scheme': u'random',
    u'description': u'Test description',
    u'version': UserPartition.VERSION,
    u'groups': [
        {
            u'name': u'Group A',
            u'version': 1,
        }, {
            u'name': u'Group B',
            u'version': 1,
        },
    ],
}


# pylint: disable=no-member
class HelperMethods(object):
    """
    Mixin that provides useful methods for Group Configuration tests.
    """
    def _create_content_experiment(self, cid=-1, name_suffix='', special_characters=''):
        """
        Create content experiment.

        Assign Group Configuration to the experiment if cid is provided.
        """
        vertical = ItemFactory.create(
            category='vertical',
            parent_location=self.course.location,
            display_name='Test Unit {}'.format(name_suffix)
        )
        c0_url = self.course.id.make_usage_key("vertical", "split_test_cond0")
        c1_url = self.course.id.make_usage_key("vertical", "split_test_cond1")
        c2_url = self.course.id.make_usage_key("vertical", "split_test_cond2")
        split_test = ItemFactory.create(
            category='split_test',
            parent_location=vertical.location,
            user_partition_id=cid,
            display_name=u"Test Content Experiment {}{}".format(name_suffix, special_characters),
            group_id_to_child={"0": c0_url, "1": c1_url, "2": c2_url}
        )
        ItemFactory.create(
            parent_location=split_test.location,
            category="vertical",
            display_name="Condition 0 vertical",
            location=c0_url,
        )
        ItemFactory.create(
            parent_location=split_test.location,
            category="vertical",
            display_name="Condition 1 vertical",
            location=c1_url,
        )
        ItemFactory.create(
            parent_location=split_test.location,
            category="vertical",
            display_name="Condition 2 vertical",
            location=c2_url,
        )

        partitions_json = [p.to_json() for p in self.course.user_partitions]

        self.client.ajax_post(
            reverse_usage_url("xblock_handler", split_test.location),
            data={'metadata': {'user_partitions': partitions_json}}
        )

        self.save_course()
        return (vertical, split_test)

    def _create_problem_with_content_group(self, cid, group_id, name_suffix='', special_characters=''):
        """
        Create a problem
        Assign content group to the problem.
        """
        vertical = ItemFactory.create(
            category='vertical',
            parent_location=self.course.location,
            display_name="Test Unit {}".format(name_suffix)
        )

        problem = ItemFactory.create(
            category='problem',
            parent_location=vertical.location,
            display_name=u"Test Problem {}{}".format(name_suffix, special_characters)
        )

        group_access_content = {'group_access': {cid: [group_id]}}

        self.client.ajax_post(
            reverse_usage_url("xblock_handler", problem.location),
            data={'metadata': group_access_content}
        )

        self.save_course()

        return vertical, problem

    def _add_user_partitions(self, count=1, scheme_id="random"):
        """
        Create user partitions for the course.
        """
        partitions = [
            UserPartition(
                i, 'Name ' + str(i), 'Description ' + str(i),
                [Group(0, 'Group A'), Group(1, 'Group B'), Group(2, 'Group C')],
                scheme=None, scheme_id=scheme_id
            ) for i in xrange(count)
        ]
        self.course.user_partitions = partitions
        self.save_course()


# pylint: disable=no-member
class GroupConfigurationsBaseTestCase(object):
    """
    Mixin with base test cases for the group configurations.
    """
    def _remove_ids(self, content):
        """
        Remove ids from the response. We cannot predict IDs, because they're
        generated randomly.
        We use this method to clean up response when creating new group configurations.
        Returns a tuple that contains removed group configuration ID and group IDs.
        """
        configuration_id = content.pop("id")
        group_ids = [group.pop("id") for group in content["groups"]]

        return (configuration_id, group_ids)

    def test_required_fields_are_absent(self):
        """
        Test required fields are absent.
        """
        bad_jsons = [
            # must have name of the configuration
            {
                u'description': 'Test description',
                u'groups': [
                    {u'name': u'Group A'},
                    {u'name': u'Group B'},
                ],
            },
            # must have at least one group
            {
                u'name': u'Test name',
                u'description': u'Test description',
                u'groups': [],
            },
            # an empty json
            {},
        ]

        for bad_json in bad_jsons:
            response = self.client.post(
                self._url(),
                data=json.dumps(bad_json),
                content_type="application/json",
                HTTP_ACCEPT="application/json",
                HTTP_X_REQUESTED_WITH="XMLHttpRequest",
            )
            self.assertEqual(response.status_code, 400)
            self.assertNotIn("Location", response)
            content = json.loads(response.content)
            self.assertIn("error", content)

    def test_invalid_json(self):
        """
        Test invalid json handling.
        """
        # No property name.
        invalid_json = "{u'name': 'Test Name', []}"

        response = self.client.post(
            self._url(),
            data=invalid_json,
            content_type="application/json",
            HTTP_ACCEPT="application/json",
            HTTP_X_REQUESTED_WITH="XMLHttpRequest",
        )
        self.assertEqual(response.status_code, 400)
        self.assertNotIn("Location", response)
        content = json.loads(response.content)
        self.assertIn("error", content)


class GroupConfigurationsListHandlerTestCase(CourseTestCase, GroupConfigurationsBaseTestCase, HelperMethods):
    """
    Test cases for group_configurations_list_handler.
    """
    def setUp(self):
        """
        Set up GroupConfigurationsListHandlerTestCase.
        """
        super(GroupConfigurationsListHandlerTestCase, self).setUp()

    def _url(self):
        """
        Return url for the handler.
        """
        return reverse_course_url('group_configurations_list_handler', self.course.id)

    def test_view_index_ok(self):
        """
        Basic check that the groups configuration page responds correctly.
        """

        self.course.user_partitions = [
            UserPartition(0, 'First name', 'First description', [Group(0, 'Group A'), Group(1, 'Group B'), Group(2, 'Group C')]),
        ]
        self.save_course()

        if SPLIT_TEST_COMPONENT_TYPE not in self.course.advanced_modules:
            self.course.advanced_modules.append(SPLIT_TEST_COMPONENT_TYPE)
            self.store.update_item(self.course, self.user.id)

        response = self.client.get(self._url())
        self.assertEqual(response.status_code, 200)
        self.assertContains(response, 'First name')
        self.assertContains(response, 'Group C')
        self.assertContains(response, 'Content Group Configuration')

    def test_unsupported_http_accept_header(self):
        """
        Test if not allowed header present in request.
        """
        response = self.client.get(
            self._url(),
            HTTP_ACCEPT="text/plain",
        )
        self.assertEqual(response.status_code, 406)

    def test_can_create_group_configuration(self):
        """
        Test that you can create a group configuration.
        """
        expected = {
            u'description': u'Test description',
            u'name': u'Test name',
            u'scheme': u'random',
            u'version': UserPartition.VERSION,
            u'groups': [
                {u'name': u'Group A', u'version': 1},
                {u'name': u'Group B', u'version': 1},
            ],
            u'parameters': {},
            u'active': True
        }
        response = self.client.ajax_post(
            self._url(),
            data=GROUP_CONFIGURATION_JSON
        )
        self.assertEqual(response.status_code, 201)
        self.assertIn("Location", response)
        content = json.loads(response.content)
        configuration_id, group_ids = self._remove_ids(content)  # pylint: disable=unused-variable
        self.assertEqual(content, expected)
        # IDs are unique
        self.assertEqual(len(group_ids), len(set(group_ids)))
        self.assertEqual(len(group_ids), 2)
        self.reload_course()
        # Verify that user_partitions in the course contains the new group configuration.
        user_partititons = self.course.user_partitions
        self.assertEqual(len(user_partititons), 1)
        self.assertEqual(user_partititons[0].name, u'Test name')
        self.assertEqual(len(user_partititons[0].groups), 2)
        self.assertEqual(user_partititons[0].groups[0].name, u'Group A')
        self.assertEqual(user_partititons[0].groups[1].name, u'Group B')
        self.assertEqual(user_partititons[0].parameters, {})

    def test_lazily_creates_cohort_configuration(self):
        """
        Test that a cohort schemed user partition is NOT created by
        default for the user.
        """
        self.assertEqual(len(self.course.user_partitions), 0)
        self.client.get(self._url())
        self.reload_course()
        self.assertEqual(len(self.course.user_partitions), 0)


class GroupConfigurationsDetailHandlerTestCase(CourseTestCase, GroupConfigurationsBaseTestCase, HelperMethods):
    """
    Test cases for group_configurations_detail_handler.
    """

    ID = 0

    def _url(self, cid=-1):
        """
        Return url for the handler.
        """
        cid = cid if cid > 0 else self.ID
        return reverse_course_url(
            'group_configurations_detail_handler',
            self.course.id,
            kwargs={'group_configuration_id': cid},
        )

    def test_can_create_new_content_group_if_it_does_not_exist(self):
        """
        PUT new content group.
        """
        expected = {
            u'id': 666,
            u'name': u'Test name',
            u'scheme': u'cohort',
            u'description': u'Test description',
            u'version': UserPartition.VERSION,
            u'groups': [
                {u'id': 0, u'name': u'Group A', u'version': 1, u'usage': []},
                {u'id': 1, u'name': u'Group B', u'version': 1, u'usage': []},
            ],
            u'parameters': {},
            u'active': True,
        }
        response = self.client.put(
            self._url(cid=666),
            data=json.dumps(expected),
            content_type="application/json",
            HTTP_ACCEPT="application/json",
            HTTP_X_REQUESTED_WITH="XMLHttpRequest",
        )
        content = json.loads(response.content)

        self.assertEqual(content, expected)
        self.reload_course()
        # Verify that user_partitions in the course contains the new group configuration.
        user_partitions = self.course.user_partitions
        self.assertEqual(len(user_partitions), 1)
        self.assertEqual(user_partitions[0].name, u'Test name')
        self.assertEqual(len(user_partitions[0].groups), 2)
        self.assertEqual(user_partitions[0].groups[0].name, u'Group A')
        self.assertEqual(user_partitions[0].groups[1].name, u'Group B')
        self.assertEqual(user_partitions[0].parameters, {})

    def test_can_edit_content_group(self):
        """
        Edit content group and check its id and modified fields.
        """
        self._add_user_partitions(scheme_id='cohort')
        self.save_course()

        expected = {
            u'id': self.ID,
            u'name': u'New Test name',
            u'scheme': u'cohort',
            u'description': u'New Test description',
            u'version': UserPartition.VERSION,
            u'groups': [
                {u'id': 0, u'name': u'New Group Name', u'version': 1, u'usage': []},
                {u'id': 2, u'name': u'Group C', u'version': 1, u'usage': []},
            ],
            u'parameters': {},
            u'active': True,
        }

        response = self.client.put(
            self._url(),
            data=json.dumps(expected),
            content_type="application/json",
            HTTP_ACCEPT="application/json",
            HTTP_X_REQUESTED_WITH="XMLHttpRequest",
        )
        content = json.loads(response.content)
        self.assertEqual(content, expected)
        self.reload_course()

        # Verify that user_partitions is properly updated in the course.
        user_partititons = self.course.user_partitions

        self.assertEqual(len(user_partititons), 1)
        self.assertEqual(user_partititons[0].name, u'New Test name')
        self.assertEqual(len(user_partititons[0].groups), 2)
        self.assertEqual(user_partititons[0].groups[0].name, u'New Group Name')
        self.assertEqual(user_partititons[0].groups[1].name, u'Group C')
        self.assertEqual(user_partititons[0].parameters, {})

    def test_can_delete_content_group(self):
        """
        Delete content group and check user partitions.
        """
        self._add_user_partitions(count=1, scheme_id='cohort')
        self.save_course()

        details_url_with_group_id = self._url(cid=0) + '/1'
        response = self.client.delete(
            details_url_with_group_id,
            content_type="application/json",
            HTTP_ACCEPT="application/json",
            HTTP_X_REQUESTED_WITH="XMLHttpRequest",
        )
        self.assertEqual(response.status_code, 204)
        self.reload_course()
        # Verify that group and partition is properly updated in the course.
        user_partititons = self.course.user_partitions
        self.assertEqual(len(user_partititons), 1)
        self.assertEqual(user_partititons[0].name, 'Name 0')
        self.assertEqual(len(user_partititons[0].groups), 2)
        self.assertEqual(user_partititons[0].groups[1].name, 'Group C')

    def test_cannot_delete_used_content_group(self):
        """
        Cannot delete content group if it is in use.
        """
        self._add_user_partitions(count=1, scheme_id='cohort')
        self._create_problem_with_content_group(cid=0, group_id=1)

        details_url_with_group_id = self._url(cid=0) + '/1'
        response = self.client.delete(
            details_url_with_group_id,
            content_type="application/json",
            HTTP_ACCEPT="application/json",
            HTTP_X_REQUESTED_WITH="XMLHttpRequest",
        )
        self.assertEqual(response.status_code, 400)
        content = json.loads(response.content)
        self.assertTrue(content['error'])
        self.reload_course()
        # Verify that user_partitions and groups are still the same.
        user_partititons = self.course.user_partitions
        self.assertEqual(len(user_partititons), 1)
        self.assertEqual(len(user_partititons[0].groups), 3)
        self.assertEqual(user_partititons[0].groups[1].name, 'Group B')

    def test_cannot_delete_non_existent_content_group(self):
        """
        Cannot delete content group if it is doesn't exist.
        """
        self._add_user_partitions(count=1, scheme_id='cohort')
        details_url_with_group_id = self._url(cid=0) + '/90'
        response = self.client.delete(
            details_url_with_group_id,
            content_type="application/json",
            HTTP_ACCEPT="application/json",
            HTTP_X_REQUESTED_WITH="XMLHttpRequest",
        )
        self.assertEqual(response.status_code, 404)
        # Verify that user_partitions is still the same.
        user_partititons = self.course.user_partitions
        self.assertEqual(len(user_partititons), 1)
        self.assertEqual(len(user_partititons[0].groups), 3)

    def test_can_create_new_group_configuration_if_it_does_not_exist(self):
        """
        PUT new group configuration when no configurations exist in the course.
        """
        expected = {
            u'id': 999,
            u'name': u'Test name',
            u'scheme': u'random',
            u'description': u'Test description',
            u'version': UserPartition.VERSION,
            u'groups': [
                {u'id': 0, u'name': u'Group A', u'version': 1},
                {u'id': 1, u'name': u'Group B', u'version': 1},
            ],
            u'usage': [],
            u'parameters': {},
            u'active': True,
        }

        response = self.client.put(
            self._url(cid=999),
            data=json.dumps(expected),
            content_type="application/json",
            HTTP_ACCEPT="application/json",
            HTTP_X_REQUESTED_WITH="XMLHttpRequest",
        )
        content = json.loads(response.content)
        self.assertEqual(content, expected)
        self.reload_course()
        # Verify that user_partitions in the course contains the new group configuration.
        user_partitions = self.course.user_partitions
        self.assertEqual(len(user_partitions), 1)
        self.assertEqual(user_partitions[0].name, u'Test name')
        self.assertEqual(len(user_partitions[0].groups), 2)
        self.assertEqual(user_partitions[0].groups[0].name, u'Group A')
        self.assertEqual(user_partitions[0].groups[1].name, u'Group B')
        self.assertEqual(user_partitions[0].parameters, {})

    def test_can_edit_group_configuration(self):
        """
        Edit group configuration and check its id and modified fields.
        """
        self._add_user_partitions()
        self.save_course()

        expected = {
            u'id': self.ID,
            u'name': u'New Test name',
            u'scheme': u'random',
            u'description': u'New Test description',
            u'version': UserPartition.VERSION,
            u'groups': [
                {u'id': 0, u'name': u'New Group Name', u'version': 1},
                {u'id': 2, u'name': u'Group C', u'version': 1},
            ],
            u'usage': [],
            u'parameters': {},
            u'active': True,
        }

        response = self.client.put(
            self._url(),
            data=json.dumps(expected),
            content_type="application/json",
            HTTP_ACCEPT="application/json",
            HTTP_X_REQUESTED_WITH="XMLHttpRequest",
        )
        content = json.loads(response.content)
        self.assertEqual(content, expected)
        self.reload_course()

        # Verify that user_partitions is properly updated in the course.
        user_partititons = self.course.user_partitions

        self.assertEqual(len(user_partititons), 1)
        self.assertEqual(user_partititons[0].name, u'New Test name')
        self.assertEqual(len(user_partititons[0].groups), 2)
        self.assertEqual(user_partititons[0].groups[0].name, u'New Group Name')
        self.assertEqual(user_partititons[0].groups[1].name, u'Group C')
        self.assertEqual(user_partititons[0].parameters, {})

    def test_can_delete_group_configuration(self):
        """
        Delete group configuration and check user partitions.
        """
        self._add_user_partitions(count=2)
        self.save_course()

        response = self.client.delete(
            self._url(cid=0),
            content_type="application/json",
            HTTP_ACCEPT="application/json",
            HTTP_X_REQUESTED_WITH="XMLHttpRequest",
        )
        self.assertEqual(response.status_code, 204)
        self.reload_course()
        # Verify that user_partitions is properly updated in the course.
        user_partititons = self.course.user_partitions
        self.assertEqual(len(user_partititons), 1)
        self.assertEqual(user_partititons[0].name, 'Name 1')

    def test_cannot_delete_used_group_configuration(self):
        """
        Cannot delete group configuration if it is in use.
        """
        self._add_user_partitions(count=2)
        self._create_content_experiment(cid=0)

        response = self.client.delete(
            self._url(cid=0),
            content_type="application/json",
            HTTP_ACCEPT="application/json",
            HTTP_X_REQUESTED_WITH="XMLHttpRequest",
        )
        self.assertEqual(response.status_code, 400)
        content = json.loads(response.content)
        self.assertTrue(content['error'])
        self.reload_course()
        # Verify that user_partitions is still the same.
        user_partititons = self.course.user_partitions
        self.assertEqual(len(user_partititons), 2)
        self.assertEqual(user_partititons[0].name, 'Name 0')

    def test_cannot_delete_non_existent_group_configuration(self):
        """
        Cannot delete group configuration if it is doesn't exist.
        """
        self._add_user_partitions(count=2)
        response = self.client.delete(
            self._url(cid=999),
            content_type="application/json",
            HTTP_ACCEPT="application/json",
            HTTP_X_REQUESTED_WITH="XMLHttpRequest",
        )
        self.assertEqual(response.status_code, 404)
        # Verify that user_partitions is still the same.
        user_partititons = self.course.user_partitions
        self.assertEqual(len(user_partititons), 2)
        self.assertEqual(user_partititons[0].name, 'Name 0')


class GroupConfigurationsUsageInfoTestCase(CourseTestCase, HelperMethods):
    """
    Tests for usage information of configurations and content groups.
    """

    def setUp(self):
        super(GroupConfigurationsUsageInfoTestCase, self).setUp()

    def _get_expected_content_group(self, usage_for_group):
        """
        Returns the expected configuration with particular usage.
        """
        return {
            'id': 0,
            'name': 'Name 0',
            'scheme': 'cohort',
            'description': 'Description 0',
            'version': UserPartition.VERSION,
            'groups': [
                {'id': 0, 'name': 'Group A', 'version': 1, 'usage': []},
                {'id': 1, 'name': 'Group B', 'version': 1, 'usage': usage_for_group},
                {'id': 2, 'name': 'Group C', 'version': 1, 'usage': []},
            ],
            u'parameters': {},
            u'active': True,
        }

    def test_content_group_not_used(self):
        """
        Test that right data structure will be created if content group is not used.
        """
        self._add_user_partitions(scheme_id='cohort')
        actual = GroupConfiguration.get_or_create_content_group(self.store, self.course)
        expected = self._get_expected_content_group(usage_for_group=[])
        self.assertEqual(actual, expected)

    def test_can_get_correct_usage_info_when_special_characters_are_in_content(self):
        """
        Test if content group json updated successfully with usage information.
        """
        self._add_user_partitions(count=1, scheme_id='cohort')
        vertical, __ = self._create_problem_with_content_group(
            cid=0, group_id=1, name_suffix='0', special_characters=u"JOSÉ ANDRÉS"
        )

        actual = GroupConfiguration.get_or_create_content_group(self.store, self.course)
        expected = self._get_expected_content_group(
            usage_for_group=[
                {
                    'url': u"/container/{}".format(vertical.location),
                    'label': u"Test Unit 0 / Test Problem 0JOSÉ ANDRÉS"
                }
            ]
        )

        self.assertEqual(actual, expected)

    def test_can_get_correct_usage_info_for_content_groups(self):
        """
        Test if content group json updated successfully with usage information.
        """
        self._add_user_partitions(count=1, scheme_id='cohort')
        vertical, __ = self._create_problem_with_content_group(cid=0, group_id=1, name_suffix='0')

        actual = GroupConfiguration.get_or_create_content_group(self.store, self.course)

        expected = self._get_expected_content_group(usage_for_group=[
            {
                'url': '/container/{}'.format(vertical.location),
                'label': 'Test Unit 0 / Test Problem 0'
            }
        ])

        self.assertEqual(actual, expected)

    def test_can_use_one_content_group_in_multiple_problems(self):
        """
        Test if multiple problems are present in usage info when they use same
        content group.
        """
        self._add_user_partitions(scheme_id='cohort')
        vertical, __ = self._create_problem_with_content_group(cid=0, group_id=1, name_suffix='0')
        vertical1, __ = self._create_problem_with_content_group(cid=0, group_id=1, name_suffix='1')

        actual = GroupConfiguration.get_or_create_content_group(self.store, self.course)

        expected = self._get_expected_content_group(usage_for_group=[
            {
                'url': '/container/{}'.format(vertical.location),
                'label': 'Test Unit 0 / Test Problem 0'
            },
            {
                'url': '/container/{}'.format(vertical1.location),
                'label': 'Test Unit 1 / Test Problem 1'
            }
        ])

        self.assertEqual(actual, expected)

    def test_group_configuration_not_used(self):
        """
        Test that right data structure will be created if group configuration is not used.
        """
        self._add_user_partitions()
        actual = GroupConfiguration.get_split_test_partitions_with_usage(self.store, self.course)
        expected = [{
            'id': 0,
            'name': 'Name 0',
            'scheme': 'random',
            'description': 'Description 0',
            'version': UserPartition.VERSION,
            'groups': [
                {'id': 0, 'name': 'Group A', 'version': 1},
                {'id': 1, 'name': 'Group B', 'version': 1},
                {'id': 2, 'name': 'Group C', 'version': 1},
            ],
            'usage': [],
            'parameters': {},
            'active': True,
        }]
        self.assertEqual(actual, expected)

    def test_can_get_correct_usage_info(self):
        """
        Test if group configurations json updated successfully with usage information.
        """
        self._add_user_partitions(count=2)
        vertical, __ = self._create_content_experiment(cid=0, name_suffix='0')
        self._create_content_experiment(name_suffix='1')

        actual = GroupConfiguration.get_split_test_partitions_with_usage(self.store, self.course)

        expected = [{
            'id': 0,
            'name': 'Name 0',
            'scheme': 'random',
            'description': 'Description 0',
            'version': UserPartition.VERSION,
            'groups': [
                {'id': 0, 'name': 'Group A', 'version': 1},
                {'id': 1, 'name': 'Group B', 'version': 1},
                {'id': 2, 'name': 'Group C', 'version': 1},
            ],
            'usage': [{
                'url': '/container/{}'.format(vertical.location),
                'label': 'Test Unit 0 / Test Content Experiment 0',
                'validation': None,
            }],
            'parameters': {},
            'active': True,
        }, {
            'id': 1,
            'name': 'Name 1',
            'scheme': 'random',
            'description': 'Description 1',
            'version': UserPartition.VERSION,
            'groups': [
                {'id': 0, 'name': 'Group A', 'version': 1},
                {'id': 1, 'name': 'Group B', 'version': 1},
                {'id': 2, 'name': 'Group C', 'version': 1},
            ],
            'usage': [],
            'parameters': {},
            'active': True,
        }]

        self.assertEqual(actual, expected)

    def test_can_get_usage_info_when_special_characters_are_used(self):
        """
        Test if group configurations json updated successfully when special
         characters are being used in content experiment
        """
        self._add_user_partitions(count=1)
        vertical, __ = self._create_content_experiment(cid=0, name_suffix='0', special_characters=u"JOSÉ ANDRÉS")

        actual = GroupConfiguration.get_split_test_partitions_with_usage(self.store, self.course, )

        expected = [{
            'id': 0,
            'name': 'Name 0',
            'scheme': 'random',
            'description': 'Description 0',
            'version': UserPartition.VERSION,
            'groups': [
                {'id': 0, 'name': 'Group A', 'version': 1},
                {'id': 1, 'name': 'Group B', 'version': 1},
                {'id': 2, 'name': 'Group C', 'version': 1},
            ],
            'usage': [{
                'url': '/container/{}'.format(vertical.location),
                'label': u"Test Unit 0 / Test Content Experiment 0JOSÉ ANDRÉS",
                'validation': None,
            }],
            'parameters': {},
            'active': True,
        }]

        self.assertEqual(actual, expected)

    def test_can_get_usage_info_when_special_characters_are_used(self):
        """
        Test if group configurations json updated successfully when special
         characters are being used in content experiment
        """
        self._add_user_partitions(count=1)
        vertical, __ = self._create_content_experiment(cid=0, name_suffix='0', special_characters=u"JOSÉ ANDRÉS")

        actual = GroupConfiguration.get_split_test_partitions_with_usage(self.course, self.store)

        expected = [{
            'id': 0,
            'name': 'Name 0',
            'scheme': 'random',
            'description': 'Description 0',
            'version': UserPartition.VERSION,
            'groups': [
                {'id': 0, 'name': 'Group A', 'version': 1},
                {'id': 1, 'name': 'Group B', 'version': 1},
                {'id': 2, 'name': 'Group C', 'version': 1},
            ],
            'usage': [{
                'url': '/container/{}'.format(vertical.location),
                'label': u"Test Unit 0 / Test Content Experiment 0JOSÉ ANDRÉS",
                'validation': None,
            }],
        }]

        self.assertEqual(actual, expected)

    def test_can_use_one_configuration_in_multiple_experiments(self):
        """
        Test if multiple experiments are present in usage info when they use same
        group configuration.
        """
        self._add_user_partitions()
        vertical, __ = self._create_content_experiment(cid=0, name_suffix='0')
        vertical1, __ = self._create_content_experiment(cid=0, name_suffix='1')

        actual = GroupConfiguration.get_split_test_partitions_with_usage(self.store, self.course)

        expected = [{
            'id': 0,
            'name': 'Name 0',
            'scheme': 'random',
            'description': 'Description 0',
            'version': UserPartition.VERSION,
            'groups': [
                {'id': 0, 'name': 'Group A', 'version': 1},
                {'id': 1, 'name': 'Group B', 'version': 1},
                {'id': 2, 'name': 'Group C', 'version': 1},
            ],
            'usage': [{
                'url': '/container/{}'.format(vertical.location),
                'label': 'Test Unit 0 / Test Content Experiment 0',
                'validation': None,
            }, {
                'url': '/container/{}'.format(vertical1.location),
                'label': 'Test Unit 1 / Test Content Experiment 1',
                'validation': None,
            }],
            'parameters': {},
            'active': True,
        }]
        self.assertEqual(actual, expected)

    def test_can_handle_without_parent(self):
        """
        Test if it possible to handle case when split_test has no parent.
        """
        self._add_user_partitions()
        # Create split test without parent.
        with modulestore().branch_setting(ModuleStoreEnum.Branch.published_only):
            orphan = modulestore().create_item(
                ModuleStoreEnum.UserID.test,
                self.course.id, 'split_test',
            )
            orphan.user_partition_id = 0
            orphan.display_name = 'Test Content Experiment'
            modulestore().update_item(orphan, ModuleStoreEnum.UserID.test)

        self.save_course()
        actual = GroupConfiguration.get_content_experiment_usage_info(self.store, self.course)
        self.assertEqual(actual, {0: []})

    def test_can_handle_multiple_partitions(self):
        # Create the user partitions
        self.course.user_partitions = [
            UserPartition(
                id=0,
                name='Cohort user partition',
                scheme=UserPartition.get_scheme('cohort'),
                description='Cohorted user partition',
                groups=[
                    Group(id=0, name="Group A"),
                    Group(id=1, name="Group B"),
                ],
            ),
            UserPartition(
                id=1,
                name='Random user partition',
                scheme=UserPartition.get_scheme('random'),
                description='Random user partition',
                groups=[
                    Group(id=0, name="Group A"),
                    Group(id=1, name="Group B"),
                ],
            ),
        ]
        self.store.update_item(self.course, ModuleStoreEnum.UserID.test)

        # Assign group access rules for multiple partitions, one of which is a cohorted partition
        __, problem = self._create_problem_with_content_group(0, 1)
        problem.group_access = {
            0: [0],
            1: [1],
        }
        self.store.update_item(problem, ModuleStoreEnum.UserID.test)

        # This used to cause an exception since the code assumed that
        # only one partition would be available.
        actual = GroupConfiguration.get_content_groups_usage_info(self.store, self.course)
        self.assertEqual(actual.keys(), [0])

        actual = GroupConfiguration.get_content_groups_items_usage_info(self.store, self.course)
        self.assertEqual(actual.keys(), [0])


class GroupConfigurationsValidationTestCase(CourseTestCase, HelperMethods):
    """
    Tests for validation in Group Configurations.
    """
    def setUp(self):
        super(GroupConfigurationsValidationTestCase, self).setUp()

    @patch('xmodule.split_test_module.SplitTestDescriptor.validate_split_test')
    def verify_validation_add_usage_info(self, expected_result, mocked_message, mocked_validation_messages):
        """
        Helper method for testing validation information present after add_usage_info.
        """
        self._add_user_partitions()
        split_test = self._create_content_experiment(cid=0, name_suffix='0')[1]

        validation = StudioValidation(split_test.location)
        validation.add(mocked_message)
        mocked_validation_messages.return_value = validation

        group_configuration = GroupConfiguration.get_split_test_partitions_with_usage(self.store, self.course)[0]
        self.assertEqual(expected_result.to_json(), group_configuration['usage'][0]['validation'])

    def test_error_message_present(self):
        """
        Tests if validation message is present (error case).
        """
        mocked_message = StudioValidationMessage(StudioValidationMessage.ERROR, u"Validation message")
        expected_result = StudioValidationMessage(
            StudioValidationMessage.ERROR, u"This content experiment has issues that affect content visibility."
        )
        self.verify_validation_add_usage_info(expected_result, mocked_message)  # pylint: disable=no-value-for-parameter

    def test_warning_message_present(self):
        """
        Tests if validation message is present (warning case).
        """
        mocked_message = StudioValidationMessage(StudioValidationMessage.WARNING, u"Validation message")
        expected_result = StudioValidationMessage(
            StudioValidationMessage.WARNING, u"This content experiment has issues that affect content visibility."
        )
        self.verify_validation_add_usage_info(expected_result, mocked_message)  # pylint: disable=no-value-for-parameter

    @patch('xmodule.split_test_module.SplitTestDescriptor.validate_split_test')
    def verify_validation_update_usage_info(self, expected_result, mocked_message, mocked_validation_messages):
        """
        Helper method for testing validation information present after update_usage_info.
        """
        self._add_user_partitions()
        split_test = self._create_content_experiment(cid=0, name_suffix='0')[1]

        validation = StudioValidation(split_test.location)
        if mocked_message is not None:
            validation.add(mocked_message)
        mocked_validation_messages.return_value = validation

        group_configuration = GroupConfiguration.update_usage_info(
            self.store, self.course, self.course.user_partitions[0]
        )
        self.assertEqual(
            expected_result.to_json() if expected_result is not None else None,
            group_configuration['usage'][0]['validation']
        )

    def test_update_usage_info(self):
        """
        Tests if validation message is present when updating usage info.
        """
        mocked_message = StudioValidationMessage(StudioValidationMessage.WARNING, u"Validation message")
        expected_result = StudioValidationMessage(
            StudioValidationMessage.WARNING, u"This content experiment has issues that affect content visibility."
        )
        # pylint: disable=no-value-for-parameter
        self.verify_validation_update_usage_info(expected_result, mocked_message)

    def test_update_usage_info_no_message(self):
        """
        Tests if validation message is not present when updating usage info.
        """
        self.verify_validation_update_usage_info(None, None)  # pylint: disable=no-value-for-parameter<|MERGE_RESOLUTION|>--- conflicted
+++ resolved
@@ -1,8 +1,5 @@
 #-*- coding: utf-8 -*-
-<<<<<<< HEAD
-=======
-
->>>>>>> 7b801c66
+
 """
 Group Configuration Tests.
 """
@@ -800,36 +797,6 @@
             }],
             'parameters': {},
             'active': True,
-        }]
-
-        self.assertEqual(actual, expected)
-
-    def test_can_get_usage_info_when_special_characters_are_used(self):
-        """
-        Test if group configurations json updated successfully when special
-         characters are being used in content experiment
-        """
-        self._add_user_partitions(count=1)
-        vertical, __ = self._create_content_experiment(cid=0, name_suffix='0', special_characters=u"JOSÉ ANDRÉS")
-
-        actual = GroupConfiguration.get_split_test_partitions_with_usage(self.course, self.store)
-
-        expected = [{
-            'id': 0,
-            'name': 'Name 0',
-            'scheme': 'random',
-            'description': 'Description 0',
-            'version': UserPartition.VERSION,
-            'groups': [
-                {'id': 0, 'name': 'Group A', 'version': 1},
-                {'id': 1, 'name': 'Group B', 'version': 1},
-                {'id': 2, 'name': 'Group C', 'version': 1},
-            ],
-            'usage': [{
-                'url': '/container/{}'.format(vertical.location),
-                'label': u"Test Unit 0 / Test Content Experiment 0JOSÉ ANDRÉS",
-                'validation': None,
-            }],
         }]
 
         self.assertEqual(actual, expected)
