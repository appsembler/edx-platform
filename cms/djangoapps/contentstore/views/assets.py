"""Views for assets"""


import json
import logging
import math
import re
from functools import partial
from urllib.parse import urljoin

from django.conf import settings
from django.contrib.auth.decorators import login_required
from django.core.exceptions import PermissionDenied
from django.http import HttpResponseBadRequest, HttpResponseNotFound
from django.utils.translation import ugettext as _
from django.views.decorators.csrf import ensure_csrf_cookie
from django.views.decorators.http import require_http_methods, require_POST
from opaque_keys.edx.keys import AssetKey, CourseKey
from pymongo import ASCENDING, DESCENDING

from common.djangoapps.edxmako.shortcuts import render_to_response
from common.djangoapps.student.auth import has_course_author_access
from common.djangoapps.util.date_utils import get_default_time_display
from common.djangoapps.util.json_request import JsonResponse
from openedx.core.djangoapps.contentserver.caching import del_cached_content
from openedx.core.djangoapps.site_configuration import helpers as configuration_helpers
from xmodule.contentstore.content import StaticContent
from xmodule.contentstore.django import contentstore
from xmodule.exceptions import NotFoundError
from xmodule.modulestore.django import modulestore
from xmodule.modulestore.exceptions import ItemNotFoundError

from openedx.core.djangoapps.appsembler.api.sites import get_site_for_course

from ..utils import reverse_course_url
from .exception import AssetNotFoundException, AssetSizeTooLargeException

__all__ = ['assets_handler']

REQUEST_DEFAULTS = {
    'page': 0,
    'page_size': 50,
    'sort': 'date_added',
    'direction': '',
    'asset_type': '',
    'text_search': '',
}


@login_required
@ensure_csrf_cookie
def assets_handler(request, course_key_string=None, asset_key_string=None):
    '''
    The restful handler for assets.
    It allows retrieval of all the assets (as an HTML page), as well as uploading new assets,
    deleting assets, and changing the 'locked' state of an asset.

    GET
        html: return an html page which will show all course assets. Note that only the asset container
            is returned and that the actual assets are filled in with a client-side request.
        json: returns a page of assets. The following parameters are supported:
            page: the desired page of results (defaults to 0)
            page_size: the number of items per page (defaults to 50)
            sort: the asset field to sort by (defaults to 'date_added')
            direction: the sort direction (defaults to 'descending')
            asset_type: the file type to filter items to (defaults to All)
            text_search: string to filter results by file name (defaults to '')
    POST
        json: create (or update?) an asset. The only updating that can be done is changing the lock state.
    PUT
        json: update the locked state of an asset
    DELETE
        json: delete an asset
    '''
    course_key = CourseKey.from_string(course_key_string)
    if not has_course_author_access(request.user, course_key):
        raise PermissionDenied()

    response_format = _get_response_format(request)
    if _request_response_format_is_json(request, response_format):
        if request.method == 'GET':
            return _assets_json(request, course_key)

        asset_key = AssetKey.from_string(asset_key_string) if asset_key_string else None
        return _update_asset(request, course_key, asset_key)

    elif request.method == 'GET':  # assume html
        return _asset_index(request, course_key)

    return HttpResponseNotFound()


def _get_response_format(request):
    return request.GET.get('format') or request.POST.get('format') or 'html'


def _request_response_format_is_json(request, response_format):
    return response_format == 'json' or 'application/json' in request.META.get('HTTP_ACCEPT', 'application/json')


def _asset_index(request, course_key):
    '''
    Display an editable asset library.

    Supports start (0-based index into the list of assets) and max query parameters.
    '''
    course_module = modulestore().get_course(course_key)

    return render_to_response('asset_index.html', {
        'language_code': request.LANGUAGE_CODE,
        'context_course': course_module,
        'max_file_size_in_mbs': settings.MAX_ASSET_UPLOAD_FILE_SIZE_IN_MB,
        'chunk_size_in_mbs': settings.UPLOAD_CHUNK_SIZE_IN_MB,
        'max_file_size_redirect_url': settings.MAX_ASSET_UPLOAD_FILE_SIZE_URL,
        'asset_callback_url': reverse_course_url('assets_handler', course_key)
    })


def _assets_json(request, course_key):
    '''
    Display an editable asset library.

    Supports start (0-based index into the list of assets) and max query parameters.
    '''
    request_options = _parse_request_to_dictionary(request)

    filter_parameters = {}

    if request_options['requested_asset_type']:
        filters_are_invalid_error = _get_error_if_invalid_parameters(request_options['requested_asset_type'])

        if filters_are_invalid_error is not None:
            return filters_are_invalid_error

        filter_parameters.update(_get_content_type_filter_for_mongo(request_options['requested_asset_type']))

    if request_options['requested_text_search']:
        filter_parameters.update(_get_displayname_search_filter_for_mongo(request_options['requested_text_search']))

    sort_type_and_direction = _get_sort_type_and_direction(request_options)

    requested_page_size = request_options['requested_page_size']
    current_page = _get_current_page(request_options['requested_page'])
    first_asset_to_display_index = _get_first_asset_index(current_page, requested_page_size)

    query_options = {
        'current_page': current_page,
        'page_size': requested_page_size,
        'sort': sort_type_and_direction,
        'filter_params': filter_parameters
    }

    assets, total_count = _get_assets_for_page(course_key, query_options)

    if request_options['requested_page'] > 0 and first_asset_to_display_index >= total_count and total_count > 0:  # lint-amnesty, pylint: disable=chained-comparison
        _update_options_to_requery_final_page(query_options, total_count)
        current_page = query_options['current_page']
        first_asset_to_display_index = _get_first_asset_index(current_page, requested_page_size)
        assets, total_count = _get_assets_for_page(course_key, query_options)

    last_asset_to_display_index = first_asset_to_display_index + len(assets)
    assets_in_json_format = _get_assets_in_json_format(assets, course_key)

    response_payload = {
        'start': first_asset_to_display_index,
        'end': last_asset_to_display_index,
        'page': current_page,
        'pageSize': requested_page_size,
        'totalCount': total_count,
        'assets': assets_in_json_format,
        'sort': request_options['requested_sort'],
        'direction': request_options['requested_sort_direction'],
        'assetTypes': _get_requested_file_types_from_requested_filter(request_options['requested_asset_type']),
        'textSearch': request_options['requested_text_search'],
    }

    return JsonResponse(response_payload)


def _parse_request_to_dictionary(request):
    return {
        'requested_page': int(_get_requested_attribute(request, 'page')),
        'requested_page_size': int(_get_requested_attribute(request, 'page_size')),
        'requested_sort': _get_requested_attribute(request, 'sort'),
        'requested_sort_direction': _get_requested_attribute(request, 'direction'),
        'requested_asset_type': _get_requested_attribute(request, 'asset_type'),
        'requested_text_search': _get_requested_attribute(request, 'text_search'),
    }


def _get_requested_attribute(request, attribute):
    return request.GET.get(attribute, REQUEST_DEFAULTS.get(attribute))


def _get_error_if_invalid_parameters(requested_filter):
    """Function for returning error messages on filters"""
    requested_file_types = _get_requested_file_types_from_requested_filter(requested_filter)
    invalid_filters = []

    # OTHER is not described in the settings file as a filter
    all_valid_file_types = set(_get_files_and_upload_type_filters().keys())
    all_valid_file_types.add('OTHER')

    for requested_file_type in requested_file_types:
        if requested_file_type not in all_valid_file_types:
            invalid_filters.append(requested_file_type)

    if invalid_filters:
        error_message = {
            'error_code': 'invalid_asset_type_filter',
            'developer_message': 'The asset_type parameter to the request is invalid. '
                                 'The {} filters are not described in the settings.FILES_AND_UPLOAD_TYPE_FILTERS '
                                 'dictionary.'.format(invalid_filters)
        }
        return JsonResponse({'error': error_message}, status=400)


def _get_content_type_filter_for_mongo(requested_filter):
    """
    Construct and return pymongo query dict for the given content type categories.
    """
    requested_file_types = _get_requested_file_types_from_requested_filter(requested_filter)
    type_filter = {
        "$or": []
    }

    if 'OTHER' in requested_file_types:
        type_filter["$or"].append(_get_mongo_expression_for_type_other())
        requested_file_types.remove('OTHER')

    type_filter["$or"].append(_get_mongo_expression_for_type_filter(requested_file_types))

    return type_filter


def _get_mongo_expression_for_type_other():
    """
    Construct and return pymongo expression dict for the 'OTHER' content type category.
    """
    content_types = [ext for extensions in _get_files_and_upload_type_filters().values() for ext in extensions]
    return {
        'contentType': {
            '$nin': content_types
        }
    }


def _get_mongo_expression_for_type_filter(requested_file_types):
    """
    Construct and return pymongo expression dict for the named content type categories.

    The named content categories are the keys of the FILES_AND_UPLOAD_TYPE_FILTERS setting that are not 'OTHER':
    'Images', 'Documents', 'Audio', and 'Code'.
    """
    content_types = []
    files_and_upload_type_filters = _get_files_and_upload_type_filters()

    for requested_file_type in requested_file_types:
        content_types.extend(files_and_upload_type_filters[requested_file_type])

    return {
        'contentType': {
            '$in': content_types
        }
    }


def _get_displayname_search_filter_for_mongo(text_search):
    """
    Return a pymongo query dict for the given search string, using case insensitivity.
    """
    filters = []

    text_search_tokens = text_search.split()

    for token in text_search_tokens:
        escaped_token = re.escape(token)

        filters.append({
            'displayname': {
                '$regex': escaped_token,
                '$options': 'i',
            },
        })

    return {
        '$and': filters,
    }


def _get_files_and_upload_type_filters():
    return settings.FILES_AND_UPLOAD_TYPE_FILTERS


def _get_requested_file_types_from_requested_filter(requested_filter):
    return requested_filter.split(',') if requested_filter else []


def _get_sort_type_and_direction(request_options):
    sort_type = _get_mongo_sort_from_requested_sort(request_options['requested_sort'])
    sort_direction = _get_sort_direction_from_requested_sort(request_options['requested_sort_direction'])
    return [(sort_type, sort_direction)]


def _get_mongo_sort_from_requested_sort(requested_sort):
    """Function returns sorts dataset based on the key provided"""
    if requested_sort == 'date_added':
        sort = 'uploadDate'
    elif requested_sort == 'display_name':
        sort = 'displayname'
    else:
        sort = requested_sort
    return sort


def _get_sort_direction_from_requested_sort(requested_sort_direction):
    if requested_sort_direction.lower() == 'asc':
        return ASCENDING

    return DESCENDING


def _get_current_page(requested_page):
    return max(requested_page, 0)


def _get_first_asset_index(current_page, page_size):
    return current_page * page_size


def _get_assets_for_page(course_key, options):
    """returns course content for given course and options"""
    current_page = options['current_page']
    page_size = options['page_size']
    sort = options['sort']
    filter_params = options['filter_params'] if options['filter_params'] else None
    start = current_page * page_size
    return contentstore().get_all_content_for_course(
        course_key, start=start, maxresults=page_size, sort=sort, filter_params=filter_params
    )


def _update_options_to_requery_final_page(query_options, total_asset_count):
    """sets current_page value based on asset count and page_size"""
    query_options['current_page'] = int(math.floor((total_asset_count - 1) / query_options['page_size']))


def _get_assets_in_json_format(assets, course_key):
    """returns assets information in JSON Format"""
    assets_in_json_format = []
    for asset in assets:
        thumbnail_asset_key = _get_thumbnail_asset_key(asset, course_key)
        asset_is_locked = asset.get('locked', False)

        asset_in_json = _get_asset_json(
            asset['displayname'],
            asset['contentType'],
            asset['uploadDate'],
            asset['asset_key'],
            thumbnail_asset_key,
            asset_is_locked
        )

        assets_in_json_format.append(asset_in_json)

    return assets_in_json_format


def update_course_run_asset(course_key, upload_file):
    """returns contents of the uploaded file"""
    course_exists_response = _get_error_if_course_does_not_exist(course_key)

    if course_exists_response is not None:
        return course_exists_response

    file_metadata = _get_file_metadata_as_dictionary(upload_file)

    is_file_too_large = _check_file_size_is_too_large(file_metadata)
    if is_file_too_large:
        error_message = _get_file_too_large_error_message(file_metadata['filename'])
        raise AssetSizeTooLargeException(error_message)

    content, temporary_file_path = _get_file_content_and_path(file_metadata, course_key)

    (thumbnail_content, thumbnail_location) = contentstore().generate_thumbnail(content,
                                                                                tempfile_path=temporary_file_path)

    # delete cached thumbnail even if one couldn't be created this time (else the old thumbnail will continue to show)
    del_cached_content(thumbnail_location)

    if _check_thumbnail_uploaded(thumbnail_content):
        content.thumbnail_location = thumbnail_location

    contentstore().save(content)
    del_cached_content(content.location)

    return content


@require_POST
@ensure_csrf_cookie
@login_required
def _upload_asset(request, course_key):
    """uploads the file in request and returns JSON response"""
    course_exists_error = _get_error_if_course_does_not_exist(course_key)

    if course_exists_error is not None:
        return course_exists_error

    # compute a 'filename' which is similar to the location formatting, we're
    # using the 'filename' nomenclature since we're using a FileSystem paradigm
    # here. We're just imposing the Location string formatting expectations to
    # keep things a bit more consistent
    upload_file = request.FILES['file']

    try:
        content = update_course_run_asset(course_key, upload_file)
    except AssetSizeTooLargeException as exception:
        return JsonResponse({'error': str(exception)}, status=413)

    # readback the saved content - we need the database timestamp
    readback = contentstore().find(content.location)
    locked = getattr(content, 'locked', False)
    return JsonResponse({
        'asset': _get_asset_json(
            content.name,
            content.content_type,
            readback.last_modified_at,
            content.location,
            content.thumbnail_location,
            locked
        ),
        'msg': _('Upload completed')
    })


def _get_error_if_course_does_not_exist(course_key):  # lint-amnesty, pylint: disable=missing-function-docstring
    try:
        modulestore().get_course(course_key)
    except ItemNotFoundError:
        logging.error('Could not find course: %s', course_key)
        return HttpResponseBadRequest()


def _get_file_metadata_as_dictionary(upload_file):  # lint-amnesty, pylint: disable=missing-function-docstring
    # compute a 'filename' which is similar to the location formatting; we're
    # using the 'filename' nomenclature since we're using a FileSystem paradigm
    # here; we're just imposing the Location string formatting expectations to
    # keep things a bit more consistent
    return {
        'upload_file': upload_file,
        'filename': upload_file.name,
        'mime_type': upload_file.content_type,
        'upload_file_size': get_file_size(upload_file)
    }


def get_file_size(upload_file):
    """returns the size of the uploaded file"""
    # can be used for mocking test file sizes.
    return upload_file.size


def _check_file_size_is_too_large(file_metadata):
    """verifies whether file size is greater than allowed file size"""
    upload_file_size = file_metadata['upload_file_size']
    maximum_file_size_in_megabytes = settings.MAX_ASSET_UPLOAD_FILE_SIZE_IN_MB
    maximum_file_size_in_bytes = maximum_file_size_in_megabytes * 1000 ** 2

    return upload_file_size > maximum_file_size_in_bytes


def _get_file_too_large_error_message(filename):
    """returns formatted error message for large files"""

    return _(
        'File {filename} exceeds maximum size of '
        '{maximum_size_in_megabytes} MB.'
    ).format(
        filename=filename,
        maximum_size_in_megabytes=settings.MAX_ASSET_UPLOAD_FILE_SIZE_IN_MB,
    )


def _get_file_content_and_path(file_metadata, course_key):
    """returns contents of the uploaded file and path for temporary uploaded file"""
    content_location = StaticContent.compute_location(course_key, file_metadata['filename'])
    upload_file = file_metadata['upload_file']

    file_can_be_chunked = upload_file.multiple_chunks()

    static_content_partial = partial(StaticContent, content_location, file_metadata['filename'],
                                     file_metadata['mime_type'])

    if file_can_be_chunked:
        content = static_content_partial(upload_file.chunks())
        temporary_file_path = upload_file.temporary_file_path()
    else:
        content = static_content_partial(upload_file.read())
        temporary_file_path = None
    return content, temporary_file_path


def _check_thumbnail_uploaded(thumbnail_content):
    """returns whether thumbnail is None"""
    return thumbnail_content is not None


def _get_thumbnail_asset_key(asset, course_key):
    """returns thumbnail asset key"""
    # note, due to the schema change we may not have a 'thumbnail_location' in the result set
    thumbnail_location = asset.get('thumbnail_location', None)
    thumbnail_asset_key = None

    if thumbnail_location:
        thumbnail_path = thumbnail_location[4]
        thumbnail_asset_key = course_key.make_asset_key('thumbnail', thumbnail_path)
    return thumbnail_asset_key


@require_http_methods(('DELETE', 'POST', 'PUT'))
@login_required
@ensure_csrf_cookie
def _update_asset(request, course_key, asset_key):
    """
    restful CRUD operations for a course asset.
    Currently only DELETE, POST, and PUT methods are implemented.

    asset_path_encoding: the odd /c4x/org/course/category/name repr of the asset (used by Backbone as the id)
    """
    if request.method == 'DELETE':
        try:
            delete_asset(course_key, asset_key)
            return JsonResponse()
        except AssetNotFoundException:
            return JsonResponse(status=404)

    elif request.method in ('PUT', 'POST'):
        if 'file' in request.FILES:
            return _upload_asset(request, course_key)

        # update existing asset
        try:
            modified_asset = json.loads(request.body.decode('utf8'))
        except ValueError:
            return HttpResponseBadRequest()
        contentstore().set_attr(asset_key, 'locked', modified_asset['locked'])
        # delete the asset from the cache so we check the lock status the next time it is requested.
        del_cached_content(asset_key)
        return JsonResponse(modified_asset, status=201)


def _save_content_to_trash(content):
    """saves the content to trash"""
    contentstore('trashcan').save(content)


def delete_asset(course_key, asset_key):
    """deletes the cached content based on asset key"""
    content = _check_existence_and_get_asset_content(asset_key)

    _save_content_to_trash(content)

    _delete_thumbnail(content.thumbnail_location, course_key, asset_key)
    contentstore().delete(content.get_id())
    del_cached_content(content.location)


def _check_existence_and_get_asset_content(asset_key):  # lint-amnesty, pylint: disable=missing-function-docstring
    try:
        content = contentstore().find(asset_key)
        return content
    except NotFoundError:
        raise AssetNotFoundException  # lint-amnesty, pylint: disable=raise-missing-from


def _delete_thumbnail(thumbnail_location, course_key, asset_key):  # lint-amnesty, pylint: disable=missing-function-docstring
    if thumbnail_location is not None:

        # We are ignoring the value of the thumbnail_location-- we only care whether
        # or not a thumbnail has been stored, and we can now easily create the correct path.
        thumbnail_location = course_key.make_asset_key('thumbnail', asset_key.block_id)

        try:
            thumbnail_content = contentstore().find(thumbnail_location)
            _save_content_to_trash(thumbnail_content)
            contentstore().delete(thumbnail_content.get_id())
            del_cached_content(thumbnail_location)
        except Exception:  # pylint: disable=broad-except
            logging.warning('Could not delete thumbnail: %s', thumbnail_location)


def _get_asset_json(display_name, content_type, date, location, thumbnail_location, locked):
    '''
    Helper method for formatting the asset information to send to client.
    '''
    asset_url = StaticContent.serialize_asset_key_with_slash(location)
<<<<<<< HEAD

    domain = settings.LMS_BASE
    site_for_course = get_site_for_course(location.course_key)
    if site_for_course:
        domain = site_for_course.domain

    external_url = '//{domain}{asset_url}'.format(
        domain=domain,
        asset_url=asset_url,
    )
=======
    external_url = urljoin(configuration_helpers.get_value('LMS_ROOT_URL', settings.LMS_ROOT_URL), asset_url)
>>>>>>> 83ceefc4
    return {
        'display_name': display_name,
        'content_type': content_type,
        'date_added': get_default_time_display(date),
        'url': asset_url,
        'external_url': external_url,
        'portable_url': StaticContent.get_static_path_from_location(location),
        'thumbnail': StaticContent.serialize_asset_key_with_slash(thumbnail_location) if thumbnail_location else None,
        'locked': locked,
        # needed for Backbone delete/update.
        'id': str(location)
    }<|MERGE_RESOLUTION|>--- conflicted
+++ resolved
@@ -595,7 +595,6 @@
     Helper method for formatting the asset information to send to client.
     '''
     asset_url = StaticContent.serialize_asset_key_with_slash(location)
-<<<<<<< HEAD
 
     domain = settings.LMS_BASE
     site_for_course = get_site_for_course(location.course_key)
@@ -606,9 +605,6 @@
         domain=domain,
         asset_url=asset_url,
     )
-=======
-    external_url = urljoin(configuration_helpers.get_value('LMS_ROOT_URL', settings.LMS_ROOT_URL), asset_url)
->>>>>>> 83ceefc4
     return {
         'display_name': display_name,
         'content_type': content_type,
