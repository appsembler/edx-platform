"""
Views related to operations on course objects
"""
# pylint: disable=filter-builtin-not-iterating


import copy
import json
import logging
import random
import re
import string
from collections import defaultdict

import django.utils
from ccx_keys.locator import CCXLocator
from django.conf import settings
from django.contrib.auth.decorators import login_required
from django.core.exceptions import PermissionDenied, ValidationError
from django.http import Http404, HttpResponse, HttpResponseBadRequest, HttpResponseNotFound
from django.shortcuts import redirect
from django.urls import reverse
from django.utils.translation import ugettext as _
from django.views.decorators.csrf import ensure_csrf_cookie
from django.views.decorators.http import require_GET, require_http_methods
from edx_django_utils.monitoring import function_trace
from edx_toggles.toggles import LegacyWaffleSwitchNamespace
from milestones import api as milestones_api
from opaque_keys import InvalidKeyError
from opaque_keys.edx.keys import CourseKey
from opaque_keys.edx.locator import BlockUsageLocator
from organizations.api import add_organization_course, ensure_organization
from organizations.exceptions import InvalidOrganizationException

from cms.djangoapps.course_creators.views import add_user_with_status_unrequested, get_course_creator_status
from cms.djangoapps.models.settings.course_grading import CourseGradingModel
from cms.djangoapps.models.settings.course_metadata import CourseMetadata
from cms.djangoapps.models.settings.encoder import CourseSettingsEncoder
from common.djangoapps.course_action_state.managers import CourseActionStateItemNotFoundError
from common.djangoapps.course_action_state.models import CourseRerunState, CourseRerunUIStateManager
from common.djangoapps.course_modes.models import CourseMode
from common.djangoapps.edxmako.shortcuts import render_to_response
from common.djangoapps.student import auth
from common.djangoapps.student.auth import has_course_author_access, has_studio_read_access, has_studio_write_access
from common.djangoapps.student.roles import (
    CourseCreatorRole,
    CourseInstructorRole,
    CourseStaffRole,
    GlobalStaff,
    UserBasedRole
)
from common.djangoapps.util.course import get_link_for_about_page
from common.djangoapps.util.date_utils import get_default_time_display
from common.djangoapps.util.json_request import JsonResponse, JsonResponseBadRequest, expect_json
from common.djangoapps.util.milestones_helpers import (
    is_prerequisite_courses_enabled,
    is_valid_course_key,
    remove_prerequisite_course,
    set_prerequisite_courses,
    get_namespace_choices,
    generate_milestone_namespace
)
from common.djangoapps.util.string_utils import _has_non_ascii_characters
from common.djangoapps.xblock_django.api import deprecated_xblocks
from openedx.core import toggles as core_toggles
from openedx.core.djangoapps.content.course_overviews.models import CourseOverview
from openedx.core.djangoapps.credit.api import get_credit_requirements, is_credit_course
from openedx.core.djangoapps.credit.tasks import update_credit_course_requirements
from openedx.core.djangoapps.models.course_details import CourseDetails
from openedx.core.djangoapps.site_configuration import helpers as configuration_helpers
from openedx.core.djangolib.js_utils import dump_js_escaped_json
from openedx.core.lib.course_tabs import CourseTabPluginManager
from openedx.core.lib.courses import course_image_url
from openedx.features.content_type_gating.models import ContentTypeGatingConfig
from openedx.features.content_type_gating.partitions import CONTENT_TYPE_GATING_SCHEME
from openedx.features.course_experience.waffle import ENABLE_COURSE_ABOUT_SIDEBAR_HTML
from openedx.features.course_experience.waffle import waffle as course_experience_waffle
from xmodule.contentstore.content import StaticContent
from xmodule.course_module import DEFAULT_START_DATE, CourseFields
from xmodule.error_module import ErrorBlock
from xmodule.modulestore import EdxJSONEncoder
from xmodule.modulestore.django import modulestore
from xmodule.modulestore.exceptions import DuplicateCourseError, ItemNotFoundError
from xmodule.partitions.partitions import UserPartition
from xmodule.tabs import CourseTab, CourseTabList, InvalidTabsException

from ..course_group_config import (
    COHORT_SCHEME,
    ENROLLMENT_SCHEME,
    RANDOM_SCHEME,
    GroupConfiguration,
    GroupConfigurationsValidationError
)
from ..course_info_model import delete_course_update, get_course_updates, update_course_updates
from ..courseware_index import CoursewareSearchIndexer, SearchIndexingError
from ..tasks import rerun_course as rerun_course_task
from ..toggles import split_library_view_on_dashboard
from ..utils import (
    add_instructor,
    get_lms_link_for_item,
    get_proctored_exam_settings_url,
    initialize_permissions,
    remove_all_instructors,
    reverse_course_url,
    reverse_library_url,
    reverse_url,
    reverse_usage_url
)
from .component import ADVANCED_COMPONENT_TYPES
from .entrance_exam import create_entrance_exam, delete_entrance_exam, update_entrance_exam
from .item import create_xblock_info
from .library import (
    LIBRARIES_ENABLED,
    LIBRARY_AUTHORING_MICROFRONTEND_URL,
    get_library_creator_status,
    should_redirect_to_library_authoring_mfe
)

log = logging.getLogger(__name__)


__all__ = ['course_info_handler', 'course_handler', 'course_listing',
           'course_info_update_handler', 'course_search_index_handler',
           'course_rerun_handler',
           'settings_handler',
           'library_listing',
           'grading_handler',
           'advanced_settings_handler',
           'course_notifications_handler',
           'textbooks_list_handler', 'textbooks_detail_handler',
           'group_configurations_list_handler', 'group_configurations_detail_handler']

WAFFLE_NAMESPACE = 'studio_home'


class AccessListFallback(Exception):
    """
    An exception that is raised whenever we need to `fall back` to fetching *all* courses
    available to a user, rather than using a shorter method (i.e. fetching by group)
    """
    pass  # lint-amnesty, pylint: disable=unnecessary-pass


def get_course_and_check_access(course_key, user, depth=0):
    """
    Internal method used to calculate and return the locator and course module
    for the view functions in this file.
    """
    if not has_studio_read_access(user, course_key):
        raise PermissionDenied()
    course_module = modulestore().get_course(course_key, depth=depth)
    return course_module


def reindex_course_and_check_access(course_key, user):
    """
    Internal method used to restart indexing on a course.
    """
    if not has_course_author_access(user, course_key):
        raise PermissionDenied()
    return CoursewareSearchIndexer.do_course_reindex(modulestore(), course_key)


@login_required
def course_notifications_handler(request, course_key_string=None, action_state_id=None):
    """
    Handle incoming requests for notifications in a RESTful way.

    course_key_string and action_state_id must both be set; else a HttpBadResponseRequest is returned.

    For each of these operations, the requesting user must have access to the course;
    else a PermissionDenied error is returned.

    GET
        json: return json representing information about the notification (action, state, etc)
    DELETE
        json: return json repressing success or failure of dismissal/deletion of the notification
    PUT
        Raises a NotImplementedError.
    POST
        Raises a NotImplementedError.
    """
    # ensure that we have a course and an action state
    if not course_key_string or not action_state_id:
        return HttpResponseBadRequest()

    response_format = request.GET.get('format') or request.POST.get('format') or 'html'

    course_key = CourseKey.from_string(course_key_string)

    if response_format == 'json' or 'application/json' in request.META.get('HTTP_ACCEPT', 'application/json'):
        if not has_studio_write_access(request.user, course_key):
            raise PermissionDenied()
        if request.method == 'GET':
            return _course_notifications_json_get(action_state_id)
        elif request.method == 'DELETE':
            # we assume any delete requests dismiss actions from the UI
            return _dismiss_notification(request, action_state_id)
        elif request.method == 'PUT':
            raise NotImplementedError()
        elif request.method == 'POST':
            raise NotImplementedError()
        else:
            return HttpResponseBadRequest()
    else:
        return HttpResponseNotFound()


def _course_notifications_json_get(course_action_state_id):
    """
    Return the action and the action state for the given id
    """
    try:
        action_state = CourseRerunState.objects.find_first(id=course_action_state_id)
    except CourseActionStateItemNotFoundError:
        return HttpResponseBadRequest()

    action_state_info = {
        'action': action_state.action,
        'state': action_state.state,
        'should_display': action_state.should_display
    }
    return JsonResponse(action_state_info)


def _dismiss_notification(request, course_action_state_id):
    """
    Update the display of the course notification
    """
    try:
        action_state = CourseRerunState.objects.find_first(id=course_action_state_id)

    except CourseActionStateItemNotFoundError:
        # Can't dismiss a notification that doesn't exist in the first place
        return HttpResponseBadRequest()

    if action_state.state == CourseRerunUIStateManager.State.FAILED:
        # We remove all permissions for this course key at this time, since
        # no further access is required to a course that failed to be created.
        remove_all_instructors(action_state.course_key)

    # The CourseRerunState is no longer needed by the UI; delete
    action_state.delete()

    return JsonResponse({'success': True})


@login_required
def course_handler(request, course_key_string=None):
    """
    The restful handler for course specific requests.
    It provides the course tree with the necessary information for identifying and labeling the parts. The root
    will typically be a 'course' object but may not be especially as we support modules.

    GET
        html: return course listing page if not given a course id
        html: return html page overview for the given course if given a course id
        json: return json representing the course branch's index entry as well as dag w/ all of the children
        replaced w/ json docs where each doc has {'_id': , 'display_name': , 'children': }
    POST
        json: create a course, return resulting json
        descriptor (same as in GET course/...). Leaving off /branch/draft would imply create the course w/ default
        branches. Cannot change the structure contents ('_id', 'display_name', 'children') but can change the
        index entry.
    PUT
        json: update this course (index entry not xblock) such as repointing head, changing display name, org,
        course, run. Return same json as above.
    DELETE
        json: delete this branch from this course (leaving off /branch/draft would imply delete the course)
    """
    try:
        response_format = request.GET.get('format') or request.POST.get('format') or 'html'
        if response_format == 'json' or 'application/json' in request.META.get('HTTP_ACCEPT', 'application/json'):
            if request.method == 'GET':
                course_key = CourseKey.from_string(course_key_string)
                with modulestore().bulk_operations(course_key):
                    course_module = get_course_and_check_access(course_key, request.user, depth=None)
                    return JsonResponse(_course_outline_json(request, course_module))
            elif request.method == 'POST':  # not sure if this is only post. If one will have ids, it goes after access
                return _create_or_rerun_course(request)
            elif not has_studio_write_access(request.user, CourseKey.from_string(course_key_string)):
                raise PermissionDenied()
            elif request.method == 'PUT':
                raise NotImplementedError()
            elif request.method == 'DELETE':
                raise NotImplementedError()
            else:
                return HttpResponseBadRequest()
        elif request.method == 'GET':  # assume html
            if course_key_string is None:
                return redirect(reverse('home'))
            else:
                return course_index(request, CourseKey.from_string(course_key_string))
        else:
            return HttpResponseNotFound()
    except InvalidKeyError:
        raise Http404  # lint-amnesty, pylint: disable=raise-missing-from


@login_required
@ensure_csrf_cookie
@require_http_methods(["GET"])
def course_rerun_handler(request, course_key_string):
    """
    The restful handler for course reruns.
    GET
        html: return html page with form to rerun a course for the given course id
    """
    # Only global staff (PMs) are able to rerun courses during the soft launch
    # Appsembler: Also course staff can do reruns
    course_key = CourseKey.from_string(course_key_string)
    if not CourseStaffRole(course_key).has_user(request.user):
        if not CourseInstructorRole(course_key).has_user(request.user):
            if not GlobalStaff().has_user(request.user):
                raise PermissionDenied()
    with modulestore().bulk_operations(course_key):
        course_module = get_course_and_check_access(course_key, request.user, depth=3)
        if request.method == 'GET':
            return render_to_response('course-create-rerun.html', {
                'source_course_key': course_key,
                'display_name': course_module.display_name,
                'user': request.user,
                'course_creator_status': _get_course_creator_status(request.user),
                'allow_unicode_course_id': settings.FEATURES.get('ALLOW_UNICODE_COURSE_ID', False)
            })


@login_required
@ensure_csrf_cookie
@require_GET
def course_search_index_handler(request, course_key_string):
    """
    The restful handler for course indexing.
    GET
        html: return status of indexing task
        json: return status of indexing task
    """
    # Only global staff (PMs) are able to index courses
    if not GlobalStaff().has_user(request.user):
        raise PermissionDenied()
    course_key = CourseKey.from_string(course_key_string)
    content_type = request.META.get('CONTENT_TYPE', None)
    if content_type is None:
        content_type = "application/json; charset=utf-8"
    with modulestore().bulk_operations(course_key):
        try:
            reindex_course_and_check_access(course_key, request.user)
        except SearchIndexingError as search_err:
            return HttpResponse(dump_js_escaped_json({
                "user_message": search_err.error_list
            }), content_type=content_type, status=500)
        return HttpResponse(dump_js_escaped_json({
            "user_message": _("Course has been successfully reindexed.")
        }), content_type=content_type, status=200)


def _course_outline_json(request, course_module):
    """
    Returns a JSON representation of the course module and recursively all of its children.
    """
    is_concise = request.GET.get('format') == 'concise'
    include_children_predicate = lambda xblock: not xblock.category == 'vertical'
    if is_concise:
        include_children_predicate = lambda xblock: xblock.has_children
    return create_xblock_info(
        course_module,
        include_child_info=True,
        course_outline=False if is_concise else True,  # lint-amnesty, pylint: disable=simplifiable-if-expression
        include_children_predicate=include_children_predicate,
        is_concise=is_concise,
        user=request.user
    )


def get_in_process_course_actions(request):
    """
     Get all in-process course actions
    """
    return [
        course for course in
        CourseRerunState.objects.find_all(
            exclude_args={'state': CourseRerunUIStateManager.State.SUCCEEDED},
            should_display=True,
        )
        if has_studio_read_access(request.user, course.course_key)
    ]


def _accessible_courses_summary_iter(request, org=None):
    """
    List all courses available to the logged in user by iterating through all the courses

    Arguments:
        request: the request object
        org (string): if not None, this value will limit the courses returned. An empty
            string will result in no courses, and otherwise only courses with the
            specified org will be returned. The default value is None.
    """
    def course_filter(course_summary):
        """
        Filter out unusable and inaccessible courses
        """
        # TODO remove this condition when templates purged from db
        if course_summary.location.course == 'templates':
            return False

        return has_studio_read_access(request.user, course_summary.id)
    if org is not None:
        courses_summary = [] if org == '' else CourseOverview.get_all_courses(orgs=[org])
    else:
        courses_summary = modulestore().get_course_summaries()
    courses_summary = filter(course_filter, courses_summary)
    in_process_course_actions = get_in_process_course_actions(request)
    return courses_summary, in_process_course_actions


def _accessible_courses_iter(request):
    """
    List all courses available to the logged in user by iterating through all the courses.
    """
    def course_filter(course):
        """
        Filter out unusable and inaccessible courses
        """
        if isinstance(course, ErrorBlock):
            return False

        # Custom Courses for edX (CCX) is an edX feature for re-using course content.
        # CCXs cannot be edited in Studio (aka cms) and should not be shown in this dashboard.
        if isinstance(course.id, CCXLocator):
            return False

        # TODO remove this condition when templates purged from db
        if course.location.course == 'templates':
            return False

        return has_studio_read_access(request.user, course.id)

    courses = filter(course_filter, modulestore().get_courses())

    in_process_course_actions = get_in_process_course_actions(request)
    return courses, in_process_course_actions


def _accessible_courses_iter_for_tests(request):
    """
    List all courses available to the logged in user by iterating through all the courses.
    CourseSummary objects are used for listing purposes.
    This method is only used by tests.
    """
    def course_filter(course):
        """
        Filter out unusable and inaccessible courses
        """

        # Custom Courses for edX (CCX) is an edX feature for re-using course content.
        # CCXs cannot be edited in Studio (aka cms) and should not be shown in this dashboard.
        if isinstance(course.id, CCXLocator):
            return False

        # TODO remove this condition when templates purged from db
        if course.location.course == 'templates':
            return False

        return has_studio_read_access(request.user, course.id)

    courses = filter(course_filter, modulestore().get_course_summaries())

    in_process_course_actions = get_in_process_course_actions(request)
    return courses, in_process_course_actions


def _accessible_courses_list_from_groups(request):
    """
    List all courses available to the logged in user by reversing access group names
    """
    def filter_ccx(course_access):
        """ CCXs cannot be edited in Studio and should not be shown in this dashboard """
        return not isinstance(course_access.course_id, CCXLocator)

    instructor_courses = UserBasedRole(request.user, CourseInstructorRole.ROLE).courses_with_role()
    staff_courses = UserBasedRole(request.user, CourseStaffRole.ROLE).courses_with_role()
    all_courses = list(filter(filter_ccx, instructor_courses | staff_courses))
    courses_list = []
    course_keys = {}

    for course_access in all_courses:
        if course_access.course_id is None:
            raise AccessListFallback
        course_keys[course_access.course_id] = course_access.course_id

    course_keys = list(course_keys.values())

    if course_keys:
        courses_list = modulestore().get_course_summaries(course_keys=course_keys)

    return courses_list, []


@function_trace('_accessible_libraries_iter')
def _accessible_libraries_iter(user, org=None):
    """
    List all libraries available to the logged in user by iterating through all libraries.

    org (string): if not None, this value will limit the libraries returned. An empty
        string will result in no libraries, and otherwise only libraries with the
        specified org will be returned. The default value is None.
    """
    if org is not None:
        libraries = [] if org == '' else modulestore().get_libraries(org=org)
    else:
        libraries = modulestore().get_library_summaries()
    # No need to worry about ErrorBlocks - split's get_libraries() never returns them.
    return (lib for lib in libraries if has_studio_read_access(user, lib.location.library_key))


@login_required
@ensure_csrf_cookie
def course_listing(request):
    """
    List all courses and libraries available to the logged in user
    """

    optimization_enabled = GlobalStaff().has_user(request.user) and \
        LegacyWaffleSwitchNamespace(name=WAFFLE_NAMESPACE).is_enabled('enable_global_staff_optimization')

    org = request.GET.get('org', '') if optimization_enabled else None
    courses_iter, in_process_course_actions = get_courses_accessible_to_user(request, org)
    user = request.user
    libraries = []
    if not split_library_view_on_dashboard() and LIBRARIES_ENABLED:
        libraries = _accessible_libraries_iter(request.user)

    def format_in_process_course_view(uca):
        """
        Return a dict of the data which the view requires for each unsucceeded course
        """
        return {
            'display_name': uca.display_name,
            'course_key': str(uca.course_key),
            'org': uca.course_key.org,
            'number': uca.course_key.course,
            'run': uca.course_key.run,
            'is_failed': uca.state == CourseRerunUIStateManager.State.FAILED,
            'is_in_progress': uca.state == CourseRerunUIStateManager.State.IN_PROGRESS,
            'dismiss_link': reverse_course_url(
                'course_notifications_handler',
                uca.course_key,
                kwargs={
                    'action_state_id': uca.id,
                },
            ) if uca.state == CourseRerunUIStateManager.State.FAILED else ''
        }

    split_archived = settings.FEATURES.get('ENABLE_SEPARATE_ARCHIVED_COURSES', False)
    active_courses, archived_courses = _process_courses_list(courses_iter, in_process_course_actions, split_archived)
    in_process_course_actions = [format_in_process_course_view(uca) for uca in in_process_course_actions]

<<<<<<< HEAD
    return render_to_response(u'index.html', {
        u'courses': active_courses,
        u'archived_courses': archived_courses,
        u'in_process_course_actions': in_process_course_actions,
        u'libraries_enabled': LIBRARIES_ENABLED,
        u'redirect_to_library_authoring_mfe': should_redirect_to_library_authoring_mfe(),
        u'library_authoring_mfe_url': LIBRARY_AUTHORING_MICROFRONTEND_URL,
        u'libraries': [format_library_for_view(lib) for lib in libraries],
        u'show_new_library_button': get_library_creator_status(user) and not should_redirect_to_library_authoring_mfe(),
        u'user': user,
        u'request_course_creator_url': reverse('request_course_creator'),
        u'course_creator_status': _get_course_creator_status(user),
        # Appsembler: Using the course creator status instead of `GlobalStaff().has_user(user)`
        #             to match the Tahoe multi-tenant requirements.
        u'rerun_creator_status': _get_course_creator_status(user) == 'granted',
        u'allow_unicode_course_id': settings.FEATURES.get(u'ALLOW_UNICODE_COURSE_ID', False),
        u'allow_course_reruns': settings.FEATURES.get(u'ALLOW_COURSE_RERUNS', True),
        u'optimization_enabled': optimization_enabled
=======
    return render_to_response('index.html', {
        'courses': active_courses,
        'split_studio_home': split_library_view_on_dashboard(),
        'archived_courses': archived_courses,
        'in_process_course_actions': in_process_course_actions,
        'libraries_enabled': LIBRARIES_ENABLED,
        'redirect_to_library_authoring_mfe': should_redirect_to_library_authoring_mfe(),
        'library_authoring_mfe_url': LIBRARY_AUTHORING_MICROFRONTEND_URL,
        'libraries': [_format_library_for_view(lib, request) for lib in libraries],
        'show_new_library_button': get_library_creator_status(user) and not should_redirect_to_library_authoring_mfe(),
        'user': user,
        'request_course_creator_url': reverse('request_course_creator'),
        'course_creator_status': _get_course_creator_status(user),
        'rerun_creator_status': GlobalStaff().has_user(user),
        'allow_unicode_course_id': settings.FEATURES.get('ALLOW_UNICODE_COURSE_ID', False),
        'allow_course_reruns': settings.FEATURES.get('ALLOW_COURSE_RERUNS', True),
        'optimization_enabled': optimization_enabled,
        'active_tab': 'courses'
>>>>>>> 83ceefc4
    })


@login_required
@ensure_csrf_cookie
def library_listing(request):
    """
    List all Libraries available to the logged in user
    """
    libraries = _accessible_libraries_iter(request.user) if LIBRARIES_ENABLED else []
    data = {
        'in_process_course_actions': [],
        'courses': [],
        'libraries_enabled': LIBRARIES_ENABLED,
        'libraries': [_format_library_for_view(lib, request) for lib in libraries],
        'show_new_library_button': LIBRARIES_ENABLED and request.user.is_active,
        'user': request.user,
        'request_course_creator_url': reverse('request_course_creator'),
        'course_creator_status': _get_course_creator_status(request.user),
        'allow_unicode_course_id': settings.FEATURES.get('ALLOW_UNICODE_COURSE_ID', False),
        'archived_courses': True,
        'allow_course_reruns': settings.FEATURES.get('ALLOW_COURSE_RERUNS', True),
        'rerun_creator_status': GlobalStaff().has_user(request.user),
        'split_studio_home': split_library_view_on_dashboard(),
        'active_tab': 'libraries'
    }
    return render_to_response('index.html', data)


def _format_library_for_view(library, request):
    """
    Return a dict of the data which the view requires for each library
    """

    return {
        'display_name': library.display_name,
        'library_key': str(library.location.library_key),
        'url': reverse_library_url('library_handler', str(library.location.library_key)),
        'org': library.display_org_with_default,
        'number': library.display_number_with_default,
        'can_edit': has_studio_write_access(request.user, library.location.library_key),
    }


def _get_rerun_link_for_item(course_key):
    """ Returns the rerun link for the given course key. """
    return reverse_course_url('course_rerun_handler', course_key)


def _deprecated_blocks_info(course_module, deprecated_block_types):
    """
    Returns deprecation information about `deprecated_block_types`

    Arguments:
        course_module (CourseBlock): course object
        deprecated_block_types (list): list of deprecated blocks types

    Returns:
        Dict with following keys:
        deprecated_enabled_block_types (list): list containing all deprecated blocks types enabled on this course
        blocks (list): List of `deprecated_enabled_block_types` instances and their parent's url
        advance_settings_url (str): URL to advance settings page
    """
    data = {
        'deprecated_enabled_block_types': [
            block_type for block_type in course_module.advanced_modules if block_type in deprecated_block_types
        ],
        'blocks': [],
        'advance_settings_url': reverse_course_url('advanced_settings_handler', course_module.id)
    }

    deprecated_blocks = modulestore().get_items(
        course_module.id,
        qualifiers={
            'category': re.compile('^' + '$|^'.join(deprecated_block_types) + '$')
        }
    )

    for block in deprecated_blocks:
        data['blocks'].append([
            reverse_usage_url('container_handler', block.parent),
            block.display_name
        ])

    return data


@login_required
@ensure_csrf_cookie
def course_index(request, course_key):
    """
    Display an editable course overview.

    org, course, name: Attributes of the Location for the item to edit
    """
    # A depth of None implies the whole course. The course outline needs this in order to compute has_changes.
    # A unit may not have a draft version, but one of its components could, and hence the unit itself has changes.
    with modulestore().bulk_operations(course_key):
        course_module = get_course_and_check_access(course_key, request.user, depth=None)
        if not course_module:
            raise Http404
        lms_link = get_lms_link_for_item(course_module.location)
        reindex_link = None
        if settings.FEATURES.get('ENABLE_COURSEWARE_INDEX', False):
            if GlobalStaff().has_user(request.user):
                reindex_link = "/course/{course_id}/search_reindex".format(course_id=str(course_key))
        sections = course_module.get_children()
        course_structure = _course_outline_json(request, course_module)
        locator_to_show = request.GET.get('show', None)

        course_release_date = (
            get_default_time_display(course_module.start)
            if course_module.start != DEFAULT_START_DATE
            else _("Set Date")
        )

        settings_url = reverse_course_url('settings_handler', course_key)

        try:
            current_action = CourseRerunState.objects.find_first(course_key=course_key, should_display=True)
        except (ItemNotFoundError, CourseActionStateItemNotFoundError):
            current_action = None

        deprecated_block_names = [block.name for block in deprecated_xblocks()]
        deprecated_blocks_info = _deprecated_blocks_info(course_module, deprecated_block_names)

        frontend_app_publisher_url = configuration_helpers.get_value_for_org(
            course_module.location.org,
            'FRONTEND_APP_PUBLISHER_URL',
            settings.FEATURES.get('FRONTEND_APP_PUBLISHER_URL', False)
        )

        course_authoring_microfrontend_url = get_proctored_exam_settings_url(course_module)

        # gather any errors in the currently stored proctoring settings.
        advanced_dict = CourseMetadata.fetch(course_module)
        proctoring_errors = CourseMetadata.validate_proctoring_settings(course_module, advanced_dict, request.user)

        return render_to_response('course_outline.html', {
            'language_code': request.LANGUAGE_CODE,
            'context_course': course_module,
            'lms_link': lms_link,
            'sections': sections,
            'course_structure': course_structure,
            'initial_state': course_outline_initial_state(locator_to_show, course_structure) if locator_to_show else None,  # lint-amnesty, pylint: disable=line-too-long
            'rerun_notification_id': current_action.id if current_action else None,
            'course_release_date': course_release_date,
            'settings_url': settings_url,
            'reindex_link': reindex_link,
            'deprecated_blocks_info': deprecated_blocks_info,
            'notification_dismiss_url': reverse_course_url(
                'course_notifications_handler',
                current_action.course_key,
                kwargs={
                    'action_state_id': current_action.id,
                },
            ) if current_action else None,
            'frontend_app_publisher_url': frontend_app_publisher_url,
            'course_authoring_microfrontend_url': course_authoring_microfrontend_url,
            'advance_settings_url': reverse_course_url('advanced_settings_handler', course_module.id),
            'proctoring_errors': proctoring_errors,
        })


@function_trace('get_courses_accessible_to_user')
def get_courses_accessible_to_user(request, org=None):
    """
    Try to get all courses by first reversing django groups and fallback to old method if it fails
    Note: overhead of pymongo reads will increase if getting courses from django groups fails

    Arguments:
        request: the request object
        org (string): for global staff users ONLY, this value will be used to limit
            the courses returned. A value of None will have no effect (all courses
            returned), an empty string will result in no courses, and otherwise only courses with the
            specified org will be returned. The default value is None.
    """
    if GlobalStaff().has_user(request.user):
        # user has global access so no need to get courses from django groups
        courses, in_process_course_actions = _accessible_courses_summary_iter(request, org)
    else:
        try:
            courses, in_process_course_actions = _accessible_courses_list_from_groups(request)
        except AccessListFallback:
            # user have some old groups or there was some error getting courses from django groups
            # so fallback to iterating through all courses
            courses, in_process_course_actions = _accessible_courses_summary_iter(request)
    return courses, in_process_course_actions


def _process_courses_list(courses_iter, in_process_course_actions, split_archived=False):
    """
    Iterates over the list of courses to be displayed to the user, and:

    * Removes any in-process courses from the courses list. "In-process" refers to courses
      that are in the process of being generated for re-run.
    * If split_archived=True, removes any archived courses and returns them in a separate list.
      Archived courses have has_ended() == True.
    * Formats the returned courses (in both lists) to prepare them for rendering to the view.
    """
    def format_course_for_view(course):
        """
        Return a dict of the data which the view requires for each course
        """
        return {
            'display_name': course.display_name,
            'course_key': str(course.location.course_key),
            'url': reverse_course_url('course_handler', course.id),
            'lms_link': get_lms_link_for_item(course.location),
            'rerun_link': _get_rerun_link_for_item(course.id),
            'org': course.display_org_with_default,
            'number': course.display_number_with_default,
            'run': course.location.run
        }

    in_process_action_course_keys = {uca.course_key for uca in in_process_course_actions}
    active_courses = []
    archived_courses = []

    for course in courses_iter:
        if isinstance(course, ErrorBlock) or (course.id in in_process_action_course_keys):
            continue

        formatted_course = format_course_for_view(course)
        if split_archived and course.has_ended():
            archived_courses.append(formatted_course)
        else:
            active_courses.append(formatted_course)

    return active_courses, archived_courses


def course_outline_initial_state(locator_to_show, course_structure):
    """
    Returns the desired initial state for the course outline view. If the 'show' request parameter
    was provided, then the view's initial state will be to have the desired item fully expanded
    and to scroll to see the new item.
    """
    def find_xblock_info(xblock_info, locator):
        """
        Finds the xblock info for the specified locator.
        """
        if xblock_info['id'] == locator:
            return xblock_info
        children = xblock_info['child_info']['children'] if xblock_info.get('child_info', None) else None
        if children:
            for child_xblock_info in children:
                result = find_xblock_info(child_xblock_info, locator)
                if result:
                    return result
        return None

    def collect_all_locators(locators, xblock_info):
        """
        Collect all the locators for an xblock and its children.
        """
        locators.append(xblock_info['id'])
        children = xblock_info['child_info']['children'] if xblock_info.get('child_info', None) else None
        if children:
            for child_xblock_info in children:
                collect_all_locators(locators, child_xblock_info)

    selected_xblock_info = find_xblock_info(course_structure, locator_to_show)
    if not selected_xblock_info:
        return None
    expanded_locators = []
    collect_all_locators(expanded_locators, selected_xblock_info)
    return {
        'locator_to_show': locator_to_show,
        'expanded_locators': expanded_locators
    }


@expect_json
def _create_or_rerun_course(request):
    """
    To be called by requests that create a new destination course (i.e., create_new_course and rerun_course)
    Returns the destination course_key and overriding fields for the new course.
    Raises DuplicateCourseError and InvalidKeyError
    """
    if not auth.user_has_role(request.user, CourseCreatorRole()):
        raise PermissionDenied()

    try:
        org = request.json.get('org')
        course = request.json.get('number', request.json.get('course'))
        display_name = request.json.get('display_name')
        # force the start date for reruns and allow us to override start via the client
        start = request.json.get('start', CourseFields.start.default)
        run = request.json.get('run')

        # allow/disable unicode characters in course_id according to settings
        if not settings.FEATURES.get('ALLOW_UNICODE_COURSE_ID'):
            if _has_non_ascii_characters(org) or _has_non_ascii_characters(course) or _has_non_ascii_characters(run):
                return JsonResponse(
                    {'error': _('Special characters not allowed in organization, course number, and course run.')},
                    status=400
                )

        fields = {'start': start}
        if display_name is not None:
            fields['display_name'] = display_name

        # Set a unique wiki_slug for newly created courses. To maintain active wiki_slugs for
        # existing xml courses this cannot be changed in CourseBlock.
        # # TODO get rid of defining wiki slug in this org/course/run specific way and reconcile
        # w/ xmodule.course_module.CourseBlock.__init__
        wiki_slug = f"{org}.{course}.{run}"
        definition_data = {'wiki_slug': wiki_slug}
        fields.update(definition_data)

        source_course_key = request.json.get('source_course_key')
        if source_course_key:
            source_course_key = CourseKey.from_string(source_course_key)
            destination_course_key = rerun_course(request.user, source_course_key, org, course, run, fields)
            return JsonResponse({
                'url': reverse_url('course_handler'),
                'destination_course_key': str(destination_course_key)
            })
        else:
            try:
                new_course = create_new_course(request.user, org, course, run, fields)
                return JsonResponse({
                    'url': reverse_course_url('course_handler', new_course.id),
                    'course_key': str(new_course.id),
                })
            except ValidationError as ex:
                return JsonResponse({'error': str(ex)}, status=400)
    except DuplicateCourseError:
        return JsonResponse({
            'ErrMsg': _(
                'There is already a course defined with the same '
                'organization and course number. Please '
                'change either organization or course number to be unique.'
            ),
            'OrgErrMsg': _(
                'Please change either the organization or '
                'course number so that it is unique.'),
            'CourseErrMsg': _(
                'Please change either the organization or '
                'course number so that it is unique.'),
        })
    except InvalidKeyError as error:
        return JsonResponse({
            "ErrMsg": _("Unable to create course '{name}'.\n\n{err}").format(name=display_name, err=str(error))}
        )


def create_new_course(user, org, number, run, fields):
    """
    Create a new course run.

    Raises:
        DuplicateCourseError: Course run already exists.
    """
    try:
        org_data = ensure_organization(org)
    except InvalidOrganizationException:
        raise ValidationError(_(  # lint-amnesty, pylint: disable=raise-missing-from
            'You must link this course to an organization in order to continue. Organization '
            'you selected does not exist in the system, you will need to add it to the system'
        ))
    store_for_new_course = modulestore().default_modulestore.get_modulestore_type()
    new_course = create_new_course_in_store(store_for_new_course, user, org, number, run, fields)
    add_organization_course(org_data, new_course.id)
    return new_course


def create_new_course_in_store(store, user, org, number, run, fields):
    """
    Create course in store w/ handling instructor enrollment, permissions, and defaulting the wiki slug.
    Separated out b/c command line course creation uses this as well as the web interface.
    """

    # Set default language from settings and enable web certs
    fields.update({
        'language': getattr(settings, 'DEFAULT_COURSE_LANGUAGE', 'en'),
        'cert_html_view_enabled': True,
    })

    with modulestore().default_store(store):
        # Creating the course raises DuplicateCourseError if an existing course with this org/name is found
        new_course = modulestore().create_course(
            org,
            number,
            run,
            user.id,
            fields=fields,
        )

    # Make sure user has instructor and staff access to the new course
    add_instructor(new_course.id, user, user)

    # Initialize permissions for user in the new course
    initialize_permissions(new_course.id, user)
    return new_course


def rerun_course(user, source_course_key, org, number, run, fields, background=True):
    """
    Rerun an existing course.
    """
    # verify user has access to the original course
    if not has_studio_write_access(user, source_course_key):
        raise PermissionDenied()

    # create destination course key
    store = modulestore()
    with store.default_store('split'):
        destination_course_key = store.make_course_key(org, number, run)

    # verify org course and run don't already exist
    if store.has_course(destination_course_key, ignore_case=True):
        raise DuplicateCourseError(source_course_key, destination_course_key)

    # Make sure user has instructor and staff access to the destination course
    # so the user can see the updated status for that course
    add_instructor(destination_course_key, user, user)

    # Mark the action as initiated
    CourseRerunState.objects.initiated(source_course_key, destination_course_key, user, fields['display_name'])

    # Clear the fields that must be reset for the rerun
    fields['advertised_start'] = None
    fields['enrollment_start'] = None
    fields['enrollment_end'] = None
    fields['video_upload_pipeline'] = {}

    json_fields = json.dumps(fields, cls=EdxJSONEncoder)
    args = [str(source_course_key), str(destination_course_key), user.id, json_fields]

    if background:
        rerun_course_task.delay(*args)
    else:
        rerun_course_task(*args)

    return destination_course_key


@login_required
@ensure_csrf_cookie
@require_http_methods(["GET"])
def course_info_handler(request, course_key_string):
    """
    GET
        html: return html for editing the course info handouts and updates.
    """
    try:
        course_key = CourseKey.from_string(course_key_string)
    except InvalidKeyError:
        raise Http404  # lint-amnesty, pylint: disable=raise-missing-from

    with modulestore().bulk_operations(course_key):
        course_module = get_course_and_check_access(course_key, request.user)
        if not course_module:
            raise Http404
        if 'text/html' in request.META.get('HTTP_ACCEPT', 'text/html'):
            return render_to_response(
                'course_info.html',
                {
                    'context_course': course_module,
                    'updates_url': reverse_course_url('course_info_update_handler', course_key),
                    'handouts_locator': course_key.make_usage_key('course_info', 'handouts'),
                    'base_asset_url': StaticContent.get_base_url_path_for_course_assets(course_module.id),
                }
            )
        else:
            return HttpResponseBadRequest("Only supports html requests")


@login_required
@ensure_csrf_cookie
@require_http_methods(("GET", "POST", "PUT", "DELETE"))
@expect_json
def course_info_update_handler(request, course_key_string, provided_id=None):
    """
    restful CRUD operations on course_info updates.
    provided_id should be none if it's new (create) and index otherwise.
    GET
        json: return the course info update models
    POST
        json: create an update
    PUT or DELETE
        json: change an existing update
    """
    if 'application/json' not in request.META.get('HTTP_ACCEPT', 'application/json'):
        return HttpResponseBadRequest("Only supports json requests")

    course_key = CourseKey.from_string(course_key_string)
    usage_key = course_key.make_usage_key('course_info', 'updates')
    if provided_id == '':
        provided_id = None

    # check that logged in user has permissions to this item (GET shouldn't require this level?)
    if not has_studio_write_access(request.user, usage_key.course_key):
        raise PermissionDenied()

    if request.method == 'GET':
        course_updates = get_course_updates(usage_key, provided_id, request.user.id)
        if isinstance(course_updates, dict) and course_updates.get('error'):
            return JsonResponse(course_updates, course_updates.get('status', 400))
        else:
            return JsonResponse(course_updates)
    elif request.method == 'DELETE':
        try:
            return JsonResponse(delete_course_update(usage_key, request.json, provided_id, request.user))
        except:  # lint-amnesty, pylint: disable=bare-except
            return HttpResponseBadRequest(
                "Failed to delete",
                content_type="text/plain"
            )
    # can be either and sometimes django is rewriting one to the other:
    elif request.method in ('POST', 'PUT'):
        try:
            return JsonResponse(update_course_updates(usage_key, request.json, provided_id, request.user))
        except:  # lint-amnesty, pylint: disable=bare-except
            return HttpResponseBadRequest(
                "Failed to save",
                content_type="text/plain"
            )


@login_required
@ensure_csrf_cookie
@require_http_methods(("GET", "PUT", "POST"))
@expect_json
def settings_handler(request, course_key_string):  # lint-amnesty, pylint: disable=too-many-statements
    """
    Course settings for dates and about pages
    GET
        html: get the page
        json: get the CourseDetails model
    PUT
        json: update the Course and About xblocks through the CourseDetails model
    """
    course_key = CourseKey.from_string(course_key_string)
    credit_eligibility_enabled = settings.FEATURES.get('ENABLE_CREDIT_ELIGIBILITY', False)
    with modulestore().bulk_operations(course_key):
        course_module = get_course_and_check_access(course_key, request.user)
        if 'text/html' in request.META.get('HTTP_ACCEPT', '') and request.method == 'GET':
            upload_asset_url = reverse_course_url('assets_handler', course_key)

            # see if the ORG of this course can be attributed to a defined configuration . In that case, the
            # course about page should be editable in Studio
            publisher_enabled = configuration_helpers.get_value_for_org(
                course_module.location.org,
                'ENABLE_PUBLISHER',
                settings.FEATURES.get('ENABLE_PUBLISHER', False)
            )
            marketing_enabled = configuration_helpers.get_value_for_org(
                course_module.location.org,
                'ENABLE_MKTG_SITE',
                settings.FEATURES.get('ENABLE_MKTG_SITE', False)
            )
            enable_extended_course_details = configuration_helpers.get_value_for_org(
                course_module.location.org,
                'ENABLE_EXTENDED_COURSE_DETAILS',
                settings.FEATURES.get('ENABLE_EXTENDED_COURSE_DETAILS', False)
            )

            about_page_editable = not publisher_enabled
            enrollment_end_editable = GlobalStaff().has_user(request.user) or not publisher_enabled
            short_description_editable = configuration_helpers.get_value_for_org(
                course_module.location.org,
                'EDITABLE_SHORT_DESCRIPTION',
                settings.FEATURES.get('EDITABLE_SHORT_DESCRIPTION', True)
            )
            sidebar_html_enabled = course_experience_waffle().is_enabled(ENABLE_COURSE_ABOUT_SIDEBAR_HTML)
            # self_paced_enabled = SelfPacedConfiguration.current().enabled

            verified_mode = CourseMode.verified_mode_for_course(course_key, include_expired=True)
            upgrade_deadline = (verified_mode and verified_mode.expiration_datetime and
                                verified_mode.expiration_datetime.isoformat())

            course_authoring_microfrontend_url = get_proctored_exam_settings_url(course_module)

            settings_context = {
                'context_course': course_module,
                'course_locator': course_key,
                'lms_link_for_about_page': get_link_for_about_page(course_module),
                'course_image_url': course_image_url(course_module, 'course_image'),
                'banner_image_url': course_image_url(course_module, 'banner_image'),
                'video_thumbnail_image_url': course_image_url(course_module, 'video_thumbnail_image'),
                'details_url': reverse_course_url('settings_handler', course_key),
                'about_page_editable': about_page_editable,
                'marketing_enabled': marketing_enabled,
                'short_description_editable': short_description_editable,
                'sidebar_html_enabled': sidebar_html_enabled,
                'upload_asset_url': upload_asset_url,
                'course_handler_url': reverse_course_url('course_handler', course_key),
                'language_options': settings.ALL_LANGUAGES,
                'credit_eligibility_enabled': credit_eligibility_enabled,
                'is_credit_course': False,
                'show_min_grade_warning': False,
                'enrollment_end_editable': enrollment_end_editable,
                'is_prerequisite_courses_enabled': is_prerequisite_courses_enabled(),
                'is_entrance_exams_enabled': core_toggles.ENTRANCE_EXAMS.is_enabled(),
                'enable_extended_course_details': enable_extended_course_details,
                'upgrade_deadline': upgrade_deadline,
                'course_authoring_microfrontend_url': course_authoring_microfrontend_url,
            }
            if is_prerequisite_courses_enabled():
                courses, in_process_course_actions = get_courses_accessible_to_user(request)
                # exclude current course from the list of available courses
                courses = (course for course in courses if course.id != course_key)
                if courses:
                    courses, __ = _process_courses_list(courses, in_process_course_actions)
                settings_context.update({'possible_pre_requisite_courses': list(courses)})

            if credit_eligibility_enabled:
                if is_credit_course(course_key):
                    # get and all credit eligibility requirements
                    credit_requirements = get_credit_requirements(course_key)
                    # pair together requirements with same 'namespace' values
                    paired_requirements = {}
                    for requirement in credit_requirements:
                        namespace = requirement.pop("namespace")
                        paired_requirements.setdefault(namespace, []).append(requirement)

                    # if 'minimum_grade_credit' of a course is not set or 0 then
                    # show warning message to course author.
                    show_min_grade_warning = False if course_module.minimum_grade_credit > 0 else True  # lint-amnesty, pylint: disable=simplifiable-if-expression
                    settings_context.update(
                        {
                            'is_credit_course': True,
                            'credit_requirements': paired_requirements,
                            'show_min_grade_warning': show_min_grade_warning,
                        }
                    )

            return render_to_response('settings.html', settings_context)
        elif 'application/json' in request.META.get('HTTP_ACCEPT', ''):
            if request.method == 'GET':
                course_details = CourseDetails.fetch(course_key)
                return JsonResponse(
                    course_details,
                    # encoder serializes dates, old locations, and instances
                    encoder=CourseSettingsEncoder
                )
            # For every other possible method type submitted by the caller...
            else:
                # if pre-requisite course feature is enabled set pre-requisite course
                if is_prerequisite_courses_enabled():
                    prerequisite_course_keys = request.json.get('pre_requisite_courses', [])
                    if prerequisite_course_keys:
                        if not all(is_valid_course_key(course_key) for course_key in prerequisite_course_keys):
                            return JsonResponseBadRequest({"error": _("Invalid prerequisite course key")})
                        set_prerequisite_courses(course_key, prerequisite_course_keys)
                    else:
                        # None is chosen, so remove the course prerequisites
                        course_milestones = milestones_api.get_course_milestones(course_key=course_key, relationship="requires")  # lint-amnesty, pylint: disable=line-too-long
                        for milestone in course_milestones:
                            ee_milestone_namespace = generate_milestone_namespace(
                                get_namespace_choices().get('ENTRANCE_EXAM'),
                                course_key
                            )
                            if not milestone["namespace"] == ee_milestone_namespace:
                                remove_prerequisite_course(course_key, milestone)

                # If the entrance exams feature has been enabled, we'll need to check for some
                # feature-specific settings and handle them accordingly
                # We have to be careful that we're only executing the following logic if we actually
                # need to create or delete an entrance exam from the specified course
                if core_toggles.ENTRANCE_EXAMS.is_enabled():
                    course_entrance_exam_present = course_module.entrance_exam_enabled
                    entrance_exam_enabled = request.json.get('entrance_exam_enabled', '') == 'true'
                    ee_min_score_pct = request.json.get('entrance_exam_minimum_score_pct', None)
                    # If the entrance exam box on the settings screen has been checked...
                    if entrance_exam_enabled:
                        # Load the default minimum score threshold from settings, then try to override it
                        entrance_exam_minimum_score_pct = float(settings.ENTRANCE_EXAM_MIN_SCORE_PCT)
                        if ee_min_score_pct:
                            entrance_exam_minimum_score_pct = float(ee_min_score_pct)
                        if entrance_exam_minimum_score_pct.is_integer():
                            entrance_exam_minimum_score_pct = entrance_exam_minimum_score_pct / 100
                        # If there's already an entrance exam defined, we'll update the existing one
                        if course_entrance_exam_present:
                            exam_data = {
                                'entrance_exam_minimum_score_pct': entrance_exam_minimum_score_pct
                            }
                            update_entrance_exam(request, course_key, exam_data)
                        # If there's no entrance exam defined, we'll create a new one
                        else:
                            create_entrance_exam(request, course_key, entrance_exam_minimum_score_pct)

                    # If the entrance exam box on the settings screen has been unchecked,
                    # and the course has an entrance exam attached...
                    elif not entrance_exam_enabled and course_entrance_exam_present:
                        delete_entrance_exam(request, course_key)

                # Perform the normal update workflow for the CourseDetails model
                return JsonResponse(
                    CourseDetails.update_from_json(course_key, request.json, request.user),
                    encoder=CourseSettingsEncoder
                )


@login_required
@ensure_csrf_cookie
@require_http_methods(("GET", "POST", "PUT", "DELETE"))
@expect_json
def grading_handler(request, course_key_string, grader_index=None):
    """
    Course Grading policy configuration
    GET
        html: get the page
        json no grader_index: get the CourseGrading model (graceperiod, cutoffs, and graders)
        json w/ grader_index: get the specific grader
    PUT
        json no grader_index: update the Course through the CourseGrading model
        json w/ grader_index: create or update the specific grader (create if index out of range)
    """
    course_key = CourseKey.from_string(course_key_string)
    with modulestore().bulk_operations(course_key):
        course_module = get_course_and_check_access(course_key, request.user)

        if 'text/html' in request.META.get('HTTP_ACCEPT', '') and request.method == 'GET':
            course_details = CourseGradingModel.fetch(course_key)

            course_authoring_microfrontend_url = get_proctored_exam_settings_url(course_module)

            return render_to_response('settings_graders.html', {
                'context_course': course_module,
                'course_locator': course_key,
                'course_details': course_details,
                'grading_url': reverse_course_url('grading_handler', course_key),
                'is_credit_course': is_credit_course(course_key),
                'course_authoring_microfrontend_url': course_authoring_microfrontend_url,
            })
        elif 'application/json' in request.META.get('HTTP_ACCEPT', ''):
            if request.method == 'GET':
                if grader_index is None:
                    return JsonResponse(
                        CourseGradingModel.fetch(course_key),
                        # encoder serializes dates, old locations, and instances
                        encoder=CourseSettingsEncoder
                    )
                else:
                    return JsonResponse(CourseGradingModel.fetch_grader(course_key, grader_index))
            elif request.method in ('POST', 'PUT'):  # post or put, doesn't matter.
                # update credit course requirements if 'minimum_grade_credit'
                # field value is changed
                if 'minimum_grade_credit' in request.json:
                    update_credit_course_requirements.delay(str(course_key))

                # None implies update the whole model (cutoffs, graceperiod, and graders) not a specific grader
                if grader_index is None:
                    return JsonResponse(
                        CourseGradingModel.update_from_json(course_key, request.json, request.user),
                        encoder=CourseSettingsEncoder
                    )
                else:
                    return JsonResponse(
                        CourseGradingModel.update_grader_from_json(course_key, request.json, request.user)
                    )
            elif request.method == "DELETE" and grader_index is not None:
                CourseGradingModel.delete_grader(course_key, grader_index, request.user)
                return JsonResponse()


def _refresh_course_tabs(request, course_module):
    """
    Automatically adds/removes tabs if changes to the course require them.

    Raises:
        InvalidTabsException: raised if there's a problem with the new version of the tabs.
    """

    def update_tab(tabs, tab_type, tab_enabled):
        """
        Adds or removes a course tab based upon whether it is enabled.
        """
        tab_panel = {
            "type": tab_type.type,
        }
        has_tab = tab_panel in tabs
        if tab_enabled and not has_tab:
            tabs.append(CourseTab.from_json(tab_panel))
        elif not tab_enabled and has_tab:
            tabs.remove(tab_panel)

    course_tabs = copy.copy(course_module.tabs)

    # Additionally update any tabs that are provided by non-dynamic course views
    for tab_type in CourseTabPluginManager.get_tab_types():
        if not tab_type.is_dynamic and tab_type.is_default:
            tab_enabled = tab_type.is_enabled(course_module, user=request.user)
            update_tab(course_tabs, tab_type, tab_enabled)

    CourseTabList.validate_tabs(course_tabs)

    # Save the tabs into the course if they have been changed
    if course_tabs != course_module.tabs:
        course_module.tabs = course_tabs


@login_required
@ensure_csrf_cookie
@require_http_methods(("GET", "POST", "PUT"))
@expect_json
def advanced_settings_handler(request, course_key_string):
    """
    Course settings configuration
    GET
        html: get the page
        json: get the model
    PUT, POST
        json: update the Course's settings. The payload is a json rep of the
            metadata dicts.
    """
    course_key = CourseKey.from_string(course_key_string)
    with modulestore().bulk_operations(course_key):
        course_module = get_course_and_check_access(course_key, request.user)

        advanced_dict = CourseMetadata.fetch(course_module)
        if settings.FEATURES.get('DISABLE_MOBILE_COURSE_AVAILABLE', False):
            advanced_dict.get('mobile_available')['deprecated'] = True

        if 'text/html' in request.META.get('HTTP_ACCEPT', '') and request.method == 'GET':
            publisher_enabled = configuration_helpers.get_value_for_org(
                course_module.location.org,
                'ENABLE_PUBLISHER',
                settings.FEATURES.get('ENABLE_PUBLISHER', False)
            )

            course_authoring_microfrontend_url = get_proctored_exam_settings_url(course_module)

            # gather any errors in the currently stored proctoring settings.
            proctoring_errors = CourseMetadata.validate_proctoring_settings(course_module, advanced_dict, request.user)

            return render_to_response('settings_advanced.html', {
                'context_course': course_module,
                'advanced_dict': advanced_dict,
                'advanced_settings_url': reverse_course_url('advanced_settings_handler', course_key),
                'publisher_enabled': publisher_enabled,
                'course_authoring_microfrontend_url': course_authoring_microfrontend_url,
                'proctoring_errors': proctoring_errors,
            })
        elif 'application/json' in request.META.get('HTTP_ACCEPT', ''):
            if request.method == 'GET':
                return JsonResponse(CourseMetadata.fetch(course_module))
            else:
                try:
                    # validate data formats and update the course module.
                    # Note: don't update mongo yet, but wait until after any tabs are changed
                    is_valid, errors, updated_data = CourseMetadata.validate_and_update_from_json(
                        course_module,
                        request.json,
                        user=request.user,
                    )

                    if is_valid:
                        try:
                            # update the course tabs if required by any setting changes
                            _refresh_course_tabs(request, course_module)
                        except InvalidTabsException as err:
                            log.exception(str(err))
                            response_message = [
                                {
                                    'message': _('An error occurred while trying to save your tabs'),
                                    'model': {'display_name': _('Tabs Exception')}
                                }
                            ]
                            return JsonResponseBadRequest(response_message)

                        # now update mongo
                        modulestore().update_item(course_module, request.user.id)

                        return JsonResponse(updated_data)
                    else:
                        return JsonResponseBadRequest(errors)

                # Handle all errors that validation doesn't catch
                except (TypeError, ValueError, InvalidTabsException) as err:
                    return HttpResponseBadRequest(
                        django.utils.html.escape(str(err)),
                        content_type="text/plain"
                    )


class TextbookValidationError(Exception):
    "An error thrown when a textbook input is invalid"
    pass  # lint-amnesty, pylint: disable=unnecessary-pass


def validate_textbooks_json(text):
    """
    Validate the given text as representing a single PDF textbook
    """
    if isinstance(text, (bytes, bytearray)):  # data appears as bytes
        text = text.decode('utf-8')
    try:
        textbooks = json.loads(text)
    except ValueError:
        raise TextbookValidationError("invalid JSON")  # lint-amnesty, pylint: disable=raise-missing-from
    if not isinstance(textbooks, (list, tuple)):
        raise TextbookValidationError("must be JSON list")
    for textbook in textbooks:
        validate_textbook_json(textbook)
    # check specified IDs for uniqueness
    all_ids = [textbook["id"] for textbook in textbooks if "id" in textbook]
    unique_ids = set(all_ids)
    if len(all_ids) > len(unique_ids):
        raise TextbookValidationError("IDs must be unique")
    return textbooks


def validate_textbook_json(textbook):
    """
    Validate the given text as representing a list of PDF textbooks
    """
    if isinstance(textbook, (bytes, bytearray)):  # data appears as bytes
        textbook = textbook.decode('utf-8')
    if isinstance(textbook, str):
        try:
            textbook = json.loads(textbook)
        except ValueError:
            raise TextbookValidationError("invalid JSON")  # lint-amnesty, pylint: disable=raise-missing-from
    if not isinstance(textbook, dict):
        raise TextbookValidationError("must be JSON object")
    if not textbook.get("tab_title"):
        raise TextbookValidationError("must have tab_title")
    tid = str(textbook.get("id", ""))
    if tid and not tid[0].isdigit():
        raise TextbookValidationError("textbook ID must start with a digit")
    return textbook


def assign_textbook_id(textbook, used_ids=()):
    """
    Return an ID that can be assigned to a textbook
    and doesn't match the used_ids
    """
    tid = BlockUsageLocator.clean(textbook["tab_title"])
    if not tid[0].isdigit():
        # stick a random digit in front
        tid = random.choice(string.digits) + tid
    while tid in used_ids:
        # add a random ASCII character to the end
        tid = tid + random.choice(string.ascii_lowercase)
    return tid


@require_http_methods(("GET", "POST", "PUT"))
@login_required
@ensure_csrf_cookie
def textbooks_list_handler(request, course_key_string):
    """
    A RESTful handler for textbook collections.

    GET
        html: return textbook list page (Backbone application)
        json: return JSON representation of all textbooks in this course
    POST
        json: create a new textbook for this course
    PUT
        json: overwrite all textbooks in the course with the given list
    """
    course_key = CourseKey.from_string(course_key_string)
    store = modulestore()
    with store.bulk_operations(course_key):
        course = get_course_and_check_access(course_key, request.user)

        if "application/json" not in request.META.get('HTTP_ACCEPT', 'text/html'):
            # return HTML page
            upload_asset_url = reverse_course_url('assets_handler', course_key)
            textbook_url = reverse_course_url('textbooks_list_handler', course_key)
            return render_to_response('textbooks.html', {
                'context_course': course,
                'textbooks': course.pdf_textbooks,
                'upload_asset_url': upload_asset_url,
                'textbook_url': textbook_url,
            })

        # from here on down, we know the client has requested JSON
        if request.method == 'GET':
            return JsonResponse(course.pdf_textbooks)
        elif request.method == 'PUT':
            try:
                textbooks = validate_textbooks_json(request.body)
            except TextbookValidationError as err:
                return JsonResponse({"error": str(err)}, status=400)

            tids = {t["id"] for t in textbooks if "id" in t}
            for textbook in textbooks:
                if "id" not in textbook:
                    tid = assign_textbook_id(textbook, tids)
                    textbook["id"] = tid
                    tids.add(tid)

            if not any(tab['type'] == 'pdf_textbooks' for tab in course.tabs):
                course.tabs.append(CourseTab.load('pdf_textbooks'))
            course.pdf_textbooks = textbooks
            store.update_item(course, request.user.id)
            return JsonResponse(course.pdf_textbooks)
        elif request.method == 'POST':
            # create a new textbook for the course
            try:
                textbook = validate_textbook_json(request.body)
            except TextbookValidationError as err:
                return JsonResponse({"error": str(err)}, status=400)
            if not textbook.get("id"):
                tids = {t["id"] for t in course.pdf_textbooks if "id" in t}
                textbook["id"] = assign_textbook_id(textbook, tids)
            existing = course.pdf_textbooks
            existing.append(textbook)
            course.pdf_textbooks = existing
            if not any(tab['type'] == 'pdf_textbooks' for tab in course.tabs):
                course.tabs.append(CourseTab.load('pdf_textbooks'))
            store.update_item(course, request.user.id)
            resp = JsonResponse(textbook, status=201)
            resp["Location"] = reverse_course_url(
                'textbooks_detail_handler',
                course.id,
                kwargs={'textbook_id': textbook["id"]}
            )
            return resp


@login_required
@ensure_csrf_cookie
@require_http_methods(("GET", "POST", "PUT", "DELETE"))
def textbooks_detail_handler(request, course_key_string, textbook_id):
    """
    JSON API endpoint for manipulating a textbook via its internal ID.
    Used by the Backbone application.

    GET
        json: return JSON representation of textbook
    POST or PUT
        json: update textbook based on provided information
    DELETE
        json: remove textbook
    """
    course_key = CourseKey.from_string(course_key_string)
    store = modulestore()
    with store.bulk_operations(course_key):
        course_module = get_course_and_check_access(course_key, request.user)
        matching_id = [tb for tb in course_module.pdf_textbooks
                       if str(tb.get("id")) == str(textbook_id)]
        if matching_id:
            textbook = matching_id[0]
        else:
            textbook = None

        if request.method == 'GET':
            if not textbook:
                return JsonResponse(status=404)
            return JsonResponse(textbook)
        elif request.method in ('POST', 'PUT'):  # can be either and sometimes django is rewriting one to the other
            try:
                new_textbook = validate_textbook_json(request.body)
            except TextbookValidationError as err:
                return JsonResponse({"error": str(err)}, status=400)
            new_textbook["id"] = textbook_id
            if textbook:
                i = course_module.pdf_textbooks.index(textbook)
                new_textbooks = course_module.pdf_textbooks[0:i]
                new_textbooks.append(new_textbook)
                new_textbooks.extend(course_module.pdf_textbooks[i + 1:])
                course_module.pdf_textbooks = new_textbooks
            else:
                course_module.pdf_textbooks.append(new_textbook)
            store.update_item(course_module, request.user.id)
            return JsonResponse(new_textbook, status=201)
        elif request.method == 'DELETE':
            if not textbook:
                return JsonResponse(status=404)
            i = course_module.pdf_textbooks.index(textbook)
            remaining_textbooks = course_module.pdf_textbooks[0:i]
            remaining_textbooks.extend(course_module.pdf_textbooks[i + 1:])
            course_module.pdf_textbooks = remaining_textbooks
            store.update_item(course_module, request.user.id)
            return JsonResponse()


def remove_content_or_experiment_group(request, store, course, configuration, group_configuration_id, group_id=None):
    """
    Remove content group or experiment group configuration only if it's not in use.
    """
    configuration_index = course.user_partitions.index(configuration)
    if configuration.scheme.name == RANDOM_SCHEME:
        usages = GroupConfiguration.get_content_experiment_usage_info(store, course)
        used = int(group_configuration_id) in usages

        if used:
            return JsonResponse(
                {"error": _("This group configuration is in use and cannot be deleted.")},
                status=400
            )
        course.user_partitions.pop(configuration_index)
    elif configuration.scheme.name == COHORT_SCHEME:
        if not group_id:
            return JsonResponse(status=404)

        group_id = int(group_id)
        usages = GroupConfiguration.get_partitions_usage_info(store, course)
        used = group_id in usages[configuration.id]

        if used:
            return JsonResponse(
                {"error": _("This content group is in use and cannot be deleted.")},
                status=400
            )

        matching_groups = [group for group in configuration.groups if group.id == group_id]
        if matching_groups:
            group_index = configuration.groups.index(matching_groups[0])
            configuration.groups.pop(group_index)
        else:
            return JsonResponse(status=404)

        course.user_partitions[configuration_index] = configuration

    store.update_item(course, request.user.id)
    return JsonResponse(status=204)


@require_http_methods(("GET", "POST"))
@login_required
@ensure_csrf_cookie
def group_configurations_list_handler(request, course_key_string):
    """
    A RESTful handler for Group Configurations

    GET
        html: return Group Configurations list page (Backbone application)
    POST
        json: create new group configuration
    """
    course_key = CourseKey.from_string(course_key_string)
    store = modulestore()
    with store.bulk_operations(course_key):
        course = get_course_and_check_access(course_key, request.user)

        if 'text/html' in request.META.get('HTTP_ACCEPT', 'text/html'):
            group_configuration_url = reverse_course_url('group_configurations_list_handler', course_key)
            course_outline_url = reverse_course_url('course_handler', course_key)
            should_show_experiment_groups = are_content_experiments_enabled(course)
            if should_show_experiment_groups:
                experiment_group_configurations = GroupConfiguration.get_split_test_partitions_with_usage(store, course)
            else:
                experiment_group_configurations = None

            all_partitions = GroupConfiguration.get_all_user_partition_details(store, course)
            should_show_enrollment_track = False
            has_content_groups = False
            displayable_partitions = []
            for partition in all_partitions:
                partition['read_only'] = getattr(UserPartition.get_scheme(partition['scheme']), 'read_only', False)

                if partition['scheme'] == COHORT_SCHEME:
                    has_content_groups = True
                    displayable_partitions.append(partition)
                elif partition['scheme'] == CONTENT_TYPE_GATING_SCHEME:
                    # Add it to the front of the list if it should be shown.
                    if ContentTypeGatingConfig.current(course_key=course_key).studio_override_enabled:
                        displayable_partitions.append(partition)
                elif partition['scheme'] == ENROLLMENT_SCHEME:
                    should_show_enrollment_track = len(partition['groups']) > 1

                    # Add it to the front of the list if it should be shown.
                    if should_show_enrollment_track:
                        displayable_partitions.insert(0, partition)
                elif partition['scheme'] != RANDOM_SCHEME:
                    # Experiment group configurations are handled explicitly above. We don't
                    # want to display their groups twice.
                    displayable_partitions.append(partition)

            # Set the sort-order. Higher numbers sort earlier
            scheme_priority = defaultdict(lambda: -1, {
                ENROLLMENT_SCHEME: 1,
                CONTENT_TYPE_GATING_SCHEME: 0
            })
            displayable_partitions.sort(key=lambda p: scheme_priority[p['scheme']], reverse=True)
            # Add empty content group if there is no COHORT User Partition in the list.
            # This will add ability to add new groups in the view.
            if not has_content_groups:
                displayable_partitions.append(GroupConfiguration.get_or_create_content_group(store, course))

            course_authoring_microfrontend_url = get_proctored_exam_settings_url(course)

            return render_to_response('group_configurations.html', {
                'context_course': course,
                'group_configuration_url': group_configuration_url,
                'course_outline_url': course_outline_url,
                'experiment_group_configurations': experiment_group_configurations,
                'should_show_experiment_groups': should_show_experiment_groups,
                'all_group_configurations': displayable_partitions,
                'should_show_enrollment_track': should_show_enrollment_track,
                'course_authoring_microfrontend_url': course_authoring_microfrontend_url,
            })
        elif "application/json" in request.META.get('HTTP_ACCEPT'):
            if request.method == 'POST':
                # create a new group configuration for the course
                try:
                    new_configuration = GroupConfiguration(request.body, course).get_user_partition()
                except GroupConfigurationsValidationError as err:
                    return JsonResponse({"error": str(err)}, status=400)

                course.user_partitions.append(new_configuration)
                response = JsonResponse(new_configuration.to_json(), status=201)

                response["Location"] = reverse_course_url(
                    'group_configurations_detail_handler',
                    course.id,
                    kwargs={'group_configuration_id': new_configuration.id}
                )
                store.update_item(course, request.user.id)
                return response
        else:
            return HttpResponse(status=406)


@login_required
@ensure_csrf_cookie
@require_http_methods(("POST", "PUT", "DELETE"))
def group_configurations_detail_handler(request, course_key_string, group_configuration_id, group_id=None):
    """
    JSON API endpoint for manipulating a group configuration via its internal ID.
    Used by the Backbone application.

    POST or PUT
        json: update group configuration based on provided information
    """
    course_key = CourseKey.from_string(course_key_string)
    store = modulestore()
    with store.bulk_operations(course_key):
        course = get_course_and_check_access(course_key, request.user)
        matching_id = [p for p in course.user_partitions
                       if str(p.id) == str(group_configuration_id)]
        if matching_id:
            configuration = matching_id[0]
        else:
            configuration = None

        if request.method in ('POST', 'PUT'):  # can be either and sometimes django is rewriting one to the other
            try:
                new_configuration = GroupConfiguration(request.body, course, group_configuration_id).get_user_partition()  # lint-amnesty, pylint: disable=line-too-long
            except GroupConfigurationsValidationError as err:
                return JsonResponse({"error": str(err)}, status=400)

            if configuration:
                index = course.user_partitions.index(configuration)
                course.user_partitions[index] = new_configuration
            else:
                course.user_partitions.append(new_configuration)
            store.update_item(course, request.user.id)
            configuration = GroupConfiguration.update_usage_info(store, course, new_configuration)
            return JsonResponse(configuration, status=201)

        elif request.method == "DELETE":
            if not configuration:
                return JsonResponse(status=404)

            return remove_content_or_experiment_group(
                request=request,
                store=store,
                course=course,
                configuration=configuration,
                group_configuration_id=group_configuration_id,
                group_id=group_id
            )


def are_content_experiments_enabled(course):
    """
    Returns True if content experiments have been enabled for the course.
    """
    return (
        'split_test' in ADVANCED_COMPONENT_TYPES and
        'split_test' in course.advanced_modules
    )


def _get_course_creator_status(user):
    """
    Helper method for returning the course creator status for a particular user,
    taking into account the values of DISABLE_COURSE_CREATION and ENABLE_CREATOR_GROUP.

    If the user passed in has not previously visited the index page, it will be
    added with status 'unrequested' if the course creator group is in use.
    """

    if user.is_staff:
        course_creator_status = 'granted'
    elif settings.FEATURES.get('DISABLE_COURSE_CREATION', False):
        course_creator_status = 'disallowed_for_this_site'
    elif settings.FEATURES.get('ENABLE_CREATOR_GROUP', False):
        course_creator_status = get_course_creator_status(user)
        if course_creator_status is None:
            # User not grandfathered in as an existing user, has not previously visited the dashboard page.
            # Add the user to the course creator admin table with status 'unrequested'.
            add_user_with_status_unrequested(user)
            course_creator_status = get_course_creator_status(user)
    else:
        course_creator_status = 'granted'

    return course_creator_status<|MERGE_RESOLUTION|>--- conflicted
+++ resolved
@@ -556,26 +556,6 @@
     active_courses, archived_courses = _process_courses_list(courses_iter, in_process_course_actions, split_archived)
     in_process_course_actions = [format_in_process_course_view(uca) for uca in in_process_course_actions]
 
-<<<<<<< HEAD
-    return render_to_response(u'index.html', {
-        u'courses': active_courses,
-        u'archived_courses': archived_courses,
-        u'in_process_course_actions': in_process_course_actions,
-        u'libraries_enabled': LIBRARIES_ENABLED,
-        u'redirect_to_library_authoring_mfe': should_redirect_to_library_authoring_mfe(),
-        u'library_authoring_mfe_url': LIBRARY_AUTHORING_MICROFRONTEND_URL,
-        u'libraries': [format_library_for_view(lib) for lib in libraries],
-        u'show_new_library_button': get_library_creator_status(user) and not should_redirect_to_library_authoring_mfe(),
-        u'user': user,
-        u'request_course_creator_url': reverse('request_course_creator'),
-        u'course_creator_status': _get_course_creator_status(user),
-        # Appsembler: Using the course creator status instead of `GlobalStaff().has_user(user)`
-        #             to match the Tahoe multi-tenant requirements.
-        u'rerun_creator_status': _get_course_creator_status(user) == 'granted',
-        u'allow_unicode_course_id': settings.FEATURES.get(u'ALLOW_UNICODE_COURSE_ID', False),
-        u'allow_course_reruns': settings.FEATURES.get(u'ALLOW_COURSE_RERUNS', True),
-        u'optimization_enabled': optimization_enabled
-=======
     return render_to_response('index.html', {
         'courses': active_courses,
         'split_studio_home': split_library_view_on_dashboard(),
@@ -589,12 +569,11 @@
         'user': user,
         'request_course_creator_url': reverse('request_course_creator'),
         'course_creator_status': _get_course_creator_status(user),
-        'rerun_creator_status': GlobalStaff().has_user(user),
+        'rerun_creator_status': _get_course_creator_status(user) == 'granted',
         'allow_unicode_course_id': settings.FEATURES.get('ALLOW_UNICODE_COURSE_ID', False),
         'allow_course_reruns': settings.FEATURES.get('ALLOW_COURSE_RERUNS', True),
         'optimization_enabled': optimization_enabled,
         'active_tab': 'courses'
->>>>>>> 83ceefc4
     })
 
 
