"""
Views related to operations on course objects
"""
import copy
import json
import logging
import random
import string  # pylint: disable=deprecated-module

from django.conf import settings
from django.contrib.auth.decorators import login_required
from django.core.exceptions import PermissionDenied
from django.core.urlresolvers import reverse
from django.http import HttpResponse, HttpResponseBadRequest, HttpResponseNotFound, Http404
from django.shortcuts import redirect
import django.utils
from django.utils.translation import ugettext as _
from django.views.decorators.http import require_http_methods, require_GET
from django.views.decorators.csrf import ensure_csrf_cookie
from opaque_keys import InvalidKeyError
from opaque_keys.edx.keys import CourseKey
from opaque_keys.edx.locations import Location

from .component import (
    ADVANCED_COMPONENT_TYPES,
    SPLIT_TEST_COMPONENT_TYPE,
)
from .item import create_xblock_info
from .library import LIBRARIES_ENABLED
from contentstore import utils
from contentstore.course_group_config import (
    COHORT_SCHEME,
    GroupConfiguration,
    GroupConfigurationsValidationError,
    RANDOM_SCHEME,
)
from contentstore.course_info_model import get_course_updates, update_course_updates, delete_course_update
from contentstore.courseware_index import CoursewareSearchIndexer, SearchIndexingError
from contentstore.push_notification import push_notification_enabled
from contentstore.tasks import rerun_course
from contentstore.utils import (
    add_instructor,
    initialize_permissions,
    get_lms_link_for_item,
    remove_all_instructors,
    reverse_course_url,
    reverse_library_url,
    reverse_usage_url,
    reverse_url,
)
from contentstore.views.entrance_exam import (
    create_entrance_exam,
    delete_entrance_exam,
    update_entrance_exam,
)
from course_action_state.managers import CourseActionStateItemNotFoundError
from course_action_state.models import CourseRerunState, CourseRerunUIStateManager
from course_creators.views import get_course_creator_status, add_user_with_status_unrequested
from edxmako.shortcuts import render_to_response
from microsite_configuration import microsite
from models.settings.course_grading import CourseGradingModel
from models.settings.course_metadata import CourseMetadata
from models.settings.encoder import CourseSettingsEncoder
from openedx.core.djangoapps.content.course_structures.api.v0 import api, errors
from openedx.core.djangoapps.credit.api import is_credit_course, get_credit_requirements
from openedx.core.djangoapps.credit.tasks import update_credit_course_requirements
from openedx.core.djangoapps.models.course_details import CourseDetails
from openedx.core.djangoapps.programs.models import ProgramsApiConfig
from openedx.core.djangoapps.programs.utils import get_programs
from openedx.core.djangoapps.self_paced.models import SelfPacedConfiguration
from openedx.core.lib.course_tabs import CourseTabPluginManager
from openedx.core.lib.courses import course_image_url
from openedx.core.lib.js_utils import escape_json_dumps
from student import auth
from student.auth import has_course_author_access, has_studio_write_access, has_studio_read_access
from student.roles import (
    CourseInstructorRole, CourseStaffRole, CourseCreatorRole, GlobalStaff, UserBasedRole
)
from util.date_utils import get_default_time_display
from util.json_request import JsonResponse, JsonResponseBadRequest, expect_json
from util.milestones_helpers import (
    is_entrance_exams_enabled,
    is_prerequisite_courses_enabled,
    is_valid_course_key,
    set_prerequisite_courses,
)
from util.organizations_helpers import (
    add_organization_course,
    get_organization_by_short_name,
    organizations_enabled,
)
from util.string_utils import _has_non_ascii_characters
from xmodule.contentstore.content import StaticContent
from xmodule.course_module import CourseFields
from xmodule.course_module import DEFAULT_START_DATE
from xmodule.error_module import ErrorDescriptor
from xmodule.modulestore import EdxJSONEncoder
from xmodule.modulestore.django import modulestore
from xmodule.modulestore.exceptions import ItemNotFoundError, DuplicateCourseError
from xmodule.tabs import CourseTab, CourseTabList, InvalidTabsException


from course_access_group.models import CourseAccessGroup

log = logging.getLogger(__name__)

__all__ = ['course_info_handler', 'course_handler', 'course_listing',
           'course_info_update_handler', 'course_search_index_handler',
           'course_rerun_handler',
           'settings_handler',
           'grading_handler',
           'advanced_settings_handler',
           'course_notifications_handler',
           'textbooks_list_handler', 'textbooks_detail_handler',
           'group_configurations_list_handler', 'group_configurations_detail_handler']


class AccessListFallback(Exception):
    """
    An exception that is raised whenever we need to `fall back` to fetching *all* courses
    available to a user, rather than using a shorter method (i.e. fetching by group)
    """
    pass


def get_course_and_check_access(course_key, user, depth=0):
    """
    Internal method used to calculate and return the locator and course module
    for the view functions in this file.
    """
    if not has_studio_read_access(user, course_key):
        raise PermissionDenied()
    course_module = modulestore().get_course(course_key, depth=depth)
    return course_module


def reindex_course_and_check_access(course_key, user):
    """
    Internal method used to restart indexing on a course.
    """
    if not has_course_author_access(user, course_key):
        raise PermissionDenied()
    return CoursewareSearchIndexer.do_course_reindex(modulestore(), course_key)


@login_required
def course_notifications_handler(request, course_key_string=None, action_state_id=None):
    """
    Handle incoming requests for notifications in a RESTful way.

    course_key_string and action_state_id must both be set; else a HttpBadResponseRequest is returned.

    For each of these operations, the requesting user must have access to the course;
    else a PermissionDenied error is returned.

    GET
        json: return json representing information about the notification (action, state, etc)
    DELETE
        json: return json repressing success or failure of dismissal/deletion of the notification
    PUT
        Raises a NotImplementedError.
    POST
        Raises a NotImplementedError.
    """
    # ensure that we have a course and an action state
    if not course_key_string or not action_state_id:
        return HttpResponseBadRequest()

    response_format = request.REQUEST.get('format', 'html')

    course_key = CourseKey.from_string(course_key_string)

    if response_format == 'json' or 'application/json' in request.META.get('HTTP_ACCEPT', 'application/json'):
        if not has_studio_write_access(request.user, course_key):
            raise PermissionDenied()
        if request.method == 'GET':
            return _course_notifications_json_get(action_state_id)
        elif request.method == 'DELETE':
            # we assume any delete requests dismiss actions from the UI
            return _dismiss_notification(request, action_state_id)
        elif request.method == 'PUT':
            raise NotImplementedError()
        elif request.method == 'POST':
            raise NotImplementedError()
        else:
            return HttpResponseBadRequest()
    else:
        return HttpResponseNotFound()


def _course_notifications_json_get(course_action_state_id):
    """
    Return the action and the action state for the given id
    """
    try:
        action_state = CourseRerunState.objects.find_first(id=course_action_state_id)
    except CourseActionStateItemNotFoundError:
        return HttpResponseBadRequest()

    action_state_info = {
        'action': action_state.action,
        'state': action_state.state,
        'should_display': action_state.should_display
    }
    return JsonResponse(action_state_info)


def _dismiss_notification(request, course_action_state_id):  # pylint: disable=unused-argument
    """
    Update the display of the course notification
    """
    try:
        action_state = CourseRerunState.objects.find_first(id=course_action_state_id)

    except CourseActionStateItemNotFoundError:
        # Can't dismiss a notification that doesn't exist in the first place
        return HttpResponseBadRequest()

    if action_state.state == CourseRerunUIStateManager.State.FAILED:
        # We remove all permissions for this course key at this time, since
        # no further access is required to a course that failed to be created.
        remove_all_instructors(action_state.course_key)

    # The CourseRerunState is no longer needed by the UI; delete
    action_state.delete()

    return JsonResponse({'success': True})


# pylint: disable=unused-argument
@login_required
def course_handler(request, course_key_string=None):
    """
    The restful handler for course specific requests.
    It provides the course tree with the necessary information for identifying and labeling the parts. The root
    will typically be a 'course' object but may not be especially as we support modules.

    GET
        html: return course listing page if not given a course id
        html: return html page overview for the given course if given a course id
        json: return json representing the course branch's index entry as well as dag w/ all of the children
        replaced w/ json docs where each doc has {'_id': , 'display_name': , 'children': }
    POST
        json: create a course, return resulting json
        descriptor (same as in GET course/...). Leaving off /branch/draft would imply create the course w/ default
        branches. Cannot change the structure contents ('_id', 'display_name', 'children') but can change the
        index entry.
    PUT
        json: update this course (index entry not xblock) such as repointing head, changing display name, org,
        course, run. Return same json as above.
    DELETE
        json: delete this branch from this course (leaving off /branch/draft would imply delete the course)
    """
    try:
        response_format = request.REQUEST.get('format', 'html')
        if response_format == 'json' or 'application/json' in request.META.get('HTTP_ACCEPT', 'application/json'):
            if request.method == 'GET':
                course_key = CourseKey.from_string(course_key_string)
                with modulestore().bulk_operations(course_key):
                    course_module = get_course_and_check_access(course_key, request.user, depth=None)
                    return JsonResponse(_course_outline_json(request, course_module))
            elif request.method == 'POST':  # not sure if this is only post. If one will have ids, it goes after access
                return _create_or_rerun_course(request)
            elif not has_studio_write_access(request.user, CourseKey.from_string(course_key_string)):
                raise PermissionDenied()
            elif request.method == 'PUT':
                raise NotImplementedError()
            elif request.method == 'DELETE':
                raise NotImplementedError()
            else:
                return HttpResponseBadRequest()
        elif request.method == 'GET':  # assume html
            if course_key_string is None:
                return redirect(reverse("home"))
            else:
                return course_index(request, CourseKey.from_string(course_key_string))
        else:
            return HttpResponseNotFound()
    except InvalidKeyError:
        raise Http404


@login_required
@ensure_csrf_cookie
@require_http_methods(["GET"])
def course_rerun_handler(request, course_key_string):
    """
    The restful handler for course reruns.
    GET
        html: return html page with form to rerun a course for the given course id
    """
    # Only global staff (PMs) are able to rerun courses during the soft launch
    if not GlobalStaff().has_user(request.user):
        raise PermissionDenied()
    course_key = CourseKey.from_string(course_key_string)
    with modulestore().bulk_operations(course_key):
        course_module = get_course_and_check_access(course_key, request.user, depth=3)
        if request.method == 'GET':
            return render_to_response('course-create-rerun.html', {
                'source_course_key': course_key,
                'display_name': course_module.display_name,
                'user': request.user,
                'course_creator_status': _get_course_creator_status(request.user),
                'allow_unicode_course_id': settings.FEATURES.get('ALLOW_UNICODE_COURSE_ID', False)
            })


@login_required
@ensure_csrf_cookie
@require_GET
def course_search_index_handler(request, course_key_string):
    """
    The restful handler for course indexing.
    GET
        html: return status of indexing task
        json: return status of indexing task
    """
    # Only global staff (PMs) are able to index courses
    if not GlobalStaff().has_user(request.user):
        raise PermissionDenied()
    course_key = CourseKey.from_string(course_key_string)
    content_type = request.META.get('CONTENT_TYPE', None)
    if content_type is None:
        content_type = "application/json; charset=utf-8"
    with modulestore().bulk_operations(course_key):
        try:
            reindex_course_and_check_access(course_key, request.user)
        except SearchIndexingError as search_err:
            return HttpResponse(escape_json_dumps({
                "user_message": search_err.error_list
            }), content_type=content_type, status=500)
        return HttpResponse(escape_json_dumps({
            "user_message": _("Course has been successfully reindexed.")
        }), content_type=content_type, status=200)


def _course_outline_json(request, course_module):
    """
    Returns a JSON representation of the course module and recursively all of its children.
    """
    return create_xblock_info(
        course_module,
        include_child_info=True,
        course_outline=True,
        include_children_predicate=lambda xblock: not xblock.category == 'vertical',
        user=request.user
    )


def _accessible_courses_list(request):
    """
    List all courses available to the logged in user by iterating through all the courses
    """
    def course_filter(course):
        """
        Filter out unusable and inaccessible courses
        """
        if isinstance(course, ErrorDescriptor):
            return False

        # pylint: disable=fixme
        # TODO remove this condition when templates purged from db
        if course.location.course == 'templates':
            return False

        return has_studio_read_access(request.user, course.id)

    courses = filter(course_filter, modulestore().get_courses())
    in_process_course_actions = [
        course for course in
        CourseRerunState.objects.find_all(
            exclude_args={'state': CourseRerunUIStateManager.State.SUCCEEDED}, should_display=True
        )
        if has_studio_read_access(request.user, course.course_key)
    ]
    return courses, in_process_course_actions


def _accessible_courses_list_from_groups(request):
    """
    List all courses available to the logged in user by reversing access group names
    """
    courses_list = {}
    in_process_course_actions = []

    instructor_courses = UserBasedRole(request.user, CourseInstructorRole.ROLE).courses_with_role()
    staff_courses = UserBasedRole(request.user, CourseStaffRole.ROLE).courses_with_role()
    all_courses = instructor_courses | staff_courses

    for course_access in all_courses:
        course_key = course_access.course_id
        if course_key is None:
            # If the course_access does not have a course_id, it's an org-based role, so we fall back
            raise AccessListFallback
        if course_key not in courses_list:
            # check for any course action state for this course
            in_process_course_actions.extend(
                CourseRerunState.objects.find_all(
                    exclude_args={'state': CourseRerunUIStateManager.State.SUCCEEDED},
                    should_display=True,
                    course_key=course_key,
                )
            )
            # check for the course itself
            try:
                course = modulestore().get_course(course_key)
            except ItemNotFoundError:
                # If a user has access to a course that doesn't exist, don't do anything with that course
                pass
            if course is not None and not isinstance(course, ErrorDescriptor):
                # ignore deleted or errored courses
                courses_list[course_key] = course

    return courses_list.values(), in_process_course_actions


def _accessible_libraries_list(user):
    """
    List all libraries available to the logged in user by iterating through all libraries
    """
    # No need to worry about ErrorDescriptors - split's get_libraries() never returns them.
    return [lib for lib in modulestore().get_libraries() if has_studio_read_access(user, lib.location.library_key)]


@login_required
@ensure_csrf_cookie
def course_listing(request):
    """
    List all courses available to the logged in user
    """
    courses, in_process_course_actions = get_courses_accessible_to_user(request)
    libraries = _accessible_libraries_list(request.user) if LIBRARIES_ENABLED else []

    programs_config = ProgramsApiConfig.current()
    raw_programs = get_programs(request.user) if programs_config.is_studio_tab_enabled else []

    # Sort programs alphabetically by name.
    # TODO: Support ordering in the Programs API itself.
    programs = sorted(raw_programs, key=lambda p: p['name'].lower())

    def format_in_process_course_view(uca):
        """
        Return a dict of the data which the view requires for each unsucceeded course
        """
        return {
            'display_name': uca.display_name,
            'course_key': unicode(uca.course_key),
            'org': uca.course_key.org,
            'number': uca.course_key.course,
            'run': uca.course_key.run,
            'is_failed': True if uca.state == CourseRerunUIStateManager.State.FAILED else False,
            'is_in_progress': True if uca.state == CourseRerunUIStateManager.State.IN_PROGRESS else False,
            'dismiss_link': reverse_course_url(
                'course_notifications_handler',
                uca.course_key,
                kwargs={
                    'action_state_id': uca.id,
                },
            ) if uca.state == CourseRerunUIStateManager.State.FAILED else ''
        }

    def format_library_for_view(library):
        """
        Return a dict of the data which the view requires for each library
        """
        return {
            'display_name': library.display_name,
            'library_key': unicode(library.location.library_key),
            'url': reverse_library_url('library_handler', unicode(library.location.library_key)),
            'org': library.display_org_with_default,
            'number': library.display_number_with_default,
            'can_edit': has_studio_write_access(request.user, library.location.library_key),
        }

    courses = _remove_in_process_courses(courses, in_process_course_actions)
    in_process_course_actions = [format_in_process_course_view(uca) for uca in in_process_course_actions]

    return render_to_response('index.html', {
        'courses': courses,
        'in_process_course_actions': in_process_course_actions,
        'libraries_enabled': LIBRARIES_ENABLED,
        'libraries': [format_library_for_view(lib) for lib in libraries],
        'show_new_library_button': LIBRARIES_ENABLED and request.user.is_active,
        'user': request.user,
        'request_course_creator_url': reverse('contentstore.views.request_course_creator'),
        'course_creator_status': _get_course_creator_status(request.user),
        'rerun_creator_status': GlobalStaff().has_user(request.user),
        'allow_unicode_course_id': settings.FEATURES.get('ALLOW_UNICODE_COURSE_ID', False),
        'allow_course_reruns': settings.FEATURES.get('ALLOW_COURSE_RERUNS', True),
        'is_programs_enabled': programs_config.is_studio_tab_enabled and request.user.is_staff,
        'programs': programs,
        'program_authoring_url': reverse('programs'),
    })


def _get_rerun_link_for_item(course_key):
    """ Returns the rerun link for the given course key. """
    return reverse_course_url('course_rerun_handler', course_key)


def _deprecated_blocks_info(course_module, deprecated_block_types):
    """
    Returns deprecation information about `deprecated_block_types`

    Arguments:
        course_module (CourseDescriptor): course object
        deprecated_block_types (list): list of deprecated blocks types

    Returns:
        Dict with following keys:
        block_types (list): list containing types of all deprecated blocks
        block_types_enabled (bool): True if any or all `deprecated_blocks` present in Advanced Module List else False
        blocks (list): List of `deprecated_block_types` component names and their parent's url
        advance_settings_url (str): URL to advance settings page
    """
    data = {
        'block_types': deprecated_block_types,
        'block_types_enabled': any(
            block_type in course_module.advanced_modules for block_type in deprecated_block_types
        ),
        'blocks': [],
        'advance_settings_url': reverse_course_url('advanced_settings_handler', course_module.id)
    }

    try:
        structure_data = api.course_structure(course_module.id, block_types=deprecated_block_types)
    except errors.CourseStructureNotAvailableError:
        return data

    blocks = []
    for block in structure_data['blocks'].values():
        blocks.append([reverse_usage_url('container_handler', block['parent']), block['display_name']])

    data['blocks'].extend(blocks)

    return data


@login_required
@ensure_csrf_cookie
def course_index(request, course_key):
    """
    Display an editable course overview.

    org, course, name: Attributes of the Location for the item to edit
    """
    # A depth of None implies the whole course. The course outline needs this in order to compute has_changes.
    # A unit may not have a draft version, but one of its components could, and hence the unit itself has changes.
    with modulestore().bulk_operations(course_key):
        course_module = get_course_and_check_access(course_key, request.user, depth=None)
        if not course_module:
            raise Http404
        lms_link = get_lms_link_for_item(course_module.location)
        reindex_link = None
        if settings.FEATURES.get('ENABLE_COURSEWARE_INDEX', False):
            reindex_link = "/course/{course_id}/search_reindex".format(course_id=unicode(course_key))
        sections = course_module.get_children()
        course_structure = _course_outline_json(request, course_module)
        locator_to_show = request.REQUEST.get('show', None)
        course_release_date = get_default_time_display(course_module.start) if course_module.start != DEFAULT_START_DATE else _("Unscheduled")
        settings_url = reverse_course_url('settings_handler', course_key)

        try:
            current_action = CourseRerunState.objects.find_first(course_key=course_key, should_display=True)
        except (ItemNotFoundError, CourseActionStateItemNotFoundError):
            current_action = None

        deprecated_blocks_info = _deprecated_blocks_info(course_module, settings.DEPRECATED_BLOCK_TYPES)

        return render_to_response('course_outline.html', {
            'context_course': course_module,
            'lms_link': lms_link,
            'sections': sections,
            'course_structure': course_structure,
            'initial_state': course_outline_initial_state(locator_to_show, course_structure) if locator_to_show else None,
            'rerun_notification_id': current_action.id if current_action else None,
            'course_release_date': course_release_date,
            'settings_url': settings_url,
            'reindex_link': reindex_link,
            'deprecated_blocks_info': deprecated_blocks_info,
            'notification_dismiss_url': reverse_course_url(
                'course_notifications_handler',
                current_action.course_key,
                kwargs={
                    'action_state_id': current_action.id,
                },
            ) if current_action else None,
        })


def get_courses_accessible_to_user(request):
    """
    Try to get all courses by first reversing django groups and fallback to old method if it fails
    Note: overhead of pymongo reads will increase if getting courses from django groups fails
    """
    if GlobalStaff().has_user(request.user):
        # user has global access so no need to get courses from django groups
        courses, in_process_course_actions = _accessible_courses_list(request)
    else:
        try:
            courses, in_process_course_actions = _accessible_courses_list_from_groups(request)
        except AccessListFallback:
            # user have some old groups or there was some error getting courses from django groups
            # so fallback to iterating through all courses
            courses, in_process_course_actions = _accessible_courses_list(request)
    return courses, in_process_course_actions


def _remove_in_process_courses(courses, in_process_course_actions):
    """
    removes any in-process courses in courses list. in-process actually refers to courses
    that are in the process of being generated for re-run
    """
    def format_course_for_view(course):
        """
        Return a dict of the data which the view requires for each course
        """
        return {
            'display_name': course.display_name,
            'course_key': unicode(course.location.course_key),
            'url': reverse_course_url('course_handler', course.id),
            'lms_link': get_lms_link_for_item(course.location),
            'rerun_link': _get_rerun_link_for_item(course.id),
            'org': course.display_org_with_default,
            'number': course.display_number_with_default,
            'run': course.location.run
        }

    in_process_action_course_keys = [uca.course_key for uca in in_process_course_actions]
    courses = [
        format_course_for_view(c)
        for c in courses
        if not isinstance(c, ErrorDescriptor) and (c.id not in in_process_action_course_keys)
    ]
    return courses


def course_outline_initial_state(locator_to_show, course_structure):
    """
    Returns the desired initial state for the course outline view. If the 'show' request parameter
    was provided, then the view's initial state will be to have the desired item fully expanded
    and to scroll to see the new item.
    """
    def find_xblock_info(xblock_info, locator):
        """
        Finds the xblock info for the specified locator.
        """
        if xblock_info['id'] == locator:
            return xblock_info
        children = xblock_info['child_info']['children'] if xblock_info.get('child_info', None) else None
        if children:
            for child_xblock_info in children:
                result = find_xblock_info(child_xblock_info, locator)
                if result:
                    return result
        return None

    def collect_all_locators(locators, xblock_info):
        """
        Collect all the locators for an xblock and its children.
        """
        locators.append(xblock_info['id'])
        children = xblock_info['child_info']['children'] if xblock_info.get('child_info', None) else None
        if children:
            for child_xblock_info in children:
                collect_all_locators(locators, child_xblock_info)

    selected_xblock_info = find_xblock_info(course_structure, locator_to_show)
    if not selected_xblock_info:
        return None
    expanded_locators = []
    collect_all_locators(expanded_locators, selected_xblock_info)
    return {
        'locator_to_show': locator_to_show,
        'expanded_locators': expanded_locators
    }


@expect_json
def _create_or_rerun_course(request):
    """
    To be called by requests that create a new destination course (i.e., create_new_course and rerun_course)
    Returns the destination course_key and overriding fields for the new course.
    Raises DuplicateCourseError and InvalidKeyError
    """
    if not auth.user_has_role(request.user, CourseCreatorRole()):
        raise PermissionDenied()

    try:
        org = request.json.get('org')
        course = request.json.get('number', request.json.get('course'))
        display_name = request.json.get('display_name')
        # force the start date for reruns and allow us to override start via the client
        start = request.json.get('start', CourseFields.start.default)
        run = request.json.get('run')

        # allow/disable unicode characters in course_id according to settings
        if not settings.FEATURES.get('ALLOW_UNICODE_COURSE_ID'):
            if _has_non_ascii_characters(org) or _has_non_ascii_characters(course) or _has_non_ascii_characters(run):
                return JsonResponse(
                    {'error': _('Special characters not allowed in organization, course number, and course run.')},
                    status=400
                )

        fields = {'start': start}
        if display_name is not None:
            fields['display_name'] = display_name

        # Set a unique wiki_slug for newly created courses. To maintain active wiki_slugs for
        # existing xml courses this cannot be changed in CourseDescriptor.
        # # TODO get rid of defining wiki slug in this org/course/run specific way and reconcile
        # w/ xmodule.course_module.CourseDescriptor.__init__
        wiki_slug = u"{0}.{1}.{2}".format(org, course, run)
        definition_data = {'wiki_slug': wiki_slug}
        fields.update(definition_data)

        if 'source_course_key' in request.json:
            return _rerun_course(request, org, course, run, fields)
        else:
            return _create_new_course(request, org, course, run, fields)

    except DuplicateCourseError:
        return JsonResponse({
            'ErrMsg': _(
                'There is already a course defined with the same '
                'organization and course number. Please '
                'change either organization or course number to be unique.'
            ),
            'OrgErrMsg': _(
                'Please change either the organization or '
                'course number so that it is unique.'),
            'CourseErrMsg': _(
                'Please change either the organization or '
                'course number so that it is unique.'),
        })
    except InvalidKeyError as error:
        return JsonResponse({
            "ErrMsg": _("Unable to create course '{name}'.\n\n{err}").format(name=display_name, err=error.message)}
        )


def _create_new_course(request, org, number, run, fields):
    """
    Create a new course.
    Returns the URL for the course overview page.
    Raises DuplicateCourseError if the course already exists
    """
    org_data = get_organization_by_short_name(org)
    if not org_data and organizations_enabled():
        return JsonResponse(
            {'error': _('You must link this course to an organization in order to continue. '
                        'Organization you selected does not exist in the system, '
                        'you will need to add it to the system')},
            status=400
        )
    store_for_new_course = modulestore().default_modulestore.get_modulestore_type()
    new_course = create_new_course_in_store(store_for_new_course, request.user, org, number, run, fields)
    add_organization_course(org_data, new_course.id)
    return JsonResponse({
        'url': reverse_course_url('course_handler', new_course.id),
        'course_key': unicode(new_course.id),
    })


def create_new_course_in_store(store, user, org, number, run, fields):
    """
    Create course in store w/ handling instructor enrollment, permissions, and defaulting the wiki slug.
    Separated out b/c command line course creation uses this as well as the web interface.
    """

    # Set default language from settings and enable web certs
    fields.update({
        'language': getattr(settings, 'DEFAULT_COURSE_LANGUAGE', 'en'),
        'cert_html_view_enabled': True,
    })

    with modulestore().default_store(store):
        # Creating the course raises DuplicateCourseError if an existing course with this org/name is found
        new_course = modulestore().create_course(
            org,
            number,
            run,
            user.id,
            fields=fields,
        )

    # Make sure user has instructor and staff access to the new course
    add_instructor(new_course.id, user, user)

    # Initialize permissions for user in the new course
    initialize_permissions(new_course.id, user)
    return new_course


def _rerun_course(request, org, number, run, fields):
    """
    Reruns an existing course.
    Returns the URL for the course listing page.
    """
    source_course_key = CourseKey.from_string(request.json.get('source_course_key'))

    # verify user has access to the original course
    if not has_studio_write_access(request.user, source_course_key):
        raise PermissionDenied()

    # create destination course key
    store = modulestore()
    with store.default_store('split'):
        destination_course_key = store.make_course_key(org, number, run)

    # verify org course and run don't already exist
    if store.has_course(destination_course_key, ignore_case=True):
        raise DuplicateCourseError(source_course_key, destination_course_key)

    # Make sure user has instructor and staff access to the destination course
    # so the user can see the updated status for that course
    add_instructor(destination_course_key, request.user, request.user)

    # Mark the action as initiated
    CourseRerunState.objects.initiated(source_course_key, destination_course_key, request.user, fields['display_name'])

    # Clear the fields that must be reset for the rerun
    fields['advertised_start'] = None

    # Rerun the course as a new celery task
    json_fields = json.dumps(fields, cls=EdxJSONEncoder)
    rerun_course.delay(unicode(source_course_key), unicode(destination_course_key), request.user.id, json_fields)

    # Return course listing page
    return JsonResponse({
        'url': reverse_url('course_handler'),
        'destination_course_key': unicode(destination_course_key)
    })


# pylint: disable=unused-argument
@login_required
@ensure_csrf_cookie
@require_http_methods(["GET"])
def course_info_handler(request, course_key_string):
    """
    GET
        html: return html for editing the course info handouts and updates.
    """
    try:
        course_key = CourseKey.from_string(course_key_string)
    except InvalidKeyError:
        raise Http404

    with modulestore().bulk_operations(course_key):
        course_module = get_course_and_check_access(course_key, request.user)
        if not course_module:
            raise Http404
        if 'text/html' in request.META.get('HTTP_ACCEPT', 'text/html'):
            return render_to_response(
                'course_info.html',
                {
                    'context_course': course_module,
                    'updates_url': reverse_course_url('course_info_update_handler', course_key),
                    'handouts_locator': course_key.make_usage_key('course_info', 'handouts'),
                    'base_asset_url': StaticContent.get_base_url_path_for_course_assets(course_module.id),
                    'push_notification_enabled': push_notification_enabled()
                }
            )
        else:
            return HttpResponseBadRequest("Only supports html requests")


# pylint: disable=unused-argument
@login_required
@ensure_csrf_cookie
@require_http_methods(("GET", "POST", "PUT", "DELETE"))
@expect_json
def course_info_update_handler(request, course_key_string, provided_id=None):
    """
    restful CRUD operations on course_info updates.
    provided_id should be none if it's new (create) and index otherwise.
    GET
        json: return the course info update models
    POST
        json: create an update
    PUT or DELETE
        json: change an existing update
    """
    if 'application/json' not in request.META.get('HTTP_ACCEPT', 'application/json'):
        return HttpResponseBadRequest("Only supports json requests")

    course_key = CourseKey.from_string(course_key_string)
    usage_key = course_key.make_usage_key('course_info', 'updates')
    if provided_id == '':
        provided_id = None

    # check that logged in user has permissions to this item (GET shouldn't require this level?)
    if not has_studio_write_access(request.user, usage_key.course_key):
        raise PermissionDenied()

    if request.method == 'GET':
        course_updates = get_course_updates(usage_key, provided_id, request.user.id)
        if isinstance(course_updates, dict) and course_updates.get('error'):
            return JsonResponse(course_updates, course_updates.get('status', 400))
        else:
            return JsonResponse(course_updates)
    elif request.method == 'DELETE':
        try:
            return JsonResponse(delete_course_update(usage_key, request.json, provided_id, request.user))
        except:
            return HttpResponseBadRequest(
                "Failed to delete",
                content_type="text/plain"
            )
    # can be either and sometimes django is rewriting one to the other:
    elif request.method in ('POST', 'PUT'):
        try:
            return JsonResponse(update_course_updates(usage_key, request.json, provided_id, request.user))
        except:
            return HttpResponseBadRequest(
                "Failed to save",
                content_type="text/plain"
            )


@login_required
@ensure_csrf_cookie
@require_http_methods(("GET", "PUT", "POST"))
@expect_json
def settings_handler(request, course_key_string):
    """
    Course settings for dates and about pages
    GET
        html: get the page
        json: get the CourseDetails model
    PUT
        json: update the Course and About xblocks through the CourseDetails model
    """
    course_key = CourseKey.from_string(course_key_string)
    credit_eligibility_enabled = settings.FEATURES.get('ENABLE_CREDIT_ELIGIBILITY', False)
    with modulestore().bulk_operations(course_key):
        course_module = get_course_and_check_access(course_key, request.user)
        if 'text/html' in request.META.get('HTTP_ACCEPT', '') and request.method == 'GET':
            upload_asset_url = reverse_course_url('assets_handler', course_key)

            # see if the ORG of this course can be attributed to a 'Microsite'. In that case, the
            # course about page should be editable in Studio
            marketing_site_enabled = microsite.get_value_for_org(
                course_module.location.org,
                'ENABLE_MKTG_SITE',
                settings.FEATURES.get('ENABLE_MKTG_SITE', False)
            )

            about_page_editable = not marketing_site_enabled
            enrollment_end_editable = GlobalStaff().has_user(request.user) or not marketing_site_enabled
            short_description_editable = settings.FEATURES.get('EDITABLE_SHORT_DESCRIPTION', True)

<<<<<<< HEAD
            course_access_groups = CourseAccessGroup.objects.all()
=======
            self_paced_enabled = SelfPacedConfiguration.current().enabled
>>>>>>> e5e5abfb

            settings_context = {
                'context_course': course_module,
                'course_locator': course_key,
                'lms_link_for_about_page': utils.get_lms_link_for_about_page(course_key),
                'course_image_url': course_image_url(course_module),
                'details_url': reverse_course_url('settings_handler', course_key),
                'about_page_editable': about_page_editable,
                'short_description_editable': short_description_editable,
                'upload_asset_url': upload_asset_url,
                'course_handler_url': reverse_course_url('course_handler', course_key),
                'language_options': settings.ALL_LANGUAGES,
                'credit_eligibility_enabled': credit_eligibility_enabled,
                'is_credit_course': False,
                'show_min_grade_warning': False,
<<<<<<< HEAD
                'course_access_groups': course_access_groups,
=======
                'enrollment_end_editable': enrollment_end_editable,
                'is_prerequisite_courses_enabled': is_prerequisite_courses_enabled(),
                'is_entrance_exams_enabled': is_entrance_exams_enabled(),
                'self_paced_enabled': self_paced_enabled,
>>>>>>> e5e5abfb
            }
            if is_prerequisite_courses_enabled():
                courses, in_process_course_actions = get_courses_accessible_to_user(request)
                # exclude current course from the list of available courses
                courses = [course for course in courses if course.id != course_key]
                if courses:
                    courses = _remove_in_process_courses(courses, in_process_course_actions)
                settings_context.update({'possible_pre_requisite_courses': courses})

            if credit_eligibility_enabled:
                if is_credit_course(course_key):
                    # get and all credit eligibility requirements
                    credit_requirements = get_credit_requirements(course_key)
                    # pair together requirements with same 'namespace' values
                    paired_requirements = {}
                    for requirement in credit_requirements:
                        namespace = requirement.pop("namespace")
                        paired_requirements.setdefault(namespace, []).append(requirement)

                    # if 'minimum_grade_credit' of a course is not set or 0 then
                    # show warning message to course author.
                    show_min_grade_warning = False if course_module.minimum_grade_credit > 0 else True
                    settings_context.update(
                        {
                            'is_credit_course': True,
                            'credit_requirements': paired_requirements,
                            'show_min_grade_warning': show_min_grade_warning,
                        }
                    )

            return render_to_response('settings.html', settings_context)
        elif 'application/json' in request.META.get('HTTP_ACCEPT', ''):
            if request.method == 'GET':
                course_details = CourseDetails.fetch(course_key)
                return JsonResponse(
                    course_details,
                    # encoder serializes dates, old locations, and instances
                    encoder=CourseSettingsEncoder
                )
            # For every other possible method type submitted by the caller...
            else:
                # if pre-requisite course feature is enabled set pre-requisite course
                if is_prerequisite_courses_enabled():
                    prerequisite_course_keys = request.json.get('pre_requisite_courses', [])
                    if prerequisite_course_keys:
                        if not all(is_valid_course_key(course_key) for course_key in prerequisite_course_keys):
                            return JsonResponseBadRequest({"error": _("Invalid prerequisite course key")})
                        set_prerequisite_courses(course_key, prerequisite_course_keys)

                # If the entrance exams feature has been enabled, we'll need to check for some
                # feature-specific settings and handle them accordingly
                # We have to be careful that we're only executing the following logic if we actually
                # need to create or delete an entrance exam from the specified course
                if is_entrance_exams_enabled():
                    course_entrance_exam_present = course_module.entrance_exam_enabled
                    entrance_exam_enabled = request.json.get('entrance_exam_enabled', '') == 'true'
                    ee_min_score_pct = request.json.get('entrance_exam_minimum_score_pct', None)
                    # If the entrance exam box on the settings screen has been checked...
                    if entrance_exam_enabled:
                        # Load the default minimum score threshold from settings, then try to override it
                        entrance_exam_minimum_score_pct = float(settings.ENTRANCE_EXAM_MIN_SCORE_PCT)
                        if ee_min_score_pct:
                            entrance_exam_minimum_score_pct = float(ee_min_score_pct)
                        if entrance_exam_minimum_score_pct.is_integer():
                            entrance_exam_minimum_score_pct = entrance_exam_minimum_score_pct / 100
                        entrance_exam_minimum_score_pct = unicode(entrance_exam_minimum_score_pct)
                        # If there's already an entrance exam defined, we'll update the existing one
                        if course_entrance_exam_present:
                            exam_data = {
                                'entrance_exam_minimum_score_pct': entrance_exam_minimum_score_pct
                            }
                            update_entrance_exam(request, course_key, exam_data)
                        # If there's no entrance exam defined, we'll create a new one
                        else:
                            create_entrance_exam(request, course_key, entrance_exam_minimum_score_pct)

                    # If the entrance exam box on the settings screen has been unchecked,
                    # and the course has an entrance exam attached...
                    elif not entrance_exam_enabled and course_entrance_exam_present:
                        delete_entrance_exam(request, course_key)

                # Perform the normal update workflow for the CourseDetails model
                return JsonResponse(
                    CourseDetails.update_from_json(course_key, request.json, request.user),
                    encoder=CourseSettingsEncoder
                )


@login_required
@ensure_csrf_cookie
@require_http_methods(("GET", "POST", "PUT", "DELETE"))
@expect_json
def grading_handler(request, course_key_string, grader_index=None):
    """
    Course Grading policy configuration
    GET
        html: get the page
        json no grader_index: get the CourseGrading model (graceperiod, cutoffs, and graders)
        json w/ grader_index: get the specific grader
    PUT
        json no grader_index: update the Course through the CourseGrading model
        json w/ grader_index: create or update the specific grader (create if index out of range)
    """
    course_key = CourseKey.from_string(course_key_string)
    with modulestore().bulk_operations(course_key):
        course_module = get_course_and_check_access(course_key, request.user)

        if 'text/html' in request.META.get('HTTP_ACCEPT', '') and request.method == 'GET':
            course_details = CourseGradingModel.fetch(course_key)

            return render_to_response('settings_graders.html', {
                'context_course': course_module,
                'course_locator': course_key,
                'course_details': course_details,
                'grading_url': reverse_course_url('grading_handler', course_key),
                'is_credit_course': is_credit_course(course_key),
            })
        elif 'application/json' in request.META.get('HTTP_ACCEPT', ''):
            if request.method == 'GET':
                if grader_index is None:
                    return JsonResponse(
                        CourseGradingModel.fetch(course_key),
                        # encoder serializes dates, old locations, and instances
                        encoder=CourseSettingsEncoder
                    )
                else:
                    return JsonResponse(CourseGradingModel.fetch_grader(course_key, grader_index))
            elif request.method in ('POST', 'PUT'):  # post or put, doesn't matter.
                # update credit course requirements if 'minimum_grade_credit'
                # field value is changed
                if 'minimum_grade_credit' in request.json:
                    update_credit_course_requirements.delay(unicode(course_key))

                # None implies update the whole model (cutoffs, graceperiod, and graders) not a specific grader
                if grader_index is None:
                    return JsonResponse(
                        CourseGradingModel.update_from_json(course_key, request.json, request.user),
                        encoder=CourseSettingsEncoder
                    )
                else:
                    return JsonResponse(
                        CourseGradingModel.update_grader_from_json(course_key, request.json, request.user)
                    )
            elif request.method == "DELETE" and grader_index is not None:
                CourseGradingModel.delete_grader(course_key, grader_index, request.user)
                return JsonResponse()


def _refresh_course_tabs(request, course_module):
    """
    Automatically adds/removes tabs if changes to the course require them.

    Raises:
        InvalidTabsException: raised if there's a problem with the new version of the tabs.
    """

    def update_tab(tabs, tab_type, tab_enabled):
        """
        Adds or removes a course tab based upon whether it is enabled.
        """
        tab_panel = {
            "type": tab_type.type,
        }
        has_tab = tab_panel in tabs
        if tab_enabled and not has_tab:
            tabs.append(CourseTab.from_json(tab_panel))
        elif not tab_enabled and has_tab:
            tabs.remove(tab_panel)

    course_tabs = copy.copy(course_module.tabs)

    # Additionally update any tabs that are provided by non-dynamic course views
    for tab_type in CourseTabPluginManager.get_tab_types():
        if not tab_type.is_dynamic and tab_type.is_default:
            tab_enabled = tab_type.is_enabled(course_module, user=request.user)
            update_tab(course_tabs, tab_type, tab_enabled)

    CourseTabList.validate_tabs(course_tabs)

    # Save the tabs into the course if they have been changed
    if course_tabs != course_module.tabs:
        course_module.tabs = course_tabs


@login_required
@ensure_csrf_cookie
@require_http_methods(("GET", "POST", "PUT"))
@expect_json
def advanced_settings_handler(request, course_key_string):
    """
    Course settings configuration
    GET
        html: get the page
        json: get the model
    PUT, POST
        json: update the Course's settings. The payload is a json rep of the
            metadata dicts.
    """
    course_key = CourseKey.from_string(course_key_string)
    with modulestore().bulk_operations(course_key):
        course_module = get_course_and_check_access(course_key, request.user)
        if 'text/html' in request.META.get('HTTP_ACCEPT', '') and request.method == 'GET':

            return render_to_response('settings_advanced.html', {
                'context_course': course_module,
                'advanced_dict': CourseMetadata.fetch(course_module),
                'advanced_settings_url': reverse_course_url('advanced_settings_handler', course_key)
            })
        elif 'application/json' in request.META.get('HTTP_ACCEPT', ''):
            if request.method == 'GET':
                return JsonResponse(CourseMetadata.fetch(course_module))
            else:
                try:
                    # validate data formats and update the course module.
                    # Note: don't update mongo yet, but wait until after any tabs are changed
                    is_valid, errors, updated_data = CourseMetadata.validate_and_update_from_json(
                        course_module,
                        request.json,
                        user=request.user,
                    )

                    if is_valid:
                        try:
                            # update the course tabs if required by any setting changes
                            _refresh_course_tabs(request, course_module)
                        except InvalidTabsException as err:
                            log.exception(err.message)
                            response_message = [
                                {
                                    'message': _('An error occurred while trying to save your tabs'),
                                    'model': {'display_name': _('Tabs Exception')}
                                }
                            ]
                            return JsonResponseBadRequest(response_message)

                        # now update mongo
                        modulestore().update_item(course_module, request.user.id)

                        return JsonResponse(updated_data)
                    else:
                        return JsonResponseBadRequest(errors)

                # Handle all errors that validation doesn't catch
                except (TypeError, ValueError, InvalidTabsException) as err:
                    return HttpResponseBadRequest(
                        django.utils.html.escape(err.message),
                        content_type="text/plain"
                    )


class TextbookValidationError(Exception):
    "An error thrown when a textbook input is invalid"
    pass


def validate_textbooks_json(text):
    """
    Validate the given text as representing a single PDF textbook
    """
    try:
        textbooks = json.loads(text)
    except ValueError:
        raise TextbookValidationError("invalid JSON")
    if not isinstance(textbooks, (list, tuple)):
        raise TextbookValidationError("must be JSON list")
    for textbook in textbooks:
        validate_textbook_json(textbook)
    # check specified IDs for uniqueness
    all_ids = [textbook["id"] for textbook in textbooks if "id" in textbook]
    unique_ids = set(all_ids)
    if len(all_ids) > len(unique_ids):
        raise TextbookValidationError("IDs must be unique")
    return textbooks


def validate_textbook_json(textbook):
    """
    Validate the given text as representing a list of PDF textbooks
    """
    if isinstance(textbook, basestring):
        try:
            textbook = json.loads(textbook)
        except ValueError:
            raise TextbookValidationError("invalid JSON")
    if not isinstance(textbook, dict):
        raise TextbookValidationError("must be JSON object")
    if not textbook.get("tab_title"):
        raise TextbookValidationError("must have tab_title")
    tid = unicode(textbook.get("id", ""))
    if tid and not tid[0].isdigit():
        raise TextbookValidationError("textbook ID must start with a digit")
    return textbook


def assign_textbook_id(textbook, used_ids=()):
    """
    Return an ID that can be assigned to a textbook
    and doesn't match the used_ids
    """
    tid = Location.clean(textbook["tab_title"])
    if not tid[0].isdigit():
        # stick a random digit in front
        tid = random.choice(string.digits) + tid
    while tid in used_ids:
        # add a random ASCII character to the end
        tid = tid + random.choice(string.ascii_lowercase)
    return tid


@require_http_methods(("GET", "POST", "PUT"))
@login_required
@ensure_csrf_cookie
def textbooks_list_handler(request, course_key_string):
    """
    A RESTful handler for textbook collections.

    GET
        html: return textbook list page (Backbone application)
        json: return JSON representation of all textbooks in this course
    POST
        json: create a new textbook for this course
    PUT
        json: overwrite all textbooks in the course with the given list
    """
    course_key = CourseKey.from_string(course_key_string)
    store = modulestore()
    with store.bulk_operations(course_key):
        course = get_course_and_check_access(course_key, request.user)

        if "application/json" not in request.META.get('HTTP_ACCEPT', 'text/html'):
            # return HTML page
            upload_asset_url = reverse_course_url('assets_handler', course_key)
            textbook_url = reverse_course_url('textbooks_list_handler', course_key)
            return render_to_response('textbooks.html', {
                'context_course': course,
                'textbooks': course.pdf_textbooks,
                'upload_asset_url': upload_asset_url,
                'textbook_url': textbook_url,
            })

        # from here on down, we know the client has requested JSON
        if request.method == 'GET':
            return JsonResponse(course.pdf_textbooks)
        elif request.method == 'PUT':
            try:
                textbooks = validate_textbooks_json(request.body)
            except TextbookValidationError as err:
                return JsonResponse({"error": err.message}, status=400)

            tids = set(t["id"] for t in textbooks if "id" in t)
            for textbook in textbooks:
                if "id" not in textbook:
                    tid = assign_textbook_id(textbook, tids)
                    textbook["id"] = tid
                    tids.add(tid)

            if not any(tab['type'] == 'pdf_textbooks' for tab in course.tabs):
                course.tabs.append(CourseTab.load('pdf_textbooks'))
            course.pdf_textbooks = textbooks
            store.update_item(course, request.user.id)
            return JsonResponse(course.pdf_textbooks)
        elif request.method == 'POST':
            # create a new textbook for the course
            try:
                textbook = validate_textbook_json(request.body)
            except TextbookValidationError as err:
                return JsonResponse({"error": err.message}, status=400)
            if not textbook.get("id"):
                tids = set(t["id"] for t in course.pdf_textbooks if "id" in t)
                textbook["id"] = assign_textbook_id(textbook, tids)
            existing = course.pdf_textbooks
            existing.append(textbook)
            course.pdf_textbooks = existing
            if not any(tab['type'] == 'pdf_textbooks' for tab in course.tabs):
                course.tabs.append(CourseTab.load('pdf_textbooks'))
            store.update_item(course, request.user.id)
            resp = JsonResponse(textbook, status=201)
            resp["Location"] = reverse_course_url(
                'textbooks_detail_handler',
                course.id,
                kwargs={'textbook_id': textbook["id"]}
            )
            return resp


@login_required
@ensure_csrf_cookie
@require_http_methods(("GET", "POST", "PUT", "DELETE"))
def textbooks_detail_handler(request, course_key_string, textbook_id):
    """
    JSON API endpoint for manipulating a textbook via its internal ID.
    Used by the Backbone application.

    GET
        json: return JSON representation of textbook
    POST or PUT
        json: update textbook based on provided information
    DELETE
        json: remove textbook
    """
    course_key = CourseKey.from_string(course_key_string)
    store = modulestore()
    with store.bulk_operations(course_key):
        course_module = get_course_and_check_access(course_key, request.user)
        matching_id = [tb for tb in course_module.pdf_textbooks
                       if unicode(tb.get("id")) == unicode(textbook_id)]
        if matching_id:
            textbook = matching_id[0]
        else:
            textbook = None

        if request.method == 'GET':
            if not textbook:
                return JsonResponse(status=404)
            return JsonResponse(textbook)
        elif request.method in ('POST', 'PUT'):  # can be either and sometimes
                                            # django is rewriting one to the other
            try:
                new_textbook = validate_textbook_json(request.body)
            except TextbookValidationError as err:
                return JsonResponse({"error": err.message}, status=400)
            new_textbook["id"] = textbook_id
            if textbook:
                i = course_module.pdf_textbooks.index(textbook)
                new_textbooks = course_module.pdf_textbooks[0:i]
                new_textbooks.append(new_textbook)
                new_textbooks.extend(course_module.pdf_textbooks[i + 1:])
                course_module.pdf_textbooks = new_textbooks
            else:
                course_module.pdf_textbooks.append(new_textbook)
            store.update_item(course_module, request.user.id)
            return JsonResponse(new_textbook, status=201)
        elif request.method == 'DELETE':
            if not textbook:
                return JsonResponse(status=404)
            i = course_module.pdf_textbooks.index(textbook)
            remaining_textbooks = course_module.pdf_textbooks[0:i]
            remaining_textbooks.extend(course_module.pdf_textbooks[i + 1:])
            course_module.pdf_textbooks = remaining_textbooks
            store.update_item(course_module, request.user.id)
            return JsonResponse()


def remove_content_or_experiment_group(request, store, course, configuration, group_configuration_id, group_id=None):
    """
    Remove content group or experiment group configuration only if it's not in use.
    """
    configuration_index = course.user_partitions.index(configuration)
    if configuration.scheme.name == RANDOM_SCHEME:
        usages = GroupConfiguration.get_content_experiment_usage_info(store, course)
        used = int(group_configuration_id) in usages

        if used:
            return JsonResponse(
                {"error": _("This group configuration is in use and cannot be deleted.")},
                status=400
            )
        course.user_partitions.pop(configuration_index)
    elif configuration.scheme.name == COHORT_SCHEME:
        if not group_id:
            return JsonResponse(status=404)

        group_id = int(group_id)
        usages = GroupConfiguration.get_content_groups_usage_info(store, course)
        used = group_id in usages

        if used:
            return JsonResponse(
                {"error": _("This content group is in use and cannot be deleted.")},
                status=400
            )

        matching_groups = [group for group in configuration.groups if group.id == group_id]
        if matching_groups:
            group_index = configuration.groups.index(matching_groups[0])
            configuration.groups.pop(group_index)
        else:
            return JsonResponse(status=404)

        course.user_partitions[configuration_index] = configuration

    store.update_item(course, request.user.id)
    return JsonResponse(status=204)


@require_http_methods(("GET", "POST"))
@login_required
@ensure_csrf_cookie
def group_configurations_list_handler(request, course_key_string):
    """
    A RESTful handler for Group Configurations

    GET
        html: return Group Configurations list page (Backbone application)
    POST
        json: create new group configuration
    """
    course_key = CourseKey.from_string(course_key_string)
    store = modulestore()
    with store.bulk_operations(course_key):
        course = get_course_and_check_access(course_key, request.user)

        if 'text/html' in request.META.get('HTTP_ACCEPT', 'text/html'):
            group_configuration_url = reverse_course_url('group_configurations_list_handler', course_key)
            course_outline_url = reverse_course_url('course_handler', course_key)
            should_show_experiment_groups = are_content_experiments_enabled(course)
            if should_show_experiment_groups:
                experiment_group_configurations = GroupConfiguration.get_split_test_partitions_with_usage(store, course)
            else:
                experiment_group_configurations = None

            content_group_configuration = GroupConfiguration.get_or_create_content_group(store, course)

            return render_to_response('group_configurations.html', {
                'context_course': course,
                'group_configuration_url': group_configuration_url,
                'course_outline_url': course_outline_url,
                'experiment_group_configurations': experiment_group_configurations,
                'should_show_experiment_groups': should_show_experiment_groups,
                'content_group_configuration': content_group_configuration
            })
        elif "application/json" in request.META.get('HTTP_ACCEPT'):
            if request.method == 'POST':
                # create a new group configuration for the course
                try:
                    new_configuration = GroupConfiguration(request.body, course).get_user_partition()
                except GroupConfigurationsValidationError as err:
                    return JsonResponse({"error": err.message}, status=400)

                course.user_partitions.append(new_configuration)
                response = JsonResponse(new_configuration.to_json(), status=201)

                response["Location"] = reverse_course_url(
                    'group_configurations_detail_handler',
                    course.id,
                    kwargs={'group_configuration_id': new_configuration.id}
                )
                store.update_item(course, request.user.id)
                return response
        else:
            return HttpResponse(status=406)


@login_required
@ensure_csrf_cookie
@require_http_methods(("POST", "PUT", "DELETE"))
def group_configurations_detail_handler(request, course_key_string, group_configuration_id, group_id=None):
    """
    JSON API endpoint for manipulating a group configuration via its internal ID.
    Used by the Backbone application.

    POST or PUT
        json: update group configuration based on provided information
    """
    course_key = CourseKey.from_string(course_key_string)
    store = modulestore()
    with store.bulk_operations(course_key):
        course = get_course_and_check_access(course_key, request.user)
        matching_id = [p for p in course.user_partitions
                       if unicode(p.id) == unicode(group_configuration_id)]
        if matching_id:
            configuration = matching_id[0]
        else:
            configuration = None

        if request.method in ('POST', 'PUT'):  # can be either and sometimes
                                            # django is rewriting one to the other
            try:
                new_configuration = GroupConfiguration(request.body, course, group_configuration_id).get_user_partition()
            except GroupConfigurationsValidationError as err:
                return JsonResponse({"error": err.message}, status=400)

            if configuration:
                index = course.user_partitions.index(configuration)
                course.user_partitions[index] = new_configuration
            else:
                course.user_partitions.append(new_configuration)
            store.update_item(course, request.user.id)
            configuration = GroupConfiguration.update_usage_info(store, course, new_configuration)
            return JsonResponse(configuration, status=201)

        elif request.method == "DELETE":
            if not configuration:
                return JsonResponse(status=404)

            return remove_content_or_experiment_group(
                request=request,
                store=store,
                course=course,
                configuration=configuration,
                group_configuration_id=group_configuration_id,
                group_id=group_id
            )


def are_content_experiments_enabled(course):
    """
    Returns True if content experiments have been enabled for the course.
    """
    return (
        SPLIT_TEST_COMPONENT_TYPE in ADVANCED_COMPONENT_TYPES and
        SPLIT_TEST_COMPONENT_TYPE in course.advanced_modules
    )


def _get_course_creator_status(user):
    """
    Helper method for returning the course creator status for a particular user,
    taking into account the values of DISABLE_COURSE_CREATION and ENABLE_CREATOR_GROUP.

    If the user passed in has not previously visited the index page, it will be
    added with status 'unrequested' if the course creator group is in use.
    """
    if user.is_staff:
        course_creator_status = 'granted'
    elif settings.FEATURES.get('DISABLE_COURSE_CREATION', False):
        course_creator_status = 'disallowed_for_this_site'
    elif settings.FEATURES.get('ENABLE_CREATOR_GROUP', False):
        course_creator_status = get_course_creator_status(user)
        if course_creator_status is None:
            # User not grandfathered in as an existing user, has not previously visited the dashboard page.
            # Add the user to the course creator admin table with status 'unrequested'.
            add_user_with_status_unrequested(user)
            course_creator_status = get_course_creator_status(user)
    else:
        course_creator_status = 'granted'

    return course_creator_status<|MERGE_RESOLUTION|>--- conflicted
+++ resolved
@@ -99,7 +99,6 @@
 from xmodule.modulestore.exceptions import ItemNotFoundError, DuplicateCourseError
 from xmodule.tabs import CourseTab, CourseTabList, InvalidTabsException
 
-
 from course_access_group.models import CourseAccessGroup
 
 log = logging.getLogger(__name__)
@@ -951,11 +950,9 @@
             enrollment_end_editable = GlobalStaff().has_user(request.user) or not marketing_site_enabled
             short_description_editable = settings.FEATURES.get('EDITABLE_SHORT_DESCRIPTION', True)
 
-<<<<<<< HEAD
             course_access_groups = CourseAccessGroup.objects.all()
-=======
+
             self_paced_enabled = SelfPacedConfiguration.current().enabled
->>>>>>> e5e5abfb
 
             settings_context = {
                 'context_course': course_module,
@@ -971,14 +968,11 @@
                 'credit_eligibility_enabled': credit_eligibility_enabled,
                 'is_credit_course': False,
                 'show_min_grade_warning': False,
-<<<<<<< HEAD
                 'course_access_groups': course_access_groups,
-=======
                 'enrollment_end_editable': enrollment_end_editable,
                 'is_prerequisite_courses_enabled': is_prerequisite_courses_enabled(),
                 'is_entrance_exams_enabled': is_entrance_exams_enabled(),
                 'self_paced_enabled': self_paced_enabled,
->>>>>>> e5e5abfb
             }
             if is_prerequisite_courses_enabled():
                 courses, in_process_course_actions = get_courses_accessible_to_user(request)
