--- conflicted
+++ resolved
@@ -90,19 +90,9 @@
     is_valid_course_key
 )
 
-<<<<<<< HEAD
 from course_access_group.models import CourseAccessGroup
 
-MINIMUM_GROUP_ID = 100
-
-# Note: the following content group configuration strings are not
-# translated since they are not visible to users.
-CONTENT_GROUP_CONFIGURATION_DESCRIPTION = 'The groups in this configuration can be mapped to cohort groups in the LMS.'
-
-CONTENT_GROUP_CONFIGURATION_NAME = 'Content Group Configuration'
-=======
 log = logging.getLogger(__name__)
->>>>>>> 8872e54e
 
 __all__ = ['course_info_handler', 'course_handler', 'course_listing',
            'course_info_update_handler', 'course_search_index_handler',
@@ -932,14 +922,11 @@
                 'short_description_editable': short_description_editable,
                 'upload_asset_url': upload_asset_url,
                 'course_handler_url': reverse_course_url('course_handler', course_key),
-<<<<<<< HEAD
-                'course_access_groups': course_access_groups,
-=======
                 'language_options': settings.ALL_LANGUAGES,
                 'credit_eligibility_enabled': credit_eligibility_enabled,
                 'is_credit_course': False,
                 'show_min_grade_warning': False,
->>>>>>> 8872e54e
+                'course_access_groups': course_access_groups,
             }
             if prerequisite_course_enabled:
                 courses, in_process_course_actions = get_courses_accessible_to_user(request)
