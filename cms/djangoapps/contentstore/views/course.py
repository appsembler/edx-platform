--- conflicted
+++ resolved
@@ -634,12 +634,8 @@
         lms_link = get_lms_link_for_item(course_module.location)
         reindex_link = None
         if settings.FEATURES.get('ENABLE_COURSEWARE_INDEX', False):
-<<<<<<< HEAD
             if GlobalStaff().has_user(request.user):
                 reindex_link = "/course/{course_id}/search_reindex".format(course_id=six.text_type(course_key))
-=======
-            reindex_link = "/course/{course_id}/search_reindex".format(course_id=six.text_type(course_key))
->>>>>>> 112a0c7a
         sections = course_module.get_children()
         course_structure = _course_outline_json(request, course_module)
         locator_to_show = request.GET.get('show', None)
