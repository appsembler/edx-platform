# pylint: disable=missing-docstring
import logging
from rest_framework.generics import GenericAPIView
from rest_framework.response import Response

import dateutil
from pytz import UTC

from contentstore.course_info_model import get_course_updates
from contentstore.views.certificates import CertificateManager
from openedx.core.lib.api.view_utils import DeveloperErrorViewMixin, view_auth_classes
from xmodule.course_metadata_utils import DEFAULT_GRADING_POLICY
from xmodule.modulestore.django import modulestore

from .utils import get_bool_param, course_author_access_required


log = logging.getLogger(__name__)


@view_auth_classes()
class CourseValidationView(DeveloperErrorViewMixin, GenericAPIView):
    """
    **Use Case**

    **Example Requests**

        GET /api/courses/v1/validation/{course_id}/

    **GET Parameters**

        A GET request may include the following parameters.

        * all
        * dates
        * assignments
        * grades
        * certificates
        * updates
        * graded_only (boolean) - whether to included graded subsections only in the assignments information.
        * validate_oras (boolean) - whether to check the dates in ORA problems in addition to assignment due dates.

    **GET Response Values**

        The HTTP 200 response has the following values.

        * is_self_paced - whether the course is self-paced.
        * dates
            * has_start_date - whether the start date is set on the course.
            * has_end_date - whether the end date is set on the course.
        * assignments
            * total_number - total number of assignments in the course.
            * total_visible - number of assignments visible to learners in the course.
            * assignments_with_dates_before_start - assignments with due dates before the start date.
            * assignments_with_dates_after_end - assignments with due dates after the end date.
        * grades
            * sum_of_weights - sum of weights for all assignments in the course (valid ones should equal 1).
        * certificates
            * is_activated - whether the certificate is activated for the course.
            * has_certificate - whether the course has a certificate.
        * updates
            * has_update - whether at least one course update exists.

    """
    @course_author_access_required
    def get(self, request, course_key):
        """
        Returns validation information for the given course.
        """
        all_requested = get_bool_param(request, 'all', False)

        store = modulestore()
        with store.bulk_operations(course_key):
            course = store.get_course(course_key, depth=self._required_course_depth(request, all_requested))

            response = dict(
                is_self_paced=course.self_paced,
            )
            if get_bool_param(request, 'dates', all_requested):
                response.update(
                    dates=self._dates_validation(course)
                )
            if get_bool_param(request, 'assignments', all_requested):
                response.update(
                    assignments=self._assignments_validation(course, request)
                )
            if get_bool_param(request, 'grades', all_requested):
                response.update(
                    grades=self._grades_validation(course)
                )
            if get_bool_param(request, 'certificates', all_requested):
                response.update(
                    certificates=self._certificates_validation(course, request)
                )
            if get_bool_param(request, 'updates', all_requested):
                response.update(
                    updates=self._updates_validation(course, request)
                )

        return Response(response)

    def _required_course_depth(self, request, all_requested):
        if get_bool_param(request, 'assignments', all_requested):
            return 2
        else:
            return 0

    def _dates_validation(self, course):
        return dict(
            has_start_date=self._has_start_date(course),
            has_end_date=course.end is not None,
        )

    def _assignments_validation(self, course, request):
        assignments, visible_assignments = self._get_assignments(course)
        assignments_with_dates = [
            a for a in visible_assignments if a.due
        ]
        assignments_with_dates_before_start = (
            [
                {'id': unicode(a.location), 'display_name': a.display_name}
                for a in assignments_with_dates
                if a.due < course.start
            ]
            if self._has_start_date(course)
            else []
        )

        assignments_with_dates_after_end = (
            [
                {'id': unicode(a.location), 'display_name': a.display_name}
                for a in assignments_with_dates
                if a.due > course.end
            ]
            if course.end
            else []
        )

        if get_bool_param(request, 'graded_only', False):
            assignments_with_dates = [
                a
                for a in visible_assignments
                if a.due and a.graded
            ]
            assignments_with_dates_before_start = (
                [
                    {'id': unicode(a.location), 'display_name': a.display_name}
                    for a in assignments_with_dates
                    if a.due < course.start
                ]
                if self._has_start_date(course)
                else []
            )

            assignments_with_dates_after_end = (
                [
                    {'id': unicode(a.location), 'display_name': a.display_name}
                    for a in assignments_with_dates
                    if a.due > course.end
                ]
                if course.end
                else []
            )

        assignments_with_ora_dates_before_start = []
        assignments_with_ora_dates_after_end = []
        if get_bool_param(request, 'validate_oras', False):
            # Iterate over all ORAs to find any with dates outside
            # acceptable range
            for ora in self._get_open_responses(
                course,
                get_bool_param(request, 'graded_only', False)
            ):
                if course.start and self._has_date_before_start(ora, course.start):
                    parent_unit = modulestore().get_item(ora.parent)
                    parent_assignment = modulestore().get_item(parent_unit.parent)
                    assignments_with_ora_dates_before_start.append({
                        'id': unicode(parent_assignment.location),
                        'display_name': parent_assignment.display_name
                    })
                if course.end and self._has_date_after_end(ora, course.end):
                    parent_unit = modulestore().get_item(ora.parent)
                    parent_assignment = modulestore().get_item(parent_unit.parent)
                    assignments_with_ora_dates_after_end.append({
                        'id': unicode(parent_assignment.location),
                        'display_name': parent_assignment.display_name
                    })

        return dict(
            total_number=len(assignments),
            total_visible=len(visible_assignments),
            assignments_with_dates_before_start=assignments_with_dates_before_start,
            assignments_with_dates_after_end=assignments_with_dates_after_end,
            assignments_with_ora_dates_before_start=assignments_with_ora_dates_before_start,
            assignments_with_ora_dates_after_end=assignments_with_ora_dates_after_end,
        )

    def _grades_validation(self, course):
        has_grading_policy = self._has_grading_policy(course)
        sum_of_weights = course.grader.sum_of_weights
        return dict(
            has_grading_policy=has_grading_policy,
            sum_of_weights=sum_of_weights,
        )

<<<<<<< HEAD
    def _certificates_validation(self, course, request):
        is_activated, certificates = CertificateManager.is_activated(request=request, course=course)
=======
    def _certificates_validation(self, course):
        is_activated, certificates = CertificateManager.is_activated(course)
        certificates_enabled = certificates is not None
>>>>>>> 441d6384
        return dict(
            is_activated=is_activated,
            has_certificate=certificates_enabled and len(certificates) > 0,
            is_enabled=certificates_enabled,
        )

    def _updates_validation(self, course, request):
        updates_usage_key = course.id.make_usage_key('course_info', 'updates')
        updates = get_course_updates(updates_usage_key, provided_id=None, user_id=request.user.id)
        return dict(
            has_update=len(updates) > 0,
        )

    def _get_assignments(self, course):
        store = modulestore()
        sections = [store.get_item(section_usage_key) for section_usage_key in course.children]
        assignments = [
            store.get_item(assignment_usage_key)
            for section in sections
            for assignment_usage_key in section.children
        ]
        visible_sections = [
            s for s in sections
            if not s.visible_to_staff_only and not s.hide_from_toc
        ]
        assignments_in_visible_sections = [
            store.get_item(assignment_usage_key)
            for visible_section in visible_sections
            for assignment_usage_key in visible_section.children
        ]
        visible_assignments = [
            a for a in assignments_in_visible_sections
            if not a.visible_to_staff_only
        ]
        return assignments, visible_assignments

    def _get_open_responses(self, course, graded_only):
        oras = modulestore().get_items(course.id, qualifiers={'category': 'openassessment'})
        return oras if not graded_only else [ora for ora in oras if ora.graded]

    def _has_date_before_start(self, ora, start):
        if ora.submission_start:
            if dateutil.parser.parse(ora.submission_start).replace(tzinfo=UTC) < start:
                return True
        if ora.submission_due:
            if dateutil.parser.parse(ora.submission_due).replace(tzinfo=UTC) < start:
                return True
        for assessment in ora.rubric_assessments:
            if assessment['start']:
                if dateutil.parser.parse(assessment['start']).replace(tzinfo=UTC) < start:
                    return True
            if assessment['due']:
                if dateutil.parser.parse(assessment['due']).replace(tzinfo=UTC) < start:
                    return True

        return False

    def _has_date_after_end(self, ora, end):
        if ora.submission_start:
            if dateutil.parser.parse(ora.submission_start).replace(tzinfo=UTC) > end:
                return True
        if ora.submission_due:
            if dateutil.parser.parse(ora.submission_due).replace(tzinfo=UTC) > end:
                return True
        for assessment in ora.rubric_assessments:
            if assessment['start']:
                if dateutil.parser.parse(assessment['start']).replace(tzinfo=UTC) > end:
                    return True
            if assessment['due']:
                if dateutil.parser.parse(assessment['due']).replace(tzinfo=UTC) > end:
                    return True
        return False

    def _has_start_date(self, course):
        return not course.start_date_is_still_default

    def _has_grading_policy(self, course):
        grading_policy_formatted = {}
        default_grading_policy_formatted = {}

        for grader, assignment_type, weight in course.grader.subgraders:
            grading_policy_formatted[assignment_type] = {
                'type': assignment_type,
                'short_label': grader.short_label,
                'min_count': grader.min_count,
                'drop_count': grader.drop_count,
                'weight': weight,
            }

        # the default grading policy Lab assignment type does not have a short-label,
        # but courses with the default grading policy do return a short-label for Lab
        # assignments, so we ignore the Lab short-label
        if 'Lab' in grading_policy_formatted:
            grading_policy_formatted['Lab'].pop('short_label')

        for assignment in DEFAULT_GRADING_POLICY['GRADER']:
            default_assignment_grading_policy_formatted = {
                'type': assignment['type'],
                'min_count': assignment['min_count'],
                'drop_count': assignment['drop_count'],
                'weight': assignment['weight'],
            }

            # the default grading policy Lab assignment type does not have a short-label, so only
            # add short_label to dictionary when the assignment has one
            if 'short_label' in assignment:
                default_assignment_grading_policy_formatted['short_label'] = assignment['short_label']

            default_grading_policy_formatted[assignment['type']] = default_assignment_grading_policy_formatted

        # check for equality
        if len(grading_policy_formatted) != len(default_grading_policy_formatted):
            return True
        else:
            for assignment_type in grading_policy_formatted:
                if (assignment_type not in default_grading_policy_formatted or
                        grading_policy_formatted[assignment_type] != default_grading_policy_formatted[assignment_type]):
                    return True

        return False<|MERGE_RESOLUTION|>--- conflicted
+++ resolved
@@ -203,14 +203,9 @@
             sum_of_weights=sum_of_weights,
         )
 
-<<<<<<< HEAD
-    def _certificates_validation(self, course, request):
-        is_activated, certificates = CertificateManager.is_activated(request=request, course=course)
-=======
     def _certificates_validation(self, course):
         is_activated, certificates = CertificateManager.is_activated(course)
         certificates_enabled = certificates is not None
->>>>>>> 441d6384
         return dict(
             is_activated=is_activated,
             has_certificate=certificates_enabled and len(certificates) > 0,
