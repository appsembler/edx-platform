--- conflicted
+++ resolved
@@ -5,13 +5,9 @@
 
 from datetime import datetime
 
-<<<<<<< HEAD
 import unittest
 from django.conf import settings
-
-=======
 from django.test.utils import override_settings
->>>>>>> 3ecd233c
 from django.urls import reverse
 from rest_framework import status
 from rest_framework.test import APITestCase
