--- conflicted
+++ resolved
@@ -55,14 +55,10 @@
         self.entrance_exam_minimum_score_pct = settings.FEATURES.get(
             'ENTRANCE_EXAM_MIN_SCORE_PCT',
             '50'
-<<<<<<< HEAD
-        )  # minimum passing score for entrance exam content module/tree
+        )  # minimum passing score for entrance exam content module/tree,
         self.course_access_groups = []
-=======
-        )  # minimum passing score for entrance exam content module/tree,
         self.has_cert_config = None  # course has active certificate configuration
         self.self_paced = None
->>>>>>> 7b801c66
 
     @classmethod
     def _fetch_about_attribute(cls, course_key, attribute):
@@ -94,12 +90,8 @@
         course_details.language = descriptor.language
         # Default course license is "All Rights Reserved"
         course_details.license = getattr(descriptor, "license", "all-rights-reserved")
-<<<<<<< HEAD
-        course_details.course_access_groups = descriptor.course_access_groups
-=======
         course_details.has_cert_config = has_active_web_certificate(descriptor)
         course_details.self_paced = descriptor.self_paced
->>>>>>> 7b801c66
 
         for attribute in ABOUT_ATTRIBUTES:
             value = cls._fetch_about_attribute(course_key, attribute)
@@ -202,7 +194,6 @@
             descriptor.language = jsondict['language']
             dirty = True
 
-<<<<<<< HEAD
         if 'course_access_groups' in jsondict: # and jsondict['course_access_groups'] != descriptor.course_access_groups:
             descriptor.course_access_groups = jsondict['course_access_groups']
             dirty = True
@@ -217,8 +208,7 @@
                 for group in descriptor.course_access_groups:
                     ca_group = CourseAccessGroup.objects.get(name=group)
                     course_stub.courseaccessgroup_set.add(ca_group)
-                
-=======
+
         if (SelfPacedConfiguration.current().enabled
                 and descriptor.can_toggle_course_pacing
                 and 'self_paced' in jsondict
@@ -226,7 +216,6 @@
             descriptor.self_paced = jsondict['self_paced']
             dirty = True
 
->>>>>>> 7b801c66
         if dirty:
             module_store.update_item(descriptor, user.id)
 
