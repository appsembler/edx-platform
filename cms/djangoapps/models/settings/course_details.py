import re
import logging
import datetime
import json
from json.encoder import JSONEncoder

from django.conf import settings

from opaque_keys.edx.locations import Location
from xmodule.modulestore.exceptions import ItemNotFoundError
from contentstore.utils import course_image_url
from models.settings import course_grading
from xmodule.fields import Date
from xmodule.modulestore.django import modulestore

from course_access_group.models import CourseAccessGroup, CourseStub

# This list represents the attribute keys for a course's 'about' info.
# Note: The 'video' attribute is intentionally excluded as it must be
# handled separately; its value maps to an alternate key name.
ABOUT_ATTRIBUTES = [
    'syllabus',
    'short_description',
    'overview',
    'effort',
    'entrance_exam_enabled',
    'entrance_exam_id',
    'entrance_exam_minimum_score_pct',
]


class CourseDetails(object):
    def __init__(self, org, course_id, run):
        # still need these for now b/c the client's screen shows these 3 fields
        self.org = org
        self.course_id = course_id
        self.run = run
        self.language = None
        self.start_date = None  # 'start'
        self.end_date = None  # 'end'
        self.enrollment_start = None
        self.enrollment_end = None
        self.syllabus = None  # a pdf file asset
        self.short_description = ""
        self.overview = ""  # html to render as the overview
        self.intro_video = None  # a video pointer
        self.effort = None  # int hours/week
        self.license = "all-rights-reserved"  # default course license is all rights reserved
        self.course_image_name = ""
        self.course_image_asset_path = ""  # URL of the course image
        self.pre_requisite_courses = []  # pre-requisite courses
        self.entrance_exam_enabled = ""  # is entrance exam enabled
        self.entrance_exam_id = ""  # the content location for the entrance exam
        self.entrance_exam_minimum_score_pct = settings.FEATURES.get(
            'ENTRANCE_EXAM_MIN_SCORE_PCT',
            '50'
        )  # minimum passing score for entrance exam content module/tree
        self.course_access_groups = []

    @classmethod
    def _fetch_about_attribute(cls, course_key, attribute):
        """
        Retrieve an attribute from a course's "about" info
        """
        usage_key = course_key.make_usage_key('about', attribute)
        try:
            value = modulestore().get_item(usage_key).data
        except ItemNotFoundError:
            value = None
        return value

    @classmethod
    def fetch(cls, course_key):
        """
        Fetch the course details for the given course from persistence and return a CourseDetails model.
        """
        descriptor = modulestore().get_course(course_key)
        course_details = cls(course_key.org, course_key.course, course_key.run)

        course_details.start_date = descriptor.start
        course_details.end_date = descriptor.end
        course_details.enrollment_start = descriptor.enrollment_start
        course_details.enrollment_end = descriptor.enrollment_end
        course_details.pre_requisite_courses = descriptor.pre_requisite_courses
        course_details.course_image_name = descriptor.course_image
        course_details.course_image_asset_path = course_image_url(descriptor)
<<<<<<< HEAD
        course_details.course_access_groups = descriptor.course_access_groups
=======
        course_details.language = descriptor.language
        # Default course license is "All Rights Reserved"
        course_details.license = getattr(descriptor, "license", "all-rights-reserved")
>>>>>>> 8872e54e

        for attribute in ABOUT_ATTRIBUTES:
            value = cls._fetch_about_attribute(course_key, attribute)
            if value is not None:
                setattr(course_details, attribute, value)

        raw_video = cls._fetch_about_attribute(course_key, 'video')
        if raw_video:
            course_details.intro_video = CourseDetails.parse_video_tag(raw_video)

        return course_details

    @classmethod
    def update_about_item(cls, course_key, about_key, data, course, user):
        """
        Update the about item with the new data blob. If data is None, then
        delete the about item.
        """
        temploc = course_key.make_usage_key('about', about_key)
        store = modulestore()
        if data is None:
            try:
                store.delete_item(temploc, user.id)
            # Ignore an attempt to delete an item that doesn't exist
            except ValueError:
                pass
        else:
            try:
                about_item = store.get_item(temploc)
            except ItemNotFoundError:
                about_item = store.create_xblock(course.runtime, course.id, 'about', about_key)
            about_item.data = data
            store.update_item(about_item, user.id, allow_not_found=True)

    @classmethod
    def update_from_json(cls, course_key, jsondict, user):
        """
        Decode the json into CourseDetails and save any changed attrs to the db
        """
        module_store = modulestore()
        descriptor = module_store.get_course(course_key)

        dirty = False

        # In the descriptor's setter, the date is converted to JSON using Date's to_json method.
        # Calling to_json on something that is already JSON doesn't work. Since reaching directly
        # into the model is nasty, convert the JSON Date to a Python date, which is what the
        # setter expects as input.
        date = Date()

        if 'start_date' in jsondict:
            converted = date.from_json(jsondict['start_date'])
        else:
            converted = None
        if converted != descriptor.start:
            dirty = True
            descriptor.start = converted

        if 'end_date' in jsondict:
            converted = date.from_json(jsondict['end_date'])
        else:
            converted = None

        if converted != descriptor.end:
            dirty = True
            descriptor.end = converted

        if 'enrollment_start' in jsondict:
            converted = date.from_json(jsondict['enrollment_start'])
        else:
            converted = None

        if converted != descriptor.enrollment_start:
            dirty = True
            descriptor.enrollment_start = converted

        if 'enrollment_end' in jsondict:
            converted = date.from_json(jsondict['enrollment_end'])
        else:
            converted = None

        if converted != descriptor.enrollment_end:
            dirty = True
            descriptor.enrollment_end = converted

        if 'course_image_name' in jsondict and jsondict['course_image_name'] != descriptor.course_image:
            descriptor.course_image = jsondict['course_image_name']
            dirty = True

        if 'pre_requisite_courses' in jsondict \
                and sorted(jsondict['pre_requisite_courses']) != sorted(descriptor.pre_requisite_courses):
            descriptor.pre_requisite_courses = jsondict['pre_requisite_courses']
            dirty = True

<<<<<<< HEAD
        if 'course_access_groups' in jsondict: # and jsondict['course_access_groups'] != descriptor.course_access_groups:
            descriptor.course_access_groups = jsondict['course_access_groups']
            dirty = True

            #also save to CourseStub object in mysql    
            course_stub = CourseStub.objects.get(course_id=course_key)
            if not course_stub:
                logging.warn('CourseStub does not exist ')
            else: 
                #clear all groups, then readd based on jsdisct data
                course_stub.courseaccessgroup_set.clear()
                for group in descriptor.course_access_groups:
                    ca_group = CourseAccessGroup.objects.get(name=group)
                    course_stub.courseaccessgroup_set.add(ca_group)
                
=======
        if 'license' in jsondict:
            descriptor.license = jsondict['license']
            dirty = True

        if 'language' in jsondict and jsondict['language'] != descriptor.language:
            descriptor.language = jsondict['language']
            dirty = True

>>>>>>> 8872e54e
        if dirty:
            module_store.update_item(descriptor, user.id)

        # NOTE: below auto writes to the db w/o verifying that any of the fields actually changed
        # to make faster, could compare against db or could have client send over a list of which fields changed.
        for attribute in ABOUT_ATTRIBUTES:
            if attribute in jsondict:
                cls.update_about_item(course_key, attribute, jsondict[attribute], descriptor, user)

        recomposed_video_tag = CourseDetails.recompose_video_tag(jsondict['intro_video'])
        cls.update_about_item(course_key, 'video', recomposed_video_tag, descriptor, user)

        # Could just return jsondict w/o doing any db reads, but I put the reads in as a means to confirm
        # it persisted correctly
        return CourseDetails.fetch(course_key)

    @staticmethod
    def parse_video_tag(raw_video):
        """
        Because the client really only wants the author to specify the youtube key, that's all we send to and get from the client.
        The problem is that the db stores the html markup as well (which, of course, makes any sitewide changes to how we do videos
        next to impossible.)
        """
        if not raw_video:
            return None

        keystring_matcher = re.search(r'(?<=embed/)[a-zA-Z0-9_-]+', raw_video)
        if keystring_matcher is None:
            keystring_matcher = re.search(r'<?=\d+:[a-zA-Z0-9_-]+', raw_video)

        if keystring_matcher:
            return keystring_matcher.group(0)
        else:
            logging.warn("ignoring the content because it doesn't not conform to expected pattern: " + raw_video)
            return None

    @staticmethod
    def recompose_video_tag(video_key):
        # TODO should this use a mako template? Of course, my hope is that this is a short-term workaround for the db not storing
        # the right thing
        result = None
        if video_key:
            result = '<iframe title="YouTube Video" width="560" height="315" src="//www.youtube.com/embed/' + \
                video_key + '?rel=0" frameborder="0" allowfullscreen=""></iframe>'
        return result


# TODO move to a more general util?
class CourseSettingsEncoder(json.JSONEncoder):
    """
    Serialize CourseDetails, CourseGradingModel, datetime, and old Locations
    """
    def default(self, obj):
        if isinstance(obj, (CourseDetails, course_grading.CourseGradingModel)):
            return obj.__dict__
        elif isinstance(obj, Location):
            return obj.dict()
        elif isinstance(obj, datetime.datetime):
            return Date().to_json(obj)
        else:
            return JSONEncoder.default(self, obj)<|MERGE_RESOLUTION|>--- conflicted
+++ resolved
@@ -84,13 +84,10 @@
         course_details.pre_requisite_courses = descriptor.pre_requisite_courses
         course_details.course_image_name = descriptor.course_image
         course_details.course_image_asset_path = course_image_url(descriptor)
-<<<<<<< HEAD
-        course_details.course_access_groups = descriptor.course_access_groups
-=======
         course_details.language = descriptor.language
         # Default course license is "All Rights Reserved"
         course_details.license = getattr(descriptor, "license", "all-rights-reserved")
->>>>>>> 8872e54e
+        course_details.course_access_groups = descriptor.course_access_groups
 
         for attribute in ABOUT_ATTRIBUTES:
             value = cls._fetch_about_attribute(course_key, attribute)
@@ -185,7 +182,14 @@
             descriptor.pre_requisite_courses = jsondict['pre_requisite_courses']
             dirty = True
 
-<<<<<<< HEAD
+        if 'license' in jsondict:
+            descriptor.license = jsondict['license']
+            dirty = True
+
+        if 'language' in jsondict and jsondict['language'] != descriptor.language:
+            descriptor.language = jsondict['language']
+            dirty = True
+
         if 'course_access_groups' in jsondict: # and jsondict['course_access_groups'] != descriptor.course_access_groups:
             descriptor.course_access_groups = jsondict['course_access_groups']
             dirty = True
@@ -201,16 +205,6 @@
                     ca_group = CourseAccessGroup.objects.get(name=group)
                     course_stub.courseaccessgroup_set.add(ca_group)
                 
-=======
-        if 'license' in jsondict:
-            descriptor.license = jsondict['license']
-            dirty = True
-
-        if 'language' in jsondict and jsondict['language'] != descriptor.language:
-            descriptor.language = jsondict['language']
-            dirty = True
-
->>>>>>> 8872e54e
         if dirty:
             module_store.update_item(descriptor, user.id)
 
