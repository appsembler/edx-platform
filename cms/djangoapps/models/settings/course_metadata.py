--- conflicted
+++ resolved
@@ -41,15 +41,12 @@
         'entrance_exam_enabled',
         'entrance_exam_minimum_score_pct',
         'entrance_exam_id',
-<<<<<<< HEAD
-        'course_access_groups'
-=======
         'is_entrance_exam',
         'in_entrance_exam',
         'language',
         'certificates',
         'minimum_grade_credit',
->>>>>>> 8872e54e
+        'course_access_groups'
     ]
 
     @classmethod
