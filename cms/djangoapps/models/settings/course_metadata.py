--- conflicted
+++ resolved
@@ -68,11 +68,7 @@
     ]
 
     @classmethod
-<<<<<<< HEAD
-    def filtered_list(cls, org=None):
-=======
     def get_blacklist_of_fields(cls, course_key):
->>>>>>> b7fe8707
         """
         Returns a list of fields to not include in Studio Advanced settings based on a
         feature flag (i.e. enabled or disabled).
@@ -137,27 +133,12 @@
         if not COURSE_ENABLE_UNENROLLED_ACCESS_FLAG.is_enabled(course_key=course_key):
             black_list.append('course_visibility')
 
-<<<<<<< HEAD
-        # Appsembler specific, we don't display the field if the site doesn't
-        # belong to a MSFT LP
-        # if org and not get_value_for_org(
-        #     org,
-        #     "CUSTOMER_IS_MICROSOFT_LEARNING_PARTNER",
-        #     settings.APPSEMBLER_FEATURES.get(
-        #        "CUSTOMER_IS_MICROSOFT_LEARNING_PARTNER"
-        #    )
-        # ):
-        #     filtered_list.append('is_microsoft_course')
-
-        return filtered_list
-=======
         # Do not show "Create Zendesk Tickets For Suspicious Proctored Exam Attempts" in
         # Studio Advanced Settings if the user is not edX staff.
         if not GlobalStaff().has_user(get_current_user()):
             black_list.append('create_zendesk_tickets')
 
         return black_list
->>>>>>> b7fe8707
 
     @classmethod
     def fetch(cls, descriptor):
@@ -170,11 +151,7 @@
         black_list_of_fields = cls.get_blacklist_of_fields(descriptor.id)
 
         for key, value in metadata.iteritems():
-<<<<<<< HEAD
-            if key in cls.filtered_list(org=descriptor.org):
-=======
             if key in black_list_of_fields:
->>>>>>> b7fe8707
                 continue
             result[key] = value
         return result
@@ -209,11 +186,7 @@
 
         Ensures none of the fields are in the blacklist.
         """
-<<<<<<< HEAD
-        filtered_list = cls.filtered_list(org=descriptor.org)
-=======
         blacklist_of_fields = cls.get_blacklist_of_fields(descriptor.id)
->>>>>>> b7fe8707
         # Don't filter on the tab attribute if filter_tabs is False.
         if not filter_tabs:
             blacklist_of_fields.remove("tabs")
@@ -249,12 +222,8 @@
             errors: list of error objects
             result: the updated course metadata or None if error
         """
-<<<<<<< HEAD
-        filtered_list = cls.filtered_list(org=descriptor.org)
-=======
         blacklist_of_fields = cls.get_blacklist_of_fields(descriptor.id)
 
->>>>>>> b7fe8707
         if not filter_tabs:
             blacklist_of_fields.remove("tabs")
 
