--- conflicted
+++ resolved
@@ -46,15 +46,12 @@
         'language',
         'certificates',
         'minimum_grade_credit',
-<<<<<<< HEAD
-        'course_access_groups'
-=======
+        'course_access_groups',
         'default_time_limit_minutes',
         'is_proctored_enabled',
         'is_time_limited',
         'is_practice_exam',
         'self_paced'
->>>>>>> 7b801c66
     ]
 
     @classmethod
