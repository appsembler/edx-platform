--- conflicted
+++ resolved
@@ -22,11 +22,8 @@
       % if context_course:
       <%
             course_key = context_course.id
-<<<<<<< HEAD
+            url_encoded_course_key = quote(six.text_type(course_key).encode('utf-8'), safe='')
             current_organization = request.user.organizations.first()
-=======
-            url_encoded_course_key = quote(six.text_type(course_key).encode('utf-8'), safe='')
->>>>>>> f0aa3daa
             index_url = reverse('course_handler', kwargs={'course_key_string': six.text_type(course_key)})
             course_team_url = reverse('course_team_handler', kwargs={'course_key_string': six.text_type(course_key)})
             assets_url = reverse('assets_handler', kwargs={'course_key_string': six.text_type(course_key)})
