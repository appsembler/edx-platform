--- conflicted
+++ resolved
@@ -10,50 +10,13 @@
 import logging
 import os
 
-<<<<<<< HEAD
-from celery import Celery
+# Set the default Django settings module for the 'celery' program
+# and then instantiate the Celery singleton.
+os.environ.setdefault('DJANGO_SETTINGS_MODULE', 'cms.envs.production')
+from openedx.core.lib.celery import APP  # pylint: disable=wrong-import-position,unused-import
+
 from celery.signals import worker_process_init, task_prerun, task_postrun
 from django.conf import settings
-
-from openedx.core.lib.celery.routers import AlternateEnvironmentRouter
-
-# set the default Django settings module for the 'celery' program.
-os.environ.setdefault('DJANGO_SETTINGS_MODULE', 'proj.settings')
-
-APP = Celery('proj')
-
-# Using a string here means the worker will not have to
-# pickle the object when using Windows.
-APP.config_from_object('django.conf:settings')
-APP.autodiscover_tasks(lambda: settings.INSTALLED_APPS)
-
-
-class Router(AlternateEnvironmentRouter):
-    """
-    An implementation of AlternateEnvironmentRouter, for routing tasks to non-cms queues.
-    """
-
-    @property
-    def alternate_env_tasks(self):
-        """
-        Defines alternate environment tasks, as a dict of form { task_name: alternate_queue }
-        """
-        # The tasks below will be routed to the default lms queue.
-        return {
-            'completion_aggregator.tasks.update_aggregators': 'lms',
-            'openedx.core.djangoapps.content.block_structure.tasks.update_course_in_cache': 'lms',
-            'openedx.core.djangoapps.content.block_structure.tasks.update_course_in_cache_v2': 'lms',
-        }
-
-    @property
-    def explicit_queues(self):
-        """
-        Defines specific queues for tasks to run in (typically outside of the cms environment),
-        as a dict of form { task_name: queue_name }.
-        """
-        return {
-            'lms.djangoapps.grades.tasks.compute_all_grades_for_course': settings.POLICY_CHANGE_GRADES_ROUTING_KEY,
-        }
 
 
 # honeycomb setup
@@ -88,10 +51,3 @@
 def end_celery_trace(task, state, **kwargs):
     beeline.add_field("celery.status", state)
     beeline.finish_trace(task.request.trace)
-=======
-
-# Set the default Django settings module for the 'celery' program
-# and then instantiate the Celery singleton.
-os.environ.setdefault('DJANGO_SETTINGS_MODULE', 'cms.envs.production')
-from openedx.core.lib.celery import APP  # pylint: disable=wrong-import-position,unused-import
->>>>>>> 90776770
