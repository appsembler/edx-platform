"""
Import celery, load its settings from the django settings
and auto discover tasks in all installed django apps.

Taken from: https://celery.readthedocs.org/en/latest/django/first-steps-with-django.html
"""

<<<<<<< HEAD

import beeline
import logging
import os

=======
import os

# Patch the xml libs before anything else.
from safe_lxml import defuse_xml_libs

defuse_xml_libs()


>>>>>>> b2ddc436
# Set the default Django settings module for the 'celery' program
# and then instantiate the Celery singleton.
os.environ.setdefault('DJANGO_SETTINGS_MODULE', 'cms.envs.production')
from openedx.core.lib.celery import APP  # pylint: disable=wrong-import-position,unused-import

from celery.signals import worker_process_init, task_prerun, task_postrun
from django.conf import settings


# honeycomb setup
@worker_process_init.connect
def initialize_honeycomb(**kwargs):
    if settings.HONEYCOMB_WRITEKEY and settings.HONEYCOMB_DATASET:
        logging.info('beeline initialization in process pid {}'.format(os.getpid()))
        beeline.init(
            writekey=settings.HONEYCOMB_WRITEKEY,
            dataset=settings.HONEYCOMB_DATASET,
            service_name='cms-celery'
        )


@task_prerun.connect
def start_celery_trace(task_id, task, args, kwargs, **rest_args):
    queue_name = task.request.delivery_info.get("exchange", None)
    task.request.trace = beeline.start_trace(
        context={
            "name": "celery",
            "celery.task_id": task_id,
            "celery.args": args,
            "celery.kwargs": kwargs,
            "celery.task_name": task.name,
            "celery.queue": queue_name,
        }
    )


# optional: finish and send the trace at the end of each task
@task_postrun.connect
def end_celery_trace(task, state, **kwargs):
    beeline.add_field("celery.status", state)
    beeline.finish_trace(task.request.trace)
<|MERGE_RESOLUTION|>--- conflicted
+++ resolved
@@ -5,13 +5,9 @@
 Taken from: https://celery.readthedocs.org/en/latest/django/first-steps-with-django.html
 """
 
-<<<<<<< HEAD
 
 import beeline
 import logging
-import os
-
-=======
 import os
 
 # Patch the xml libs before anything else.
@@ -20,7 +16,6 @@
 defuse_xml_libs()
 
 
->>>>>>> b2ddc436
 # Set the default Django settings module for the 'celery' program
 # and then instantiate the Celery singleton.
 os.environ.setdefault('DJANGO_SETTINGS_MODULE', 'cms.envs.production')
