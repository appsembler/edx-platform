--- conflicted
+++ resolved
@@ -38,20 +38,6 @@
 def HTML(html):                                 # pylint: disable=invalid-name
     return markupsafe.Markup(html)
 
-<<<<<<< HEAD
-
-# HTML, Text are temporarily copied from openedx.core.djangolib.markup
-# These libraries need to be moved out of edx-platform to be used by
-# other applications.
-# See LEARNER-5853 for more details.
-Text = markupsafe.escape                        # pylint: disable=invalid-name
-
-
-def HTML(html):                                 # pylint: disable=invalid-name
-    return markupsafe.Markup(html)
-
-=======
->>>>>>> 57a09b7b
 
 def _orjoin(l):
     return "'" + "' | '".join(l) + "'"
