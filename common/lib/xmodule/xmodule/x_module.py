--- conflicted
+++ resolved
@@ -1,9 +1,4 @@
-<<<<<<< HEAD
 import beeline
-=======
-
-
->>>>>>> cbe913ef
 import logging
 import os
 import sys
