--- conflicted
+++ resolved
@@ -51,11 +51,7 @@
         """
         Bind a module (part of self.course) so we can access student-specific data.
         """
-<<<<<<< HEAD
-        module_system = get_test_system(course_id=self.course.location.course_key)
-=======
         module_system = get_test_system(course_id=module.location.course_key)
->>>>>>> 7b801c66
         module_system.descriptor_runtime = module.runtime._descriptor_system  # pylint: disable=protected-access
         module_system._services['library_tools'] = self.tools  # pylint: disable=protected-access
 
@@ -64,11 +60,7 @@
             sub_module_system = get_test_system(course_id=module.location.course_key)
             sub_module_system.get_module = get_module
             sub_module_system.descriptor_runtime = descriptor._runtime  # pylint: disable=protected-access
-<<<<<<< HEAD
-            descriptor.bind_for_student(sub_module_system, descriptor._field_data)  # pylint: disable=protected-access
-=======
             descriptor.bind_for_student(sub_module_system, self.user_id)
->>>>>>> 7b801c66
             return descriptor
 
         module_system.get_module = get_module
