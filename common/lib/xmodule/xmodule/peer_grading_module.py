--- conflicted
+++ resolved
@@ -121,11 +121,7 @@
 
         # We need to set the location here so the child modules can use it.
         self.runtime.set('location', self.location)
-<<<<<<< HEAD
-        if (self.runtime.open_ended_grading_interface):
-=======
         if self.runtime.open_ended_grading_interface:
->>>>>>> 7b801c66
             self.peer_gs = PeerGradingService(self.system.open_ended_grading_interface, self.system.render_template)
         else:
             self.peer_gs = MockPeerGradingService()
