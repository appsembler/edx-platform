--- conflicted
+++ resolved
@@ -1,12 +1,7 @@
 """
 Common MongoDB connection functions.
 """
-<<<<<<< HEAD
 import ssl
-=======
-
-
->>>>>>> cbe913ef
 import logging
 
 import pymongo
@@ -50,16 +45,12 @@
         mongo_client_class = pymongo.MongoClient
 
     # If the MongoDB server uses a separate authentication database that should be specified here
-<<<<<<< HEAD
-    auth_source = kwargs.pop('auth_source', '') or None
-=======
     auth_source = kwargs.get('authsource', '') or None
 
     # sanitize a kwarg which may be present and is no longer expected
     # AED 2020-03-02 TODO: Remove this when 'auth_source' will no longer exist in kwargs
     if 'auth_source' in kwargs:
         kwargs.pop('auth_source')
->>>>>>> cbe913ef
 
     # If read_preference is given as a name of a valid ReadPreference.<NAME>
     # constant such as "SECONDARY_PREFERRED" or a mongo mode such as
@@ -91,21 +82,9 @@
             mongo_conn,
             wait_time=retry_wait_time
         )
-<<<<<<< HEAD
-
-    # default the authSource to be whatever db we are connecting to (for backwards compatiblity)
-    authSource = db
-    if kwargs.get('authSource'):
-        authSource = kwargs.get('authSource')
-
-    # If credentials were provided, authenticate the user.
-    if user is not None and password is not None:
-        mongo_conn.authenticate(user, password, authSource)
-=======
     # If credentials were provided, authenticate the user.
     if user is not None and password is not None:
         mongo_conn.authenticate(user, password, source=auth_source)
->>>>>>> cbe913ef
 
     return mongo_conn
 
