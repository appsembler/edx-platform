--- conflicted
+++ resolved
@@ -124,11 +124,7 @@
         """
         return self.store.check_supports(block.location.course_key, 'copy_from_template')
 
-<<<<<<< HEAD
-    def update_children(self, dest_block, user_id, user_perms=None):
-=======
     def update_children(self, dest_block, user_id, user_perms=None, version=None):
->>>>>>> 7b801c66
         """
         This method is to be used when the library that a LibraryContentModule
         references has been updated. It will re-fetch all matching blocks from
