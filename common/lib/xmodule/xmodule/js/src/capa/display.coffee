class @Problem

  constructor: (element) ->
    @el = $(element).find('.problems-wrapper')
    @id = @el.data('problem-id')
    @element_id = @el.attr('id')
    @url = @el.data('url')

    # has_timed_out and has_response are used to ensure that are used to
    # ensure that we wait a minimum of ~ 1s before transitioning the check
    # button from disabled to enabled
    @has_timed_out = false
    @has_response = false

    @render()

  $: (selector) ->
    $(selector, @el)

  bind: =>
    if MathJax?
      @el.find('.problem > div').each (index, element) =>
        MathJax.Hub.Queue ["Typeset", MathJax.Hub, element]

    window.update_schematics()

    problem_prefix = @element_id.replace(/problem_/,'')
    @inputs = @$("[id^='input_#{problem_prefix}_']")
<<<<<<< HEAD
    @$('div.action input:button, div.action [data-type="button"]').click @refreshAnswers
    @checkButton = @$('div.action .check-answer, div.action .check')
    @checkButtonCheckText = @checkButton.val()
    @checkButtonCheckingText = @checkButton.data('checking')
    @checkButton.click @check_fd
    @$('div.action .reset-answer, div.action .reset').click @reset
    @$('div.action .show-answer, div.action .show').click @show
    @$('div.action .save-answer, div.action .save').click @save
=======
    @$('div.action button').click @refreshAnswers
    @checkButton = @$('div.action button.check')
    @checkButtonLabel = @$('div.action button.check span.check-label')
    @checkButtonCheckText = @checkButtonLabel.text()
    @checkButtonCheckingText = @checkButton.data('checking')
    @checkButton.click @check_fd

    @$('div.action button.hint-button').click @hint_button
    @$('div.action button.reset').click @reset
    @$('div.action button.show').click @show
    @$('div.action button.save').click @save
    # Accessibility helper for sighted keyboard users to show <clarification> tooltips on focus:
    @$('.clarification').focus (ev) =>
      icon = $(ev.target).children "i"
      window.globalTooltipManager.openTooltip icon
    @$('.clarification').blur (ev) =>
      window.globalTooltipManager.hide()
>>>>>>> 7b801c66

    @bindResetCorrectness()

    # Collapsibles
    Collapsible.setCollapsibles(@el)

    # Dynamath
    @$('input.math').keyup(@refreshMath)
    if MathJax?
      @$('input.math').each (index, element) =>
        MathJax.Hub.Queue [@refreshMath, null, element]

  renderProgressState: =>
    detail = @el.data('progress_detail')
    status = @el.data('progress_status')

    # Render 'x/y point(s)' if student has attempted question
    if status != 'none' and detail? and detail.indexOf('/') > 0
        a = detail.split('/')
        earned = parseFloat(a[0])
        possible = parseFloat(a[1])
        # This comment needs to be on one line to be properly scraped for the translators. Sry for length.
        `// Translators: %(earned)s is the number of points earned. %(total)s is the total number of points (examples: 0/1, 1/1, 2/3, 5/10). The total number of points will always be at least 1. We pluralize based on the total number of points (example: 0/1 point; 1/2 points)`
        progress_template = ngettext('(%(earned)s/%(possible)s point)', '(%(earned)s/%(possible)s points)', possible)
        progress = interpolate(progress_template, {'earned': earned, 'possible': possible}, true)

    # Render 'x point(s) possible' if student has not yet attempted question
    if status == 'none' and detail? and detail.indexOf('/') > 0
        a = detail.split('/')
        possible = parseFloat(a[1])
        `// Translators: %(num_points)s is the number of points possible (examples: 1, 3, 10). There will always be at least 1 point possible.`
        progress_template = ngettext("(%(num_points)s point possible)", "(%(num_points)s points possible)", possible)
        progress = interpolate(progress_template, {'num_points': possible}, true)

    @$('.problem-progress').html(progress)

  updateProgress: (response) =>
    if response.progress_changed
        @el.data('progress_status', response.progress_status)
        @el.data('progress_detail', response.progress_detail)
        @el.trigger('progressChanged')
    @renderProgressState()

  forceUpdate: (response) =>
    @el.data('progress_status', response.progress_status)
    @el.data('progress_detail', response.progress_detail)
    @el.trigger('progressChanged')
    @renderProgressState()

  queueing: =>
    @queued_items = @$(".xqueue")
    @num_queued_items = @queued_items.length
    if @num_queued_items > 0
      if window.queuePollerID # Only one poller 'thread' per Problem
        window.clearTimeout(window.queuePollerID)
      window.queuePollerID = window.setTimeout(
        => @poll(1000),
        1000)

  poll: (prev_timeout) =>
    $.postWithPrefix "#{@url}/problem_get", (response) =>
      # If queueing status changed, then render
      @new_queued_items = $(response.html).find(".xqueue")
      if @new_queued_items.length isnt @num_queued_items
        @el.html(response.html)
        JavascriptLoader.executeModuleScripts @el, () =>
          @setupInputTypes()
          @bind()

      @num_queued_items = @new_queued_items.length
      if @num_queued_items == 0
        @forceUpdate response
        delete window.queuePollerID
      else
        new_timeout = prev_timeout * 2
        # if the timeout is greather than 1 minute
        if new_timeout >= 60000
          delete window.queuePollerID
          @gentle_alert gettext("The grading process is still running. Refresh the page to see updates.")
        else
          window.queuePollerID = window.setTimeout(
            => @poll(new_timeout),
            new_timeout
          )


  # Use this if you want to make an ajax call on the input type object
  # static method so you don't have to instantiate a Problem in order to use it
  # Input:
  #   url: the AJAX url of the problem
  #   input_id: the input_id of the input you would like to make the call on
  #     NOTE: the id is the ${id} part of "input_${id}" during rendering
  #           If this function is passed the entire prefixed id, the backend may have trouble
  #           finding the correct input
  #   dispatch: string that indicates how this data should be handled by the inputtype
  #   callback: the function that will be called once the AJAX call has been completed.
  #             It will be passed a response object
  @inputAjax: (url, input_id, dispatch, data, callback) ->
    data['dispatch'] = dispatch
    data['input_id'] = input_id
    $.postWithPrefix "#{url}/input_ajax", data, callback


  render: (content) ->
    if content
      @el.attr({'aria-busy': 'true', 'aria-live': 'off', 'aria-atomic': 'false'})
      @el.html(content)
      JavascriptLoader.executeModuleScripts @el, () =>
        @setupInputTypes()
        @bind()
        @queueing()
      @el.attr('aria-busy', 'false')
    else
      $.postWithPrefix "#{@url}/problem_get", (response) =>
        @el.html(response.html)
        JavascriptLoader.executeModuleScripts @el, () =>
          @setupInputTypes()
          @bind()
          @queueing()
          @forceUpdate response

  # TODO add hooks for problem types here by inspecting response.html and doing
  # stuff if a div w a class is found

  setupInputTypes: =>
    @inputtypeDisplays = {}
    @el.find(".capa_inputtype").each (index, inputtype) =>
      classes = $(inputtype).attr('class').split(' ')
      id = $(inputtype).attr('id')
      for cls in classes
        setupMethod = @inputtypeSetupMethods[cls]
        if setupMethod?
          @inputtypeDisplays[id] = setupMethod(inputtype)

  # If some function wants to be called before sending the answer to the
  # server, give it a chance to do so.
  #
  # check_save_waitfor allows the callee to send alerts if the user's input is
  # invalid. To do so, the callee must throw an exception named "Waitfor
  # Exception". This and any other errors or exceptions that arise from the
  # callee are rethrown and abort the submission.
  #
  # In order to use this feature, add a 'data-waitfor' attribute to the input,
  # and specify the function to be called by the check button before sending
  # off @answers
  check_save_waitfor: (callback) =>
    flag = false
    for inp in @inputs
      if ($(inp).is("input[waitfor]"))
        try
          $(inp).data("waitfor")(() =>
            @refreshAnswers()
            callback()
          )
        catch e
          if e.name == "Waitfor Exception"
            alert e.message
          else
            alert "Could not grade your answer. The submission was aborted."
          throw e
        flag = true
      else
        flag = false
    return flag


  ###
  # 'check_fd' uses FormData to allow file submissions in the 'problem_check' dispatch,
  #      in addition to simple querystring-based answers
  #
  # NOTE: The dispatch 'problem_check' is being singled out for the use of FormData;
  #       maybe preferable to consolidate all dispatches to use FormData
  ###
  check_fd: =>
    # If there are no file inputs in the problem, we can fall back on @check
    if @el.find('input:file').length == 0
      @check()
      return

    @enableCheckButton false

    if not window.FormData
      alert "Submission aborted! Sorry, your browser does not support file uploads. If you can, please use Chrome or Safari which have been verified to support file uploads."
      @enableCheckButton true
      return

    timeout_id = @enableCheckButtonAfterTimeout()

    fd = new FormData()

    # Sanity checks on submission
    max_filesize = 4*1000*1000 # 4 MB
    file_too_large = false
    file_not_selected = false
    required_files_not_submitted = false
    unallowed_file_submitted = false

    errors = []

    @inputs.each (index, element) ->
      if element.type is 'file'
        required_files = $(element).data("required_files")
        allowed_files  = $(element).data("allowed_files")
        for file in element.files
          if allowed_files.length != 0 and file.name not in allowed_files
            unallowed_file_submitted = true
            errors.push "You submitted #{file.name}; only #{allowed_files} are allowed."
          if file.name in required_files
            required_files.splice(required_files.indexOf(file.name), 1)
          if file.size > max_filesize
            file_too_large = true
            max_size = max_filesize / (1000*1000)
            errors.push "Your file #{file.name} is too large (max size: {max_size}MB)"
          fd.append(element.id, file)
        if element.files.length == 0
          file_not_selected = true
          fd.append(element.id, '') # In case we want to allow submissions with no file
        if required_files.length != 0
          required_files_not_submitted = true
          errors.push "You did not submit the required files: #{required_files}."
      else
        fd.append(element.id, element.value)


    if file_not_selected
      errors.push 'You did not select any files to submit'

    error_html = '<ul>\n'
    for error in errors
      error_html += '<li>' + error + '</li>\n'
    error_html += '</ul>'
    @gentle_alert error_html

    abort_submission = file_too_large or file_not_selected or unallowed_file_submitted or required_files_not_submitted
    if abort_submission
      window.clearTimeout(timeout_id)
      @enableCheckButton true
      return

    settings =
      type: "POST"
      data: fd
      processData: false
      contentType: false
      complete: @enableCheckButtonAfterResponse
      success: (response) =>
        switch response.success
          when 'incorrect', 'correct'
            @render(response.contents)
            @updateProgress response
          else
            @gentle_alert response.success
        Logger.log 'problem_graded', [@answers, response.contents], @id

    $.ajaxWithPrefix("#{@url}/problem_check", settings)

  check: =>
    if not @check_save_waitfor(@check_internal)
      @check_internal()

  check_internal: =>
    @enableCheckButton false

    timeout_id = @enableCheckButtonAfterTimeout()

    Logger.log 'problem_check', @answers

    $.postWithPrefix("#{@url}/problem_check", @answers, (response) =>
      switch response.success
        when 'incorrect', 'correct'
          window.SR.readElts($(response.contents).find('.status'))
          @render(response.contents)
          @updateProgress response
          if @el.hasClass 'showed'
            @el.removeClass 'showed'
<<<<<<< HEAD
          @$('div.action .check, div.action .check-answer').focus()
=======
          @$('div.action button.check').focus()
>>>>>>> 7b801c66
        else
          @gentle_alert response.success
      Logger.log 'problem_graded', [@answers, response.contents], @id
    ).always(@enableCheckButtonAfterResponse)

  reset: =>
    Logger.log 'problem_reset', @answers
    $.postWithPrefix "#{@url}/problem_reset", id: @id, (response) =>
        @render(response.html)
        @updateProgress response

  # TODO this needs modification to deal with javascript responses; perhaps we
  # need something where responsetypes can define their own behavior when show
  # is called.
  show: =>
    if !@el.hasClass 'showed'
      Logger.log 'problem_show', problem: @id
      answer_text = []
      $.postWithPrefix "#{@url}/problem_show", (response) =>
        answers = response.answers
        $.each answers, (key, value) =>
          if $.isArray(value)
            for choice in value
              @$("label[for='input_#{key}_#{choice}']").attr correct_answer: 'true'
              answer_text.push('<p>' + gettext('Answer:') + ' ' + value + '</p>')
          else
            answer = @$("#answer_#{key}, #solution_#{key}")
            answer.html(value)
            Collapsible.setCollapsibles(answer)

            # Sometimes, `value` is just a string containing a MathJax formula.
            # If this is the case, jQuery will throw an error in some corner cases
            # because of an incorrect selector. We setup a try..catch so that
            # the script doesn't break in such cases.
            #
            # We will fallback to the second `if statement` below, if an
            # error is thrown by jQuery.
            try
                solution = $(value).find('.detailed-solution')
            catch e
                solution = {}
            if solution.length
              answer_text.push(solution)
            else
              answer_text.push('<p>' + gettext('Answer:') + ' ' + value + '</p>')

        # TODO remove the above once everything is extracted into its own
        # inputtype functions.

        @el.find(".capa_inputtype").each (index, inputtype) =>
          classes = $(inputtype).attr('class').split(' ')
          for cls in classes
            display = @inputtypeDisplays[$(inputtype).attr('id')]
            showMethod = @inputtypeShowAnswerMethods[cls]
            showMethod(inputtype, display, answers) if showMethod?

        if MathJax?
          @el.find('.problem > div').each (index, element) =>
            MathJax.Hub.Queue ["Typeset", MathJax.Hub, element]

        `// Translators: the word Answer here refers to the answer to a problem the student must solve.`
        @$('.show-label').text gettext('Hide Answer')
        @el.addClass 'showed'
        @updateProgress response
        window.SR.readElts(answer_text)
    else
      @$('[id^=answer_], [id^=solution_]').text ''
      @$('[correct_answer]').attr correct_answer: null
      @el.removeClass 'showed'
      `// Translators: the word Answer here refers to the answer to a problem the student must solve.`
      @$('.show-label').text gettext('Show Answer')
      window.SR.readText(gettext('Answer hidden'))

      @el.find(".capa_inputtype").each (index, inputtype) =>
        display = @inputtypeDisplays[$(inputtype).attr('id')]
        classes = $(inputtype).attr('class').split(' ')
        for cls in classes
          hideMethod = @inputtypeHideAnswerMethods[cls]
          hideMethod(inputtype, display) if hideMethod?

  gentle_alert: (msg) =>
    if @el.find('.capa_alert').length
      @el.find('.capa_alert').remove()
    alert_elem = "<div class='capa_alert'>" + msg + "</div>"
    @el.find('.action').after(alert_elem)
    @el.find('.capa_alert').css(opacity: 0).animate(opacity: 1, 700)
    window.SR.readElts @el.find('.capa_alert')

  save: =>
    if not @check_save_waitfor(@save_internal)
      @save_internal()

  save_internal: =>
    Logger.log 'problem_save', @answers
    $.postWithPrefix "#{@url}/problem_save", @answers, (response) =>
      saveMessage = response.msg
      @gentle_alert saveMessage
      @updateProgress response

  refreshMath: (event, element) =>
    element = event.target unless element
    elid = element.id.replace(/^input_/,'')
    target = "display_" + elid

    # MathJax preprocessor is loaded by 'setupInputTypes'
    preprocessor_tag = "inputtype_" + elid
    mathjax_preprocessor = @inputtypeDisplays[preprocessor_tag]

    if MathJax? and jax = MathJax.Hub.getAllJax(target)[0]
      eqn = $(element).val()
      if mathjax_preprocessor
        eqn = mathjax_preprocessor(eqn)
      MathJax.Hub.Queue(['Text', jax, eqn], [@updateMathML, jax, element])

    return # Explicit return for CoffeeScript

  updateMathML: (jax, element) =>
    try
      $("##{element.id}_dynamath").val(jax.root.toMathML '')
    catch exception
      throw exception unless exception.restart
      if MathJax?
        MathJax.Callback.After [@refreshMath, jax], exception.restart

  refreshAnswers: =>
    @$('input.schematic').each (index, element) ->
      element.schematic.update_value()
    @$(".CodeMirror").each (index, element) ->
      element.CodeMirror.save() if element.CodeMirror.save
    @answers = @inputs.serialize()

  bindResetCorrectness: ->
    # Loop through all input types
    # Bind the reset functions at that scope.
    $inputtypes = @el.find(".capa_inputtype").add(@el.find(".inputtype"))
    $inputtypes.each (index, inputtype) =>
      classes = $(inputtype).attr('class').split(' ')
      for cls in classes
        bindMethod = @bindResetCorrectnessByInputtype[cls]
        if bindMethod?
          bindMethod(inputtype)

  # Find all places where each input type displays its correct-ness
  # Replace them with their original state--'unanswered'.
  bindResetCorrectnessByInputtype:
    # These are run at the scope of the capa inputtype
    # They should set handlers on each <input> to reset the whole.
    formulaequationinput: (element) ->
      $(element).find('input').on 'input', ->
        $p = $(element).find('span.status')
        `// Translators: the word unanswered here is about answering a problem the student must solve.`
        $p.parent().removeClass().addClass "unsubmitted"

    choicegroup: (element) ->
      $element = $(element)
      id = ($element.attr('id').match /^inputtype_(.*)$/)[1]
      $element.find('input').on 'change', ->
        $status = $("#status_#{id}")
        if $status[0]  # We found a status icon.
          $status.removeClass().addClass "unanswered"
          $status.empty().css 'display', 'inline-block'
        else
          # Recreate the unanswered dot on left.
          $("<span>", {"class": "unanswered", "style": "display: inline-block;", "id": "status_#{id}"})

        $element.find("label").removeClass()

    'option-input': (element) ->
      $select = $(element).find('select')
      id = ($select.attr('id').match /^input_(.*)$/)[1]
      $select.on 'change', ->
        $status = $("#status_#{id}")
          .removeClass().addClass("unanswered")
          .find('span').text(gettext('Status: unsubmitted'))

    textline: (element) ->
      $(element).find('input').on 'input', ->
        $p = $(element).find('span.status')
        `// Translators: the word unanswered here is about answering a problem the student must solve.`
        $p.parent().removeClass("correct incorrect").addClass "unsubmitted"

  inputtypeSetupMethods:

    'text-input-dynamath': (element) =>
      ###
      Return: function (eqn) -> eqn that preprocesses the user formula input before
                it is fed into MathJax. Return 'false' if no preprocessor specified
      ###
      data = $(element).find('.text-input-dynamath_data')

      preprocessorClassName = data.data('preprocessor')
      preprocessorClass = window[preprocessorClassName]
      if not preprocessorClass?
        return false
      else
        preprocessor = new preprocessorClass()
        return preprocessor.fn

    javascriptinput: (element) =>

      data = $(element).find(".javascriptinput_data")

      params        = data.data("params")
      submission    = data.data("submission")
      evaluation    = data.data("evaluation")
      problemState  = data.data("problem_state")
      displayClass  = window[data.data('display_class')]

      if evaluation == ''
          evaluation = null

      container = $(element).find(".javascriptinput_container")
      submissionField = $(element).find(".javascriptinput_input")

      display = new displayClass(problemState, submission, evaluation, container, submissionField, params)
      display.render()

      return display

    cminput: (container) =>
      element = $(container).find("textarea")
      tabsize = element.data("tabsize")
      mode = element.data("mode")
      linenumbers = element.data("linenums")
      spaces = Array(parseInt(tabsize) + 1).join(" ")
      CodeMirror.fromTextArea element[0], {
          lineNumbers: linenumbers
          indentUnit: tabsize
          tabSize: tabsize
          mode: mode
          matchBrackets: true
          lineWrapping: true
          indentWithTabs: false
          smartIndent: false
          extraKeys: {
            "Esc": (cm) ->
              $(".grader-status").focus()
              return false
            "Tab": (cm) ->
              cm.replaceSelection(spaces, "end")
              return false
          }
        }

  inputtypeShowAnswerMethods:
    choicegroup: (element, display, answers) =>
      element = $(element)

      input_id = element.attr('id').replace(/inputtype_/,'')
      answer = answers[input_id]
      for choice in answer
        element.find("label[for='input_#{input_id}_#{choice}']").addClass 'choicegroup_correct'

    javascriptinput: (element, display, answers) =>
      answer_id = $(element).attr('id').split("_")[1...].join("_")
      answer = JSON.parse(answers[answer_id])
      display.showAnswer(answer)

    choicetextgroup: (element, display, answers) =>
      element = $(element)

      input_id = element.attr('id').replace(/inputtype_/,'')
      answer = answers[input_id]
      for choice in answer
        element.find("section#forinput#{choice}").addClass 'choicetextgroup_show_correct'

    imageinput: (element, display, answers) =>
      # answers is a dict of (answer_id, answer_text) for each answer for this
      # question.
      # @Examples:
      # {'anwser_id': {
      #   'rectangle': '(10,10)-(20,30);(12,12)-(40,60)',
      #   'regions': '[[10,10], [30,30], [10, 30], [30, 10]]'
      # } }
      types =
        rectangle: (ctx, coords) =>
          reg = /^\(([0-9]+),([0-9]+)\)-\(([0-9]+),([0-9]+)\)$/
          rects = coords.replace(/\s*/g, '').split(/;/)

          $.each rects, (index, rect) =>
            abs = Math.abs
            points = reg.exec(rect)
            if points
              width = abs(points[3] - points[1])
              height = abs(points[4] - points[2])

              ctx.rect(points[1], points[2], width, height)

          ctx.stroke()
          ctx.fill()

        regions: (ctx, coords) =>
          parseCoords = (coords) =>
            reg = JSON.parse(coords)

            # Regions is list of lists [region1, region2, region3, ...] where regionN
            # is disordered list of points: [[1,1], [100,100], [50,50], [20, 70]].
            # If there is only one region in the list, simpler notation can be used:
            # regions="[[10,10], [30,30], [10, 30], [30, 10]]" (without explicitly
            # setting outer list)
            if typeof reg[0][0][0] == "undefined"
              # we have [[1,2],[3,4],[5,6]] - single region
              # instead of [[[1,2],[3,4],[5,6], [[1,2],[3,4],[5,6]]]
              # or [[[1,2],[3,4],[5,6]]] - multiple regions syntax
              reg = [reg]

            return reg

          $.each parseCoords(coords), (index, region) =>
            ctx.beginPath()
            $.each region, (index, point) =>
              if index is 0
                ctx.moveTo(point[0], point[1])
              else
                ctx.lineTo(point[0], point[1]);

            ctx.closePath()
            ctx.stroke()
            ctx.fill()

      element = $(element)
      id = element.attr('id').replace(/inputtype_/,'')
      container = element.find("#answer_#{id}")
      canvas = document.createElement('canvas')
      canvas.width = container.data('width')
      canvas.height = container.data('height')

      if canvas.getContext
        ctx = canvas.getContext('2d')
      else
        return console.log 'Canvas is not supported.'

      ctx.fillStyle = 'rgba(255,255,255,.3)';
      ctx.strokeStyle = "#FF0000";
      ctx.lineWidth = "2";

      if answers[id]
        $.each answers[id], (key, value) =>
          types[key](ctx, value) if types[key]? and value
        container.html(canvas)
      else
        console.log "Answer is absent for image input with id=#{id}"

  inputtypeHideAnswerMethods:
    choicegroup: (element, display) =>
      element = $(element)
      element.find('label').removeClass('choicegroup_correct')

    javascriptinput: (element, display) =>
      display.hideAnswer()

    choicetextgroup: (element, display) =>
      element = $(element)
      element.find("section[id^='forinput']").removeClass('choicetextgroup_show_correct')

  enableCheckButton: (enable) =>
    # Used to disable check button to reduce chance of accidental double-submissions.
    if enable
      @checkButton.removeClass 'is-disabled'
      @checkButton.attr({'aria-disabled': 'false'})
      @checkButtonLabel.text(@checkButtonCheckText)
    else
      @checkButton.addClass 'is-disabled'
      @checkButton.attr({'aria-disabled': 'true'})
      @checkButtonLabel.text(@checkButtonCheckingText)

  enableCheckButtonAfterResponse: =>
    @has_response = true
    if not @has_timed_out
      # Server has returned response before our timeout
      @enableCheckButton false
    else
      @enableCheckButton true

  enableCheckButtonAfterTimeout: =>
    @has_timed_out = false
    @has_response = false
    enableCheckButton = () =>
      @has_timed_out = true
      if @has_response
        @enableCheckButton true
    window.setTimeout(enableCheckButton, 750)

  hint_button: =>
    # Store the index of the currently shown hint as an attribute.
    # Use that to compute the next hint number when the button is clicked.
    hint_index = @$('.problem-hint').attr('hint_index')
    if hint_index == undefined
      next_index = 0
    else
      next_index = parseInt(hint_index) + 1
    $.postWithPrefix "#{@url}/hint_button", hint_index: next_index, input_id: @id, (response) =>
      hint_container = @.$('.problem-hint')
      hint_container.html(response.contents)
      MathJax.Hub.Queue [
        'Typeset'
        MathJax.Hub
        hint_container[0]
      ]
      hint_container.attr('hint_index', response.hint_index)
      @$('.hint-button').focus()  # a11y focus on click, like the Check button
<|MERGE_RESOLUTION|>--- conflicted
+++ resolved
@@ -26,16 +26,6 @@
 
     problem_prefix = @element_id.replace(/problem_/,'')
     @inputs = @$("[id^='input_#{problem_prefix}_']")
-<<<<<<< HEAD
-    @$('div.action input:button, div.action [data-type="button"]').click @refreshAnswers
-    @checkButton = @$('div.action .check-answer, div.action .check')
-    @checkButtonCheckText = @checkButton.val()
-    @checkButtonCheckingText = @checkButton.data('checking')
-    @checkButton.click @check_fd
-    @$('div.action .reset-answer, div.action .reset').click @reset
-    @$('div.action .show-answer, div.action .show').click @show
-    @$('div.action .save-answer, div.action .save').click @save
-=======
     @$('div.action button').click @refreshAnswers
     @checkButton = @$('div.action button.check')
     @checkButtonLabel = @$('div.action button.check span.check-label')
@@ -53,7 +43,6 @@
       window.globalTooltipManager.openTooltip icon
     @$('.clarification').blur (ev) =>
       window.globalTooltipManager.hide()
->>>>>>> 7b801c66
 
     @bindResetCorrectness()
 
@@ -329,11 +318,7 @@
           @updateProgress response
           if @el.hasClass 'showed'
             @el.removeClass 'showed'
-<<<<<<< HEAD
-          @$('div.action .check, div.action .check-answer').focus()
-=======
           @$('div.action button.check').focus()
->>>>>>> 7b801c66
         else
           @gentle_alert response.success
       Logger.log 'problem_graded', [@answers, response.contents], @id
