"""
Factories for use in tests of XBlocks.
"""


import datetime
import functools
import threading
import traceback
from collections import defaultdict
from contextlib import contextmanager
from uuid import uuid4

import pymongo.message
import pytz
import six
from factory import Factory, Sequence, lazy_attribute, lazy_attribute_sequence
from factory.errors import CyclicDefinitionError
from mock import patch
from opaque_keys.edx.keys import UsageKey
from opaque_keys.edx.locator import BlockUsageLocator
from xblock.core import XBlock

from xmodule.course_module import Textbook
from xmodule.modulestore import ModuleStoreEnum, prefer_xmodules
from xmodule.modulestore.tests.sample_courses import TOY_BLOCK_INFO_TREE, default_block_info_tree
from xmodule.tabs import CourseTab
from xmodule.x_module import DEPRECATION_VSCOMPAT_EVENT


class Dummy(object):
    pass


class XModuleFactoryLock(threading.local):
    """
    This class exists to store whether XModuleFactory can be accessed in a safe
    way (meaning, in a context where the data it creates will be cleaned up).

    Users of XModuleFactory (or its subclasses) should only call XModuleFactoryLock.enable
    after ensuring that a) the modulestore will be cleaned up, and b) that XModuleFactoryLock.disable
    will be called.
    """
    def __init__(self):
        super(XModuleFactoryLock, self).__init__()
        self._enabled = False

    def enable(self):
        """
        Enable XModuleFactories. This should only be turned in a context
        where the modulestore will be reset at the end of the test (such
        as inside ModuleStoreTestCase).
        """
        self._enabled = True

    def disable(self):
        """
        Disable XModuleFactories. This should be called once the data
        from the factory has been cleaned up.
        """
        self._enabled = False

    def is_enabled(self):
        """
        Return whether XModuleFactories are enabled.
        """
        return self._enabled


XMODULE_FACTORY_LOCK = XModuleFactoryLock()


class XModuleFactory(Factory):
    """
    Factory for XModules
    """

    # We have to give a model for Factory.
    # However, the class that we create is actually determined by the category
    # specified in the factory
    class Meta(object):
        model = Dummy

    @lazy_attribute
    def modulestore(self):
        msg = "XMODULE_FACTORY_LOCK not enabled. Please use ModuleStoreTestCase as your test baseclass."
        assert XMODULE_FACTORY_LOCK.is_enabled(), msg

        from xmodule.modulestore.django import modulestore
        return modulestore()


last_course = threading.local()


class CourseFactory(XModuleFactory):
    """
    Factory for XModule courses.
    """
    org = Sequence('org.{}'.format)
    number = Sequence('course_{}'.format)
    display_name = Sequence('Run {}'.format)

    # pylint: disable=unused-argument
    @classmethod
    def _create(cls, target_class, **kwargs):
        """
        Create and return a new course. For performance reasons, we do not emit
        signals during this process, but if you need signals to run, you can
        pass `emit_signals=True` to this method.
        """
        # All class attributes (from this class and base classes) are
        # passed in via **kwargs. However, some of those aren't actual field values,
        # so pop those off for use separately
        org = kwargs.pop('org', None)
        # because the factory provides a default 'number' arg, prefer the non-defaulted 'course' arg if any
        number = kwargs.pop('course', kwargs.pop('number', None))
        store = kwargs.pop('modulestore')
        name = kwargs.get('name', kwargs.get('run', BlockUsageLocator.clean(kwargs.get('display_name'))))
        run = kwargs.pop('run', name)
        user_id = kwargs.pop('user_id', ModuleStoreEnum.UserID.test)
        emit_signals = kwargs.pop('emit_signals', False)

        # Pass the metadata just as field=value pairs
        kwargs.update(kwargs.pop('metadata', {}))
        default_store_override = kwargs.pop('default_store', None)

        with store.branch_setting(ModuleStoreEnum.Branch.draft_preferred):
            course_key = store.make_course_key(org, number, run)
            with store.bulk_operations(course_key, emit_signals=emit_signals):
                if default_store_override is not None:
                    with store.default_store(default_store_override):
                        new_course = store.create_course(org, number, run, user_id, fields=kwargs)
                else:
                    new_course = store.create_course(org, number, run, user_id, fields=kwargs)

                last_course.loc = new_course.location
                return new_course


class SampleCourseFactory(CourseFactory):
    """
    Factory for sample courses using block_info_tree definitions.
    """
    @classmethod
    def _create(cls, target_class, **kwargs):
        """
        Create and return a new sample course. See CourseFactory for customization kwargs.
        """
        block_info_tree = kwargs.pop('block_info_tree', default_block_info_tree)
        store = kwargs.get('modulestore')
        user_id = kwargs.get('user_id', ModuleStoreEnum.UserID.test)

        with store.branch_setting(ModuleStoreEnum.Branch.draft_preferred, None):
            course = super(SampleCourseFactory, cls)._create(target_class, **kwargs)

            def create_sub_tree(parent_loc, block_info):
                """Recursively creates a sub_tree on this parent_loc with this block."""
                block = store.create_child(
                    user_id,
                    parent_loc,
                    block_info.category,
                    block_id=block_info.block_id,
                    fields=block_info.fields,
                )
                for tree in block_info.sub_tree:
                    create_sub_tree(block.location, tree)

            for tree in block_info_tree:
                create_sub_tree(course.location, tree)

            store.publish(course.location, user_id)
        return course


class ToyCourseFactory(SampleCourseFactory):
    """
    Factory for sample course that is equivalent to the toy xml course.
    """
    org = 'edX'
    course = 'toy'
    run = '2012_Fall'
    display_name = 'Toy Course'

    @classmethod
    def _create(cls, target_class, **kwargs):
        """
        Create and return a new toy course instance. See SampleCourseFactory for customization kwargs.
        """
        store = kwargs.get('modulestore')
        user_id = kwargs.get('user_id', ModuleStoreEnum.UserID.test)

        fields = {
            'block_info_tree': TOY_BLOCK_INFO_TREE,
            'textbooks': [Textbook("Textbook", "path/to/a/text_book")],
            'wiki_slug': "toy",
            'graded': True,
            'discussion_topics': {"General": {"id": "i4x-edX-toy-course-2012_Fall"}},
            'graceperiod': datetime.timedelta(days=2, seconds=21599),
            'start': datetime.datetime(2015, 7, 17, 12, tzinfo=pytz.utc),
            'xml_attributes': {"filename": ["course/2012_Fall.xml", "course/2012_Fall.xml"]},
            'pdf_textbooks': [
                {
                    "tab_title": "Sample Multi Chapter Textbook",
                    "id": "MyTextbook",
                    "chapters": [
                        {"url": "/static/Chapter1.pdf", "title": "Chapter 1"},
                        {"url": "/static/Chapter2.pdf", "title": "Chapter 2"}
                    ]
                }
            ],
            'course_image': "just_a_test.jpg",
        }
        fields.update(kwargs)

        toy_course = super(ToyCourseFactory, cls)._create(
            target_class,
            **fields
        )
        with store.bulk_operations(toy_course.id, emit_signals=False):
            with store.branch_setting(ModuleStoreEnum.Branch.draft_preferred, toy_course.id):
                store.create_item(
                    user_id, toy_course.id, "about", block_id="short_description",
                    fields={"data": "A course about toys."}
                )
                store.create_item(
                    user_id, toy_course.id, "about", block_id="effort",
                    fields={"data": "6 hours"}
                )
                store.create_item(
                    user_id, toy_course.id, "about", block_id="end_date",
                    fields={"data": "TBD"}
                )
                store.create_item(
                    user_id, toy_course.id, "course_info", "handouts",
                    fields={"data": "<a href='/static/handouts/sample_handout.txt'>Sample</a>"}
                )
                store.create_item(
                    user_id, toy_course.id, "static_tab", "resources",
                    fields={"display_name": "Resources"},
                )
                store.create_item(
                    user_id, toy_course.id, "static_tab", "syllabus",
                    fields={"display_name": "Syllabus"},
                )
        return toy_course


class LibraryFactory(XModuleFactory):
    """
    Factory for creating a content library
    """
    org = Sequence('org{}'.format)
    library = Sequence('lib{}'.format)
    display_name = Sequence('Test Library {}'.format)

    # pylint: disable=unused-argument
    @classmethod
    def _create(cls, target_class, **kwargs):
        """
        Create a library with a unique name and key.
        All class attributes (from this class and base classes) are automagically
        passed in via **kwargs.
        """
        # some of the kwargst actual field values, so pop those off for use separately:
        org = kwargs.pop('org')
        library = kwargs.pop('library')
        store = kwargs.pop('modulestore')
        user_id = kwargs.pop('user_id', ModuleStoreEnum.UserID.test)

        # Pass the metadata just as field=value pairs
        kwargs.update(kwargs.pop('metadata', {}))
        default_store_override = kwargs.pop('default_store', ModuleStoreEnum.Type.split)
        with store.default_store(default_store_override):
            new_library = store.create_library(org, library, user_id, fields=kwargs)
            return new_library


class ItemFactory(XModuleFactory):
    """
    Factory for XModule items.
    """

    category = 'chapter'
    parent = None

    descriptive_tag = None

    @lazy_attribute_sequence
    def display_name(self, n):
        if self.descriptive_tag:
            return "{} {} - {}".format(self.category, n, self.descriptive_tag)
        else:
            return "{} {}".format(self.category, n)

    @lazy_attribute
    def location(self):
        if self.display_name is None:
            dest_name = uuid4().hex
        else:
            dest_name = self.display_name.replace(" ", "_")

        new_location = self.parent_location.course_key.make_usage_key(
            self.category,
            dest_name
        )
        return new_location

    @lazy_attribute
    def parent_location(self):
        default_location = getattr(last_course, 'loc', None)
        try:
            parent = self.parent
        # This error is raised if the caller hasn't provided either parent or parent_location
        # In this case, we'll just return the default parent_location
        except CyclicDefinitionError:
            return default_location

        if parent is None:
            return default_location

        return parent.location

    @classmethod
    def _create(cls, target_class, **kwargs):
        """
        Uses ``**kwargs``:

        :parent_location: (required): the location of the parent module
            (e.g. the parent course or section)

        :category: the category of the resulting item.

        :data: (optional): the data for the item
            (e.g. XML problem definition for a problem item)

        :display_name: (optional): the display name of the item

        :metadata: (optional): dictionary of metadata attributes

        :boilerplate: (optional) the boilerplate for overriding field values

        :publish_item: (optional) whether or not to publish the item (default is True)

        :target_class: is ignored
        """

        # All class attributes (from this class and base classes) are
        # passed in via **kwargs. However, some of those aren't actual field values,
        # so pop those off for use separately

        # catch any old style users before they get into trouble
        assert 'template' not in kwargs
        parent_location = kwargs.pop('parent_location', None)
        data = kwargs.pop('data', None)
        category = kwargs.pop('category', None)
        display_name = kwargs.pop('display_name', None)
        metadata = kwargs.pop('metadata', {})
        location = kwargs.pop('location')
        user_id = kwargs.pop('user_id', ModuleStoreEnum.UserID.test)
        publish_item = kwargs.pop('publish_item', True)

        # Remove the descriptive_tag, it's just for generating display_name,
        # and doesn't need to be passed into the object constructor
        kwargs.pop('descriptive_tag')

        assert isinstance(location, UsageKey)
        assert location != parent_location

        store = kwargs.pop('modulestore')

        # This code was based off that in cms/djangoapps/contentstore/views.py
        parent = kwargs.pop('parent', None) or store.get_item(parent_location)

        if isinstance(data, (bytes, bytearray)):  # data appears as bytes and
            data = data.decode('utf-8')

        with store.branch_setting(ModuleStoreEnum.Branch.draft_preferred):

            if 'boilerplate' in kwargs:
                template_id = kwargs.pop('boilerplate')
                clz = XBlock.load_class(category, select=prefer_xmodules)
                template = clz.get_template(template_id)
                assert template is not None
                metadata.update(template.get('metadata', {}))
                if not isinstance(data, six.string_types):
                    data.update(template.get('data'))

            # replace the display name with an optional parameter passed in from the caller
            if display_name is not None:
                metadata['display_name'] = display_name

            module = store.create_child(
                user_id,
                parent.location,
                location.block_type,
                block_id=location.block_id,
                metadata=metadata,
                definition_data=data,
                runtime=parent.runtime,
                fields=kwargs,
            )

            # VS[compat] cdodge: This is a hack because static_tabs also have references from the course module, so
            # if we add one then we need to also add it to the policy information (i.e. metadata)
            # we should remove this once we can break this reference from the course to static tabs
            if category == 'static_tab':
                course = store.get_course(location.course_key)
                course.tabs.append(
                    CourseTab.load('static_tab', name='Static Tab', url_slug=location.block_id)
                )
                store.update_item(course, user_id)

            # parent and publish the item, so it can be accessed
            if 'detached' not in module._class_tags:
                parent.children.append(location)
                store.update_item(parent, user_id)
                if publish_item:
                    published_parent = store.publish(parent.location, user_id)
                    # module is last child of parent
                    return published_parent.get_children()[-1]
                else:
                    return store.get_item(location)
            elif publish_item:
                return store.publish(location, user_id)
            else:
                return module


@contextmanager
def check_exact_number_of_calls(object_with_method, method_name, num_calls):
    """
    Instruments the given method on the given object to verify the number of calls to the
    method is exactly equal to 'num_calls'.
    """
    with check_number_of_calls(object_with_method, method_name, num_calls, num_calls):
        yield


def check_number_of_calls(object_with_method, method_name, maximum_calls, minimum_calls=1):
    """
    Instruments the given method on the given object to verify the number of calls to the method is
    less than or equal to the expected maximum_calls and greater than or equal to the expected minimum_calls.
    """
    return check_sum_of_calls(object_with_method, [method_name], maximum_calls, minimum_calls)


class StackTraceCounter(object):
    """
    A class that counts unique stack traces underneath a particular stack frame.
    """
    def __init__(self, stack_depth, include_arguments=True):
        """
        Arguments:
            stack_depth (int): The number of stack frames above this constructor to capture.
            include_arguments (bool): Whether to store the arguments that are passed
                when capturing a stack trace.
        """
        self.include_arguments = include_arguments
        self._top_of_stack = traceback.extract_stack(limit=stack_depth)[0]

        if self.include_arguments:
            self._stacks = defaultdict(lambda: defaultdict(int))
        else:
            self._stacks = defaultdict(int)

    def capture_stack(self, args, kwargs):
        """
        Record the stack frames starting at the caller of this method, and
        ending at the top of the stack as defined by the ``stack_depth``.

        Arguments:
            args: The positional arguments to capture at this stack frame
            kwargs: The keyword arguments to capture at this stack frame
        """
        # pylint: disable=broad-except

        stack = [tuple(item) for item in traceback.extract_stack()[:-2]]

        if self._top_of_stack in stack:
            stack = stack[stack.index(self._top_of_stack):]

        if self.include_arguments:
            safe_args = []
            for arg in args:
                try:
                    safe_args.append(repr(arg))
                except Exception as exc:
                    safe_args.append('<un-repr-able value: {}'.format(exc))
            safe_kwargs = {}
            for key, kwarg in kwargs.items():
                try:
                    safe_kwargs[key] = repr(kwarg)
                except Exception as exc:
                    safe_kwargs[key] = '<un-repr-able value: {}'.format(exc)

            self._stacks[tuple(stack)][tuple(safe_args), tuple(safe_kwargs.items())] += 1
        else:
            self._stacks[tuple(stack)] += 1

    @property
    def total_calls(self):
        """
        Return the total number of stacks recorded.
        """
        return sum(self.stack_calls(stack) for stack in self._stacks)

    def stack_calls(self, stack):
        """
        Return the number of calls to the supplied ``stack``.
        """
        if self.include_arguments:
            return sum(self._stacks[stack].values())
        else:
            return self._stacks[stack]

    def __iter__(self):
        """
        Iterate over all unique captured stacks.
        """
        return iter(sorted(list(self._stacks.keys()), key=lambda stack: (self.stack_calls(stack), stack), reverse=True))

    def __getitem__(self, stack):
        """
        Return the set of captured calls with the supplied stack.
        """
        return self._stacks[stack]

    @classmethod
    def capture_call(cls, func, stack_depth, include_arguments=True):
        """
        A decorator that wraps ``func``, and captures each call to ``func``,
        recording the stack trace, and optionally the arguments that the function
        is called with.

        Arguments:
            func: the function to wrap
            stack_depth: how far up the stack to truncate the stored stack traces (
                this is counted from the call to ``capture_call``, rather than calls
                to the captured function).

        """
        stacks = StackTraceCounter(stack_depth, include_arguments)

        @functools.wraps(func)
        def capture(*args, **kwargs):
            stacks.capture_stack(args, kwargs)
            return func(*args, **kwargs)

        capture.stack_counter = stacks

        return capture


@contextmanager
def check_sum_of_calls(object_, methods, maximum_calls, minimum_calls=1, include_arguments=True):
    """
    Instruments the given methods on the given object to verify that the total sum of calls made to the
    methods falls between minumum_calls and maximum_calls.
    """

    mocks = {
        method: StackTraceCounter.capture_call(
            getattr(object_, method),
            stack_depth=7,
            include_arguments=include_arguments
        )
        for method in methods
    }

    with patch.multiple(object_, **mocks):
        yield

    call_count = sum(capture_fn.stack_counter.total_calls for capture_fn in mocks.values())

    # Assertion errors don't handle multi-line values, so pretty-print to std-out instead
    if not minimum_calls <= call_count <= maximum_calls:
        messages = ["Expected between {} and {} calls, {} were made.\n\n".format(
            minimum_calls,
            maximum_calls,
            call_count,
        )]
        for method_name, capture_fn in mocks.items():
            stack_counter = capture_fn.stack_counter
            messages.append("{!r} was called {} times:\n".format(
                method_name,
                stack_counter.total_calls
            ))
            for stack in stack_counter:
                messages.append("  called {} times:\n\n".format(stack_counter.stack_calls(stack)))
                messages.append("    " + "    ".join(traceback.format_list(stack)))
                messages.append("\n\n")
                if include_arguments:
                    for (args, kwargs), count in stack_counter[stack].items():
                        messages.append("      called {} times with:\n".format(count))
                        messages.append("      args: {}\n".format(args))
                        messages.append("      kwargs: {}\n\n".format(dict(kwargs)))

        print("".join(messages))

    # verify the counter actually worked by ensuring we have counted greater than (or equal to) the minimum calls
    assert call_count >= minimum_calls, call_count

    # now verify the number of actual calls is less than (or equal to) the expected maximum
    assert call_count <= maximum_calls, call_count


def mongo_uses_error_check(store):
    """
    Does mongo use the error check as a separate message?
    """
    if hasattr(store, 'modulestores'):
        return any([mongo_uses_error_check(substore) for substore in store.modulestores])
    return False


@contextmanager
def check_mongo_calls_range(max_finds=float("inf"), min_finds=0, max_sends=None, min_sends=None):
    """
    Instruments the given store to count the number of calls to find (incl find_one and count_documents) and the number
    of calls to send_message which is for insert, update, and remove (if you provide num_sends). At the
    end of the with statement, it compares the counts to the bounds provided in the arguments.

    :param max_finds: the maximum number of find calls expected
    :param min_finds: the minimum number of find calls expected
    :param max_sends: If non-none, make sure number of send calls are <=max_sends
    :param min_sends: If non-none, make sure number of send calls are >=min_sends
    """
    with check_sum_of_calls(
        pymongo.collection.Collection,
<<<<<<< HEAD
        ['find'],
=======
        ['find', 'count_documents'],
>>>>>>> cbe913ef
        max_finds,
        min_finds,
    ):
        if max_sends is not None or min_sends is not None:
            with check_sum_of_calls(
                pymongo.collection.Collection,
                # mongo < 2.6 uses insert, update, delete and _do_batched_insert. >= 2.6 _do_batched_write
<<<<<<< HEAD
                ['insert', 'update', 'bulk_write', '_delete'],
=======
                ['insert_one', 'replace_one', 'update_one', 'bulk_write', '_delete'],
>>>>>>> cbe913ef
                max_sends if max_sends is not None else float("inf"),
                min_sends if min_sends is not None else 0,
            ):
                yield
        else:
            yield


@contextmanager
def check_mongo_calls(num_finds=0, num_sends=None):
    """
    Instruments the given store to count the number of calls to find (incl find_one) and the number
    of calls to send_message which is for insert, update, and remove (if you provide num_sends). At the
    end of the with statement, it compares the counts to the num_finds and num_sends.

    :param num_finds: the exact number of find calls expected
    :param num_sends: If none, don't instrument the send calls. If non-none, count and compare to
        the given int value.
    """
    with check_mongo_calls_range(num_finds, num_finds, num_sends, num_sends):
        yield

# This dict represents the attribute keys for a course's 'about' info.
# Note: The 'video' attribute is intentionally excluded as it must be
# handled separately; its value maps to an alternate key name.
# Reference : from openedx.core.djangoapps.models.course_details.py


ABOUT_ATTRIBUTES = {
    'effort': "Testing effort",
}


class CourseAboutFactory(XModuleFactory):
    """
    Factory for XModule course about.
    """

    @classmethod
    def _create(cls, target_class, **kwargs):  # pylint: disable=unused-argument
        """
        Uses **kwargs:

        effort:  effor information

        video : video link
        """
        user_id = kwargs.pop('user_id', None)
        course_id, course_runtime = kwargs.pop("course_id"), kwargs.pop("course_runtime")
        store = kwargs.pop('modulestore')
        for about_key in ABOUT_ATTRIBUTES:
            about_item = store.create_xblock(course_runtime, course_id, 'about', about_key)
            about_item.data = ABOUT_ATTRIBUTES[about_key]
            store.update_item(about_item, user_id, allow_not_found=True)
        about_item = store.create_xblock(course_runtime, course_id, 'about', 'video')
        about_item.data = "www.youtube.com/embed/testing-video-link"
        store.update_item(about_item, user_id, allow_not_found=True)<|MERGE_RESOLUTION|>--- conflicted
+++ resolved
@@ -628,11 +628,7 @@
     """
     with check_sum_of_calls(
         pymongo.collection.Collection,
-<<<<<<< HEAD
-        ['find'],
-=======
         ['find', 'count_documents'],
->>>>>>> cbe913ef
         max_finds,
         min_finds,
     ):
@@ -640,11 +636,7 @@
             with check_sum_of_calls(
                 pymongo.collection.Collection,
                 # mongo < 2.6 uses insert, update, delete and _do_batched_insert. >= 2.6 _do_batched_write
-<<<<<<< HEAD
-                ['insert', 'update', 'bulk_write', '_delete'],
-=======
                 ['insert_one', 'replace_one', 'update_one', 'bulk_write', '_delete'],
->>>>>>> cbe913ef
                 max_sends if max_sends is not None else float("inf"),
                 min_sends if min_sends is not None else 0,
             ):
