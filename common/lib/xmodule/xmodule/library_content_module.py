--- conflicted
+++ resolved
@@ -516,11 +516,7 @@
                 )
             )
             return validation
-<<<<<<< HEAD
-        if not self.source_libraries:
-=======
         if not self.source_library_id:
->>>>>>> 7b801c66
             validation.set_summary(
                 StudioValidationMessage(
                     StudioValidationMessage.NOT_CONFIGURED,
