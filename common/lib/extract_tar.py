"""
Safe version of tarfile.extractall which does not extract any files that would
be, or symlink to a file that is, outside of the directory extracted in.

Adapted from:
http://stackoverflow.com/questions/10060069/safely-extract-zip-or-tar-using-python
"""
from os.path import abspath, realpath, dirname, join as joinpath
from django.core.exceptions import SuspiciousOperation
from django.conf import settings
import logging

log = logging.getLogger(__name__)


def resolved(rpath):
    """
    Returns the canonical absolute path of `rpath`.
    """
    return realpath(abspath(rpath))


def _is_bad_path(path, base):
    """
    Is (the canonical absolute path of) `path` outside `base`?
    """
    return not resolved(joinpath(base, path)).startswith(base)


def _is_bad_link(info, base):
    """
    Does the file sym- or hard-link to files outside `base`?
    """
    # Links are interpreted relative to the directory containing the link
    tip = resolved(joinpath(base, dirname(info.name)))
    return _is_bad_path(info.linkname, base=tip)


<<<<<<< HEAD
def safemembers(members):
=======
def safemembers(members, base):
>>>>>>> be773db0
    """
    Check that all elements of a tar file are safe.
    """

    base = resolved(base)

    # check that we're not trying to import outside of the data_dir
    if not base.startswith(resolved(settings.DATA_DIR)):
        raise SuspiciousOperation("Attempted to import course outside of data dir")

    for finfo in members:
        if _is_bad_path(finfo.name, base):
            log.debug("File %r is blocked (illegal path)", finfo.name)
            raise SuspiciousOperation("Illegal path")
        elif finfo.issym() and _is_bad_link(finfo, base):
            log.debug("File %r is blocked: Hard link to %r", finfo.name, finfo.linkname)
            raise SuspiciousOperation("Hard link")
        elif finfo.islnk() and _is_bad_link(finfo, base):
            log.debug("File %r is blocked: Symlink to %r", finfo.name,
                      finfo.linkname)
            raise SuspiciousOperation("Symlink")
        elif finfo.isdev():
            log.debug("File %r is blocked: FIFO, device or character file",
                      finfo.name)
            raise SuspiciousOperation("Dev file")

    return members


<<<<<<< HEAD
def safetar_extractall(tarf, *args, **kwargs):
=======
def safetar_extractall(tar_file, path=".", members=None):
>>>>>>> be773db0
    """
    Safe version of `tar_file.extractall()`.
    """
    return tar_file.extractall(path, safemembers(tar_file, path))<|MERGE_RESOLUTION|>--- conflicted
+++ resolved
@@ -36,11 +36,7 @@
     return _is_bad_path(info.linkname, base=tip)
 
 
-<<<<<<< HEAD
-def safemembers(members):
-=======
 def safemembers(members, base):
->>>>>>> be773db0
     """
     Check that all elements of a tar file are safe.
     """
@@ -70,11 +66,7 @@
     return members
 
 
-<<<<<<< HEAD
-def safetar_extractall(tarf, *args, **kwargs):
-=======
 def safetar_extractall(tar_file, path=".", members=None):
->>>>>>> be773db0
     """
     Safe version of `tar_file.extractall()`.
     """
