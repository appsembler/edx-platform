--- conflicted
+++ resolved
@@ -7,12 +7,8 @@
 from io import StringIO
 
 import ddt
-<<<<<<< HEAD
 from django.conf import settings
-from django.contrib.auth.models import User
-=======
 from django.contrib.auth.models import User  # lint-amnesty, pylint: disable=imported-auth-user
->>>>>>> 83ceefc4
 from django.core.management import call_command
 from django.db import IntegrityError, connection
 from django.db.transaction import TransactionManagementError, atomic
