"""
This module aims to give a little more fine-tuned control of caching and cache
invalidation. Import these instead of django.core.cache.

Note that 'default' is being preserved for user session caching, which we're
not migrating so as not to inconvenience users by logging them all out.
"""


from functools import wraps

import six
from django.conf import settings
from django.core import cache
# If we can't find a 'general' CACHE defined in settings.py, we simply fall back
# to returning the default cache. This will happen with dev machines.
from django.utils.translation import get_language

try:
    cache = cache.caches['general']         # pylint: disable=invalid-name
except Exception:
    cache = cache.cache


def cache_if_anonymous(*get_parameters):
    """Cache a page for anonymous users.

    Many of the pages in edX are identical when the user is not logged
    in, but should not be cached when the user is logged in (because
    of the navigation bar at the top with the username).

    The django middleware cache does not handle this correctly, because
    we access the session to put the csrf token in the header. This adds
    the cookie to the vary header, and so every page is cached seperately
    for each user (because each user has a different csrf token).

    Optionally, provide a series of GET parameters as arguments to cache
    pages with these GET parameters separately.

    Note that this decorator should only be used on views that do not
    contain the csrftoken within the html. The csrf token can be included
    in the header by ordering the decorators as such:

    @ensure_csrftoken
    @cache_if_anonymous()
    def myView(request):
    """
    def decorator(view_func):
        """The outer wrapper, used to allow the decorator to take optional arguments."""
        @wraps(view_func)
        def wrapper(request, *args, **kwargs):
            """The inner wrapper, which wraps the view function."""
            # Certificate authentication uses anonymous pages,
            # specifically the branding index, to do authentication.
            # If that page is cached the authentication doesn't
            # happen, so we disable the cache when that feature is enabled.
            if (
                not request.user.is_authenticated
            ):
                # Use the cache. The same view accessed through different domain names may
                # return different things, so include the domain name in the key.
                domain = str(request.META.get('HTTP_HOST')) + '.'
                # This is used to clear the cache for old SiteConfigrations.
                # Once a SiteConfiguration is saved it will create a new SiteConfigurationHistory
                # row. We use this to break the cache since we need to load the new resources. We rely on
                # memcached to reap the old entries from it's datastore once they are expired
                if hasattr(request, 'site'):
                    version = request.site.configuration_histories.count()
                else:
                    version = 1
                cache_key = domain + "cache_if_anonymous." + get_language() + '.' + request.path

                # Include the values of GET parameters in the cache key.
                for get_parameter in get_parameters:
                    parameter_value = request.GET.get(get_parameter)
                    if parameter_value is not None:
                        # urlencode expects data to be of type str, and doesn't deal well with Unicode data
                        # since it doesn't provide a way to specify an encoding.
                        cache_key = cache_key + '.' + six.moves.urllib.parse.urlencode({
                            get_parameter: six.text_type(parameter_value).encode('utf-8')
                        })

<<<<<<< HEAD
                response = cache.get(cache_key, version=version)  # pylint: disable=maybe-no-member
                if not response:
                    response = view_func(request, *args, **kwargs)
                    cache.set(cache_key, response, 60 * 3, version=version)  # pylint: disable=maybe-no-member
=======
                response = cache.get(cache_key)

                if response:
                    # A hack to ensure that the response data is a valid text type for both Python 2 and 3.
                    response_content = list(response._container)  # pylint: disable=protected-member
                    response.content = b''
                    for item in response_content:
                        response.write(item)
                else:
                    response = view_func(request, *args, **kwargs)
                    cache.set(cache_key, response, 60 * 3)
>>>>>>> cbe913ef

                return response

            else:
                # Don't use the cache.
                return view_func(request, *args, **kwargs)

        return wrapper
    return decorator<|MERGE_RESOLUTION|>--- conflicted
+++ resolved
@@ -80,12 +80,6 @@
                             get_parameter: six.text_type(parameter_value).encode('utf-8')
                         })
 
-<<<<<<< HEAD
-                response = cache.get(cache_key, version=version)  # pylint: disable=maybe-no-member
-                if not response:
-                    response = view_func(request, *args, **kwargs)
-                    cache.set(cache_key, response, 60 * 3, version=version)  # pylint: disable=maybe-no-member
-=======
                 response = cache.get(cache_key)
 
                 if response:
@@ -97,7 +91,6 @@
                 else:
                     response = view_func(request, *args, **kwargs)
                     cache.set(cache_key, response, 60 * 3)
->>>>>>> cbe913ef
 
                 return response
 
