"""
Stub implementation of an HTTP service.
"""

<<<<<<< HEAD
from BaseHTTPServer import HTTPServer, BaseHTTPRequestHandler
from SocketServer import ThreadingMixIn
=======
import json
import threading
>>>>>>> 37052afe
import urllib
import urlparse
from BaseHTTPServer import BaseHTTPRequestHandler, HTTPServer
from functools import wraps
from logging import getLogger
from SocketServer import ThreadingMixIn

from lazy import lazy

LOGGER = getLogger(__name__)


def require_params(method, *required_keys):
    """
    Decorator to ensure that the method has all the required parameters.

    Example:

        @require_params('GET', 'id', 'state')
        def handle_request(self):
            # ....

    would send a 400 response if no GET parameters were specified
    for 'id' or 'state' (or if those parameters had empty values).

    The wrapped function should be a method of a `StubHttpRequestHandler`
    subclass.

    Currently, "GET" and "POST" are the only supported methods.
    """
    def decorator(func):
        @wraps(func)
        def wrapper(self, *args, **kwargs):

            # Read either GET querystring params or POST dict params
            if method == "GET":
                params = self.get_params
            elif method == "POST":
                params = self.post_dict
            else:
                raise ValueError("Unsupported method '{method}'".format(method=method))

            # Check for required values
            missing = []
            for key in required_keys:
                if params.get(key) is None:
                    missing.append(key)

            if len(missing) > 0:
                msg = "Missing required key(s) {keys}".format(keys=",".join(missing))
                self.send_response(400, content=msg, headers={'Content-type': 'text/plain'})

            # If nothing is missing, execute the function as usual
            else:
                return func(self, *args, **kwargs)
        return wrapper
    return decorator


class StubHttpRequestHandler(BaseHTTPRequestHandler, object):
    """
    Handler for the stub HTTP service.
    """

    protocol = "HTTP/1.0"

    def log_message(self, format_str, *args):
        """
        Redirect messages to keep the test console clean.
        """
        LOGGER.debug(self._format_msg(format_str, *args))

    def log_error(self, format_str, *args):
        """
        Helper to log a server error.
        """
        LOGGER.error(self._format_msg(format_str, *args))

    @lazy
    def request_content(self):
        """
        Retrieve the content of the request.
        """
        try:
            length = int(self.headers.getheader('content-length'))

        except (TypeError, ValueError):
            return ""
        else:
            return self.rfile.read(length)

    @lazy
    def post_dict(self):
        """
        Retrieve the request POST parameters from the client as a dictionary.
        If no POST parameters can be interpreted, return an empty dict.
        """
        contents = self.request_content

        # The POST dict will contain a list of values for each key.
        # None of our parameters are lists, however, so we map [val] --> val
        # If the list contains multiple entries, we pick the first one
        try:
            post_dict = urlparse.parse_qs(contents, keep_blank_values=True)
            return {
                key: list_val[0]
                for key, list_val in post_dict.items()
            }

        except:
            return dict()

    @lazy
    def get_params(self):
        """
        Return the GET parameters (querystring in the URL).
        """
        query = urlparse.urlparse(self.path).query

        # By default, `parse_qs` returns a list of values for each param
        # For convenience, we replace lists of 1 element with just the element
        return {
            key: value[0] if len(value) == 1 else value
            for key, value in urlparse.parse_qs(query).items()
        }

    @lazy
    def path_only(self):
        """
        Return the URL path without GET parameters.
        Removes the trailing slash if there is one.
        """
        path = urlparse.urlparse(self.path).path
        if path.endswith('/'):
            return path[:-1]
        else:
            return path

    def do_PUT(self):
        """
        Allow callers to configure the stub server using the /set_config URL.
        The request should have POST data, such that:

            Each POST parameter is the configuration key.
            Each POST value is a JSON-encoded string value for the configuration.
        """
        if self.path == "/set_config" or self.path == "/set_config/":

            if len(self.post_dict) > 0:
                for key, value in self.post_dict.iteritems():

                    # Decode the params as UTF-8
                    try:
                        key = unicode(key, 'utf-8')
                        value = unicode(value, 'utf-8')
                    except UnicodeDecodeError:
                        self.log_message("Could not decode request params as UTF-8")

                    self.log_message(u"Set config '{0}' to '{1}'".format(key, value))

                    try:
                        value = json.loads(value)

                    except ValueError:
                        self.log_message(u"Could not parse JSON: {0}".format(value))
                        self.send_response(400)

                    else:
                        self.server.config[key] = value
                        self.send_response(200)

            # No parameters sent to configure, so return success by default
            else:
                self.send_response(200)

        else:
            self.send_response(404)

    def send_response(self, status_code, content=None, headers=None):
        """
        Send a response back to the client with the HTTP `status_code` (int),
        `content` (str) and `headers` (dict).
        """
        self.log_message(
            "Sent HTTP response: {0} with content '{1}' and headers {2}".format(status_code, content, headers)
        )

        if headers is None:
            headers = {
                'Access-Control-Allow-Origin': "*",
            }

        BaseHTTPRequestHandler.send_response(self, status_code)

        for (key, value) in headers.items():
            self.send_header(key, value)

        if len(headers) > 0:
            self.end_headers()

        if content is not None:
            self.wfile.write(content)

    def send_json_response(self, content):
        """
        Send a response with status code 200, the given content serialized as
        JSON, and the Content-Type header set appropriately
        """
        self.send_response(200, json.dumps(content), {"Content-Type": "application/json"})

    def _format_msg(self, format_str, *args):
        """
        Format message for logging.
        `format_str` is a string with old-style Python format escaping;
        `args` is an array of values to fill into the string.
        """
        if not args:
            format_str = urllib.unquote(format_str)
        return u"{0} - - [{1}] {2}\n".format(
            self.client_address[0],
            self.log_date_time_string(),
            format_str % args
        )

    def do_HEAD(self):
        """
        Respond to an HTTP HEAD request
        """
        self.send_response(200)


class StubHttpService(ThreadingMixIn, HTTPServer, object):
    """
    Stub HTTP service implementation.
    """

    # Subclasses override this to provide the handler class to use.
    # Should be a subclass of `StubHttpRequestHandler`
    HANDLER_CLASS = StubHttpRequestHandler

    def __init__(self, port_num=0):
        """
        Configure the server to listen on localhost.
        Default is to choose an arbitrary open port.
        """
        address = ('0.0.0.0', port_num)
        HTTPServer.__init__(self, address, self.HANDLER_CLASS)

        # Create a dict to store configuration values set by the client
        self.config = dict()

        # Start the server in a separate thread
        server_thread = threading.Thread(target=self.serve_forever)
        server_thread.daemon = True
        server_thread.start()

        # Log the port we're using to help identify port conflict errors
        LOGGER.debug('Starting service on port {0}'.format(self.port))

    def shutdown(self):
        """
        Stop the server and free up the port
        """
        # First call superclass shutdown()
        HTTPServer.shutdown(self)

        # We also need to manually close the socket
        self.socket.close()

    @property
    def port(self):
        """
        Return the port that the service is listening on.
        """
        _, port = self.server_address
        return port<|MERGE_RESOLUTION|>--- conflicted
+++ resolved
@@ -2,13 +2,8 @@
 Stub implementation of an HTTP service.
 """
 
-<<<<<<< HEAD
-from BaseHTTPServer import HTTPServer, BaseHTTPRequestHandler
-from SocketServer import ThreadingMixIn
-=======
 import json
 import threading
->>>>>>> 37052afe
 import urllib
 import urlparse
 from BaseHTTPServer import BaseHTTPRequestHandler, HTTPServer
