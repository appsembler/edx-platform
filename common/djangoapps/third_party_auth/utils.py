--- conflicted
+++ resolved
@@ -2,19 +2,12 @@
 Utility functions for third_party_auth
 """
 
-<<<<<<< HEAD
-import logging
-
+from uuid import UUID
 from django.conf import settings
-=======
-from uuid import UUID
->>>>>>> a14d2b40
 from django.contrib.auth.models import User
 from tahoe_sites.api import is_exist_organization_user_by_email
 
 from openedx.core.djangoapps.appsembler.sites.utils import get_current_organization
-
-logger = logging.getLogger(__name__)
 
 
 def user_exists(details):
