"""
Utilities for writing third_party_auth tests.

Used by Django and non-Django tests; must not have Django deps.
"""


import os.path
from contextlib import contextmanager

import django.test
import mock
import six
from django.conf import settings
from django.contrib.auth.models import User
from django.contrib.sites.models import Site
from mako.template import Template
from provider import constants
from provider.oauth2.models import Client as OAuth2Client
<<<<<<< HEAD
from django.core.files.storage import FileSystemStorage
=======
from openedx.core.storage import OverwriteStorage
>>>>>>> f0aa3daa

from third_party_auth.models import (
    LTIProviderConfig,
    OAuth2ProviderConfig,
    ProviderApiPermissions,
    SAMLConfiguration,
    SAMLProviderConfig
)
from third_party_auth.models import cache as config_cache

AUTH_FEATURES_KEY = 'ENABLE_THIRD_PARTY_AUTH'
AUTH_FEATURE_ENABLED = AUTH_FEATURES_KEY in settings.FEATURES


def patch_mako_templates():
    """ Patch mako so the django test client can access template context """
    orig_render = Template.render_unicode

    def wrapped_render(*args, **kwargs):
        """ Render the template and send the context info to any listeners that want it """
        django.test.signals.template_rendered.send(sender=None, template=None, context=kwargs)
        return orig_render(*args, **kwargs)

    return mock.patch.multiple(Template, render_unicode=wrapped_render, render=wrapped_render)


class FakeDjangoSettings(object):
    """A fake for Django settings."""

    def __init__(self, mappings):
        """Initializes the fake from mappings dict."""
        for key, value in six.iteritems(mappings):
            setattr(self, key, value)


class ThirdPartyAuthTestMixin(object):
    """ Helper methods useful for testing third party auth functionality """

    def setUp(self, *args, **kwargs):
        # Django's FileSystemStorage will rename files if they already exist.
        # This storage backend overwrites files instead, which makes it easier
        # to make assertions about filenames.
        icon_image_field = OAuth2ProviderConfig._meta.get_field('icon_image')
        patch = mock.patch.object(icon_image_field, 'storage', OverwriteStorage())
        patch.start()
        self.addCleanup(patch.stop)

        super(ThirdPartyAuthTestMixin, self).setUp(*args, **kwargs)

    def tearDown(self):
        config_cache.clear()
        super(ThirdPartyAuthTestMixin, self).tearDown()

    def enable_saml(self, **kwargs):
        """ Enable SAML support (via SAMLConfiguration, not for any particular provider) """
        kwargs.setdefault('enabled', True)
        SAMLConfiguration(**kwargs).save()

    @staticmethod
    def configure_oauth_provider(**kwargs):
        """ Update the settings for an OAuth2-based third party auth provider """
        kwargs.setdefault('slug', kwargs['backend_name'])
        obj = OAuth2ProviderConfig(**kwargs)
        obj.save()
        return obj

    def configure_saml_provider(self, **kwargs):
        """ Update the settings for a SAML-based third party auth provider """
        self.assertTrue(
            SAMLConfiguration.is_enabled(Site.objects.get_current(), 'default'),
            "SAML Provider Configuration only works if SAML is enabled."
        )
        obj = SAMLProviderConfig(**kwargs)
        obj.save()
        return obj

    @staticmethod
    def configure_lti_provider(**kwargs):
        """ Update the settings for a LTI Tool Consumer third party auth provider """
        obj = LTIProviderConfig(**kwargs)
        obj.save()
        return obj

    @classmethod
    def configure_google_provider(cls, **kwargs):
        """ Update the settings for the Google third party auth provider/backend """
        kwargs.setdefault("name", "Google")
        kwargs.setdefault("backend_name", "google-oauth2")
        kwargs.setdefault("icon_class", "fa-google-plus")
        kwargs.setdefault("key", "test-fake-key.apps.googleusercontent.com")
        kwargs.setdefault("secret", "opensesame")
        return cls.configure_oauth_provider(**kwargs)

    @classmethod
    def configure_facebook_provider(cls, **kwargs):
        """ Update the settings for the Facebook third party auth provider/backend """
        kwargs.setdefault("name", "Facebook")
        kwargs.setdefault("backend_name", "facebook")
        kwargs.setdefault("icon_class", "fa-facebook")
        kwargs.setdefault("key", "FB_TEST_APP")
        kwargs.setdefault("secret", "opensesame")
        return cls.configure_oauth_provider(**kwargs)

    @classmethod
    def configure_linkedin_provider(cls, **kwargs):
        """ Update the settings for the LinkedIn third party auth provider/backend """
        kwargs.setdefault("name", "LinkedIn")
        kwargs.setdefault("backend_name", "linkedin-oauth2")
        kwargs.setdefault("icon_class", "fa-linkedin")
        kwargs.setdefault("key", "test")
        kwargs.setdefault("secret", "test")
        return cls.configure_oauth_provider(**kwargs)

    @classmethod
    def configure_azure_ad_provider(cls, **kwargs):
        """ Update the settings for the Azure AD third party auth provider/backend """
        kwargs.setdefault("name", "Azure AD")
        kwargs.setdefault("backend_name", "azuread-oauth2")
        kwargs.setdefault("icon_class", "fa-azuread")
        kwargs.setdefault("key", "test")
        kwargs.setdefault("secret", "test")
        return cls.configure_oauth_provider(**kwargs)

    @classmethod
    def configure_twitter_provider(cls, **kwargs):
        """ Update the settings for the Twitter third party auth provider/backend """
        kwargs.setdefault("name", "Twitter")
        kwargs.setdefault("backend_name", "twitter")
        kwargs.setdefault("icon_class", "fa-twitter")
        kwargs.setdefault("key", "test")
        kwargs.setdefault("secret", "test")
        return cls.configure_oauth_provider(**kwargs)

    @classmethod
    def configure_dummy_provider(cls, **kwargs):
        """ Update the settings for the Dummy third party auth provider/backend """
        kwargs.setdefault("name", "Dummy")
        kwargs.setdefault("backend_name", "dummy")
        return cls.configure_oauth_provider(**kwargs)

    @classmethod
    def configure_identityServer3_provider(cls, **kwargs):
        kwargs.setdefault("name", "identityServer3TestConfig")
        kwargs.setdefault("backend_name", "identityServer3")
        return cls.configure_oauth_provider(**kwargs)

    @classmethod
    def verify_user_email(cls, email):
        """ Mark the user with the given email as verified """
        user = User.objects.get(email=email)
        user.is_active = True
        user.save()

    @staticmethod
    def configure_oauth_client():
        """ Configure a oauth client for testing """
        return OAuth2Client.objects.create(client_type=constants.CONFIDENTIAL)

    @staticmethod
    def configure_api_permission(client, provider_id):
        """ Configure the client and provider_id pair. This will give the access to a client for that provider. """
        return ProviderApiPermissions.objects.create(client=client, provider_id=provider_id)

    @staticmethod
    def read_data_file(filename):
        """ Read the contents of a file in the data folder """
        with open(os.path.join(os.path.dirname(__file__), 'data', filename)) as f:
            return f.read()


class TestCase(ThirdPartyAuthTestMixin, django.test.TestCase):
    """Base class for auth test cases."""
    def setUp(self):
        super(TestCase, self).setUp()
        # Explicitly set a server name that is compatible with all our providers:
        # (The SAML lib we use doesn't like the default 'testserver' as a domain)
        self.hostname = 'example.none'
        self.client.defaults['SERVER_NAME'] = self.hostname
        self.url_prefix = 'http://{}'.format(self.hostname)


class SAMLTestCase(TestCase):
    """
    Base class for SAML-related third_party_auth tests
    """
    @classmethod
    def _get_public_key(cls, key_name='saml_key'):
        """ Get a public key for use in the test. """
        return cls.read_data_file('{}.pub'.format(key_name))

    @classmethod
    def _get_private_key(cls, key_name='saml_key'):
        """ Get a private key for use in the test. """
        return cls.read_data_file('{}.key'.format(key_name))

    def enable_saml(self, **kwargs):
        """ Enable SAML support (via SAMLConfiguration, not for any particular provider) """
        if 'private_key' not in kwargs:
            kwargs['private_key'] = self._get_private_key()
        if 'public_key' not in kwargs:
            kwargs['public_key'] = self._get_public_key()
        kwargs.setdefault('entity_id', "https://saml.example.none")
        super(SAMLTestCase, self).enable_saml(**kwargs)


@contextmanager
def simulate_running_pipeline(pipeline_target, backend, email=None, fullname=None, username=None, **kwargs):
    """Simulate that a pipeline is currently running.

    You can use this context manager to test packages that rely on third party auth.

    This uses `mock.patch` to override some calls in `third_party_auth.pipeline`,
    so you will need to provide the "target" module *as it is imported*
    in the software under test.  For example, if `foo/bar.py` does this:

    >>> from third_party_auth import pipeline

    then you will need to do something like this:

    >>> with simulate_running_pipeline("foo.bar.pipeline", "google-oauth2"):
    >>>    bar.do_something_with_the_pipeline()

    If, on the other hand, `foo/bar.py` had done this:

    >>> import third_party_auth

    then you would use the target "foo.bar.third_party_auth.pipeline" instead.

    Arguments:

        pipeline_target (string): The path to `third_party_auth.pipeline` as it is imported
            in the software under test.

        backend (string): The name of the backend currently running, for example "google-oauth2".
            Note that this is NOT the same as the name of the *provider*.  See the Python
            social auth documentation for the names of the backends.

    Keyword Arguments:
        email (string): If provided, simulate that the current provider has
            included the user's email address (useful for filling in the registration form).

        fullname (string): If provided, simulate that the current provider has
            included the user's full name (useful for filling in the registration form).

        username (string): If provided, simulate that the pipeline has provided
            this suggested username.  This is something that the `third_party_auth`
            app generates itself and should be available by the time the user
            is authenticating with a third-party provider.

        kwargs (dict): If provided, simulate that the current provider has
            included additional user details (useful for filling in the registration form).

    Returns:
        None

    """
    pipeline_data = {
        "backend": backend,
        "kwargs": {
            "details": kwargs,
            "response": kwargs.get("response", {})
        }
    }

    if email is not None:
        pipeline_data["kwargs"]["details"]["email"] = email
    if fullname is not None:
        pipeline_data["kwargs"]["details"]["fullname"] = fullname
    if username is not None:
        pipeline_data["kwargs"]["username"] = username

    pipeline_get = mock.patch("{pipeline}.get".format(pipeline=pipeline_target), spec=True)
    pipeline_running = mock.patch("{pipeline}.running".format(pipeline=pipeline_target), spec=True)

    mock_get = pipeline_get.start()
    mock_running = pipeline_running.start()

    mock_get.return_value = pipeline_data
    mock_running.return_value = True

    try:
        yield

    finally:
        pipeline_get.stop()
        pipeline_running.stop()


class OverwriteStorage(FileSystemStorage):

    def get_available_name(self, name, max_length=None):
        self.delete(name)
        return name<|MERGE_RESOLUTION|>--- conflicted
+++ resolved
@@ -17,11 +17,7 @@
 from mako.template import Template
 from provider import constants
 from provider.oauth2.models import Client as OAuth2Client
-<<<<<<< HEAD
-from django.core.files.storage import FileSystemStorage
-=======
 from openedx.core.storage import OverwriteStorage
->>>>>>> f0aa3daa
 
 from third_party_auth.models import (
     LTIProviderConfig,
