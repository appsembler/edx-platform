--- conflicted
+++ resolved
@@ -214,14 +214,10 @@
             )
 
             if settings.TPA_CLEAN_USERNAMES_ADD_RANDOM_INT:
-<<<<<<< HEAD
-                suggested_username += str(randrange(100, 999))
-=======
                 suggested_username = suggested_username[:27] if len(suggested_username) > 27 else suggested_username
                 suggested_username += str(randrange(100, 999))
             else:
                 suggested_username = suggested_username[:30] if len(suggested_username) > 30 else suggested_username
->>>>>>> 67445de6
         #
         return {
             'email': details.get('email', ''),
