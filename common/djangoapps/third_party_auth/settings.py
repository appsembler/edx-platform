--- conflicted
+++ resolved
@@ -61,18 +61,11 @@
         'social_core.pipeline.social_auth.associate_user',
         'social_core.pipeline.social_auth.load_extra_data',
         'social_core.pipeline.user.user_details',
-<<<<<<< HEAD
-        'third_party_auth.pipeline.user_details_force_sync',
+        'common.djangoapps.third_party_auth.pipeline.user_details_force_sync',
         'openedx.core.djangoapps.appsembler.tahoe_idp.tpa_pipeline.tahoe_idp_user_updates',
-        'third_party_auth.pipeline.set_id_verification_status',
-        'third_party_auth.pipeline.set_logged_in_cookies',
-        'third_party_auth.pipeline.login_analytics',
-=======
-        'common.djangoapps.third_party_auth.pipeline.user_details_force_sync',
         'common.djangoapps.third_party_auth.pipeline.set_id_verification_status',
         'common.djangoapps.third_party_auth.pipeline.set_logged_in_cookies',
         'common.djangoapps.third_party_auth.pipeline.login_analytics',
->>>>>>> 90776770
     ]
 
     # Add enterprise pipeline elements if the enterprise app is installed
