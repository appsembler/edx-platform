--- conflicted
+++ resolved
@@ -96,7 +96,6 @@
     except:
         username = "anonymous"
 
-<<<<<<< HEAD
     if isinstance(event, basestring) and event:
        try:
            event = json.loads(event)
@@ -110,23 +109,6 @@
         'event_source': 'server',
         'username': username
     })
-=======
-    # define output:
-    event = {
-        "username": username,
-        "ip": _get_request_ip(request),
-        "referer": _get_request_header(request, 'HTTP_REFERER'),
-        "accept_language": _get_request_header(request, 'HTTP_ACCEPT_LANGUAGE'),
-        "event_source": "server",
-        "event_type": event_type,
-        "event": event,
-        "agent": _get_request_header(request, 'HTTP_USER_AGENT').decode('latin1'),
-        "page": page,
-        "time": datetime.datetime.utcnow().replace(tzinfo=pytz.utc),
-        "host": _get_request_header(request, 'SERVER_NAME'),
-        "context": eventtracker.get_tracker().resolve_context(),
-    }
->>>>>>> 85543b27
 
     # Some duplicated fields are passed into event-tracking via the context by track.middleware.
     # Remove them from the event here since they are captured elsewhere.
