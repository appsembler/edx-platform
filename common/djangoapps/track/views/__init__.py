

import datetime
import json

import pytz
import six
from django.contrib.auth.decorators import login_required
from django.contrib.auth.models import User
from django.http import HttpResponse
from django.shortcuts import redirect
from django.views.decorators.csrf import ensure_csrf_cookie
from eventtracking import tracker as eventtracker
from ipware.ip import get_ip

from edxmako.shortcuts import render_to_response
from track import contexts, shim, tracker


def log_event(event):
    """Capture a event by sending it to the register trackers"""
    tracker.send(event)


def _get_request_header(request, header_name, default=''):
    """Helper method to get header values from a request's META dict, if present."""
    if request is not None and hasattr(request, 'META') and header_name in request.META:
        return request.META[header_name]
    else:
        return default


def _get_request_ip(request, default=''):
    """Helper method to get IP from a request's META dict, if present."""
    if request is not None and hasattr(request, 'META'):
        return get_ip(request)
    else:
        return default


def _get_request_value(request, value_name, default=''):
    """Helper method to get header values from a request's GET/POST dict, if present."""
    if request is not None:
        if request.method == 'GET':
            return request.GET.get(value_name, default)
        elif request.method == 'POST':
            return request.POST.get(value_name, default)
    return default


def _add_user_id_for_username(data):
    """
    If data contains a username, adds the corresponding user_id to the data.

    In certain use cases, the caller may have the username and not the
    user_id. This enables us to standardize on user_id in event data,
    even when the caller only has access to the username.
    """
    if data and ('username' in data) and ('user_id' not in data):
        try:
            user = User.objects.get(username=data.get('username'))
            data['user_id'] = user.id
        except User.DoesNotExist:
            pass


def user_track(request):
    """
    Log when POST call to "event" URL is made by a user.

    GET or POST call should provide "event_type", "event", and "page" arguments.
    """
    try:
        username = request.user.username
    except:
        username = "anonymous"

    name = _get_request_value(request, 'event_type')
    data = _get_request_value(request, 'event', {})
    page = _get_request_value(request, 'page')

    if isinstance(data, six.string_types) and len(data) > 0:
        try:
            data = json.loads(data)
            _add_user_id_for_username(data)
        except ValueError:
            pass

    context_override = contexts.course_context_from_url(page)
    context_override['username'] = username
    context_override['event_source'] = 'browser'
    context_override['page'] = page

    with eventtracker.get_tracker().context('edx.course.browser', context_override):
        eventtracker.emit(name=name, data=data)

    return HttpResponse('success')


def server_track(request, event_type, event, page=None):
    """
    Log events related to server requests.

    Handle the situation where the request may be NULL, as may happen with management commands.
    """
    if event_type.startswith("/event_logs") and request.user.is_staff:
        return  # don't log

    try:
        username = request.user.username
    except:
        username = "anonymous"

<<<<<<< HEAD
    if isinstance(event, basestring) and event:
        try:
            event = json.loads(event)
        except ValueError:
            pass  # Don't decode, but pass the string as is

    context_override = dict()
    context_override.update(eventtracker.get_tracker().resolve_context())
    context_override.update({
        'page': page,
        'event_source': 'server',
        'username': username
    })
=======
    # define output:
    event = {
        "username": username,
        "ip": _get_request_ip(request),
        "referer": _get_request_header(request, 'HTTP_REFERER'),
        "accept_language": _get_request_header(request, 'HTTP_ACCEPT_LANGUAGE'),
        "event_source": "server",
        "event_type": event_type,
        "event": event,
        "agent": _get_request_header(request, 'HTTP_USER_AGENT').encode().decode('latin1'),
        "page": page,
        "time": datetime.datetime.utcnow().replace(tzinfo=pytz.utc),
        "host": _get_request_header(request, 'SERVER_NAME'),
        "context": eventtracker.get_tracker().resolve_context(),
    }
>>>>>>> cbe913ef

    # Some duplicated fields are passed into event-tracking via the context by track.middleware.
    # Remove them from the event here since they are captured elsewhere.
    shim.remove_shim_context(event)

    with eventtracker.get_tracker().context('edx.course.server', context_override):
        eventtracker.emit(name=event_type, data=event)


def task_track(request_info, task_info, event_type, event, page=None):
    """
    Logs tracking information for events occuring within celery tasks.

    The `event_type` is a string naming the particular event being logged,
    while `event` is a dict containing whatever additional contextual information
    is desired.

    The `request_info` is a dict containing information about the original
    task request.  Relevant keys are `username`, `ip`, `agent`, and `host`.
    While the dict is required, the values in it are not, so that {} can be
    passed in.

    In addition, a `task_info` dict provides more information about the current
    task, to be stored with the `event` dict.  This may also be an empty dict.

    The `page` parameter is optional, and allows the name of the page to
    be provided.
    """

    # supplement event information with additional information
    # about the task in which it is running.
    full_event = dict(event, **task_info)

    # Get values from the task-level
    # information, or just add placeholder values.
    with eventtracker.get_tracker().context('edx.course.task', contexts.course_context_from_url(page)):
        event = {
            "username": request_info.get('username', 'unknown'),
            "ip": request_info.get('ip', 'unknown'),
            "event_source": "task",
            "event_type": event_type,
            "event": full_event,
            "agent": request_info.get('agent', 'unknown'),
            "page": page,
            "time": datetime.datetime.utcnow().replace(tzinfo=pytz.utc),
            "host": request_info.get('host', 'unknown'),
            "context": eventtracker.get_tracker().resolve_context(),
        }

    log_event(event)<|MERGE_RESOLUTION|>--- conflicted
+++ resolved
@@ -111,21 +111,6 @@
     except:
         username = "anonymous"
 
-<<<<<<< HEAD
-    if isinstance(event, basestring) and event:
-        try:
-            event = json.loads(event)
-        except ValueError:
-            pass  # Don't decode, but pass the string as is
-
-    context_override = dict()
-    context_override.update(eventtracker.get_tracker().resolve_context())
-    context_override.update({
-        'page': page,
-        'event_source': 'server',
-        'username': username
-    })
-=======
     # define output:
     event = {
         "username": username,
@@ -141,7 +126,6 @@
         "host": _get_request_header(request, 'SERVER_NAME'),
         "context": eventtracker.get_tracker().resolve_context(),
     }
->>>>>>> cbe913ef
 
     # Some duplicated fields are passed into event-tracking via the context by track.middleware.
     # Remove them from the event here since they are captured elsewhere.
