--- conflicted
+++ resolved
@@ -1,12 +1,9 @@
 """Handle events that were forwarded from the Segment webhook integration"""
 
-<<<<<<< HEAD
+from __future__ import absolute_import
+
 import uuid
 import datetime
-=======
-from __future__ import absolute_import
-
->>>>>>> 221dc99d
 import json
 import logging
 
