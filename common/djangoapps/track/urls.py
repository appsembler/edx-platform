--- conflicted
+++ resolved
@@ -3,19 +3,13 @@
 """
 
 
-from django.conf import settings
 from django.conf.urls import url
 
 from . import views
 from .views import segmentio
 
 urlpatterns = [
-<<<<<<< HEAD
-    url(r'^event$', track.views.user_track),
-    url(r'^segmentio/event$', track.views.segmentio.segmentio_event),
-    url(r'^segmentio/send/(?P<method>[a-z]+)$', track.views.segmentio.send_event),
-=======
     url(r'^event$', views.user_track),
     url(r'^segmentio/event$', segmentio.segmentio_event),
->>>>>>> 90776770
+    url(r'^segmentio/send/(?P<method>[a-z]+)$', segmentio.send_event),
 ]