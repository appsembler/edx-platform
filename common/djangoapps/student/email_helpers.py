"""
Helpers for Student app emails.
"""


from string import capwords

from django.conf import settings

from lms.djangoapps.verify_student.services import IDVerificationService
from openedx.core.djangoapps.ace_common.template_context import get_base_template_context
from openedx.core.djangoapps.enrollments.api import is_enrollment_valid_for_proctoring
from openedx.core.djangoapps.site_configuration import helpers as configuration_helpers
<<<<<<< HEAD
from openedx.core.djangoapps.theming.helpers import get_current_site
from xmodule.modulestore.django import modulestore
=======
from openedx.core.djangoapps.theming import helpers as theming_helpers
from xmodule.modulestore.django import modulestore  # lint-amnesty, pylint: disable=wrong-import-order
>>>>>>> 1d618055


def generate_activation_email_context(user, registration):
    """
    Constructs a dictionary for use in activation email contexts

    Arguments:
        user (User): Currently logged-in user
        registration (Registration): Registration object for the currently logged-in user
    """
<<<<<<< HEAD
    site = get_current_site()
=======
    site = theming_helpers.get_current_site()
>>>>>>> 1d618055
    context = get_base_template_context(site)
    context.update({
        'name': user.profile.name,
        'key': registration.activation_key,
        'lms_url': configuration_helpers.get_value('LMS_ROOT_URL', settings.LMS_ROOT_URL),
        'platform_name': configuration_helpers.get_value('PLATFORM_NAME', settings.PLATFORM_NAME),
        'contact_mailing_address': configuration_helpers.get_value(
            'contact_mailing_address',
            settings.CONTACT_MAILING_ADDRESS
        ),
        'support_url': configuration_helpers.get_value(
            'ACTIVATION_EMAIL_SUPPORT_LINK', settings.ACTIVATION_EMAIL_SUPPORT_LINK
        ) or settings.SUPPORT_SITE_LINK,
        'support_email': configuration_helpers.get_value('CONTACT_EMAIL', settings.CONTACT_EMAIL),
        'site_configuration_values': configuration_helpers.get_current_site_configuration_values(),
    })
    return context


def generate_proctoring_requirements_email_context(user, course_id):
    """
    Constructs a dictionary for use in proctoring requirements email context

    Arguments:
        user: Currently logged-in user
        course_id: ID of the proctoring-enabled course the user is enrolled in
    """
    course_module = modulestore().get_course(course_id)
    return {
        'user': user,
        'course_name': course_module.display_name,
        'proctoring_provider': capwords(course_module.proctoring_provider.replace('_', ' ')),
        'proctoring_requirements_url': settings.PROCTORING_SETTINGS.get('LINK_URLS', {}).get('faq', ''),
        'idv_required': not settings.FEATURES.get('ENABLE_INTEGRITY_SIGNATURE'),
        'id_verification_url': IDVerificationService.get_verify_location(),
    }


def should_send_proctoring_requirements_email(username, course_id):
    """
    Returns a boolean whether a proctoring requirements email should be sent.

    Arguments:
        * username (str): The user associated with the enrollment.
        * course_id (str): The course id associated with the enrollment.
    """
    if not is_enrollment_valid_for_proctoring(username, course_id):
        return False

    # Only send if a proctored exam is found in the course
    timed_exams = modulestore().get_items(
        course_id,
        qualifiers={'category': 'sequential'},
        settings={'is_time_limited': True}
    )

    has_proctored_exam = any(exam.is_proctored_exam for exam in timed_exams)

    return has_proctored_exam<|MERGE_RESOLUTION|>--- conflicted
+++ resolved
@@ -11,13 +11,8 @@
 from openedx.core.djangoapps.ace_common.template_context import get_base_template_context
 from openedx.core.djangoapps.enrollments.api import is_enrollment_valid_for_proctoring
 from openedx.core.djangoapps.site_configuration import helpers as configuration_helpers
-<<<<<<< HEAD
-from openedx.core.djangoapps.theming.helpers import get_current_site
-from xmodule.modulestore.django import modulestore
-=======
 from openedx.core.djangoapps.theming import helpers as theming_helpers
 from xmodule.modulestore.django import modulestore  # lint-amnesty, pylint: disable=wrong-import-order
->>>>>>> 1d618055
 
 
 def generate_activation_email_context(user, registration):
@@ -28,11 +23,7 @@
         user (User): Currently logged-in user
         registration (Registration): Registration object for the currently logged-in user
     """
-<<<<<<< HEAD
-    site = get_current_site()
-=======
     site = theming_helpers.get_current_site()
->>>>>>> 1d618055
     context = get_base_template_context(site)
     context.update({
         'name': user.profile.name,
