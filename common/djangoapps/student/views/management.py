"""
Student Views
"""


import datetime
import logging
import uuid
from collections import namedtuple

import six
from django.conf import settings
from django.contrib import messages
from django.contrib.auth.decorators import login_required
from django.contrib.auth.models import AnonymousUser, User
from django.contrib.sites.models import Site
from django.core.validators import ValidationError, validate_email
from django.db import transaction
from django.db.models.signals import post_save
from django.dispatch import Signal, receiver
from django.http import Http404, HttpResponse, HttpResponseBadRequest, HttpResponseForbidden
from django.shortcuts import redirect
from django.template.context_processors import csrf
from django.urls import reverse
from django.utils.translation import ugettext as _
from django.views.decorators.csrf import csrf_exempt, ensure_csrf_cookie
from django.views.decorators.http import require_GET, require_http_methods, require_POST
from edx_ace import ace
from edx_ace.recipient import Recipient
from edx_django_utils import monitoring as monitoring_utils
from eventtracking import tracker
from ipware.ip import get_ip
# Note that this lives in LMS, so this dependency should be refactored.
from opaque_keys import InvalidKeyError
from opaque_keys.edx.keys import CourseKey
from pytz import UTC
from six import text_type

import track.views
from bulk_email.models import Optout
from course_modes.models import CourseMode
from lms.djangoapps.courseware.courses import get_courses, sort_by_announcement, sort_by_start_date
from edxmako.shortcuts import marketing_link, render_to_response, render_to_string
from entitlements.models import CourseEntitlement
<<<<<<< HEAD

from openedx.core.djangoapps.appsembler.sites.utils import (
    get_current_organization,
    is_request_for_amc_admin,
    is_request_for_new_amc_site,
    add_course_creator_role,
)
from openedx.core.djangoapps.theming.helpers import get_current_request
=======
>>>>>>> cbe913ef
from openedx.core.djangoapps.ace_common.template_context import get_base_template_context
from openedx.core.djangoapps.catalog.utils import get_programs_with_type
from openedx.core.djangoapps.embargo import api as embargo_api
from openedx.core.djangoapps.lang_pref import LANGUAGE_KEY
from openedx.core.djangoapps.programs.models import ProgramsApiConfig
from openedx.core.djangoapps.site_configuration import helpers as configuration_helpers
from openedx.core.djangoapps.theming import helpers as theming_helpers
from openedx.core.djangoapps.user_api.preferences import api as preferences_api
from openedx.core.djangolib.markup import HTML, Text
<<<<<<< HEAD
from organizations.models import Organization, UserOrganizationMapping
from student.cookies import set_logged_in_cookies
from openedx.features.journals.api import get_journals_context

from student.forms import AccountCreationForm, PasswordResetFormNoActive, get_registration_extension_form
from student.helpers import (
    DISABLE_UNENROLL_CERT_STATES,
    cert_info,
    generate_activation_email_context,
)
from student.message_types import EmailChange, PasswordReset
=======
from student.helpers import DISABLE_UNENROLL_CERT_STATES, cert_info, generate_activation_email_context
from student.message_types import AccountActivation, EmailChange, EmailChangeConfirmation, RecoveryEmailCreate
>>>>>>> cbe913ef
from student.models import (
    AccountRecovery,
    CourseEnrollment,
    PendingEmailChange,
    PendingSecondaryEmailChange,
    Registration,
    RegistrationCookieConfiguration,
    UserAttribute,
    UserProfile,
    UserSignupSource,
    UserStanding,
    create_comments_service_user,
    email_exists_or_retired
)
from student.signals import REFUND_ORDER
from student.tasks import send_activation_email
from student.text_me_the_app import TextMeTheAppFragmentView
from util.db import outer_atomic
from util.json_request import JsonResponse
from xmodule.modulestore.django import modulestore

log = logging.getLogger("edx.student")

AUDIT_LOG = logging.getLogger("audit")
ReverifyInfo = namedtuple(
    'ReverifyInfo',
    'course_id course_name course_number date status display'
)
SETTING_CHANGE_INITIATED = 'edx.user.settings.change_initiated'
# Used as the name of the user attribute for tracking affiliate registrations
REGISTRATION_AFFILIATE_ID = 'registration_affiliate_id'
REGISTRATION_UTM_PARAMETERS = {
    'utm_source': 'registration_utm_source',
    'utm_medium': 'registration_utm_medium',
    'utm_campaign': 'registration_utm_campaign',
    'utm_term': 'registration_utm_term',
    'utm_content': 'registration_utm_content',
}
REGISTRATION_UTM_CREATED_AT = 'registration_utm_created_at'


def csrf_token(context):
    """
    A csrf token that can be included in a form.
    """
    token = context.get('csrf_token', '')
    if token == 'NOTPROVIDED':
        return ''
    return (HTML(u'<div style="display:none"><input type="hidden"'
                 ' name="csrfmiddlewaretoken" value="{}" /></div>').format(Text(token)))


# NOTE: This view is not linked to directly--it is called from
# branding/views.py:index(), which is cached for anonymous users.
# This means that it should always return the same thing for anon
# users. (in particular, no switching based on query params allowed)
def index(request, extra_context=None, user=AnonymousUser()):
    """
    Render the edX main page.

    extra_context is used to allow immediate display of certain modal windows, eg signup.
    """
    if extra_context is None:
        extra_context = {}

    courses = get_courses(user)

    if configuration_helpers.get_value(
        "ENABLE_COURSE_SORTING_BY_START_DATE",
        settings.FEATURES["ENABLE_COURSE_SORTING_BY_START_DATE"],
    ):
        courses = sort_by_start_date(courses)
    else:
        courses = sort_by_announcement(courses)

    context = {'courses': courses}

    context['homepage_overlay_html'] = configuration_helpers.get_value('homepage_overlay_html')

    # This appears to be an unused context parameter, at least for the master templates...
    context['show_partners'] = configuration_helpers.get_value('show_partners', True)

    # TO DISPLAY A YOUTUBE WELCOME VIDEO
    # 1) Change False to True
    context['show_homepage_promo_video'] = configuration_helpers.get_value('show_homepage_promo_video', False)

    # Maximum number of courses to display on the homepage.
    context['homepage_course_max'] = configuration_helpers.get_value(
        'HOMEPAGE_COURSE_MAX', settings.HOMEPAGE_COURSE_MAX
    )

    # 2) Add your video's YouTube ID (11 chars, eg "123456789xX"), or specify via site configuration
    # Note: This value should be moved into a configuration setting and plumbed-through to the
    # context via the site configuration workflow, versus living here
    youtube_video_id = configuration_helpers.get_value('homepage_promo_video_youtube_id', "your-youtube-id")
    context['homepage_promo_video_youtube_id'] = youtube_video_id

    # allow for theme override of the courses list
    context['courses_list'] = theming_helpers.get_template_path('courses_list.html')

    # Insert additional context for use in the template
    context.update(extra_context)

    # Add marketable programs to the context.
    context['programs_list'] = get_programs_with_type(request.site, include_hidden=False)

    return render_to_response('index.html', context)


def compose_activation_email(root_url, user, user_registration=None, route_enabled=False, profile_name=''):
    """
    Construct all the required params for the activation email
    through celery task
    """
    if user_registration is None:
        user_registration = Registration.objects.get(user=user)

    message_context = generate_activation_email_context(user, user_registration)
    message_context.update({
        'confirm_activation_link': '{root_url}/activate/{activation_key}'.format(
            root_url=root_url,
            activation_key=message_context['key']
        ),
        'route_enabled': route_enabled,
        'routed_user': user.username,
        'routed_user_email': user.email,
        'routed_profile_name': profile_name,
    })

    if route_enabled:
        dest_addr = settings.FEATURES['REROUTE_ACTIVATION_EMAIL']
    else:
        dest_addr = user.email

    msg = AccountActivation().personalize(
        recipient=Recipient(user.username, dest_addr),
        language=preferences_api.get_user_preference(user, LANGUAGE_KEY),
        user_context=message_context,
    )

    return msg


def compose_and_send_activation_email(user, profile, user_registration=None):
    """
    Construct all the required params and send the activation email
    through celery task

    Arguments:
        user: current logged-in user
        profile: profile object of the current logged-in user
        user_registration: registration of the current logged-in user
    """
    route_enabled = settings.FEATURES.get('REROUTE_ACTIVATION_EMAIL')

    root_url = configuration_helpers.get_value('LMS_ROOT_URL', settings.LMS_ROOT_URL)
    msg = compose_activation_email(root_url, user, user_registration, route_enabled, profile.name)

    send_activation_email.delay(str(msg))


@login_required
def course_run_refund_status(request, course_id):
    """
    Get Refundable status for a course.

    Arguments:
        request: The request object.
        course_id (str): The unique identifier for the course.

    Returns:
        Json response.

    """

    try:
        course_key = CourseKey.from_string(course_id)
        course_enrollment = CourseEnrollment.get_enrollment(request.user, course_key)

    except InvalidKeyError:
        logging.exception("The course key used to get refund status caused InvalidKeyError during look up.")

        return JsonResponse({'course_refundable_status': ''}, status=406)

    refundable_status = course_enrollment.refundable()
    logging.info("Course refund status for course {0} is {1}".format(course_id, refundable_status))

    return JsonResponse({'course_refundable_status': refundable_status}, status=200)


def _update_email_opt_in(request, org):
    """
    Helper function used to hit the profile API if email opt-in is enabled.
    """

    email_opt_in = request.POST.get('email_opt_in')
    if email_opt_in is not None:
        email_opt_in_boolean = email_opt_in == 'true'
        preferences_api.update_email_opt_in(request.user, org, email_opt_in_boolean)


@transaction.non_atomic_requests
@require_POST
@outer_atomic(read_committed=True)
def change_enrollment(request, check_access=True):
    """
    Modify the enrollment status for the logged-in user.

    TODO: This is lms specific and does not belong in common code.

    The request parameter must be a POST request (other methods return 405)
    that specifies course_id and enrollment_action parameters. If course_id or
    enrollment_action is not specified, if course_id is not valid, if
    enrollment_action is something other than "enroll" or "unenroll", if
    enrollment_action is "enroll" and enrollment is closed for the course, or
    if enrollment_action is "unenroll" and the user is not enrolled in the
    course, a 400 error will be returned. If the user is not logged in, 403
    will be returned; it is important that only this case return 403 so the
    front end can redirect the user to a registration or login page when this
    happens. This function should only be called from an AJAX request, so
    the error messages in the responses should never actually be user-visible.

    Args:
        request (`Request`): The Django request object

    Keyword Args:
        check_access (boolean): If True, we check that an accessible course actually
            exists for the given course_key before we enroll the student.
            The default is set to False to avoid breaking legacy code or
            code with non-standard flows (ex. beta tester invitations), but
            for any standard enrollment flow you probably want this to be True.

    Returns:
        Response

    """
    # Get the user
    user = request.user

    # Ensure the user is authenticated
    if not user.is_authenticated:
        return HttpResponseForbidden()

    # Ensure we received a course_id
    action = request.POST.get("enrollment_action")
    if 'course_id' not in request.POST:
        return HttpResponseBadRequest(_("Course id not specified"))

    try:
        course_id = CourseKey.from_string(request.POST.get("course_id"))
    except InvalidKeyError:
        log.warning(
            u"User %s tried to %s with invalid course id: %s",
            user.username,
            action,
            request.POST.get("course_id"),
        )
        return HttpResponseBadRequest(_("Invalid course id"))

    # Allow us to monitor performance of this transaction on a per-course basis since we often roll-out features
    # on a per-course basis.
    monitoring_utils.set_custom_metric('course_id', text_type(course_id))

    if action == "enroll":
        # Make sure the course exists
        # We don't do this check on unenroll, or a bad course id can't be unenrolled from
        if not modulestore().has_course(course_id):
            log.warning(
                u"User %s tried to enroll in non-existent course %s",
                user.username,
                course_id
            )
            return HttpResponseBadRequest(_("Course id is invalid"))

        # Record the user's email opt-in preference
        if settings.FEATURES.get('ENABLE_MKTG_EMAIL_OPT_IN'):
            _update_email_opt_in(request, course_id.org)

        available_modes = CourseMode.modes_for_course_dict(course_id)

        # Check whether the user is blocked from enrolling in this course
        # This can occur if the user's IP is on a global blacklist
        # or if the user is enrolling in a country in which the course
        # is not available.
        redirect_url = embargo_api.redirect_if_blocked(
            course_id, user=user, ip_address=get_ip(request),
            url=request.path
        )
        if redirect_url:
            return HttpResponse(redirect_url)

        if CourseEntitlement.check_for_existing_entitlement_and_enroll(user=user, course_run_key=course_id):
            return HttpResponse(reverse('courseware', args=[six.text_type(course_id)]))

        # Check that auto enrollment is allowed for this course
        # (= the course is NOT behind a paywall)
        if CourseMode.can_auto_enroll(course_id):
            # Enroll the user using the default mode (audit)
            # We're assuming that users of the course enrollment table
            # will NOT try to look up the course enrollment model
            # by its slug.  If they do, it's possible (based on the state of the database)
            # for no such model to exist, even though we've set the enrollment type
            # to "audit".
            try:
                enroll_mode = CourseMode.auto_enroll_mode(course_id, available_modes)
                if enroll_mode:
                    CourseEnrollment.enroll(user, course_id, check_access=check_access, mode=enroll_mode)
            except Exception:  # pylint: disable=broad-except
                return HttpResponseBadRequest(_("Could not enroll"))

        # If we have more than one course mode or professional ed is enabled,
        # then send the user to the choose your track page.
        # (In the case of no-id-professional/professional ed, this will redirect to a page that
        # funnels users directly into the verification / payment flow)
        if CourseMode.has_verified_mode(available_modes) or CourseMode.has_professional_mode(available_modes):
            return HttpResponse(
                reverse("course_modes_choose", kwargs={'course_id': text_type(course_id)})
            )

        # Otherwise, there is only one mode available (the default)
        return HttpResponse()
    elif action == "unenroll":
        enrollment = CourseEnrollment.get_enrollment(user, course_id)
        if not enrollment:
            return HttpResponseBadRequest(_("You are not enrolled in this course"))

        certificate_info = cert_info(user, enrollment.course_overview)
        if certificate_info.get('status') in DISABLE_UNENROLL_CERT_STATES:
            return HttpResponseBadRequest(_("Your certificate prevents you from unenrolling from this course"))

        CourseEnrollment.unenroll(user, course_id)
        REFUND_ORDER.send(sender=None, course_enrollment=enrollment)
        return HttpResponse()
    else:
        return HttpResponseBadRequest(_("Enrollment action is invalid"))


@require_GET
@login_required
@ensure_csrf_cookie
def manage_user_standing(request):
    """
    Renders the view used to manage user standing. Also displays a table
    of user accounts that have been disabled and who disabled them.
    """
    if not request.user.is_staff:
        raise Http404
    all_disabled_accounts = UserStanding.objects.filter(
        account_status=UserStanding.ACCOUNT_DISABLED
    )

    all_disabled_users = [standing.user for standing in all_disabled_accounts]

    headers = ['username', 'account_changed_by']
    rows = []
    for user in all_disabled_users:
        row = [user.username, user.standing.changed_by]
        rows.append(row)

    context = {'headers': headers, 'rows': rows}

    return render_to_response("manage_user_standing.html", context)


@require_POST
@login_required
@ensure_csrf_cookie
def disable_account_ajax(request):
    """
    Ajax call to change user standing. Endpoint of the form
    in manage_user_standing.html
    """
    if not request.user.is_staff:
        raise Http404
    username = request.POST.get('username')
    context = {}
    if username is None or username.strip() == '':
        context['message'] = _('Please enter a username')
        return JsonResponse(context, status=400)

    account_action = request.POST.get('account_action')
    if account_action is None:
        context['message'] = _('Please choose an option')
        return JsonResponse(context, status=400)

    username = username.strip()
    try:
        user = User.objects.get(username=username)
    except User.DoesNotExist:
        context['message'] = _("User with username {} does not exist").format(username)
        return JsonResponse(context, status=400)
    else:
        user_account, _success = UserStanding.objects.get_or_create(
            user=user, defaults={'changed_by': request.user},
        )
        if account_action == 'disable':
            user_account.account_status = UserStanding.ACCOUNT_DISABLED
            context['message'] = _("Successfully disabled {}'s account").format(username)
            log.info(u"%s disabled %s's account", request.user, username)
        elif account_action == 'reenable':
            user_account.account_status = UserStanding.ACCOUNT_ENABLED
            context['message'] = _("Successfully reenabled {}'s account").format(username)
            log.info(u"%s reenabled %s's account", request.user, username)
        else:
            context['message'] = _("Unexpected account status")
            return JsonResponse(context, status=400)
        user_account.changed_by = request.user
        user_account.standing_last_changed_at = datetime.datetime.now(UTC)
        user_account.save()

    return JsonResponse(context)


@receiver(post_save, sender=User)
def user_signup_handler(sender, **kwargs):  # pylint: disable=unused-argument
    """
    Handler that saves the user Signup Source when the user is created
    """
    if 'created' in kwargs and kwargs['created']:
        site = configuration_helpers.get_value('SITE_NAME')
        if site:
            user_signup_source = UserSignupSource(user=kwargs['instance'], site=site)
            user_signup_source.save()
            log.info(u'user {} originated from a white labeled "Microsite"'.format(kwargs['instance'].id))


@transaction.non_atomic_requests
def create_account_with_params(request, params):
    """
    Given a request and a dict of parameters (which may or may not have come
    from the request), create an account for the requesting user, including
    creating a comments service user object and sending an activation email.
    This also takes external/third-party auth into account, updates that as
    necessary, and authenticates the user for the request's session.

    Does not return anything.

    Raises AccountValidationError if an account with the username or email
    specified by params already exists, or ValidationError if any of the given
    parameters is invalid for any other reason.

    Issues with this code:
    * It is non-transactional except where explicitly wrapped in atomic to
      alleviate deadlocks and improve performance. This means failures at
      different places in registration can leave users in inconsistent
      states.
    * Third-party auth passwords are not verified. There is a comment that
      they are unused, but it would be helpful to have a sanity check that
      they are sane.
    * The user-facing text is rather unfriendly (e.g. "Username must be a
      minimum of two characters long" rather than "Please use a username of
      at least two characters").
    * Duplicate email raises a ValidationError (rather than the expected
      AccountValidationError). Duplicate username returns an inconsistent
      user message (i.e. "An account with the Public Username '{username}'
      already exists." rather than "It looks like {username} belongs to an
      existing account. Try again with a different username.") The two checks
      occur at different places in the code; as a result, registering with
      both a duplicate username and email raises only a ValidationError for
      email only.
    """
    # Copy params so we can modify it; we can't just do dict(params) because if
    # params is request.POST, that results in a dict containing lists of values
    params = dict(params.items())

    # allow to define custom set of required/optional/hidden fields via configuration
    extra_fields = configuration_helpers.get_value(
        'REGISTRATION_EXTRA_FIELDS',
        getattr(settings, 'REGISTRATION_EXTRA_FIELDS', {})
    )
    # registration via third party (Google, Facebook) using mobile application
    # doesn't use social auth pipeline (no redirect uri(s) etc involved).
    # In this case all related info (required for account linking)
    # is sent in params.
    # `third_party_auth_credentials_in_api` essentially means 'request
    # is made from mobile application'
    third_party_auth_credentials_in_api = 'provider' in params

    is_third_party_auth_enabled = third_party_auth.is_enabled()

    if is_third_party_auth_enabled and (pipeline.running(request) or third_party_auth_credentials_in_api):
        params["password"] = generate_password()

    # in case user is registering via third party (Google, Facebook) and pipeline has expired, show appropriate
    # error message
    if is_third_party_auth_enabled and ('social_auth_provider' in params and not pipeline.running(request)):
        raise ValidationError(
            {'session_expired': [
                _(u"Registration using {provider} has timed out.").format(
                    provider=params.get('social_auth_provider'))
            ]}
        )

    # if doing signup for an external authorization, then get email, password, name from the eamap
    # don't use the ones from the form, since the user could have hacked those
    # unless originally we didn't get a valid email or name from the external auth
    # TODO: We do not check whether these values meet all necessary criteria, such as email length
    do_external_auth = 'ExternalAuthMap' in request.session
    if do_external_auth:
        eamap = request.session['ExternalAuthMap']
        try:
            validate_email(eamap.external_email)
            params["email"] = eamap.external_email
        except ValidationError:
            pass
        if len(eamap.external_name.strip()) >= accounts_settings.NAME_MIN_LENGTH:
            params["name"] = eamap.external_name
        params["password"] = eamap.internal_password
        log.debug(u'In create_account with external_auth: user = %s, email=%s', params["name"], params["email"])

    extended_profile_fields = configuration_helpers.get_value('extended_profile_fields', [])
    enforce_password_policy = not do_external_auth
    # Can't have terms of service for certain SHIB users, like at Stanford
    registration_fields = getattr(settings, 'REGISTRATION_EXTRA_FIELDS', {})
    tos_required = (
        registration_fields.get('terms_of_service') != 'hidden' or
        registration_fields.get('honor_code') != 'hidden'
    ) and (
        not settings.FEATURES.get("AUTH_USE_SHIB") or
        not settings.FEATURES.get("SHIB_DISABLE_TOS") or
        not do_external_auth or
        not eamap.external_domain.startswith(openedx.core.djangoapps.external_auth.views.SHIBBOLETH_DOMAIN_PREFIX)
    )

    form = AccountCreationForm(
        data=params,
        extra_fields=extra_fields,
        extended_profile_fields=extended_profile_fields,
        enforce_password_policy=enforce_password_policy,
        tos_required=tos_required,
    )
    custom_form = get_registration_extension_form(data=params)

    third_party_provider = None
    running_pipeline = None
    new_user = None

    # Perform operations within a transaction that are critical to account creation
    with outer_atomic(read_committed=True):
        # first, create the account
        (user, profile, registration) = do_create_account(form, custom_form)

        # If a 3rd party auth provider and credentials were provided in the API, link the account with social auth
        # (If the user is using the normal register page, the social auth pipeline does the linking, not this code)

        # Note: this is orthogonal to the 3rd party authentication pipeline that occurs
        # when the account is created via the browser and redirect URLs.

        if is_third_party_auth_enabled and third_party_auth_credentials_in_api:
            backend_name = params['provider']
            request.social_strategy = social_utils.load_strategy(request)
            redirect_uri = reverse('social:complete', args=(backend_name, ))
            request.backend = social_utils.load_backend(request.social_strategy, backend_name, redirect_uri)
            social_access_token = params.get('access_token')
            if not social_access_token:
                raise ValidationError({
                    'access_token': [
                        _("An access_token is required when passing value ({}) for provider.").format(
                            params['provider']
                        )
                    ]
                })
            request.session[pipeline.AUTH_ENTRY_KEY] = pipeline.AUTH_ENTRY_REGISTER_API
            pipeline_user = None
            error_message = ""
            try:
                pipeline_user = request.backend.do_auth(social_access_token, user=user)
            except AuthAlreadyAssociated:
                error_message = _("The provided access_token is already associated with another user.")
            except (HTTPError, AuthException):
                error_message = _("The provided access_token is not valid.")
            if not pipeline_user or not isinstance(pipeline_user, User):
                # Ensure user does not re-enter the pipeline
                request.social_strategy.clean_partial_pipeline(social_access_token)
                raise ValidationError({'access_token': [error_message]})

        # If the user is registering via 3rd party auth, track which provider they use
        if is_third_party_auth_enabled and pipeline.running(request):
            running_pipeline = pipeline.get(request)
            third_party_provider = provider.Registry.get_from_pipeline(running_pipeline)

        new_user = authenticate_new_user(request, user.username, params['password'])
        django_login(request, new_user)
        request.session.set_expiry(0)

        if is_request_for_amc_admin(request):  # Appsembler specific
            add_course_creator_role(user)

        if do_external_auth:
            eamap.user = new_user
            eamap.dtsignup = datetime.datetime.now(UTC)
            eamap.save()
            AUDIT_LOG.info(u"User registered with external_auth %s", new_user.username)
            AUDIT_LOG.info(u'Updated ExternalAuthMap for %s to be %s', new_user.username, eamap)

            if settings.FEATURES.get('BYPASS_ACTIVATION_EMAIL_FOR_EXTAUTH'):
                log.info('bypassing activation email')
                new_user.is_active = True
                new_user.save()
                AUDIT_LOG.info(
                    u"Login activated on extauth account - {0} ({1})".format(new_user.username, new_user.email))

    # Check if system is configured to skip activation email for the current user.
    skip_email = skip_activation_email(
        user, do_external_auth, running_pipeline, third_party_provider, params,
    )

    if skip_email:
        registration.activate()
    else:
        compose_and_send_activation_email(user, profile, registration)

    # Perform operations that are non-critical parts of account creation
    create_or_set_user_attribute_created_on_site(user, request.site)

    preferences_api.set_user_preference(user, LANGUAGE_KEY, get_language())

    if settings.FEATURES.get('ENABLE_DISCUSSION_EMAIL_DIGEST'):
        try:
            enable_notifications(user)
        except Exception:  # pylint: disable=broad-except
            log.exception("Enable discussion notifications failed for user {id}.".format(id=user.id))

    dog_stats_api.increment("common.student.account_created")

    # Track the user's registration
    if hasattr(settings, 'LMS_SEGMENT_KEY') and settings.LMS_SEGMENT_KEY:
        tracking_context = tracker.get_tracker().resolve_context()
        identity_args = [
            user.id,
            {
                'email': user.email,
                'username': user.username,
                'name': profile.name,
                # Mailchimp requires the age & yearOfBirth to be integers, we send a sane integer default if falsey.
                'age': profile.age or -1,
                'yearOfBirth': profile.year_of_birth or datetime.datetime.now(UTC).year,
                'education': profile.level_of_education_display,
                'address': profile.mailing_address,
                'gender': profile.gender_display,
                'country': text_type(profile.country),
            }
        ]

        if hasattr(settings, 'MAILCHIMP_NEW_USER_LIST_ID'):
            identity_args.append({
                "MailChimp": {
                    "listId": settings.MAILCHIMP_NEW_USER_LIST_ID
                }
            })

        analytics.identify(*identity_args)

        analytics.track(
            user.id,
            "edx.bi.user.account.registered",
            {
                'category': 'conversion',
                'label': params.get('course_id'),
                'provider': third_party_provider.name if third_party_provider else None
            },
            context={
                'ip': tracking_context.get('ip'),
                'Google Analytics': {
                    'clientId': tracking_context.get('client_id')
                }
            }
        )

    # Announce registration
    REGISTER_USER.send(sender=None, user=user, registration=registration)

    create_comments_service_user(user)

    if not is_request_for_new_amc_site(request):
        # When _new_ trial is requested, we register the user first, then the
        # Organization and SiteConfiguration.
        # So UserOrganizationMapping for new AMC admin sites is deferred later
        # until `bootstrap_site()` is called.
        # Tech Debt: This is a weird logic in my opinion that we should simplify into a single API call -- Omar
        current_org = get_current_organization(failure_return_none=True)
        if current_org:
            UserOrganizationMapping.objects.get_or_create(
                user=user,
                organization=current_org,
                is_amc_admin=is_request_for_amc_admin(request),
            )

    try:
        record_registration_attributions(request, new_user)
    # Don't prevent a user from registering due to attribution errors.
    except Exception:   # pylint: disable=broad-except
        log.exception('Error while attributing cookies to user registration.')

    # TODO: there is no error checking here to see that the user actually logged in successfully,
    # and is not yet an active user.
    if new_user is not None:
        AUDIT_LOG.info(u"Login success on new account creation - {0}".format(new_user.username))

    return new_user


def skip_activation_email(user, do_external_auth, running_pipeline, third_party_provider, params=None):
    """
    Return `True` if activation email should be skipped.

    Skip email if we are:
        1. Doing load testing.
        2. Random user generation for other forms of testing.
        3. External auth bypassing activation.
        4. Have the platform configured to not require e-mail activation.
        5. Registering a new user using a trusted third party provider (with skip_email_verification=True)

    Note that this feature is only tested as a flag set one way or
    the other for *new* systems. we need to be careful about
    changing settings on a running system to make sure no users are
    left in an inconsistent state (or doing a migration if they are).

    Arguments:
        user (User): Django User object for the current user.
        do_external_auth (bool): True if external authentication is in progress.
        running_pipeline (dict): Dictionary containing user and pipeline data for third party authentication.
        third_party_provider (ProviderConfig): An instance of third party provider configuration.
        params (dict): A copy of the request.POST.

    Returns:
        (bool): `True` if account activation email should be skipped, `False` if account activation email should be
            sent.
    """
    params = params or {}
    sso_pipeline_email = running_pipeline and running_pipeline['kwargs'].get('details', {}).get('email')

    # Email is valid if the SAML assertion email matches the user account email or
    # no email was provided in the SAML assertion. Some IdP's use a callback
    # to retrieve additional user account information (including email) after the
    # initial account creation.
    valid_email = (
        sso_pipeline_email == user.email or (
            sso_pipeline_email is None and
            third_party_provider and
            getattr(third_party_provider, "identity_provider_type", None) == SAP_SUCCESSFACTORS_SAML_KEY
        )
    )

    # log the cases where skip activation email flag is set, but email validity check fails
    if third_party_provider and third_party_provider.skip_email_verification and not valid_email:
        log.info(
            '[skip_email_verification=True][user=%s][pipeline-email=%s][identity_provider=%s][provider_type=%s] '
            'Account activation email sent as user\'s system email differs from SSO email.',
            user.email,
            sso_pipeline_email,
            getattr(third_party_provider, "provider_id", None),
            getattr(third_party_provider, "identity_provider_type", None)
        )

    return (
        settings.FEATURES.get('SKIP_EMAIL_VALIDATION', None) or
        settings.FEATURES.get('AUTOMATIC_AUTH_FOR_TESTING') or
        (not params.get('send_activation_email', True)) or  # Appsembler: for Tahoe Registration API
        (settings.FEATURES.get('BYPASS_ACTIVATION_EMAIL_FOR_EXTAUTH') and do_external_auth) or
        (third_party_provider and third_party_provider.skip_email_verification and valid_email) or
        is_request_for_amc_admin(get_current_request())  # Appsembler: Skip activation email for _active_ AMC admin
    )


def record_affiliate_registration_attribution(request, user):
    """
    Attribute this user's registration to the referring affiliate, if
    applicable.
    """
    affiliate_id = request.COOKIES.get(settings.AFFILIATE_COOKIE_NAME)
    if user and affiliate_id:
        UserAttribute.set_user_attribute(user, REGISTRATION_AFFILIATE_ID, affiliate_id)


def record_utm_registration_attribution(request, user):
    """
    Attribute this user's registration to the latest UTM referrer, if
    applicable.
    """
    utm_cookie_name = RegistrationCookieConfiguration.current().utm_cookie_name
    utm_cookie = request.COOKIES.get(utm_cookie_name)
    if user and utm_cookie:
        utm = json.loads(utm_cookie)
        for utm_parameter_name in REGISTRATION_UTM_PARAMETERS:
            utm_parameter = utm.get(utm_parameter_name)
            if utm_parameter:
                UserAttribute.set_user_attribute(
                    user,
                    REGISTRATION_UTM_PARAMETERS.get(utm_parameter_name),
                    utm_parameter
                )
        created_at_unixtime = utm.get('created_at')
        if created_at_unixtime:
            # We divide by 1000 here because the javascript timestamp generated is in milliseconds not seconds.
            # PYTHON: time.time()      => 1475590280.823698
            # JS: new Date().getTime() => 1475590280823
            created_at_datetime = datetime.datetime.fromtimestamp(int(created_at_unixtime) / float(1000), tz=UTC)
            UserAttribute.set_user_attribute(
                user,
                REGISTRATION_UTM_CREATED_AT,
                created_at_datetime
            )


def record_registration_attributions(request, user):
    """
    Attribute this user's registration based on referrer cookies.
    """
    record_affiliate_registration_attribution(request, user)
    record_utm_registration_attribution(request, user)


@csrf_exempt
@transaction.non_atomic_requests
def create_account(request, post_override=None):
    """
    JSON call to create new edX account.
    Used by form in signup_modal.html, which is included into header.html
    """
    # Check if ALLOW_PUBLIC_ACCOUNT_CREATION flag turned off to restrict user account creation
    if not configuration_helpers.get_value(
            'ALLOW_PUBLIC_ACCOUNT_CREATION',
            settings.FEATURES.get('ALLOW_PUBLIC_ACCOUNT_CREATION', True)
    ):
        return HttpResponseForbidden(_("Account creation not allowed."))

    if waffle().is_enabled(PREVENT_AUTH_USER_WRITES):
        return HttpResponseForbidden(SYSTEM_MAINTENANCE_MSG)

    warnings.warn("Please use RegistrationView instead.", DeprecationWarning)

    try:
        user = create_account_with_params(request, post_override or request.POST)
    except AccountValidationError as exc:
        return JsonResponse({'success': False, 'value': text_type(exc), 'field': exc.field}, status=400)
    except ValidationError as exc:
        field, error_list = next(iteritems(exc.message_dict))
        return JsonResponse(
            {
                "success": False,
                "field": field,
                "value": error_list[0],
            },
            status=400
        )

    redirect_url = None  # The AJAX method calling should know the default destination upon success

    # Resume the third-party-auth pipeline if necessary.
    if third_party_auth.is_enabled() and pipeline.running(request):
        running_pipeline = pipeline.get(request)
        redirect_url = pipeline.get_complete_url(running_pipeline['backend'])

    response = JsonResponse({
        'success': True,
        'redirect_url': redirect_url,
    })
    set_logged_in_cookies(request, response, user)
    return response


@ensure_csrf_cookie
def activate_account(request, key):
    """
    When link in activation e-mail is clicked
    """
    # If request is in Studio call the appropriate view
    if theming_helpers.get_project_root_name().lower() == u'cms':
        monitoring_utils.set_custom_metric('student_activate_account', 'cms')
        return activate_account_studio(request, key)

    # TODO: Use metric to determine if there are any `activate_account` calls for cms in Production.
    # If not, the templates wouldn't be needed for cms, but we still need a way to activate for cms tests.
    monitoring_utils.set_custom_metric('student_activate_account', 'lms')
    try:
        registration = Registration.objects.get(activation_key=key)
    except (Registration.DoesNotExist, Registration.MultipleObjectsReturned):
        messages.error(
            request,
            HTML(_(
                '{html_start}Your account could not be activated{html_end}'
                'Something went wrong, please <a href="{support_url}">contact support</a> to resolve this issue.'
            )).format(
                support_url=configuration_helpers.get_value(
                    'ACTIVATION_EMAIL_SUPPORT_LINK', settings.ACTIVATION_EMAIL_SUPPORT_LINK
                ) or settings.SUPPORT_SITE_LINK,
                html_start=HTML('<p class="message-title">'),
                html_end=HTML('</p>'),
            ),
            extra_tags='account-activation aa-icon'
        )
    else:
        if registration.user.is_active:
            messages.info(
                request,
                HTML(_('{html_start}This account has already been activated.{html_end}')).format(
                    html_start=HTML('<p class="message-title">'),
                    html_end=HTML('</p>'),
                ),
                extra_tags='account-activation aa-icon',
            )
        else:
            registration.activate()
            # Success message for logged in users.
            message = _('{html_start}Success{html_end} You have activated your account.')

            if not request.user.is_authenticated:
                # Success message for logged out users
                message = _(
                    '{html_start}Success! You have activated your account.{html_end}'
                    'You will now receive email updates and alerts from us related to'
                    ' the courses you are enrolled in. Sign In to continue.'
                )

            # Add message for later use.
            messages.success(
                request,
                HTML(message).format(
                    html_start=HTML('<p class="message-title">'),
                    html_end=HTML('</p>'),
                ),
                extra_tags='account-activation aa-icon',
            )

    return redirect('dashboard')


@ensure_csrf_cookie
def activate_account_studio(request, key):
    """
    When link in activation e-mail is clicked and the link belongs to studio.
    """
    try:
        registration = Registration.objects.get(activation_key=key)
    except (Registration.DoesNotExist, Registration.MultipleObjectsReturned):
        return render_to_response(
            "registration/activation_invalid.html",
            {'csrf': csrf(request)['csrf_token']}
        )
    else:
        user_logged_in = request.user.is_authenticated
        already_active = True
        if not registration.user.is_active:
            registration.activate()
            already_active = False

        return render_to_response(
            "registration/activation_complete.html",
            {
                'user_logged_in': user_logged_in,
                'already_active': already_active
            }
        )


<<<<<<< HEAD
@require_http_methods(['POST'])
def password_change_request_handler(request):
    """Handle password change requests originating from the account page.

    Uses the Account API to email the user a link to the password reset page.

    Note:
        The next step in the password reset process (confirmation) is currently handled
        by student.views.password_reset_confirm_wrapper, a custom wrapper around Django's
        password reset confirmation view.

    Args:
        request (HttpRequest)

    Returns:
        HttpResponse: 200 if the email was sent successfully
        HttpResponse: 400 if there is no 'email' POST parameter
        HttpResponse: 403 if the client has been rate limited
        HttpResponse: 405 if using an unsupported HTTP method

    Example usage:

        POST /account/password

    """

    limiter = BadRequestRateLimiter()
    if limiter.is_rate_limit_exceeded(request):
        AUDIT_LOG.warning("Password reset rate limit exceeded")
        return HttpResponseForbidden()

    user = request.user
    # Prefer logged-in user's email
    email = user.email if user.is_authenticated else request.POST.get('email')

    if email:
        try:
            from openedx.core.djangoapps.user_api.accounts.api import request_password_change
            request_password_change(email, request.is_secure())
            user = user if user.is_authenticated else User.objects.get(email=email)
            destroy_oauth_tokens(user)
        except UserNotFound:
            AUDIT_LOG.info("Invalid password reset attempt")
            # Increment the rate limit counter
            limiter.tick_bad_request_counter(request)

            # If enabled, send an email saying that a password reset was attempted, but that there is
            # no user associated with the email
            if configuration_helpers.get_value('ENABLE_PASSWORD_RESET_FAILURE_EMAIL',
                                               settings.FEATURES['ENABLE_PASSWORD_RESET_FAILURE_EMAIL']):

                site = get_current_site()
                message_context = get_base_template_context(site)

                message_context.update({
                    'failed': True,
                    'request': request,  # Used by google_analytics_tracking_pixel
                    'email_address': email,
                })

                msg = PasswordReset().personalize(
                    recipient=Recipient(username='', email_address=email),
                    language=settings.LANGUAGE_CODE,
                    user_context=message_context,
                )

                ace.send(msg)
        except UserAPIInternalError as err:
            log.exception('Error occured during password change for user {email}: {error}'
                          .format(email=email, error=err))
            return HttpResponse(_("Some error occured during password change. Please try again"), status=500)

        return HttpResponse(status=200)
    else:
        return HttpResponseBadRequest(_("No email address provided."))


@require_http_methods(['POST'])
def account_recovery_request_handler(request):
    """
    Handle account recovery requests.

    Arguments:
        request (HttpRequest)

    Returns:
        HttpResponse: 200 if the email was sent successfully
        HttpResponse: 400 if there is no 'email' POST parameter
        HttpResponse: 403 if the client has been rate limited
        HttpResponse: 405 if using an unsupported HTTP method
        HttpResponse: 404 if account recovery feature is not enabled

    Example:

        POST /account/account_recovery

    """
    if not is_secondary_email_feature_enabled():
        raise Http404

    limiter = BadRequestRateLimiter()
    if limiter.is_rate_limit_exceeded(request):
        AUDIT_LOG.warning("Account recovery rate limit exceeded")
        return HttpResponseForbidden()

    user = request.user
    # Prefer logged-in user's email
    email = request.POST.get('email')

    if email:
        try:
            # Send an email with a link to direct user towards account recovery.
            from openedx.core.djangoapps.user_api.accounts.api import request_account_recovery
            request_account_recovery(email, request.is_secure())

            # Check if a user exists with the given secondary email, if so then invalidate the existing oauth tokens.
            user = user if user.is_authenticated else User.objects.get(
                id=AccountRecovery.objects.get_active(secondary_email__iexact=email).user.id
            )
            destroy_oauth_tokens(user)
        except UserNotFound:
            AUDIT_LOG.warning(
                "Account recovery attempt via invalid secondary email '{email}'.".format(email=email)
            )
            limiter.tick_bad_request_counter(request)

        return HttpResponse(status=200)
    else:
        return HttpResponseBadRequest(_("No email address provided."))


@csrf_exempt
@require_POST
def password_reset(request):
    """
    Attempts to send a password reset e-mail.
    """
    # Add some rate limiting here by re-using the RateLimitMixin as a helper class
    limiter = BadRequestRateLimiter()
    if limiter.is_rate_limit_exceeded(request):
        AUDIT_LOG.warning("Rate limit exceeded in password_reset")
        return HttpResponseForbidden()

    form = PasswordResetFormNoActive(request.POST)
    if form.is_valid():
        form.save(use_https=request.is_secure(),
                  from_email=configuration_helpers.get_value('email_from_address', settings.DEFAULT_FROM_EMAIL),
                  domain_override=request.get_host(),
                  request=request)
        # When password change is complete, a "edx.user.settings.changed" event will be emitted.
        # But because changing the password is multi-step, we also emit an event here so that we can
        # track where the request was initiated.
        tracker.emit(
            SETTING_CHANGE_INITIATED,
            {
                "setting": "password",
                "old": None,
                "new": None,
                "user_id": request.user.id,
            }
        )
        destroy_oauth_tokens(request.user)
    else:
        # bad user? tick the rate limiter counter
        AUDIT_LOG.info("Bad password_reset user passed in.")
        limiter.tick_bad_request_counter(request)

    return JsonResponse({
        'success': True,
        'value': render_to_string('registration/password_reset_done.html', {}),
    })


def uidb36_to_uidb64(uidb36):
    """
    Needed to support old password reset URLs that use base36-encoded user IDs
    https://github.com/django/django/commit/1184d077893ff1bc947e45b00a4d565f3df81776#diff-c571286052438b2e3190f8db8331a92bR231
    Args:
        uidb36: base36-encoded user ID

    Returns: base64-encoded user ID. Otherwise returns a dummy, invalid ID
    """
    try:
        uidb64 = force_text(urlsafe_base64_encode(force_bytes(base36_to_int(uidb36))))
    except ValueError:
        uidb64 = '1'  # dummy invalid ID (incorrect padding for base64)
    return uidb64


def password_reset_confirm_wrapper(request, uidb36=None, token=None):
    """
    A wrapper around django.contrib.auth.views.password_reset_confirm.
    Needed because we want to set the user as active at this step.
    We also optionally do some additional password policy checks.
    """
    # convert old-style base36-encoded user id to base64
    uidb64 = uidb36_to_uidb64(uidb36)
    platform_name = {
        "platform_name": configuration_helpers.get_value('platform_name', settings.PLATFORM_NAME)
    }
    try:
        uid_int = base36_to_int(uidb36)
        user = User.objects.get(id=uid_int)
    except (ValueError, User.DoesNotExist):
        # if there's any error getting a user, just let django's
        # password_reset_confirm function handle it.
        return password_reset_confirm(
            request, uidb64=uidb64, token=token, extra_context=platform_name
        )

    if UserRetirementRequest.has_user_requested_retirement(user):
        # Refuse to reset the password of any user that has requested retirement.
        context = {
            'validlink': True,
            'form': None,
            'title': _('Password reset unsuccessful'),
            'err_msg': _('Error in resetting your password.'),
        }
        context.update(platform_name)
        return TemplateResponse(
            request, 'registration/password_reset_confirm.html', context
        )

    if waffle().is_enabled(PREVENT_AUTH_USER_WRITES):
        context = {
            'validlink': False,
            'form': None,
            'title': _('Password reset unsuccessful'),
            'err_msg': SYSTEM_MAINTENANCE_MSG,
        }
        context.update(platform_name)
        return TemplateResponse(
            request, 'registration/password_reset_confirm.html', context
        )

    if request.method == 'POST':
        # We have to make a copy of request.POST because it is a QueryDict object which is immutable until copied.
        # We have to use request.POST because the password_reset_confirm method takes in the request and a user's
        # password is set to the request.POST['new_password1'] field. We have to also normalize the new_password2
        # field so it passes the equivalence check that new_password1 == new_password2
        # In order to switch out of having to do this copy, we would want to move the normalize_password code into
        # a custom User model's set_password method to ensure it is always happening upon calling set_password.
        request.POST = request.POST.copy()
        request.POST['new_password1'] = normalize_password(request.POST['new_password1'])
        request.POST['new_password2'] = normalize_password(request.POST['new_password2'])

        password = request.POST['new_password1']

        try:
            validate_password(password, user=user)
        except ValidationError as err:
            # We have a password reset attempt which violates some security
            # policy, or any other validation. Use the existing Django template to communicate that
            # back to the user.
            context = {
                'validlink': True,
                'form': None,
                'title': _('Password reset unsuccessful'),
                'err_msg': ' '.join(err.messages),
            }
            context.update(platform_name)
            return TemplateResponse(
                request, 'registration/password_reset_confirm.html', context
            )

        # remember what the old password hash is before we call down
        old_password_hash = user.password

        response = password_reset_confirm(
            request, uidb64=uidb64, token=token, extra_context=platform_name
        )

        # If password reset was unsuccessful a template response is returned (status_code 200).
        # Check if form is invalid then show an error to the user.
        # Note if password reset was successful we get response redirect (status_code 302).
        if response.status_code == 200:
            form_valid = response.context_data['form'].is_valid() if response.context_data['form'] else False
            if not form_valid:
                log.warning(
                    u'Unable to reset password for user [%s] because form is not valid. '
                    u'A possible cause is that the user had an invalid reset token',
                    user.username,
                )
                response.context_data['err_msg'] = _('Error in resetting your password. Please try again.')
                return response

        # get the updated user
        updated_user = User.objects.get(id=uid_int)

    else:
        response = password_reset_confirm(
            request, uidb64=uidb64, token=token, extra_context=platform_name
        )

        response_was_successful = response.context_data.get('validlink')
        if response_was_successful and not user.is_active:
            user.is_active = True
            user.save()

    return response


def account_recovery_confirm_wrapper(request, uidb36=None, token=None):
    """
    A wrapper around django.contrib.auth.views.password_reset_confirm.
    Needed because we want to set the user as active at this step.
    We also optionally do some additional password policy checks.
    """
    # convert old-style base36-encoded user id to base64
    uidb64 = uidb36_to_uidb64(uidb36)
    platform_name = {
        "platform_name": configuration_helpers.get_value('platform_name', settings.PLATFORM_NAME)
    }

    # User can not get this link unless secondary email feature is enabled.
    if not is_secondary_email_feature_enabled():
        raise Http404

    try:
        uid_int = base36_to_int(uidb36)
        user = User.objects.get(id=uid_int)
    except (ValueError, User.DoesNotExist):
        # if there's any error getting a user, just let django's
        # password_reset_confirm function handle it.

        return password_reset_confirm(
            request,
            uidb64=uidb64,
            token=token,
            extra_context=platform_name,
            template_name='account_recovery/password_create_confirm.html'
        )

    if request.method == 'POST':
        # We have to make a copy of request.POST because it is a QueryDict object which is immutable until copied.
        # We have to use request.POST because the password_reset_confirm method takes in the request and a user's
        # password is set to the request.POST['new_password1'] field. We have to also normalize the new_password2
        # field so it passes the equivalence check that new_password1 == new_password2
        # In order to switch out of having to do this copy, we would want to move the normalize_password code into
        # a custom User model's set_password method to ensure it is always happening upon calling set_password.
        request.POST = request.POST.copy()
        request.POST['new_password1'] = normalize_password(request.POST['new_password1'])
        request.POST['new_password2'] = normalize_password(request.POST['new_password2'])

        password = request.POST['new_password1']

        try:
            validate_password(password, user=user)
        except ValidationError as err:
            # We have a password reset attempt which violates some security
            # policy, or any other validation. Use the existing Django template to communicate that
            # back to the user.
            context = {
                'validlink': True,
                'form': None,
                'title': _('Password creation unsuccessful'),
                'err_msg': ' '.join(err.messages),
            }
            context.update(platform_name)

            return TemplateResponse(
                request, 'account_recovery/password_create_confirm.html', context
            )

        # remember what the old password hash is before we call down
        old_password_hash = user.password

        response = password_reset_confirm(
            request,
            uidb64=uidb64,
            token=token,
            extra_context=platform_name,
            template_name='account_recovery/password_create_confirm.html',
            post_reset_redirect='signin_user',
        )

        # If password reset was unsuccessful a template response is returned (status_code 200).
        # Check if form is invalid then show an error to the user.
        # Note if password reset was successful we get response redirect (status_code 302).
        if response.status_code == 200:
            form_valid = response.context_data['form'].is_valid() if response.context_data['form'] else False
            if not form_valid:
                log.warning(
                    u'Unable to create password for user [%s] because form is not valid. '
                    u'A possible cause is that the user had an invalid create token',
                    user.username,
                )
                response.context_data['err_msg'] = _('Error in creating your password. Please try again.')
                return response

        # get the updated user
        updated_user = User.objects.get(id=uid_int)
        updated_user.email = updated_user.account_recovery.secondary_email
        updated_user.save()

        if response.status_code == 302:
            messages.success(
                request,
                HTML(_(
                    '{html_start}Password Creation Complete{html_end}'
                    'Your password has been created. {bold_start}{email}{bold_end} is now your primary login email.'
                )).format(
                    support_url=configuration_helpers.get_value('SUPPORT_SITE_LINK', settings.SUPPORT_SITE_LINK),
                    html_start=HTML('<p class="message-title">'),
                    html_end=HTML('</p>'),
                    bold_start=HTML('<b>'),
                    bold_end=HTML('</b>'),
                    email=updated_user.email,
                ),
                extra_tags='account-recovery aa-icon submission-success'
            )
    else:
        response = password_reset_confirm(
            request,
            uidb64=uidb64,
            token=token,
            extra_context=platform_name,
            template_name='account_recovery/password_create_confirm.html',
        )

        response_was_successful = response.context_data.get('validlink')
        if response_was_successful and not user.is_active:
            user.is_active = True
            user.save()

    return response


=======
>>>>>>> cbe913ef
def validate_new_email(user, new_email):
    """
    Given a new email for a user, does some basic verification of the new address If any issues are encountered
    with verification a ValueError will be thrown.
    """
    try:
        validate_email(new_email)
    except ValidationError:
        raise ValueError(_('Valid e-mail address required.'))

    if new_email == user.email:
        raise ValueError(_('Old email is the same as the new email.'))


def validate_secondary_email(user, new_email):
    """
    Enforce valid email addresses.
    """

    from openedx.core.djangoapps.user_api.accounts.api import get_email_validation_error, \
        get_secondary_email_validation_error

    if get_email_validation_error(new_email):
        raise ValueError(_('Valid e-mail address required.'))

    # Make sure that if there is an active recovery email address, that is not the same as the new one.
    if hasattr(user, "account_recovery"):
        if user.account_recovery.is_active and new_email == user.account_recovery.secondary_email:
            raise ValueError(_('Old email is the same as the new email.'))

    # Make sure that secondary email address is not same as user's primary email.
    if new_email == user.email:
        raise ValueError(_('Cannot be same as your sign in email address.'))

    message = get_secondary_email_validation_error(new_email)
    if message:
        raise ValueError(message)


def do_email_change_request(user, new_email, activation_key=None, secondary_email_change_request=False):
    """
    Given a new email for a user, does some basic verification of the new address and sends an activation message
    to the new address. If any issues are encountered with verification or sending the message, a ValueError will
    be thrown.
    """
    # if activation_key is not passing as an argument, generate a random key
    if not activation_key:
        activation_key = uuid.uuid4().hex

    confirm_link = reverse('confirm_email_change', kwargs={'key': activation_key, })

    if secondary_email_change_request:
        PendingSecondaryEmailChange.objects.update_or_create(
            user=user,
            defaults={
                'new_secondary_email': new_email,
                'activation_key': activation_key,
            }
        )
        confirm_link = reverse('activate_secondary_email', kwargs={'key': activation_key})
    else:
        PendingEmailChange.objects.update_or_create(
            user=user,
            defaults={
                'new_email': new_email,
                'activation_key': activation_key,
            }
        )

    use_https = theming_helpers.get_current_request().is_secure()

    site = Site.objects.get_current()
    message_context = get_base_template_context(site)
    message_context.update({
        'old_email': user.email,
        'new_email': new_email,
        'confirm_link': '{protocol}://{site}{link}'.format(
            protocol='https' if use_https else 'http',
            site=configuration_helpers.get_value('SITE_NAME', settings.SITE_NAME),
            link=confirm_link,
        ),
    })

    if secondary_email_change_request:
        msg = RecoveryEmailCreate().personalize(
            recipient=Recipient(user.username, new_email),
            language=preferences_api.get_user_preference(user, LANGUAGE_KEY),
            user_context=message_context,
        )
    else:
        msg = EmailChange().personalize(
            recipient=Recipient(user.username, new_email),
            language=preferences_api.get_user_preference(user, LANGUAGE_KEY),
            user_context=message_context,
        )

    try:
        ace.send(msg)
    except Exception:
        from_address = configuration_helpers.get_value('email_from_address', settings.DEFAULT_FROM_EMAIL)
        log.error(u'Unable to send email activation link to user from "%s"', from_address, exc_info=True)
        raise ValueError(_('Unable to send email activation link. Please try again later.'))

    if not secondary_email_change_request:
        # When the email address change is complete, a "edx.user.settings.changed" event will be emitted.
        # But because changing the email address is multi-step, we also emit an event here so that we can
        # track where the request was initiated.
        tracker.emit(
            SETTING_CHANGE_INITIATED,
            {
                "setting": "email",
                "old": message_context['old_email'],
                "new": message_context['new_email'],
                "user_id": user.id,
            }
        )


@ensure_csrf_cookie
def activate_secondary_email(request, key):
    """
    This is called when the activation link is clicked. We activate the secondary email
    for the requested user.
    """
    try:
        pending_secondary_email_change = PendingSecondaryEmailChange.objects.get(activation_key=key)
    except PendingSecondaryEmailChange.DoesNotExist:
        return render_to_response("invalid_email_key.html", {})

    try:
        account_recovery = pending_secondary_email_change.user.account_recovery
    except AccountRecovery.DoesNotExist:
        account_recovery = AccountRecovery(user=pending_secondary_email_change.user)

    try:
        account_recovery.update_recovery_email(pending_secondary_email_change.new_secondary_email)
    except ValidationError:
        return render_to_response("secondary_email_change_failed.html", {
            'secondary_email': pending_secondary_email_change.new_secondary_email
        })

    pending_secondary_email_change.delete()

    return render_to_response("secondary_email_change_successful.html")


@ensure_csrf_cookie
def confirm_email_change(request, key):
    """
    User requested a new e-mail. This is called when the activation
    link is clicked. We confirm with the old e-mail, and update
    """
    with transaction.atomic():
        try:
            pec = PendingEmailChange.objects.get(activation_key=key)
        except PendingEmailChange.DoesNotExist:
            response = render_to_response("invalid_email_key.html", {})
            transaction.set_rollback(True)
            return response

        user = pec.user
        address_context = {
            'old_email': user.email,
            'new_email': pec.new_email
        }

        if settings.FEATURES.get('APPSEMBLER_MULTI_TENANT_EMAILS', False):
            current_org = get_current_organization()
            email_exists = len(current_org.userorganizationmapping_set.filter(user__email=pec.new_email)) != 0
        else:
            email_exists = len(User.objects.filter(email=pec.new_email)) != 0

        if email_exists:
            response = render_to_response("email_exists.html", {})
            transaction.set_rollback(True)
            return response

        use_https = request.is_secure()
        if settings.FEATURES['ENABLE_MKTG_SITE']:
            contact_link = marketing_link('CONTACT')
        else:
            contact_link = '{protocol}://{site}{link}'.format(
                protocol='https' if use_https else 'http',
                site=configuration_helpers.get_value('SITE_NAME', settings.SITE_NAME),
                link=reverse('contact'),
            )

        site = Site.objects.get_current()
        message_context = get_base_template_context(site)
        message_context.update({
            'old_email': user.email,
            'new_email': pec.new_email,
            'contact_link': contact_link,
            'from_address': configuration_helpers.get_value('email_from_address', settings.DEFAULT_FROM_EMAIL),
        })

        msg = EmailChangeConfirmation().personalize(
            recipient=Recipient(user.username, user.email),
            language=preferences_api.get_user_preference(user, LANGUAGE_KEY),
            user_context=message_context,
        )

        u_prof = UserProfile.objects.get(user=user)
        meta = u_prof.get_meta()
        if 'old_emails' not in meta:
            meta['old_emails'] = []
        meta['old_emails'].append([user.email, datetime.datetime.now(UTC).isoformat()])
        u_prof.set_meta(meta)
        u_prof.save()
        # Send it to the old email...
        try:
            ace.send(msg)
        except Exception:  # pylint: disable=broad-except
            log.warning('Unable to send confirmation email to old address', exc_info=True)
            response = render_to_response("email_change_failed.html", {'email': user.email})
            transaction.set_rollback(True)
            return response

        user.email = pec.new_email
        user.save()
        pec.delete()
        # And send it to the new email...
        msg.recipient = Recipient(user.username, pec.new_email)
        try:
            ace.send(msg)
        except Exception:  # pylint: disable=broad-except
            log.warning('Unable to send confirmation email to new address', exc_info=True)
            response = render_to_response("email_change_failed.html", {'email': pec.new_email})
            transaction.set_rollback(True)
            return response

        response = render_to_response("email_change_successful.html", address_context)
        return response


@require_POST
@login_required
@ensure_csrf_cookie
def change_email_settings(request):
    """
    Modify logged-in user's setting for receiving emails from a course.
    """
    user = request.user

    course_id = request.POST.get("course_id")
    course_key = CourseKey.from_string(course_id)
    receive_emails = request.POST.get("receive_emails")
    if receive_emails:
        optout_object = Optout.objects.filter(user=user, course_id=course_key)
        if optout_object:
            optout_object.delete()
        log.info(
            u"User %s (%s) opted in to receive emails from course %s",
            user.username,
            user.email,
            course_id,
        )
        track.views.server_track(
            request,
            "change-email-settings",
            {"receive_emails": "yes", "course": course_id},
            page='dashboard',
        )
    else:
        Optout.objects.get_or_create(user=user, course_id=course_key)
        log.info(
            u"User %s (%s) opted out of receiving emails from course %s",
            user.username,
            user.email,
            course_id,
        )
        track.views.server_track(
            request,
            "change-email-settings",
            {"receive_emails": "no", "course": course_id},
            page='dashboard',
        )

    return JsonResponse({"success": True})


@ensure_csrf_cookie
def text_me_the_app(request):
    """
    Text me the app view.
    """
    text_me_fragment = TextMeTheAppFragmentView().render_to_fragment(request)
    context = {
        'nav_hidden': True,
        'show_dashboard_tabs': True,
        'show_program_listing': ProgramsApiConfig.is_enabled(),
        'fragment': text_me_fragment
    }

    return render_to_response('text-me-the-app.html', context)<|MERGE_RESOLUTION|>--- conflicted
+++ resolved
@@ -42,7 +42,6 @@
 from lms.djangoapps.courseware.courses import get_courses, sort_by_announcement, sort_by_start_date
 from edxmako.shortcuts import marketing_link, render_to_response, render_to_string
 from entitlements.models import CourseEntitlement
-<<<<<<< HEAD
 
 from openedx.core.djangoapps.appsembler.sites.utils import (
     get_current_organization,
@@ -51,8 +50,6 @@
     add_course_creator_role,
 )
 from openedx.core.djangoapps.theming.helpers import get_current_request
-=======
->>>>>>> cbe913ef
 from openedx.core.djangoapps.ace_common.template_context import get_base_template_context
 from openedx.core.djangoapps.catalog.utils import get_programs_with_type
 from openedx.core.djangoapps.embargo import api as embargo_api
@@ -62,7 +59,6 @@
 from openedx.core.djangoapps.theming import helpers as theming_helpers
 from openedx.core.djangoapps.user_api.preferences import api as preferences_api
 from openedx.core.djangolib.markup import HTML, Text
-<<<<<<< HEAD
 from organizations.models import Organization, UserOrganizationMapping
 from student.cookies import set_logged_in_cookies
 from openedx.features.journals.api import get_journals_context
@@ -73,11 +69,7 @@
     cert_info,
     generate_activation_email_context,
 )
-from student.message_types import EmailChange, PasswordReset
-=======
-from student.helpers import DISABLE_UNENROLL_CERT_STATES, cert_info, generate_activation_email_context
-from student.message_types import AccountActivation, EmailChange, EmailChangeConfirmation, RecoveryEmailCreate
->>>>>>> cbe913ef
+from student.message_types import AccountActivation, EmailChange, EmailChangeConfirmation, RecoveryEmailCreate, PasswordReset
 from student.models import (
     AccountRecovery,
     CourseEnrollment,
@@ -1034,7 +1026,6 @@
         )
 
 
-<<<<<<< HEAD
 @require_http_methods(['POST'])
 def password_change_request_handler(request):
     """Handle password change requests originating from the account page.
@@ -1463,8 +1454,6 @@
     return response
 
 
-=======
->>>>>>> cbe913ef
 def validate_new_email(user, new_email):
     """
     Given a new email for a user, does some basic verification of the new address If any issues are encountered
