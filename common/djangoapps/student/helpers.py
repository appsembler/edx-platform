--- conflicted
+++ resolved
@@ -393,12 +393,8 @@
         user (User): Currently logged-in user
         registration (Registration): Registration object for the currently logged-in user
     """
-<<<<<<< HEAD
     site = theming_helpers.get_current_site()
     context = get_base_template_context(site)
-=======
-    context = get_base_template_context(None)
->>>>>>> 90776770
     context.update({
         'name': user.profile.name,
         'key': registration.activation_key,
@@ -406,10 +402,7 @@
         'support_url': configuration_helpers.get_value(
             'ACTIVATION_EMAIL_SUPPORT_LINK', settings.ACTIVATION_EMAIL_SUPPORT_LINK
         ) or settings.SUPPORT_SITE_LINK,
-<<<<<<< HEAD
-=======
         'support_email': configuration_helpers.get_value('CONTACT_EMAIL', settings.CONTACT_EMAIL),
->>>>>>> 90776770
     })
     return context
 
