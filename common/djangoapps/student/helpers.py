"""
Helpers for the student app.
"""
import json
import logging
import mimetypes
import urllib
import urlparse
from datetime import datetime

from django.conf import settings
from django.core.exceptions import PermissionDenied
from django.urls import NoReverseMatch, reverse
from django.core.validators import ValidationError
from django.contrib.auth import load_backend
from django.contrib.auth.models import User
from django.db import IntegrityError, transaction
<<<<<<< HEAD
from django.db.models import Subquery
from django.utils import http
from django.utils.translation import ugettext as _
from oauth2_provider.models import AccessToken as dot_access_token
from oauth2_provider.models import RefreshToken as dot_refresh_token
from provider.constants import CONFIDENTIAL
from provider.oauth2.models import AccessToken as dop_access_token
from provider.oauth2.models import Client
from provider.oauth2.models import RefreshToken as dop_refresh_token
=======
from django.utils.translation import ugettext as _
>>>>>>> 57a09b7b
from pytz import UTC
from six import iteritems, text_type
import third_party_auth
from edx_oauth2_provider.models import TrustedClient
from course_modes.models import CourseMode
from lms.djangoapps.certificates.api import (
    get_certificate_url,
    has_html_certificates_enabled
)
from lms.djangoapps.certificates.models import (
    CertificateStatuses,
    certificate_status_for_student
)
from lms.djangoapps.grades.course_grade_factory import CourseGradeFactory
from lms.djangoapps.verify_student.models import VerificationDeadline
from lms.djangoapps.verify_student.services import IDVerificationService
from lms.djangoapps.verify_student.utils import is_verification_expiring_soon, verification_for_datetime
from openedx.core.djangoapps.certificates.api import certificates_viewable_for_course
from openedx.core.djangoapps.site_configuration import helpers as configuration_helpers
from openedx.core.djangoapps.theming import helpers as theming_helpers
from openedx.core.djangoapps.user_api.config.waffle import PASSWORD_UNICODE_NORMALIZE_FLAG
from openedx.core.djangoapps.theming.helpers import get_themes
from openedx.core.djangoapps.user_authn.utils import is_safe_login_or_logout_redirect
from student.models import (
    LinkedInAddToProfileConfiguration,
    PasswordHistory,
    Registration,
    UserAttribute,
    UserProfile,
    unique_id_for_user,
    email_exists_or_retired,
    username_exists_or_retired
)
from util.password_policy_validators import normalize_password


# Enumeration of per-course verification statuses
# we display on the student dashboard.
VERIFY_STATUS_NEED_TO_VERIFY = "verify_need_to_verify"
VERIFY_STATUS_SUBMITTED = "verify_submitted"
VERIFY_STATUS_RESUBMITTED = "re_verify_submitted"
VERIFY_STATUS_APPROVED = "verify_approved"
VERIFY_STATUS_MISSED_DEADLINE = "verify_missed_deadline"
VERIFY_STATUS_NEED_TO_REVERIFY = "verify_need_to_reverify"

DISABLE_UNENROLL_CERT_STATES = [
    'generating',
    'downloadable',
]
EMAIL_EXISTS_MSG_FMT = _("An account with the Email '{email}' already exists.")
USERNAME_EXISTS_MSG_FMT = _("An account with the Public Username '{username}' already exists.")


log = logging.getLogger(__name__)


def check_verify_status_by_course(user, course_enrollments):
    """
    Determine the per-course verification statuses for a given user.

    The possible statuses are:
        * VERIFY_STATUS_NEED_TO_VERIFY: The student has not yet submitted photos for verification.
        * VERIFY_STATUS_SUBMITTED: The student has submitted photos for verification,
          but has have not yet been approved.
        * VERIFY_STATUS_RESUBMITTED: The student has re-submitted photos for re-verification while
          they still have an active but expiring ID verification
        * VERIFY_STATUS_APPROVED: The student has been successfully verified.
        * VERIFY_STATUS_MISSED_DEADLINE: The student did not submit photos within the course's deadline.
        * VERIFY_STATUS_NEED_TO_REVERIFY: The student has an active verification, but it is
            set to expire before the verification deadline for the course.

    It is is also possible that a course does NOT have a verification status if:
        * The user is not enrolled in a verified mode, meaning that the user didn't pay.
        * The course does not offer a verified mode.
        * The user submitted photos but an error occurred while verifying them.
        * The user submitted photos but the verification was denied.

    In the last two cases, we rely on messages in the sidebar rather than displaying
    messages for each course.

    Arguments:
        user (User): The currently logged-in user.
        course_enrollments (list[CourseEnrollment]): The courses the user is enrolled in.

    Returns:
        dict: Mapping of course keys verification status dictionaries.
            If no verification status is applicable to a course, it will not
            be included in the dictionary.
            The dictionaries have these keys:
                * status (str): One of the enumerated status codes.
                * days_until_deadline (int): Number of days until the verification deadline.
                * verification_good_until (str): Date string for the verification expiration date.

    """
    status_by_course = {}

    # Retrieve all verifications for the user, sorted in descending
    # order by submission datetime
    verifications = IDVerificationService.verifications_for_user(user)

    # Check whether the user has an active or pending verification attempt
    has_active_or_pending = IDVerificationService.user_has_valid_or_pending(user)

    # Retrieve expiration_datetime of most recent approved verification
    expiration_datetime = IDVerificationService.get_expiration_datetime(user, ['approved'])
    verification_expiring_soon = is_verification_expiring_soon(expiration_datetime)

    # Retrieve verification deadlines for the enrolled courses
    enrolled_course_keys = [enrollment.course_id for enrollment in course_enrollments]
    course_deadlines = VerificationDeadline.deadlines_for_courses(enrolled_course_keys)

    recent_verification_datetime = None

    for enrollment in course_enrollments:

        # If the user hasn't enrolled as verified, then the course
        # won't display state related to its verification status.
        if enrollment.mode in CourseMode.VERIFIED_MODES:

            # Retrieve the verification deadline associated with the course.
            # This could be None if the course doesn't have a deadline.
            deadline = course_deadlines.get(enrollment.course_id)

            relevant_verification = verification_for_datetime(deadline, verifications)

            # Picking the max verification datetime on each iteration only with approved status
            if relevant_verification is not None and relevant_verification.status == "approved":
                recent_verification_datetime = max(
                    recent_verification_datetime if recent_verification_datetime is not None
                    else relevant_verification.expiration_datetime,
                    relevant_verification.expiration_datetime
                )

            # By default, don't show any status related to verification
            status = None
            should_display = True

            # Check whether the user was approved or is awaiting approval
            if relevant_verification is not None:
                should_display = relevant_verification.should_display_status_to_user()

                if relevant_verification.status == "approved":
                    if verification_expiring_soon:
                        status = VERIFY_STATUS_NEED_TO_REVERIFY
                    else:
                        status = VERIFY_STATUS_APPROVED
                elif relevant_verification.status == "submitted":
                    if verification_expiring_soon:
                        status = VERIFY_STATUS_RESUBMITTED
                    else:
                        status = VERIFY_STATUS_SUBMITTED

            # If the user didn't submit at all, then tell them they need to verify
            # If the deadline has already passed, then tell them they missed it.
            # If they submitted but something went wrong (error or denied),
            # then don't show any messaging next to the course, since we already
            # show messages related to this on the left sidebar.
            submitted = (
                relevant_verification is not None and
                relevant_verification.status not in ["created", "ready"]
            )
            if status is None and not submitted:
                if deadline is None or deadline > datetime.now(UTC):
                    if IDVerificationService.user_is_verified(user) and verification_expiring_soon:
                        # The user has an active verification, but the verification
                        # is set to expire within "EXPIRING_SOON_WINDOW" days (default is 4 weeks).
                        # Tell the student to reverify.
                        status = VERIFY_STATUS_NEED_TO_REVERIFY
                    elif not IDVerificationService.user_is_verified(user):
                        status = VERIFY_STATUS_NEED_TO_VERIFY
                else:
                    # If a user currently has an active or pending verification,
                    # then they may have submitted an additional attempt after
                    # the verification deadline passed.  This can occur,
                    # for example, when the support team asks a student
                    # to reverify after the deadline so they can receive
                    # a verified certificate.
                    # In this case, we still want to show them as "verified"
                    # on the dashboard.
                    if has_active_or_pending:
                        status = VERIFY_STATUS_APPROVED

                    # Otherwise, the student missed the deadline, so show
                    # them as "honor" (the kind of certificate they will receive).
                    else:
                        status = VERIFY_STATUS_MISSED_DEADLINE

            # Set the status for the course only if we're displaying some kind of message
            # Otherwise, leave the course out of the dictionary.
            if status is not None:
                days_until_deadline = None

                now = datetime.now(UTC)
                if deadline is not None and deadline > now:
                    days_until_deadline = (deadline - now).days

                status_by_course[enrollment.course_id] = {
                    'status': status,
                    'days_until_deadline': days_until_deadline,
                    'should_display': should_display,
                }

    if recent_verification_datetime:
        for key, value in iteritems(status_by_course):  # pylint: disable=unused-variable
            status_by_course[key]['verification_good_until'] = recent_verification_datetime.strftime("%m/%d/%Y")

    return status_by_course


def auth_pipeline_urls(auth_entry, redirect_url=None):
    """Retrieve URLs for each enabled third-party auth provider.

    These URLs are used on the "sign up" and "sign in" buttons
    on the login/registration forms to allow users to begin
    authentication with a third-party provider.

    Optionally, we can redirect the user to an arbitrary
    url after auth completes successfully.  We use this
    to redirect the user to a page that required login,
    or to send users to the payment flow when enrolling
    in a course.

    Args:
        auth_entry (string): Either `pipeline.AUTH_ENTRY_LOGIN` or `pipeline.AUTH_ENTRY_REGISTER`

    Keyword Args:
        redirect_url (unicode): If provided, send users to this URL
            after they successfully authenticate.

    Returns:
        dict mapping provider IDs to URLs

    """
    if not third_party_auth.is_enabled():
        return {}

    return {
        provider.provider_id: third_party_auth.pipeline.get_login_url(
            provider.provider_id, auth_entry, redirect_url=redirect_url
        ) for provider in third_party_auth.provider.Registry.displayed_for_login()
    }


# Query string parameters that can be passed to the "finish_auth" view to manage
# things like auto-enrollment.
POST_AUTH_PARAMS = ('course_id', 'enrollment_action', 'course_mode', 'email_opt_in', 'purchase_workflow')


def get_next_url_for_login_page(request):
    """
    Determine the URL to redirect to following login/registration/third_party_auth

    The user is currently on a login or registration page.
    If 'course_id' is set, or other POST_AUTH_PARAMS, we will need to send the user to the
    /account/finish_auth/ view following login, which will take care of auto-enrollment in
    the specified course.

    Otherwise, we go to the ?next= query param or to the dashboard if nothing else is
    specified.

    If THIRD_PARTY_AUTH_HINT is set, then `tpa_hint=<hint>` is added as a query parameter.
    """
    redirect_to = _get_redirect_to(request)
    if not redirect_to:
        try:
            default_redirect_to = reverse('dashboard')
            # The following works in LMS only, on CMS `NoReverseMatch` will be raised and Studio `/home` will be used.
            site_redirect_to = configuration_helpers.get_value('LOGIN_REDIRECT_URL', reverse('dashboard'))
            redirect_to = site_redirect_to or default_redirect_to  # Falsy site config values should not be used
        except NoReverseMatch:
            redirect_to = reverse('home')

    if any(param in request.GET for param in POST_AUTH_PARAMS):
        # Before we redirect to next/dashboard, we need to handle auto-enrollment:
        params = [(param, request.GET[param]) for param in POST_AUTH_PARAMS if param in request.GET]
        params.append(('next', redirect_to))  # After auto-enrollment, user will be sent to payment page or to this URL
        redirect_to = '{}?{}'.format(reverse('finish_auth'), urllib.urlencode(params))
        # Note: if we are resuming a third party auth pipeline, then the next URL will already
        # be saved in the session as part of the pipeline state. That URL will take priority
        # over this one.

    # Append a tpa_hint query parameter, if one is configured
    tpa_hint = configuration_helpers.get_value(
        "THIRD_PARTY_AUTH_HINT",
        settings.FEATURES.get("THIRD_PARTY_AUTH_HINT", '')
    )
    if tpa_hint:
        # Don't add tpa_hint if we're already in the TPA pipeline (prevent infinite loop),
        # and don't overwrite any existing tpa_hint params (allow tpa_hint override).
        running_pipeline = third_party_auth.pipeline.get(request)
        (scheme, netloc, path, query, fragment) = list(urlparse.urlsplit(redirect_to))
        if not running_pipeline and 'tpa_hint' not in query:
            params = urlparse.parse_qs(query)
            params['tpa_hint'] = [tpa_hint]
            query = urllib.urlencode(params, doseq=True)
            redirect_to = urlparse.urlunsplit((scheme, netloc, path, query, fragment))

    return redirect_to


def _get_redirect_to(request):
    """
    Determine the redirect url and return if safe
    :argument
        request: request object

    :returns: redirect url if safe else None
    """
    redirect_to = request.GET.get('next')
    header_accept = request.META.get('HTTP_ACCEPT', '')

    # If we get a redirect parameter, make sure it's safe i.e. not redirecting outside our domain.
    # Also make sure that it is not redirecting to a static asset and redirected page is web page
    # not a static file. As allowing assets to be pointed to by "next" allows 3rd party sites to
    # get information about a user on edx.org. In any such case drop the parameter.
    if redirect_to:
        mime_type, _ = mimetypes.guess_type(redirect_to, strict=False)
        if not is_safe_login_or_logout_redirect(request, redirect_to):
            log.warning(
                u'Unsafe redirect parameter detected after login page: %(redirect_to)r',
                {"redirect_to": redirect_to}
            )
            redirect_to = None
        elif 'text/html' not in header_accept:
            log.info(
                u'Redirect to non html content %(content_type)r detected from %(user_agent)r'
                u' after login page: %(redirect_to)r',
                {
                    "redirect_to": redirect_to, "content_type": header_accept,
                    "user_agent": request.META.get('HTTP_USER_AGENT', '')
                }
            )
            redirect_to = None
        elif mime_type:
            log.warning(
                u'Redirect to url path with specified filed type %(mime_type)r not allowed: %(redirect_to)r',
                {"redirect_to": redirect_to, "mime_type": mime_type}
            )
            redirect_to = None
        elif settings.STATIC_URL in redirect_to:
            log.warning(
                u'Redirect to static content detected after login page: %(redirect_to)r',
                {"redirect_to": redirect_to}
            )
            redirect_to = None
        else:
            themes = get_themes()
            next_path = urlparse.urlparse(redirect_to).path
            for theme in themes:
                if theme.theme_dir_name in next_path:
                    log.warning(
                        u'Redirect to theme content detected after login page: %(redirect_to)r',
                        {"redirect_to": redirect_to}
                    )
                    redirect_to = None
                    break

    return redirect_to


<<<<<<< HEAD
def destroy_oauth_tokens(user):
    """
    Destroys ALL OAuth access and refresh tokens for the given user.
    """
    dop_access_query = dop_access_token.objects.filter(user=user.id)
    dop_refresh_query = dop_refresh_token.objects.filter(user=user.id)

    if settings.FEATURES.get('KEEP_TRUSTED_CONFIDENTIAL_CLIENT_TOKENS', False):
        # Appsembler: Avoid deleting the trusted confidential clients such as the Appsembler Management Console
        trusted_clients = Client.objects.filter(
            client_type=CONFIDENTIAL,
            pk__in=Subquery(TrustedClient.objects.all().values('id')),
        )

        dop_access_query = dop_access_query.exclude(client__in=trusted_clients)
        dop_refresh_query = dop_refresh_query.exclude(client__in=trusted_clients)

    dop_access_query.delete()
    dop_refresh_query.delete()

    dot_access_token.objects.filter(user=user.id).delete()
    dot_refresh_token.objects.filter(user=user.id).delete()


=======
>>>>>>> 57a09b7b
def generate_activation_email_context(user, registration):
    """
    Constructs a dictionary for use in activation email contexts

    Arguments:
        user (User): Currently logged-in user
        registration (Registration): Registration object for the currently logged-in user
    """
    return {
        'name': user.profile.name,
        'key': registration.activation_key,
        'lms_url': configuration_helpers.get_value('LMS_ROOT_URL', settings.LMS_ROOT_URL),
        'platform_name': configuration_helpers.get_value('PLATFORM_NAME', settings.PLATFORM_NAME),
        'support_url': configuration_helpers.get_value('SUPPORT_SITE_LINK', settings.SUPPORT_SITE_LINK),
        'support_email': configuration_helpers.get_value('CONTACT_EMAIL', settings.CONTACT_EMAIL),
    }


def create_or_set_user_attribute_created_on_site(user, site):
    """
    Create or Set UserAttribute indicating the microsite site the user account was created on.
    User maybe created on 'courses.edx.org', or a white-label site. Due to the very high
    traffic on this table we now ignore the default site (eg. 'courses.edx.org') and
    code which comsumes this attribute should assume a 'created_on_site' which doesn't exist
    belongs to the default site.
    """
    if site and site.id != settings.SITE_ID:
        UserAttribute.set_user_attribute(user, 'created_on_site', site.domain)


# We want to allow inactive users to log in only when their account is first created
NEW_USER_AUTH_BACKEND = 'django.contrib.auth.backends.AllowAllUsersModelBackend'

# Disable this warning because it doesn't make sense to completely refactor tests to appease Pylint
# pylint: disable=logging-format-interpolation


def authenticate_new_user(request, username, password):
    """
    Immediately after a user creates an account, we log them in. They are only
    logged in until they close the browser. They can't log in again until they click
    the activation link from the email.
    """
    if PASSWORD_UNICODE_NORMALIZE_FLAG.is_enabled():
        password = normalize_password(password)
    backend = load_backend(NEW_USER_AUTH_BACKEND)
    user = backend.authenticate(request=request, username=username, password=password)
    user.backend = NEW_USER_AUTH_BACKEND
    return user


class AccountValidationError(Exception):
    """
    Used in account creation views to raise exceptions with details about specific invalid fields
    """
    def __init__(self, message, field):
        super(AccountValidationError, self).__init__(message)
        self.field = field


def cert_info(user, course_overview):
    """
    Get the certificate info needed to render the dashboard section for the given
    student and course.

    Arguments:
        user (User): A user.
        course_overview (CourseOverview): A course.

    Returns:
        dict: A dictionary with keys:
            'status': one of 'generating', 'downloadable', 'notpassing', 'processing', 'restricted', 'unavailable', or
                'certificate_earned_but_not_available'
            'download_url': url, only present if show_download_url is True
            'show_survey_button': bool
            'survey_url': url, only if show_survey_button is True
            'grade': if status is not 'processing'
            'can_unenroll': if status allows for unenrollment
    """
    return _cert_info(
        user,
        course_overview,
        certificate_status_for_student(user, course_overview.id)
    )


def _cert_info(user, course_overview, cert_status):
    """
    Implements the logic for cert_info -- split out for testing.

    Arguments:
        user (User): A user.
        course_overview (CourseOverview): A course.
    """
    # simplify the status for the template using this lookup table
    template_state = {
        CertificateStatuses.generating: 'generating',
        CertificateStatuses.downloadable: 'downloadable',
        CertificateStatuses.notpassing: 'notpassing',
        CertificateStatuses.restricted: 'restricted',
        CertificateStatuses.auditing: 'auditing',
        CertificateStatuses.audit_passing: 'auditing',
        CertificateStatuses.audit_notpassing: 'auditing',
        CertificateStatuses.unverified: 'unverified',
    }

    certificate_earned_but_not_available_status = 'certificate_earned_but_not_available'

    # open-ended courses should not display the 'processing' message
    default_status = 'unavailable' if not course_overview.end else 'processing'

    default_info = {
        'status': default_status,
        'show_survey_button': False,
        'can_unenroll': True,
    }

    if cert_status is None:
        return default_info

    status = template_state.get(cert_status['status'], default_status)
    is_hidden_status = status in ('unavailable', 'processing', 'generating', 'notpassing', 'auditing')

    if (
        not certificates_viewable_for_course(course_overview) and
        (status in CertificateStatuses.PASSED_STATUSES) and
        course_overview.certificate_available_date
    ):
        status = certificate_earned_but_not_available_status

    if (
        course_overview.certificates_display_behavior == 'early_no_info' and
        is_hidden_status
    ):
        return default_info

    status_dict = {
        'status': status,
        'mode': cert_status.get('mode', None),
        'linked_in_url': None,
        'can_unenroll': status not in DISABLE_UNENROLL_CERT_STATES,
    }

    if status != default_status and course_overview.end_of_course_survey_url is not None:
        status_dict.update({
            'show_survey_button': True,
            'survey_url': process_survey_link(course_overview.end_of_course_survey_url, user)})
    else:
        status_dict['show_survey_button'] = False

    if status == 'downloadable':
        # showing the certificate web view button if certificate is downloadable state and feature flags are enabled.
        if has_html_certificates_enabled(course_overview):
            if course_overview.has_any_active_web_certificate:
                status_dict.update({
                    'show_cert_web_view': True,
                    'cert_web_view_url': get_certificate_url(course_id=course_overview.id, uuid=cert_status['uuid'])
                })
            else:
                # don't show download certificate button if we don't have an active certificate for course
                status_dict['status'] = 'unavailable'
        elif 'download_url' not in cert_status:
            log.warning(
                u"User %s has a downloadable cert for %s, but no download url",
                user.username,
                course_overview.id
            )
            return default_info
        else:
            status_dict['download_url'] = cert_status['download_url']

            # If enabled, show the LinkedIn "add to profile" button
            # Clicking this button sends the user to LinkedIn where they
            # can add the certificate information to their profile.
            linkedin_config = LinkedInAddToProfileConfiguration.current()

            # posting certificates to LinkedIn is not currently
            # supported in White Labels
            if linkedin_config.enabled and not theming_helpers.is_request_in_themed_site():
                status_dict['linked_in_url'] = linkedin_config.add_to_profile_url(
                    course_overview.id,
                    course_overview.display_name,
                    cert_status.get('mode'),
                    cert_status['download_url']
                )

    if status in {'generating', 'downloadable', 'notpassing', 'restricted', 'auditing', 'unverified'}:
        cert_grade_percent = -1
        persisted_grade_percent = -1
        persisted_grade = CourseGradeFactory().read(user, course=course_overview, create_if_needed=False)
        if persisted_grade is not None:
            persisted_grade_percent = persisted_grade.percent

        if 'grade' in cert_status:
            cert_grade_percent = float(cert_status['grade'])

        if cert_grade_percent == -1 and persisted_grade_percent == -1:
            # Note: as of 11/20/2012, we know there are students in this state-- cs169.1x,
            # who need to be regraded (we weren't tracking 'notpassing' at first).
            # We can add a log.warning here once we think it shouldn't happen.
            return default_info

        status_dict['grade'] = text_type(max(cert_grade_percent, persisted_grade_percent))

    return status_dict


def process_survey_link(survey_link, user):
    """
    If {UNIQUE_ID} appears in the link, replace it with a unique id for the user.
    Currently, this is sha1(user.username).  Otherwise, return survey_link.
    """
    return survey_link.format(UNIQUE_ID=unique_id_for_user(user))


def do_create_account(form, custom_form=None):
    """
    Given cleaned post variables, create the User and UserProfile objects, as well as the
    registration for this user.

    Returns a tuple (User, UserProfile, Registration).

    Note: this function is also used for creating test users.
    """
    # Check if ALLOW_PUBLIC_ACCOUNT_CREATION flag turned off to restrict user account creation
    if not configuration_helpers.get_value(
            'ALLOW_PUBLIC_ACCOUNT_CREATION',
            settings.FEATURES.get('ALLOW_PUBLIC_ACCOUNT_CREATION', True)
    ):
        raise PermissionDenied()

    errors = {}
    errors.update(form.errors)
    if custom_form:
        errors.update(custom_form.errors)

    if errors:
        raise ValidationError(errors)

    proposed_username = form.cleaned_data["username"]
    user = User(
        username=proposed_username,
        email=form.cleaned_data["email"],
        is_active=False
    )
    password = form.cleaned_data["password"]
    if PASSWORD_UNICODE_NORMALIZE_FLAG.is_enabled():
        password = normalize_password(password)
    user.set_password(password)
    registration = Registration()

    # TODO: Rearrange so that if part of the process fails, the whole process fails.
    # Right now, we can have e.g. no registration e-mail sent out and a zombie account
    try:
        with transaction.atomic():
            user.save()
            if custom_form:
                custom_model = custom_form.save(commit=False)
                custom_model.user = user
                custom_model.save()
    except IntegrityError:
        # Figure out the cause of the integrity error
        # TODO duplicate email is already handled by form.errors above as a ValidationError.
        # The checks for duplicate email/username should occur in the same place with an
        # AccountValidationError and a consistent user message returned (i.e. both should
        # return "It looks like {username} belongs to an existing account. Try again with a
        # different username.")
        if username_exists_or_retired(user.username):
            raise AccountValidationError(
                USERNAME_EXISTS_MSG_FMT.format(username=proposed_username),
                field="username"
            )
        elif email_exists_or_retired(user.email):
            raise AccountValidationError(
                _("An account with the Email '{email}' already exists.").format(email=user.email),
                field="email"
            )
        else:
            raise

    # add this account creation to password history
    # NOTE, this will be a NOP unless the feature has been turned on in configuration
    password_history_entry = PasswordHistory()
    password_history_entry.create(user)

    registration.register(user)

    profile_fields = [
        "name", "level_of_education", "gender", "mailing_address", "city", "country", "goals",
        "year_of_birth"
    ]
    profile = UserProfile(
        user=user,
        **{key: form.cleaned_data.get(key) for key in profile_fields}
    )
    extended_profile = form.cleaned_extended_profile
    if extended_profile:
        profile.meta = json.dumps(extended_profile)
    try:
        profile.save()
    except Exception:
        log.exception("UserProfile creation failed for user {id}.".format(id=user.id))
        raise

    return user, profile, registration<|MERGE_RESOLUTION|>--- conflicted
+++ resolved
@@ -15,23 +15,10 @@
 from django.contrib.auth import load_backend
 from django.contrib.auth.models import User
 from django.db import IntegrityError, transaction
-<<<<<<< HEAD
-from django.db.models import Subquery
-from django.utils import http
 from django.utils.translation import ugettext as _
-from oauth2_provider.models import AccessToken as dot_access_token
-from oauth2_provider.models import RefreshToken as dot_refresh_token
-from provider.constants import CONFIDENTIAL
-from provider.oauth2.models import AccessToken as dop_access_token
-from provider.oauth2.models import Client
-from provider.oauth2.models import RefreshToken as dop_refresh_token
-=======
-from django.utils.translation import ugettext as _
->>>>>>> 57a09b7b
 from pytz import UTC
 from six import iteritems, text_type
 import third_party_auth
-from edx_oauth2_provider.models import TrustedClient
 from course_modes.models import CourseMode
 from lms.djangoapps.certificates.api import (
     get_certificate_url,
@@ -388,33 +375,6 @@
     return redirect_to
 
 
-<<<<<<< HEAD
-def destroy_oauth_tokens(user):
-    """
-    Destroys ALL OAuth access and refresh tokens for the given user.
-    """
-    dop_access_query = dop_access_token.objects.filter(user=user.id)
-    dop_refresh_query = dop_refresh_token.objects.filter(user=user.id)
-
-    if settings.FEATURES.get('KEEP_TRUSTED_CONFIDENTIAL_CLIENT_TOKENS', False):
-        # Appsembler: Avoid deleting the trusted confidential clients such as the Appsembler Management Console
-        trusted_clients = Client.objects.filter(
-            client_type=CONFIDENTIAL,
-            pk__in=Subquery(TrustedClient.objects.all().values('id')),
-        )
-
-        dop_access_query = dop_access_query.exclude(client__in=trusted_clients)
-        dop_refresh_query = dop_refresh_query.exclude(client__in=trusted_clients)
-
-    dop_access_query.delete()
-    dop_refresh_query.delete()
-
-    dot_access_token.objects.filter(user=user.id).delete()
-    dot_refresh_token.objects.filter(user=user.id).delete()
-
-
-=======
->>>>>>> 57a09b7b
 def generate_activation_email_context(user, registration):
     """
     Constructs a dictionary for use in activation email contexts
