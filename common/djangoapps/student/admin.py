""" Django admin pages for student app """


from functools import wraps

from config_models.admin import ConfigurationModelAdmin
from django import forms
from django.conf import settings
from django.contrib import admin
from django.contrib.admin.sites import NotRegistered
from django.contrib.admin.utils import unquote
from django.contrib.auth import get_user_model
from django.contrib.auth.admin import UserAdmin as BaseUserAdmin
from django.contrib.auth.forms import ReadOnlyPasswordHashField
from django.contrib.auth.forms import UserChangeForm as BaseUserChangeForm
from django.db import models, router, transaction
from django.http import HttpResponseRedirect
from django.http.request import QueryDict
from django.urls import reverse
from django.utils.html import format_html
from django.utils.translation import ngettext
from django.utils.translation import ugettext_lazy as _
from opaque_keys import InvalidKeyError
from opaque_keys.edx.keys import CourseKey

from organizations.models import Organization
from tahoe_sites.api import get_organization_for_user, get_site_by_organization

from openedx.core.djangoapps.waffle_utils import WaffleSwitch
from openedx.core.lib.courses import clean_course_id
from student import STUDENT_WAFFLE_NAMESPACE
from student.models import (
    AccountRecovery,
    AllowedAuthUser,
    CourseAccessRole,
    CourseEnrollment,
    CourseEnrollmentAllowed,
    CourseEnrollmentCelebration,
    DashboardConfiguration,
    LinkedInAddToProfileConfiguration,
    LoginFailures,
    PendingNameChange,
    Registration,
    RegistrationCookieConfiguration,
    UserAttribute,
    UserProfile,
    UserTestGroup,
    BulkUnenrollConfiguration,
    AccountRecoveryConfiguration,
    BulkChangeEnrollmentConfiguration
)
from student.roles import REGISTERED_ACCESS_ROLES
from xmodule.modulestore.django import modulestore

User = get_user_model()  # pylint:disable=invalid-name

# This switch exists because the CourseEnrollment admin views make DB queries that impact performance.
# In a large enough deployment of Open edX, this is enough to cause a site outage.
# See https://openedx.atlassian.net/browse/OPS-2943
COURSE_ENROLLMENT_ADMIN_SWITCH = WaffleSwitch(STUDENT_WAFFLE_NAMESPACE, 'courseenrollment_admin')


class _Check(object):
    """
    A method decorator that pre-emptively returns false if a feature is disabled.
    Otherwise, it returns the return value of the decorated method.

    To use, add this decorator above a method and pass in a function that returns
    a boolean indicating whether the feature is enabled.

    Example:
    @_Check.is_enabled(FEATURE_TOGGLE.is_enabled)
    """
    @classmethod
    def is_enabled(cls, is_enabled_func):
        """
        See above docstring.
        """
        def inner(func):
            @wraps(func)
            def decorator(*args, **kwargs):
                if not is_enabled_func():
                    return False
                return func(*args, **kwargs)
            return decorator
        return inner


class DisableEnrollmentAdminMixin:
    """ Disables admin access to an admin page that scales with enrollments, as performance is poor at that size. """
    @_Check.is_enabled(COURSE_ENROLLMENT_ADMIN_SWITCH.is_enabled)
    def has_view_permission(self, request, obj=None):
        """
        Returns True if CourseEnrollment objects can be viewed via the admin view.
        """
        return super().has_view_permission(request, obj)

    @_Check.is_enabled(COURSE_ENROLLMENT_ADMIN_SWITCH.is_enabled)
    def has_add_permission(self, request):
        """
        Returns True if CourseEnrollment objects can be added via the admin view.
        """
        return super().has_add_permission(request)

    @_Check.is_enabled(COURSE_ENROLLMENT_ADMIN_SWITCH.is_enabled)
    def has_change_permission(self, request, obj=None):
        """
        Returns True if CourseEnrollment objects can be modified via the admin view.
        """
        return super().has_change_permission(request, obj)

    @_Check.is_enabled(COURSE_ENROLLMENT_ADMIN_SWITCH.is_enabled)
    def has_delete_permission(self, request, obj=None):
        """
        Returns True if CourseEnrollment objects can be deleted via the admin view.
        """
        return super().has_delete_permission(request, obj)

    @_Check.is_enabled(COURSE_ENROLLMENT_ADMIN_SWITCH.is_enabled)
    def has_module_permission(self, request):
        """
        Returns True if links to the CourseEnrollment admin view can be displayed.
        """
        return super().has_module_permission(request)


class CourseAccessRoleForm(forms.ModelForm):
    """Form for adding new Course Access Roles view the Django Admin Panel."""

    class Meta(object):
        model = CourseAccessRole
        fields = '__all__'

    email = forms.EmailField(required=True)
    COURSE_ACCESS_ROLES = [(role_name, role_name) for role_name in REGISTERED_ACCESS_ROLES.keys()]
    role = forms.ChoiceField(choices=COURSE_ACCESS_ROLES)

    def clean_course_id(self):
        """
        Validate the course id
        """
        if self.cleaned_data['course_id']:
            return clean_course_id(self)

    def clean_org(self):
        """If org and course-id exists then Check organization name
        against the given course.
        """
        if self.cleaned_data.get('course_id') and self.cleaned_data['org']:
            org = self.cleaned_data['org']
            org_name = self.cleaned_data.get('course_id').org
            if org.lower() != org_name.lower():
                raise forms.ValidationError(
                    u"Org name {} is not valid. Valid name is {}.".format(
                        org, org_name
                    )
                )

        return self.cleaned_data['org']

    def clean_email(self):
        """
        Checking user object against given email id.
        """
        email = self.cleaned_data['email']
        try:
            user = User.objects.get(email=email)
        except Exception:
            raise forms.ValidationError(
                u"Email does not exist. Could not find {email}. Please re-enter email address".format(
                    email=email
                )
            )

        return user

    def clean(self):
        """
        Checking the course already exists in db.
        """
        cleaned_data = super(CourseAccessRoleForm, self).clean()
        if not self.errors:
            if CourseAccessRole.objects.filter(
                    user=cleaned_data.get("email"),
                    org=cleaned_data.get("org"),
                    course_id=cleaned_data.get("course_id"),
                    role=cleaned_data.get("role")
            ).exists():
                raise forms.ValidationError("Duplicate Record.")

        return cleaned_data

    def __init__(self, *args, **kwargs):
        super(CourseAccessRoleForm, self).__init__(*args, **kwargs)
        if self.instance.user_id:
            self.fields['email'].initial = self.instance.user.email


@admin.register(CourseAccessRole)
class CourseAccessRoleAdmin(admin.ModelAdmin):
    """Admin panel for the Course Access Role. """
    form = CourseAccessRoleForm
    raw_id_fields = ("user",)
    exclude = ("user",)

    fieldsets = (
        (None, {
            'fields': ('email', 'course_id', 'org', 'role',)
        }),
    )

    list_display = (
        'id', 'user', 'org', 'course_id', 'role',
    )
    search_fields = (
        'id', 'user__username', 'user__email', 'org', 'course_id', 'role',
    )

    def save_model(self, request, obj, form, change):
        obj.user = form.cleaned_data['email']
        super(CourseAccessRoleAdmin, self).save_model(request, obj, form, change)


@admin.register(LinkedInAddToProfileConfiguration)
class LinkedInAddToProfileConfigurationAdmin(admin.ModelAdmin):
    """Admin interface for the LinkedIn Add to Profile configuration. """

    class Meta(object):
        model = LinkedInAddToProfileConfiguration

    # Exclude deprecated fields
    exclude = ('dashboard_tracking_code',)


class CourseEnrollmentForm(forms.ModelForm):
    def __init__(self, *args, **kwargs):
        # If args is a QueryDict, then the ModelForm addition request came in as a POST with a course ID string.
        # Change the course ID string to a CourseLocator object by copying the QueryDict to make it mutable.
        if args and 'course' in args[0] and isinstance(args[0], QueryDict):
            args_copy = args[0].copy()
            try:
                args_copy['course'] = CourseKey.from_string(args_copy['course'])
            except InvalidKeyError:
                raise forms.ValidationError("Cannot make a valid CourseKey from id {}!".format(args_copy['course']))
            args = [args_copy]

        super(CourseEnrollmentForm, self).__init__(*args, **kwargs)

        if self.data.get('course'):
            try:
                self.data['course'] = CourseKey.from_string(self.data['course'])
            except AttributeError:
                # Change the course ID string to a CourseLocator.
                # On a POST request, self.data is a QueryDict and is immutable - so this code will fail.
                # However, the args copy above before the super() call handles this case.
                pass

    def clean_course_id(self):
        course_id = self.cleaned_data['course']
        try:
            course_key = CourseKey.from_string(course_id)
        except InvalidKeyError:
            raise forms.ValidationError("Cannot make a valid CourseKey from id {}!".format(course_id))

        if not modulestore().has_course(course_key):
            raise forms.ValidationError("Cannot find course with id {} in the modulestore".format(course_id))

        return course_key

    def save(self, *args, **kwargs):
        course_enrollment = super(CourseEnrollmentForm, self).save(commit=False)
        user = self.cleaned_data['user']
        course_overview = self.cleaned_data['course']
        enrollment = CourseEnrollment.get_or_create_enrollment(user, course_overview.id)
        course_enrollment.id = enrollment.id
        course_enrollment.created = enrollment.created
        return course_enrollment

    class Meta:
        model = CourseEnrollment
        fields = '__all__'


@admin.register(CourseEnrollment)
class CourseEnrollmentAdmin(DisableEnrollmentAdminMixin, admin.ModelAdmin):
    """ Admin interface for the CourseEnrollment model. """
    list_display = ('id', 'course_id', 'mode', 'user', 'is_active',)
    list_filter = ('mode', 'is_active',)
    raw_id_fields = ('user', 'course')
    search_fields = ('course__id', 'mode', 'user__username',)
    form = CourseEnrollmentForm

    def get_search_results(self, request, queryset, search_term):
        qs, use_distinct = super(CourseEnrollmentAdmin, self).get_search_results(request, queryset, search_term)

        # annotate each enrollment with whether the username was an
        # exact match for the search term
        qs = qs.annotate(exact_username_match=models.Case(
            models.When(user__username=search_term, then=models.Value(True)),
            default=models.Value(False),
            output_field=models.BooleanField()))

        # present exact matches first
        qs = qs.order_by('-exact_username_match', 'user__username', 'course_id')

        return qs, use_distinct

    def queryset(self, request):
        return super(CourseEnrollmentAdmin, self).queryset(request).select_related('user')


class UserProfileInline(admin.StackedInline):
    """ Inline admin interface for UserProfile model. """
    model = UserProfile
    can_delete = False
    verbose_name_plural = _('User profile')


class AccountRecoveryInline(admin.StackedInline):
    """ Inline admin interface for AccountRecovery model. """
    model = AccountRecovery
    can_delete = False
    verbose_name = _('Account recovery')
    verbose_name_plural = _('Account recovery')


class UserChangeForm(BaseUserChangeForm):
    """
    Override the default UserChangeForm such that the password field
    does not contain a link to a 'change password' form.
    """
    last_name = forms.CharField(max_length=30, required=False)

    def __init__(self, *args, **kwargs):
        super(UserChangeForm, self).__init__(*args, **kwargs)

        if not settings.FEATURES.get('ENABLE_CHANGE_USER_PASSWORD_ADMIN'):
            self.fields["password"] = ReadOnlyPasswordHashField(
                label=_("Password"),
                help_text=_(
                    "Raw passwords are not stored, so there is no way to see this "
                    "user's password."
                ),
            )


class UserAdmin(BaseUserAdmin):
    """ Admin interface for the User model. """
    inlines = (UserProfileInline, AccountRecoveryInline)
    form = UserChangeForm

    def get_readonly_fields(self, request, obj=None):
        """
        Allows editing the users while skipping the username check, so we can have Unicode username with no problems.
        The username is marked read-only when editing existing users regardless of `ENABLE_UNICODE_USERNAME`, to simplify the bokchoy tests.
        """
        django_readonly = super(UserAdmin, self).get_readonly_fields(request, obj)
        if obj:
            return django_readonly + ('username',)
        return django_readonly


@admin.register(UserAttribute)
class UserAttributeAdmin(admin.ModelAdmin):
    """ Admin interface for the UserAttribute model. """
    list_display = ('user', 'name', 'value',)
    list_filter = ('name',)
    raw_id_fields = ('user',)
    search_fields = ('name', 'value', 'user__username',)

    class Meta(object):
        model = UserAttribute


@admin.register(CourseEnrollmentAllowed)
class CourseEnrollmentAllowedAdmin(admin.ModelAdmin):
    """ Admin interface for the CourseEnrollmentAllowed model. """
    list_display = ('email', 'course_id', 'auto_enroll',)
    search_fields = ('email', 'course_id',)

    class Meta(object):
        model = CourseEnrollmentAllowed


@admin.register(LoginFailures)
class LoginFailuresAdmin(admin.ModelAdmin):
    """Admin interface for the LoginFailures model. """
    list_display = ('user', 'failure_count', 'lockout_until')
    raw_id_fields = ('user',)
    search_fields = ('user__username', 'user__email', 'user__first_name', 'user__last_name')
    actions = ['unlock_student_accounts']
    change_form_template = 'admin/student/loginfailures/change_form_template.html'

    @_Check.is_enabled(LoginFailures.is_feature_enabled)
    def has_module_permission(self, request):
        """
        Only enabled if feature is enabled.
        """
        return super(LoginFailuresAdmin, self).has_module_permission(request)

    @_Check.is_enabled(LoginFailures.is_feature_enabled)
    def has_view_permission(self, request, obj=None):
        """
        Only enabled if feature is enabled.
        """
        return super(LoginFailuresAdmin, self).has_view_permission(request, obj)

    @_Check.is_enabled(LoginFailures.is_feature_enabled)
    def has_delete_permission(self, request, obj=None):
        """
        Only enabled if feature is enabled.
        """
        return super(LoginFailuresAdmin, self).has_delete_permission(request, obj)

    @_Check.is_enabled(LoginFailures.is_feature_enabled)
    def has_change_permission(self, request, obj=None):
        """
        Only enabled if feature is enabled.
        """
        return super(LoginFailuresAdmin, self).has_change_permission(request, obj)

    @_Check.is_enabled(LoginFailures.is_feature_enabled)
    def has_add_permission(self, request):
        """
        Only enabled if feature is enabled.
        """
        return super(LoginFailuresAdmin, self).has_add_permission(request)

    def unlock_student_accounts(self, request, queryset):
        """
        Unlock student accounts with login failures.
        """
        count = 0
        with transaction.atomic(using=router.db_for_write(self.model)):
            for obj in queryset:
                self.unlock_student(request, obj=obj)
                count += 1
        self.message_user(
            request,
            ngettext(
                '%(count)d student account was unlocked.',
                '%(count)d student accounts were unlocked.',
                count
            ) % {
                'count': count
            }
        )

    def change_view(self, request, object_id, form_url='', extra_context=None):
        """
        Change View.

        This is overridden so we can add a custom button to unlock an account in the record's details.
        """
        if '_unlock' in request.POST:
            with transaction.atomic(using=router.db_for_write(self.model)):
                self.unlock_student(request, object_id=object_id)
                url = reverse('admin:student_loginfailures_changelist', current_app=self.admin_site.name)
                return HttpResponseRedirect(url)
        return super(LoginFailuresAdmin, self).change_view(request, object_id, form_url, extra_context)

    def get_actions(self, request):
        """
        Get actions for model admin and remove delete action.
        """
        actions = super(LoginFailuresAdmin, self).get_actions(request)
        if 'delete_selected' in actions:
            del actions['delete_selected']
        return actions

    def unlock_student(self, request, object_id=None, obj=None):
        """
        Unlock student account.
        """
        if object_id:
            obj = self.get_object(request, unquote(object_id))

        self.model.clear_lockout_counter(obj.user)


class AllowedAuthUserForm(forms.ModelForm):
    """Model Form for AllowedAuthUser model's admin interface."""

    class Meta(object):
        model = AllowedAuthUser
        fields = ('site', 'email', )

    def clean_email(self):
        """
        Validate the email field.
        """
        email = self.cleaned_data['email']
        email_domain = email.split('@')[-1]
        allowed_site_email_domain = self.cleaned_data['site'].configuration.get_value('THIRD_PARTY_AUTH_ONLY_DOMAIN')

        if not allowed_site_email_domain:
            raise forms.ValidationError(
                _("Please add a key/value 'THIRD_PARTY_AUTH_ONLY_DOMAIN/{site_email_domain}' in SiteConfiguration "
                  "model's site_values field.")
            )
        elif email_domain != allowed_site_email_domain:
            raise forms.ValidationError(
                _("Email doesn't have {domain_name} domain name.".format(domain_name=allowed_site_email_domain))
            )
        elif not User.objects.filter(email=email).exists():
            raise forms.ValidationError(_("User with this email doesn't exist in system."))
        else:
            return email


@admin.register(AllowedAuthUser)
class AllowedAuthUserAdmin(admin.ModelAdmin):
    """ Admin interface for the AllowedAuthUser model. """
    form = AllowedAuthUserForm
    list_display = ('email', 'site',)
    search_fields = ('email',)
    ordering = ('-created',)

    class Meta(object):
        model = AllowedAuthUser


<<<<<<< HEAD
@admin.register(Registration)
class RegistrationAdmin(admin.ModelAdmin):
    """ Admin interface for the Registration model. """
    list_display = ('username', 'email', 'organization', 'activation_link',)
    search_fields = ('user__email', 'user__username', 'user__organizations__name',)

    def username(self, obj):
        """ Show the username. """
        return obj.user.username

    def email(self, obj):
        """ Show the user email. """
        return obj.user.email

    def organization(self, obj):
        """ Show the organization name. """
        try:
            org = get_organization_for_user(obj.user)
        except Organization.DoesNotExist:
            return None

        return org.short_name

    def activation_link(self, obj):
        """ Display the activation link and allow copying it. """
        if obj.user.is_active:
            return 'Learner is active.'

        try:
            organization = get_organization_for_user(obj.user)
            site = get_site_by_organization(organization)
        except Organization.DoesNotExist:
            return 'Error: missing organization.'

        link = reverse('activate', kwargs={'key': obj.activation_key})

        return format_html(
            """ <a href="//{domain}{link}"
                   onclick="alert('Do not click on the link. {title}'); return false;"
                   title="{title}">
                   Email confirmation link (copy it)
                </a>
            """,
            domain=site.domain,
            link=link,
            title='Copy the link and send it to learner.'
        )

    class Meta(object):
        model = Registration
=======
@admin.register(CourseEnrollmentCelebration)
class CourseEnrollmentCelebrationAdmin(DisableEnrollmentAdminMixin, admin.ModelAdmin):
    """Admin interface for the CourseEnrollmentCelebration model. """
    raw_id_fields = ('enrollment',)
    list_display = ('id', 'course', 'user', 'celebrate_first_section')
    search_fields = ('enrollment__course__id', 'enrollment__user__username')

    class Meta(object):
        model = CourseEnrollmentCelebration

    def course(self, obj):
        return obj.enrollment.course.id
    course.short_description = 'Course'

    def user(self, obj):
        return obj.enrollment.user.username
    user.short_description = 'User'
>>>>>>> a14d2b40


admin.site.register(UserTestGroup)
admin.site.register(PendingNameChange)
admin.site.register(AccountRecoveryConfiguration, ConfigurationModelAdmin)
admin.site.register(DashboardConfiguration, ConfigurationModelAdmin)
admin.site.register(RegistrationCookieConfiguration, ConfigurationModelAdmin)
admin.site.register(BulkUnenrollConfiguration, ConfigurationModelAdmin)
admin.site.register(BulkChangeEnrollmentConfiguration, ConfigurationModelAdmin)


# We must first un-register the User model since it may also be registered by the auth app.
try:
    admin.site.unregister(User)
except NotRegistered:
    pass

admin.site.register(User, UserAdmin)<|MERGE_RESOLUTION|>--- conflicted
+++ resolved
@@ -520,7 +520,6 @@
         model = AllowedAuthUser
 
 
-<<<<<<< HEAD
 @admin.register(Registration)
 class RegistrationAdmin(admin.ModelAdmin):
     """ Admin interface for the Registration model. """
@@ -571,7 +570,8 @@
 
     class Meta(object):
         model = Registration
-=======
+
+
 @admin.register(CourseEnrollmentCelebration)
 class CourseEnrollmentCelebrationAdmin(DisableEnrollmentAdminMixin, admin.ModelAdmin):
     """Admin interface for the CourseEnrollmentCelebration model. """
@@ -589,7 +589,6 @@
     def user(self, obj):
         return obj.enrollment.user.username
     user.short_description = 'User'
->>>>>>> a14d2b40
 
 
 admin.site.register(UserTestGroup)
