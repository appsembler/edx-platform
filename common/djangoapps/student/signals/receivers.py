"""
Signal receivers for the "student" application.
"""

<<<<<<< HEAD
from django.conf import settings
from django.utils import timezone

from openedx.core.djangoapps.appsembler.sites.utils import get_current_organization
from openedx.core.djangoapps.user_api.config.waffle import PREVENT_AUTH_USER_WRITES, waffle
from student.helpers import (
    AccountValidationError,
    USERNAME_EXISTS_MSG_FMT,
    EMAIL_EXISTS_MSG_FMT,
)
from student.models import (
    is_email_retired,
    is_username_retired,
)
=======
>>>>>>> cbe913ef

from django.conf import settings

from student.helpers import USERNAME_EXISTS_MSG_FMT, AccountValidationError
from student.models import is_email_retired, is_username_retired


def on_user_updated(sender, instance, **kwargs):
    """
    Check for retired usernames.
    """
    # Check only at User creation time and when not raw.
    if not instance.id and not kwargs['raw']:
        prefix_to_check = getattr(settings, 'RETIRED_USERNAME_PREFIX', None)
        if prefix_to_check:
            # Check for username that's too close to retired username format.
            if instance.username.startswith(prefix_to_check):
                raise AccountValidationError(
                    USERNAME_EXISTS_MSG_FMT.format(username=instance.username),
                    field="username"
                )

        # Check for a retired username.
        if is_username_retired(instance.username):
            raise AccountValidationError(
                USERNAME_EXISTS_MSG_FMT.format(username=instance.username),
                field="username"
            )

        # Check for a retired email.
        if not settings.FEATURES.get('APPSEMBLER_MULTI_TENANT_EMAILS', False):
            # Note: Doing a loose check for retirement within organization in case
            #       of non-request contexts such as management commands or Django shell which is not a
            #       common use-case at all, except that it shows up in tests when we don't do full mocking.
            #
            #       This is a best-effort trade-off to allow compatibility with upstream while enabling
            #       the unique constraints on all learner-initiated contexts.
            #
            #        There are limitations to this such as limited or non-existent checks for superuser
            #        operations via the admin panel.
            #
            #        For more information about the AccountValidationError below please checkout the
            #        upstream conversations at:
            #               - https://github.com/edx/edx-platform/pull/18136
            #               - https://openedx.atlassian.net/browse/PLAT-2117
            organization = get_current_organization(failure_return_none=True)
            if is_email_retired(
                    email=instance.email,
                    # Avoid a chicken-and-egg problem in which that we don't have an active request to get the
                    # organization from.
                    #
                    # This specifically solves the issue with `student.signals..on_user_updated` for new users
                    # calls `is_email_retired` in non-request contexts.
                    #
                    # Chicken-and-egg:
                    #   It's impossible to get the organization for a user that we didn't save yet
                    #   to the database because we don't have `UserOrganizationMapping` yet.
                    #   We cannot have `UserOrganizationMapping` until we save the user,
                    #   therefore it's not possible to get the organization from the user.
                    check_within_organization=bool(organization),
                    organization=organization,
            ):
                raise AccountValidationError(
                    EMAIL_EXISTS_MSG_FMT.format(username=instance.email),
                    field="email"
                )<|MERGE_RESOLUTION|>--- conflicted
+++ resolved
@@ -2,23 +2,6 @@
 Signal receivers for the "student" application.
 """
 
-<<<<<<< HEAD
-from django.conf import settings
-from django.utils import timezone
-
-from openedx.core.djangoapps.appsembler.sites.utils import get_current_organization
-from openedx.core.djangoapps.user_api.config.waffle import PREVENT_AUTH_USER_WRITES, waffle
-from student.helpers import (
-    AccountValidationError,
-    USERNAME_EXISTS_MSG_FMT,
-    EMAIL_EXISTS_MSG_FMT,
-)
-from student.models import (
-    is_email_retired,
-    is_username_retired,
-)
-=======
->>>>>>> cbe913ef
 
 from django.conf import settings
 
