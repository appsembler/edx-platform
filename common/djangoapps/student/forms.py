--- conflicted
+++ resolved
@@ -106,33 +106,7 @@
         user.
         """
         for user in self.users_cache:
-<<<<<<< HEAD
-            site = get_current_site()
-            message_context = get_base_template_context(site)
-
-            message_context.update({
-                'request': request,  # Used by google_analytics_tracking_pixel
-                # TODO: This overrides `platform_name` from `get_base_template_context` to make the tests passes
-                'platform_name': configuration_helpers.get_value('PLATFORM_NAME', settings.PLATFORM_NAME),
-                'reset_link': '{protocol}://{site}{link}'.format(
-                    protocol='https' if use_https else 'http',
-                    site=site.domain,
-                    link=reverse('password_reset_confirm', kwargs={
-                        'uidb36': int_to_base36(user.id),
-                        'token': token_generator.make_token(user),
-                    }),
-                )
-            })
-
-            msg = PasswordReset().personalize(
-                recipient=Recipient(user.username, user.email),
-                language=get_user_preference(user, LANGUAGE_KEY),
-                user_context=message_context,
-            )
-            ace.send(msg)
-=======
             send_password_reset_email_for_user(user, request)
->>>>>>> 57a09b7b
 
 
 class TrueCheckbox(widgets.CheckboxInput):
