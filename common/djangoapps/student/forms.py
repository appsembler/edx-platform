--- conflicted
+++ resolved
@@ -60,321 +60,4 @@
         language=get_user_preference(user, LANGUAGE_KEY),
         user_context=message_context,
     )
-<<<<<<< HEAD
-    ace.send(msg)
-
-
-class PasswordResetFormNoActive(PasswordResetForm):
-    error_messages = {
-        'unknown': _("That e-mail address doesn't have an associated "
-                     "user account. Are you sure you've registered?"),
-        'unusable': _("The user account associated with this e-mail "
-                      "address cannot reset the password."),
-    }
-
-    is_account_recovery = True
-
-    def clean_email(self):
-        """
-        This is a literal copy from Django 1.4.5's django.contrib.auth.forms.PasswordResetForm
-        Except removing the requirement of active users
-        Validates that a user exists with the given email address.
-        """
-        email = self.cleaned_data["email"]
-        #The line below contains the only change, removing is_active=True
-        if settings.FEATURES.get('APPSEMBLER_MULTI_TENANT_EMAILS', False):
-            from openedx.core.djangoapps.appsembler.sites.utils import get_current_organization
-            current_org = get_current_organization()
-            found_mappings = UserOrganizationMapping.objects.filter(
-                user__email__iexact=email,
-                organization=current_org,
-                is_active=True,
-            )
-            self.users_cache = [mapping.user for mapping in found_mappings]
-        else:
-            self.users_cache = User.objects.filter(email__iexact=email)
-        if len(self.users_cache) == 0 and is_secondary_email_feature_enabled():
-            # Check if user has entered the secondary email.
-            self.users_cache = User.objects.filter(
-                id__in=AccountRecovery.objects.filter(secondary_email__iexact=email, is_active=True).values_list('user')
-            )
-            self.is_account_recovery = not bool(self.users_cache)
-        if not len(self.users_cache):
-            raise forms.ValidationError(self.error_messages['unknown'])
-        if any((user.password.startswith(UNUSABLE_PASSWORD_PREFIX))
-               for user in self.users_cache):
-            raise forms.ValidationError(self.error_messages['unusable'])
-        return email
-
-    def save(self,  # pylint: disable=arguments-differ
-             use_https=False,
-             token_generator=default_token_generator,
-             request=None,
-             **_kwargs):
-        """
-        Generates a one-use only link for resetting password and sends to the
-        user.
-        """
-        for user in self.users_cache:
-            if self.is_account_recovery:
-                send_password_reset_email_for_user(user, request)
-            else:
-                send_account_recovery_email_for_user(user, request, user.account_recovery.secondary_email)
-
-
-class TrueCheckbox(widgets.CheckboxInput):
-    """
-    A checkbox widget that only accepts "true" (case-insensitive) as true.
-    """
-    def value_from_datadict(self, data, files, name):
-        value = data.get(name, '')
-        return value.lower() == 'true'
-
-
-class TrueField(forms.BooleanField):
-    """
-    A boolean field that only accepts "true" (case-insensitive) as true
-    """
-    widget = TrueCheckbox
-
-
-def validate_username(username):
-    """
-    Verifies a username is valid, raises a ValidationError otherwise.
-    Args:
-        username (unicode): The username to validate.
-
-    This function is configurable with `ENABLE_UNICODE_USERNAME` feature.
-    """
-
-    username_re = slug_re
-    flags = None
-    message = accounts_settings.USERNAME_INVALID_CHARS_ASCII
-
-    if settings.FEATURES.get("ENABLE_UNICODE_USERNAME"):
-        username_re = r"^{regex}$".format(regex=settings.USERNAME_REGEX_PARTIAL)
-        flags = re.UNICODE
-        message = accounts_settings.USERNAME_INVALID_CHARS_UNICODE
-
-    validator = RegexValidator(
-        regex=username_re,
-        flags=flags,
-        message=message,
-        code='invalid',
-    )
-
-    validator(username)
-
-
-def contains_html(value):
-    """
-    Validator method to check whether name contains html tags
-    """
-    regex = re.compile('(<|>)', re.UNICODE)
-    return bool(regex.search(value))
-
-
-def validate_name(name):
-    """
-    Verifies a Full_Name is valid, raises a ValidationError otherwise.
-    Args:
-        name (unicode): The name to validate.
-    """
-    if contains_html(name):
-        raise forms.ValidationError(_('Full Name cannot contain the following characters: < >'))
-
-
-class UsernameField(forms.CharField):
-    """
-    A CharField that validates usernames based on the `ENABLE_UNICODE_USERNAME` feature.
-    """
-
-    default_validators = [validate_username]
-
-    def __init__(self, *args, **kwargs):
-        super(UsernameField, self).__init__(
-            min_length=accounts_settings.USERNAME_MIN_LENGTH,
-            max_length=accounts_settings.USERNAME_MAX_LENGTH,
-            error_messages={
-                "required": accounts_settings.USERNAME_BAD_LENGTH_MSG,
-                "min_length": accounts_settings.USERNAME_BAD_LENGTH_MSG,
-                "max_length": accounts_settings.USERNAME_BAD_LENGTH_MSG,
-            }
-        )
-
-    def clean(self, value):
-        """
-        Strips the spaces from the username.
-
-        Similar to what `django.forms.SlugField` does.
-        """
-
-        value = self.to_python(value).strip()
-        return super(UsernameField, self).clean(value)
-
-
-class AccountCreationForm(forms.Form):
-    """
-    A form to for account creation data. It is currently only used for
-    validation, not rendering.
-    """
-
-    _EMAIL_INVALID_MSG = _("A properly formatted e-mail is required")
-    _NAME_TOO_SHORT_MSG = _("Your legal name must be a minimum of one character long")
-
-    # TODO: Resolve repetition
-
-    username = UsernameField()
-
-    email = forms.EmailField(
-        max_length=accounts_settings.EMAIL_MAX_LENGTH,
-        min_length=accounts_settings.EMAIL_MIN_LENGTH,
-        error_messages={
-            "required": _EMAIL_INVALID_MSG,
-            "invalid": _EMAIL_INVALID_MSG,
-            "max_length": _("Email cannot be more than %(limit_value)s characters long"),
-        }
-    )
-
-    password = forms.CharField()
-
-    name = forms.CharField(
-        min_length=accounts_settings.NAME_MIN_LENGTH,
-        error_messages={
-            "required": _NAME_TOO_SHORT_MSG,
-            "min_length": _NAME_TOO_SHORT_MSG,
-        },
-        validators=[validate_name]
-    )
-
-    def __init__(
-            self,
-            data=None,
-            extra_fields=None,
-            extended_profile_fields=None,
-            do_third_party_auth=True,
-            tos_required=True
-    ):
-        super(AccountCreationForm, self).__init__(data)
-
-        extra_fields = extra_fields or {}
-        self.extended_profile_fields = extended_profile_fields or {}
-        self.do_third_party_auth = do_third_party_auth
-        if tos_required:
-            self.fields["terms_of_service"] = TrueField(
-                error_messages={"required": _("You must accept the terms of service.")}
-            )
-
-        # TODO: These messages don't say anything about minimum length
-        error_message_dict = {
-            "level_of_education": _("A level of education is required"),
-            "gender": _("Your gender is required"),
-            "year_of_birth": _("Your year of birth is required"),
-            "mailing_address": _("Your mailing address is required"),
-            "goals": _("A description of your goals is required"),
-            "city": _("A city is required"),
-            "country": _("A country is required")
-        }
-        for field_name, field_value in extra_fields.items():
-            if field_name not in self.fields:
-                if field_name == "honor_code":
-                    if field_value == "required":
-                        self.fields[field_name] = TrueField(
-                            error_messages={
-                                "required": _("To enroll, you must follow the honor code.")
-                            }
-                        )
-                else:
-                    required = field_value == "required"
-                    min_length = 1 if field_name in ("gender", "level_of_education") else 2
-                    error_message = error_message_dict.get(
-                        field_name,
-                        _("You are missing one or more required fields")
-                    )
-                    self.fields[field_name] = forms.CharField(
-                        required=required,
-                        min_length=min_length,
-                        error_messages={
-                            "required": error_message,
-                            "min_length": error_message,
-                        }
-                    )
-
-        for field in self.extended_profile_fields:
-            if field not in self.fields:
-                self.fields[field] = forms.CharField(required=False)
-
-    def clean_password(self):
-        """Enforce password policies (if applicable)"""
-        password = self.cleaned_data["password"]
-        if not self.do_third_party_auth:
-            # Creating a temporary user object to test password against username
-            # This user should NOT be saved
-            username = self.cleaned_data.get('username')
-            email = self.cleaned_data.get('email')
-            temp_user = User(username=username, email=email) if username else None
-            validate_password(password, temp_user)
-        return password
-
-    def clean_email(self):
-        """ Enforce email restrictions (if applicable) """
-        email = self.cleaned_data["email"]
-        if settings.REGISTRATION_EMAIL_PATTERNS_ALLOWED is not None:
-            # This Open edX instance has restrictions on what email addresses are allowed.
-            allowed_patterns = settings.REGISTRATION_EMAIL_PATTERNS_ALLOWED
-            # We append a '$' to the regexs to prevent the common mistake of using a
-            # pattern like '.*@edx\\.org' which would match 'bob@edx.org.badguy.com'
-            if not any(re.match(pattern + "$", email) for pattern in allowed_patterns):
-                # This email is not on the whitelist of allowed emails. Check if
-                # they may have been manually invited by an instructor and if not,
-                # reject the registration.
-                if not CourseEnrollmentAllowed.objects.filter(email=email).exists():
-                    raise ValidationError(_("Unauthorized email address."))
-
-        if email_exists_or_retired(email, check_for_new_site=is_request_for_new_amc_site(get_current_request())):
-            raise ValidationError(
-                _(
-                    "It looks like {email} belongs to an existing account. Try again with a different email address."
-                ).format(email=email)
-            )
-        return email
-
-    def clean_year_of_birth(self):
-        """
-        Parse year_of_birth to an integer, but just use None instead of raising
-        an error if it is malformed
-        """
-        try:
-            year_str = self.cleaned_data["year_of_birth"]
-            return int(year_str) if year_str is not None else None
-        except ValueError:
-            return None
-
-    @property
-    def cleaned_extended_profile(self):
-        """
-        Return a dictionary containing the extended_profile_fields and values
-        """
-        return {
-            key: value
-            for key, value in self.cleaned_data.items()
-            if key in self.extended_profile_fields and value is not None
-        }
-
-
-def get_registration_extension_form(*args, **kwargs):
-    """
-    Convenience function for getting the custom form set in settings.REGISTRATION_EXTENSION_FORM.
-
-    An example form app for this can be found at http://github.com/open-craft/custom-form-app
-    """
-    if not settings.FEATURES.get("ENABLE_COMBINED_LOGIN_REGISTRATION"):
-        return None
-    if not getattr(settings, 'REGISTRATION_EXTENSION_FORM', None):
-        return None
-    module, klass = settings.REGISTRATION_EXTENSION_FORM.rsplit('.', 1)
-    module = import_module(module)
-    return getattr(module, klass)(*args, **kwargs)
-=======
-    ace.send(msg)
->>>>>>> f0aa3daa
+    ace.send(msg)