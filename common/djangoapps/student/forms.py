--- conflicted
+++ resolved
@@ -13,18 +13,12 @@
 from django.urls import reverse
 from django.utils.http import int_to_base36
 from django.utils.translation import ugettext_lazy as _
-<<<<<<< HEAD
 
 from organizations.models import UserOrganizationMapping
 
 from edx_ace import ace
 from edx_ace.recipient import Recipient
 from openedx.core.djangoapps.appsembler.sites.utils import is_request_for_new_amc_site
-=======
-from edx_ace import ace
-from edx_ace.recipient import Recipient
-
->>>>>>> cbe913ef
 from openedx.core.djangoapps.ace_common.template_context import get_base_template_context
 from openedx.core.djangoapps.lang_pref import LANGUAGE_KEY
 from openedx.core.djangoapps.site_configuration import helpers as configuration_helpers
@@ -66,7 +60,6 @@
         language=get_user_preference(user, LANGUAGE_KEY),
         user_context=message_context,
     )
-<<<<<<< HEAD
     ace.send(msg)
 
 
@@ -441,7 +434,4 @@
         return None
     module, klass = settings.REGISTRATION_EXTENSION_FORM.rsplit('.', 1)
     module = import_module(module)
-    return getattr(module, klass)(*args, **kwargs)
-=======
-    ace.send(msg)
->>>>>>> cbe913ef
+    return getattr(module, klass)(*args, **kwargs)