--- conflicted
+++ resolved
@@ -18,18 +18,12 @@
 from django.urls import reverse
 from django.utils.http import int_to_base36
 from django.utils.translation import ugettext_lazy as _
-<<<<<<< HEAD
-
-from organizations.models import UserOrganizationMapping
-
 from edx_ace import ace
 from edx_ace.recipient import Recipient
+
+from organizations.models import UserOrganizationMapping
 from openedx.core.djangoapps.appsembler.sites.utils import is_request_for_new_amc_site
-=======
-from edx_ace import ace
-from edx_ace.recipient import Recipient
-
->>>>>>> 221dc99d
+
 from openedx.core.djangoapps.ace_common.template_context import get_base_template_context
 from openedx.core.djangoapps.lang_pref import LANGUAGE_KEY
 from openedx.core.djangoapps.site_configuration import helpers as configuration_helpers
@@ -127,7 +121,6 @@
         """
         email = self.cleaned_data["email"]
         #The line below contains the only change, removing is_active=True
-<<<<<<< HEAD
         if settings.FEATURES.get('APPSEMBLER_MULTI_TENANT_EMAILS', False):
             from openedx.core.djangoapps.appsembler.sites.utils import get_current_organization
             current_org = get_current_organization()
@@ -139,24 +132,12 @@
             self.users_cache = [mapping.user for mapping in found_mappings]
         else:
             self.users_cache = User.objects.filter(email__iexact=email)
-
-        if not len(self.users_cache):
-            raise forms.ValidationError(self.error_messages['unknown'])
-        if any((user.password.startswith(UNUSABLE_PASSWORD_PREFIX))
-               for user in self.users_cache):
-            raise forms.ValidationError(self.error_messages['unusable'])
-        return email
-=======
-        self.users_cache = User.objects.filter(email__iexact=email)
->>>>>>> 221dc99d
-
-        if len(self.users_cache) == 0 and is_secondary_email_feature_enabled():
+if len(self.users_cache) == 0 and is_secondary_email_feature_enabled():
             # Check if user has entered the secondary email.
             self.users_cache = User.objects.filter(
                 id__in=AccountRecovery.objects.filter(secondary_email__iexact=email, is_active=True).values_list('user')
             )
             self.is_account_recovery = not bool(self.users_cache)
-
         if not len(self.users_cache):
             raise forms.ValidationError(self.error_messages['unknown'])
         if any((user.password.startswith(UNUSABLE_PASSWORD_PREFIX))
