--- conflicted
+++ resolved
@@ -588,8 +588,6 @@
     user = request.user
 
     platform_name = configuration_helpers.get_value("platform_name", settings.PLATFORM_NAME)
-<<<<<<< HEAD
-=======
     enable_verified_certificates = configuration_helpers.get_value(
         'ENABLE_VERIFIED_CERTIFICATES',
         settings.FEATURES.get('ENABLE_VERIFIED_CERTIFICATES')
@@ -598,7 +596,6 @@
         'DISPLAY_COURSE_MODES_ON_DASHBOARD',
         settings.FEATURES.get('DISPLAY_COURSE_MODES_ON_DASHBOARD', True)
     )
->>>>>>> 596a44c3
 
     # we want to filter and only show enrollments for courses within
     # the 'ORG' defined in configuration.
@@ -1832,8 +1829,7 @@
         not (
             third_party_provider and third_party_provider.skip_email_verification and
             user.email == running_pipeline['kwargs'].get('details', {}).get('email')
-        ) and
-        params.get('send_activation_email', True) == True
+        )
     )
     if send_email:
         dest_addr = user.email
@@ -2341,21 +2337,6 @@
             request, uidb64=uidb64, token=token, extra_context=platform_name
         )
 
-<<<<<<< HEAD
-        # get the updated user
-        updated_user = User.objects.get(id=uid_int)
-
-        # did the password hash change, if so record it in the PasswordHistory
-        if updated_user.password != old_password_hash:
-            entry = PasswordHistory()
-            entry.create(updated_user)
-
-    else:
-        response = password_reset_confirm(
-            request, uidb64=uidb64, token=token, extra_context=platform_name
-        )
-
-=======
         # If password reset was unsuccessful a template response is returned (status_code 200).
         # Check if form is invalid then show an error to the user.
         # Note if password reset was successful we get response redirect (status_code 302).
@@ -2376,7 +2357,6 @@
             request, uidb64=uidb64, token=token, extra_context=platform_name
         )
 
->>>>>>> 596a44c3
         response_was_successful = response.context_data.get('validlink')
         if response_was_successful and not user.is_active:
             user.is_active = True
@@ -2405,23 +2385,12 @@
     from_address = configuration_helpers.get_value('email_from_address', settings.DEFAULT_FROM_EMAIL)
 
     try:
-<<<<<<< HEAD
-        user.email_user(subject, message, configuration_helpers.get_value(
-            'email_from_address',
-            settings.DEFAULT_FROM_EMAIL,
-        ))
-    except Exception:  # pylint: disable=broad-except
-        log.error(
-            u'Unable to send reactivation email from "%s"',
-            configuration_helpers.get_value('email_from_address', settings.DEFAULT_FROM_EMAIL),
-=======
         user.email_user(subject, message, from_address)
     except Exception:  # pylint: disable=broad-except
         log.error(
             u'Unable to send reactivation email from "%s" to "%s"',
             from_address,
             user.email,
->>>>>>> 596a44c3
             exc_info=True
         )
         return JsonResponse({
@@ -2628,12 +2597,7 @@
     template_name = 'logout.html'
 
     # Keep track of the page to which the user should ultimately be redirected.
-    if settings.FEATURES.get('AUTH_USE_CAS'):
-        target = reverse_lazy('cas-logout')
-    elif hasattr(settings, 'CUSTOM_LOGOUT_REDIRECT_URL'):
-        target = settings.CUSTOM_LOGOUT_REDIRECT_URL
-    else:
-        target = '/'
+    target = reverse_lazy('cas-logout') if settings.FEATURES.get('AUTH_USE_CAS') else '/'
 
     def dispatch(self, request, *args, **kwargs):  # pylint: disable=missing-docstring
         # We do not log here, because we have a handler registered to perform logging on successful logouts.
