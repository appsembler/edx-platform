--- conflicted
+++ resolved
@@ -338,23 +338,6 @@
 
     if status == 'ready':
         # showing the certificate web view button if certificate is ready state and feature flags are enabled.
-<<<<<<< HEAD
-        if settings.FEATURES.get('CERTIFICATES_HTML_VIEW', False):
-            status_dict['download_url'] = cert_status['download_url']
-            # if get_active_web_certificate(course) is not None:
-            #     certificate_url = get_certificate_url(
-            #         user_id=user.id,
-            #         course_id=unicode(course.id),
-            #         verify_uuid=None
-            #     )
-            #     status_dict.update({
-            #         'show_cert_web_view': True,
-            #         'cert_web_view_url': u'{url}'.format(url=certificate_url)
-            #     })
-            # else:
-            #     # don't show download certificate button if we don't have an active certificate for course
-            #     status_dict['show_download_url'] = False
-=======
         if has_html_certificates_enabled(course_overview.id, course_overview):
             if course_overview.has_any_active_web_certificate:
                 status_dict.update({
@@ -364,7 +347,6 @@
             else:
                 # don't show download certificate button if we don't have an active certificate for course
                 status_dict['show_download_url'] = False
->>>>>>> e5e5abfb
         elif 'download_url' not in cert_status:
             log.warning(
                 u"User %s has a downloadable cert for %s, but no download url",
