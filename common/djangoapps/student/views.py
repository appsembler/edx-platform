"""
Student Views
"""

import datetime
import json
import logging
import uuid
import warnings
from collections import defaultdict, namedtuple
from urlparse import parse_qs, urlsplit, urlunsplit

import analytics
import edx_oauth2_provider
from django.conf import settings
from django.contrib import messages
from django.contrib.auth import authenticate, login, logout
from django.contrib.auth.decorators import login_required
from django.contrib.auth.models import AnonymousUser, User
from django.contrib.auth.views import password_reset_confirm
from django.core import mail
from django.core.context_processors import csrf
from django.core.exceptions import ObjectDoesNotExist, PermissionDenied
from django.core.urlresolvers import NoReverseMatch, reverse, reverse_lazy
from django.core.validators import ValidationError, validate_email
from django.db import IntegrityError, transaction
from django.db.models.signals import post_save
from django.dispatch import Signal, receiver
from django.http import Http404, HttpResponse, HttpResponseBadRequest, HttpResponseForbidden
from django.shortcuts import redirect
from django.template.response import TemplateResponse
from django.utils.encoding import force_bytes, force_text
from django.utils.http import base36_to_int, is_safe_url, urlencode, urlsafe_base64_encode
from django.utils.translation import ugettext as _
from django.utils.translation import get_language, ungettext
from django.views.decorators.csrf import csrf_exempt, ensure_csrf_cookie
<<<<<<< HEAD
from django.views.decorators.http import require_POST, require_GET
from django.db.models.signals import post_save
from django.dispatch import receiver, Signal
from django.template.response import TemplateResponse
from provider.oauth2.models import Client
from ratelimitbackend.exceptions import RateLimitException

from social.apps.django_app import utils as social_utils
from social.backends import oauth as social_oauth
from social.exceptions import AuthException, AuthAlreadyAssociated

from edxmako.shortcuts import render_to_response, render_to_string

from util.enterprise_helpers import data_sharing_consent_requirement_at_login
from course_modes.models import CourseMode
from organizations.models import Organization, UserOrganizationMapping
from shoppingcart.api import order_history
from student.models import (
    Registration, UserProfile,
    PendingEmailChange, CourseEnrollment, CourseEnrollmentAttribute, unique_id_for_user,
    CourseEnrollmentAllowed, UserStanding, LoginFailures,
    create_comments_service_user, PasswordHistory, UserSignupSource,
    DashboardConfiguration, LinkedInAddToProfileConfiguration, ManualEnrollmentAudit, ALLOWEDTOENROLL_TO_ENROLLED,
    LogoutViewConfiguration, RegistrationCookieConfiguration)
from student.forms import AccountCreationForm, PasswordResetFormNoActive, get_registration_extension_form
from student.tasks import send_activation_email
from lms.djangoapps.commerce.utils import EcommerceService  # pylint: disable=import-error
from lms.djangoapps.verify_student.models import SoftwareSecurePhotoVerification  # pylint: disable=import-error
from bulk_email.models import Optout, BulkEmailFlag  # pylint: disable=import-error
from certificates.models import CertificateStatuses, certificate_status_for_student
from certificates.api import (  # pylint: disable=import-error
    get_certificate_url,
    has_html_certificates_enabled,
)
from lms.djangoapps.grades.new.course_grade import CourseGradeFactory

from xmodule.modulestore.django import modulestore
=======
from django.views.decorators.http import require_GET, require_POST
from django.views.generic import TemplateView
from ipware.ip import get_ip
>>>>>>> 37052afe
from opaque_keys import InvalidKeyError
from opaque_keys.edx.keys import CourseKey
from opaque_keys.edx.locations import SlashSeparatedCourseKey
from opaque_keys.edx.locator import CourseLocator
from provider.oauth2.models import Client
from pytz import UTC
from ratelimitbackend.exceptions import RateLimitException
from requests import HTTPError
from social_core.backends import oauth as social_oauth
from social_core.exceptions import AuthAlreadyAssociated, AuthException
from social_django import utils as social_utils

import dogstats_wrapper as dog_stats_api
<<<<<<< HEAD

from .roles import CourseCreatorRole
from util.db import outer_atomic
from util.json_request import JsonResponse
from util.bad_request_rate_limiter import BadRequestRateLimiter
from util.milestones_helpers import (
    get_pre_requisite_courses_not_completed,
)

from util.password_policy_validators import validate_password_strength
=======
import openedx.core.djangoapps.external_auth.views
>>>>>>> 37052afe
import third_party_auth
import track.views
from bulk_email.models import BulkEmailFlag, Optout  # pylint: disable=import-error
from certificates.api import get_certificate_url, has_html_certificates_enabled  # pylint: disable=import-error
from certificates.models import (  # pylint: disable=import-error
    CertificateStatuses,
    GeneratedCertificate,
    certificate_status_for_student
)
from course_modes.models import CourseMode
from courseware.access import has_access
from courseware.courses import get_courses, sort_by_announcement, sort_by_start_date  # pylint: disable=import-error
from django_comment_common.models import assign_role
from edxmako.shortcuts import render_to_response, render_to_string
from eventtracking import tracker
from lms.djangoapps.commerce.utils import EcommerceService  # pylint: disable=import-error
from lms.djangoapps.grades.new.course_grade_factory import CourseGradeFactory
from lms.djangoapps.verify_student.models import SoftwareSecurePhotoVerification  # pylint: disable=import-error
# Note that this lives in LMS, so this dependency should be refactored.
from notification_prefs.views import enable_notifications
from openedx.core.djangoapps import monitoring_utils
from openedx.core.djangoapps.catalog.utils import get_programs_with_type
from openedx.core.djangoapps.credit.email_utils import get_credit_provider_display_names, make_providers_strings
from openedx.core.djangoapps.embargo import api as embargo_api
from openedx.core.djangoapps.external_auth.login_and_register import login as external_auth_login
from openedx.core.djangoapps.external_auth.login_and_register import register as external_auth_register
from openedx.core.djangoapps.external_auth.models import ExternalAuthMap
from openedx.core.djangoapps.lang_pref import LANGUAGE_KEY
from openedx.core.djangoapps.programs.models import ProgramsApiConfig
from openedx.core.djangoapps.programs.utils import ProgramProgressMeter
from openedx.core.djangoapps.site_configuration import helpers as configuration_helpers
from openedx.core.djangoapps.theming import helpers as theming_helpers
from openedx.core.djangoapps.user_api.preferences import api as preferences_api
from openedx.core.djangolib.markup import HTML
from openedx.features.course_experience import course_home_url_name
from openedx.features.enterprise_support.api import get_dashboard_consent_notification
from shoppingcart.api import order_history
from shoppingcart.models import CourseRegistrationCode, DonationConfiguration
from student.cookies import delete_logged_in_cookies, set_logged_in_cookies, set_user_info_cookie
from student.forms import AccountCreationForm, PasswordResetFormNoActive, get_registration_extension_form
from student.helpers import (
    DISABLE_UNENROLL_CERT_STATES,
    auth_pipeline_urls,
    check_verify_status_by_course,
    destroy_oauth_tokens,
    get_next_url_for_login_page
)
from student.models import (
    ALLOWEDTOENROLL_TO_ENROLLED,
    CourseAccessRole,
    CourseEnrollment,
    CourseEnrollmentAllowed,
    CourseEnrollmentAttribute,
    DashboardConfiguration,
    LinkedInAddToProfileConfiguration,
    LoginFailures,
    LogoutViewConfiguration,
    ManualEnrollmentAudit,
    PasswordHistory,
    PendingEmailChange,
    Registration,
    RegistrationCookieConfiguration,
    UserAttribute,
    UserProfile,
    UserSignupSource,
    UserStanding,
    anonymous_id_for_user,
    create_comments_service_user,
    unique_id_for_user
)
from student.tasks import send_activation_email
from third_party_auth import pipeline, provider
from util.bad_request_rate_limiter import BadRequestRateLimiter
from util.db import outer_atomic
from util.json_request import JsonResponse
from util.milestones_helpers import get_pre_requisite_courses_not_completed
from util.password_policy_validators import validate_password_strength
from xmodule.modulestore.django import modulestore

log = logging.getLogger("edx.student")
AUDIT_LOG = logging.getLogger("audit")
ReverifyInfo = namedtuple('ReverifyInfo', 'course_id course_name course_number date status display')  # pylint: disable=invalid-name
SETTING_CHANGE_INITIATED = 'edx.user.settings.change_initiated'
# Used as the name of the user attribute for tracking affiliate registrations
REGISTRATION_AFFILIATE_ID = 'registration_affiliate_id'
REGISTRATION_UTM_PARAMETERS = {
    'utm_source': 'registration_utm_source',
    'utm_medium': 'registration_utm_medium',
    'utm_campaign': 'registration_utm_campaign',
    'utm_term': 'registration_utm_term',
    'utm_content': 'registration_utm_content',
}
REGISTRATION_UTM_CREATED_AT = 'registration_utm_created_at'
# used to announce a registration
REGISTER_USER = Signal(providing_args=["user", "profile"])

# Disable this warning because it doesn't make sense to completely refactor tests to appease Pylint
# pylint: disable=logging-format-interpolation


def csrf_token(context):
    """A csrf token that can be included in a form."""
    token = context.get('csrf_token', '')
    if token == 'NOTPROVIDED':
        return ''
    return (u'<div style="display:none"><input type="hidden"'
            ' name="csrfmiddlewaretoken" value="%s" /></div>' % (token))


# NOTE: This view is not linked to directly--it is called from
# branding/views.py:index(), which is cached for anonymous users.
# This means that it should always return the same thing for anon
# users. (in particular, no switching based on query params allowed)
def index(request, extra_context=None, user=AnonymousUser()):
    """
    Render the edX main page.

    extra_context is used to allow immediate display of certain modal windows, eg signup,
    as used by external_auth.
    """
    if extra_context is None:
        extra_context = {}

    courses = get_courses(user)

    if configuration_helpers.get_value(
            "ENABLE_COURSE_SORTING_BY_START_DATE",
            settings.FEATURES["ENABLE_COURSE_SORTING_BY_START_DATE"],
    ):
        courses = sort_by_start_date(courses)
    else:
        courses = sort_by_announcement(courses)

    context = {'courses': courses}

    context['homepage_overlay_html'] = configuration_helpers.get_value('homepage_overlay_html')

    # This appears to be an unused context parameter, at least for the master templates...
    context['show_partners'] = configuration_helpers.get_value('show_partners', True)

    # TO DISPLAY A YOUTUBE WELCOME VIDEO
    # 1) Change False to True
    context['show_homepage_promo_video'] = configuration_helpers.get_value('show_homepage_promo_video', False)

    # 2) Add your video's YouTube ID (11 chars, eg "123456789xX"), or specify via site configuration
    # Note: This value should be moved into a configuration setting and plumbed-through to the
    # context via the site configuration workflow, versus living here
    youtube_video_id = configuration_helpers.get_value('homepage_promo_video_youtube_id', "your-youtube-id")
    context['homepage_promo_video_youtube_id'] = youtube_video_id

    # allow for theme override of the courses list
    context['courses_list'] = theming_helpers.get_template_path('courses_list.html')

    # Insert additional context for use in the template
    context.update(extra_context)

    context['programs_list'] = get_programs_with_type(include_hidden=False)

    return render_to_response('index.html', context)


def process_survey_link(survey_link, user):
    """
    If {UNIQUE_ID} appears in the link, replace it with a unique id for the user.
    Currently, this is sha1(user.username).  Otherwise, return survey_link.
    """
    return survey_link.format(UNIQUE_ID=unique_id_for_user(user))


def cert_info(user, course_overview, course_mode):
    """
    Get the certificate info needed to render the dashboard section for the given
    student and course.

    Arguments:
        user (User): A user.
        course_overview (CourseOverview): A course.
        course_mode (str): The enrollment mode (honor, verified, audit, etc.)

    Returns:
        dict: Empty dict if certificates are disabled or hidden, or a dictionary with keys:
            'status': one of 'generating', 'ready', 'notpassing', 'processing', 'restricted'
            'show_download_url': bool
            'download_url': url, only present if show_download_url is True
            'show_disabled_download_button': bool -- true if state is 'generating'
            'show_survey_button': bool
            'survey_url': url, only if show_survey_button is True
            'grade': if status is not 'processing'
            'can_unenroll': if status allows for unenrollment
    """
    if not course_overview.may_certify():
        return {}
    return _cert_info(
        user,
        course_overview,
        certificate_status_for_student(user, course_overview.id),
        course_mode
    )


def reverification_info(statuses):
    """
    Returns reverification-related information for *all* of user's enrollments whose
    reverification status is in statuses.

    Args:
        statuses (list): a list of reverification statuses we want information for
            example: ["must_reverify", "denied"]

    Returns:
        dictionary of lists: dictionary with one key per status, e.g.
            dict["must_reverify"] = []
            dict["must_reverify"] = [some information]
    """
    reverifications = defaultdict(list)

    # Sort the data by the reverification_end_date
    for status in statuses:
        if reverifications[status]:
            reverifications[status].sort(key=lambda x: x.date)
    return reverifications


def get_course_enrollments(user, orgs_to_include, orgs_to_exclude):
    """
    Given a user, return a filtered set of his or her course enrollments.

    Arguments:
        user (User): the user in question.
        orgs_to_include (list[str]): If not None, ONLY courses of these orgs will be returned.
        orgs_to_exclude (list[str]): If orgs_to_include is not None, this
            argument is ignored. Else, courses of this org will be excluded.

    Returns:
        generator[CourseEnrollment]: a sequence of enrollments to be displayed
        on the user's dashboard.
    """
    for enrollment in CourseEnrollment.enrollments_for_user_with_overviews_preload(user):

        # If the course is missing or broken, log an error and skip it.
        course_overview = enrollment.course_overview
        if not course_overview:
            log.error(
                "User %s enrolled in broken or non-existent course %s",
                user.username,
                enrollment.course_id
            )
            continue

        # Filter out anything that is not attributed to the orgs to include.
        if orgs_to_include and course_overview.location.org not in orgs_to_include:
            continue

        # Conversely, filter out any enrollments with courses attributed to current ORG.
        elif course_overview.location.org in orgs_to_exclude:
            continue

        # Else, include the enrollment.
        else:
            yield enrollment


def _cert_info(user, course_overview, cert_status, course_mode):  # pylint: disable=unused-argument
    """
    Implements the logic for cert_info -- split out for testing.

    Arguments:
        user (User): A user.
        course_overview (CourseOverview): A course.
        course_mode (str): The enrollment mode (honor, verified, audit, etc.)
    """
    # simplify the status for the template using this lookup table
    template_state = {
        CertificateStatuses.generating: 'generating',
        CertificateStatuses.downloadable: 'ready',
        CertificateStatuses.notpassing: 'notpassing',
        CertificateStatuses.restricted: 'restricted',
        CertificateStatuses.auditing: 'auditing',
        CertificateStatuses.audit_passing: 'auditing',
        CertificateStatuses.audit_notpassing: 'auditing',
        CertificateStatuses.unverified: 'unverified',
    }

    default_status = 'processing'

    default_info = {
        'status': default_status,
        'show_disabled_download_button': False,
        'show_download_url': False,
        'show_survey_button': False,
        'can_unenroll': True,
    }

    if cert_status is None:
        return default_info

    is_hidden_status = cert_status['status'] in ('unavailable', 'processing', 'generating', 'notpassing', 'auditing')

    if course_overview.certificates_display_behavior == 'early_no_info' and is_hidden_status:
        return {}

    status = template_state.get(cert_status['status'], default_status)

    status_dict = {
        'status': status,
        'show_download_url': status == 'ready',
        'show_disabled_download_button': status == 'generating',
        'mode': cert_status.get('mode', None),
        'linked_in_url': None,
        'can_unenroll': status not in DISABLE_UNENROLL_CERT_STATES,
    }

    if (status in ('generating', 'ready', 'notpassing', 'restricted', 'auditing', 'unverified') and
            course_overview.end_of_course_survey_url is not None):
        status_dict.update({
            'show_survey_button': True,
            'survey_url': process_survey_link(course_overview.end_of_course_survey_url, user)})
    else:
        status_dict['show_survey_button'] = False

    if status == 'ready':
        # showing the certificate web view button if certificate is ready state and feature flags are enabled.
        if has_html_certificates_enabled(course_overview.id, course_overview):
            if course_overview.has_any_active_web_certificate:
                status_dict.update({
                    'show_cert_web_view': True,
                    'cert_web_view_url': get_certificate_url(course_id=course_overview.id, uuid=cert_status['uuid'])
                })
            else:
                # don't show download certificate button if we don't have an active certificate for course
                status_dict['show_download_url'] = False
        elif 'download_url' not in cert_status:
            log.warning(
                u"User %s has a downloadable cert for %s, but no download url",
                user.username,
                course_overview.id
            )
            return default_info
        else:
            status_dict['download_url'] = cert_status['download_url']

            # If enabled, show the LinkedIn "add to profile" button
            # Clicking this button sends the user to LinkedIn where they
            # can add the certificate information to their profile.
            linkedin_config = LinkedInAddToProfileConfiguration.current()

            # posting certificates to LinkedIn is not currently
            # supported in White Labels
            if linkedin_config.enabled and not theming_helpers.is_request_in_themed_site():
                status_dict['linked_in_url'] = linkedin_config.add_to_profile_url(
                    course_overview.id,
                    course_overview.display_name,
                    cert_status.get('mode'),
                    cert_status['download_url']
                )

    if status in {'generating', 'ready', 'notpassing', 'restricted', 'auditing', 'unverified'}:
        cert_grade_percent = -1
        persisted_grade_percent = -1
        persisted_grade = CourseGradeFactory().read(user, course=course_overview)
        if persisted_grade is not None:
            persisted_grade_percent = persisted_grade.percent

        if 'grade' in cert_status:
            cert_grade_percent = float(cert_status['grade'])

        if cert_grade_percent == -1 and persisted_grade_percent == -1:
            # Note: as of 11/20/2012, we know there are students in this state-- cs169.1x,
            # who need to be regraded (we weren't tracking 'notpassing' at first).
            # We can add a log.warning here once we think it shouldn't happen.
            return default_info

        status_dict['grade'] = unicode(max(cert_grade_percent, persisted_grade_percent))

    return status_dict


@ensure_csrf_cookie
def signin_user(request):
    """Deprecated. To be replaced by :class:`student_account.views.login_and_registration_form`."""
    external_auth_response = external_auth_login(request)
    if external_auth_response is not None:
        return external_auth_response
    # Determine the URL to redirect to following login:
    redirect_to = get_next_url_for_login_page(request)
    if request.user.is_authenticated():
        return redirect(redirect_to)

    third_party_auth_error = None
    for msg in messages.get_messages(request):
        if msg.extra_tags.split()[0] == "social-auth":
            # msg may or may not be translated. Try translating [again] in case we are able to:
            third_party_auth_error = _(unicode(msg))  # pylint: disable=translation-of-non-string
            break

    context = {
        'login_redirect_url': redirect_to,  # This gets added to the query string of the "Sign In" button in the header
        # Bool injected into JS to submit form if we're inside a running third-
        # party auth pipeline; distinct from the actual instance of the running
        # pipeline, if any.
        'pipeline_running': 'true' if pipeline.running(request) else 'false',
        'pipeline_url': auth_pipeline_urls(pipeline.AUTH_ENTRY_LOGIN, redirect_url=redirect_to),
        'platform_name': configuration_helpers.get_value(
            'platform_name',
            settings.PLATFORM_NAME
        ),
        'third_party_auth_error': third_party_auth_error
    }

    return render_to_response('login.html', context)


@ensure_csrf_cookie
def register_user(request, extra_context=None):
    """Deprecated. To be replaced by :class:`student_account.views.login_and_registration_form`."""
    # Determine the URL to redirect to following login:
    redirect_to = get_next_url_for_login_page(request)
    if request.user.is_authenticated():
        return redirect(redirect_to)

    external_auth_response = external_auth_register(request)
    if external_auth_response is not None:
        return external_auth_response

    context = {
        'login_redirect_url': redirect_to,  # This gets added to the query string of the "Sign In" button in the header
        'email': '',
        'name': '',
        'running_pipeline': None,
        'pipeline_urls': auth_pipeline_urls(pipeline.AUTH_ENTRY_REGISTER, redirect_url=redirect_to),
        'platform_name': configuration_helpers.get_value(
            'platform_name',
            settings.PLATFORM_NAME
        ),
        'selected_provider': '',
        'username': '',
    }

    if extra_context is not None:
        context.update(extra_context)

    if context.get("extauth_domain", '').startswith(
            openedx.core.djangoapps.external_auth.views.SHIBBOLETH_DOMAIN_PREFIX
    ):
        return render_to_response('register-shib.html', context)

    # If third-party auth is enabled, prepopulate the form with data from the
    # selected provider.
    if third_party_auth.is_enabled() and pipeline.running(request):
        running_pipeline = pipeline.get(request)
        current_provider = provider.Registry.get_from_pipeline(running_pipeline)
        if current_provider is not None:
            overrides = current_provider.get_register_form_data(running_pipeline.get('kwargs'))
            overrides['running_pipeline'] = running_pipeline
            overrides['selected_provider'] = current_provider.name
            context.update(overrides)

    return render_to_response('register.html', context)


def complete_course_mode_info(course_id, enrollment, modes=None):
    """
    We would like to compute some more information from the given course modes
    and the user's current enrollment

    Returns the given information:
        - whether to show the course upsell information
        - numbers of days until they can't upsell anymore
    """
    if modes is None:
        modes = CourseMode.modes_for_course_dict(course_id)

    mode_info = {'show_upsell': False, 'days_for_upsell': None}
    # we want to know if the user is already enrolled as verified or credit and
    # if verified is an option.
    if CourseMode.VERIFIED in modes and enrollment.mode in CourseMode.UPSELL_TO_VERIFIED_MODES:
        mode_info['show_upsell'] = True
        mode_info['verified_sku'] = modes['verified'].sku
        mode_info['verified_bulk_sku'] = modes['verified'].bulk_sku
        # if there is an expiration date, find out how long from now it is
        if modes['verified'].expiration_datetime:
            today = datetime.datetime.now(UTC).date()
            mode_info['days_for_upsell'] = (modes['verified'].expiration_datetime.date() - today).days

    return mode_info


def is_course_blocked(request, redeemed_registration_codes, course_key):
    """Checking either registration is blocked or not ."""
    blocked = False
    for redeemed_registration in redeemed_registration_codes:
        # registration codes may be generated via Bulk Purchase Scenario
        # we have to check only for the invoice generated registration codes
        # that their invoice is valid or not
        if redeemed_registration.invoice_item:
            if not redeemed_registration.invoice_item.invoice.is_valid:
                blocked = True
                # disabling email notifications for unpaid registration courses
                Optout.objects.get_or_create(user=request.user, course_id=course_key)
                log.info(
                    u"User %s (%s) opted out of receiving emails from course %s",
                    request.user.username,
                    request.user.email,
                    course_key,
                )
                track.views.server_track(
                    request,
                    "change-email1-settings",
                    {"receive_emails": "no", "course": course_key.to_deprecated_string()},
                    page='dashboard',
                )
                break

    return blocked


def generate_activation_email_context(user, registration):
    """
    Constructs a dictionary for use in activation email contexts

    Arguments:
        user (User): Currently logged-in user
        registration (Registration): Registration object for the currently logged-in user
    """
    return {
        'name': user.profile.name,
        'key': registration.activation_key,
        'lms_url': configuration_helpers.get_value('LMS_ROOT_URL', settings.LMS_ROOT_URL),
        'platform_name': configuration_helpers.get_value('PLATFORM_NAME', settings.PLATFORM_NAME),
        'support_url': configuration_helpers.get_value('SUPPORT_SITE_LINK', settings.SUPPORT_SITE_LINK),
        'support_email': configuration_helpers.get_value('CONTACT_EMAIL', settings.CONTACT_EMAIL),
    }


def compose_and_send_activation_email(user, profile, user_registration=None):
    """
    Construct all the required params and send the activation email
    through celery task

    Arguments:
        user: current logged-in user
        profile: profile object of the current logged-in user
        user_registration: registration of the current logged-in user
    """
    dest_addr = user.email
    if user_registration is None:
        user_registration = Registration.objects.get(user=user)
    context = generate_activation_email_context(user, user_registration)
    subject = render_to_string('emails/activation_email_subject.txt', context)
    # Email subject *must not* contain newlines
    subject = ''.join(subject.splitlines())
    message_for_activation = render_to_string('emails/activation_email.txt', context)
    from_address = configuration_helpers.get_value('email_from_address', settings.DEFAULT_FROM_EMAIL)
    from_address = configuration_helpers.get_value('ACTIVATION_EMAIL_FROM_ADDRESS', from_address)
    if settings.FEATURES.get('REROUTE_ACTIVATION_EMAIL'):
        dest_addr = settings.FEATURES['REROUTE_ACTIVATION_EMAIL']
        message_for_activation = ("Activation for %s (%s): %s\n" % (user, user.email, profile.name) +
                                  '-' * 80 + '\n\n' + message_for_activation)
    send_activation_email.delay(subject, message_for_activation, from_address, dest_addr)


@login_required
@ensure_csrf_cookie
def dashboard(request):
    """
    Provides the LMS dashboard view

    TODO: This is lms specific and does not belong in common code.

    Arguments:
        request: The request object.

    Returns:
        The dashboard response.

    """
    user = request.user
    if not UserProfile.objects.filter(user=user).exists():
        return redirect(reverse('account_settings'))

    platform_name = configuration_helpers.get_value("platform_name", settings.PLATFORM_NAME)
    enable_verified_certificates = configuration_helpers.get_value(
        'ENABLE_VERIFIED_CERTIFICATES',
        settings.FEATURES.get('ENABLE_VERIFIED_CERTIFICATES')
    )
    display_course_modes_on_dashboard = configuration_helpers.get_value(
        'DISPLAY_COURSE_MODES_ON_DASHBOARD',
        settings.FEATURES.get('DISPLAY_COURSE_MODES_ON_DASHBOARD', True)
    )
    activation_email_support_link = configuration_helpers.get_value(
        'ACTIVATION_EMAIL_SUPPORT_LINK', settings.ACTIVATION_EMAIL_SUPPORT_LINK
    ) or settings.SUPPORT_SITE_LINK

    # Let's filter out any courses in an "org" that has been declared to be
    # in a configuration
    org_filter_out_set = configuration_helpers.get_all_orgs()

    # Remove current site orgs from the "filter out" list, if applicable.
    # We want to filter and only show enrollments for courses within
    # the organizations defined in configuration for the current site.
    course_org_filter = configuration_helpers.get_current_site_orgs()
    if course_org_filter:
        org_filter_out_set = org_filter_out_set - set(course_org_filter)

    # Build our (course, enrollment) list for the user, but ignore any courses that no
    # longer exist (because the course IDs have changed). Still, we don't delete those
    # enrollments, because it could have been a data push snafu.
    course_enrollments = list(get_course_enrollments(user, course_org_filter, org_filter_out_set))

    # Record how many courses there are so that we can get a better
    # understanding of usage patterns on prod.
    monitoring_utils.accumulate('num_courses', len(course_enrollments))

    # sort the enrollment pairs by the enrollment date
    course_enrollments.sort(key=lambda x: x.created, reverse=True)

    # Retrieve the course modes for each course
    enrolled_course_ids = [enrollment.course_id for enrollment in course_enrollments]
    __, unexpired_course_modes = CourseMode.all_and_unexpired_modes_for_courses(enrolled_course_ids)
    course_modes_by_course = {
        course_id: {
            mode.slug: mode
            for mode in modes
        }
        for course_id, modes in unexpired_course_modes.iteritems()
    }

    # Check to see if the student has recently enrolled in a course.
    # If so, display a notification message confirming the enrollment.
    enrollment_message = _create_recent_enrollment_message(
        course_enrollments, course_modes_by_course
    )

    course_optouts = Optout.objects.filter(user=user).values_list('course_id', flat=True)

    sidebar_account_activation_message = ''
    banner_account_activation_message = ''
    display_account_activation_message_on_sidebar = configuration_helpers.get_value(
        'DISPLAY_ACCOUNT_ACTIVATION_MESSAGE_ON_SIDEBAR',
        settings.FEATURES.get('DISPLAY_ACCOUNT_ACTIVATION_MESSAGE_ON_SIDEBAR', False)
    )

    # Display activation message in sidebar if DISPLAY_ACCOUNT_ACTIVATION_MESSAGE_ON_SIDEBAR
    # flag is active. Otherwise display existing message at the top.
    if display_account_activation_message_on_sidebar and not user.is_active:
        sidebar_account_activation_message = render_to_string(
            'registration/account_activation_sidebar_notice.html',
            {
                'email': user.email,
                'platform_name': platform_name,
                'activation_email_support_link': activation_email_support_link
            }
        )
    elif not user.is_active:
        banner_account_activation_message = render_to_string(
            'registration/activate_account_notice.html',
            {'email': user.email}
        )

    enterprise_message = get_dashboard_consent_notification(request, user, course_enrollments)

    # Account activation message
    account_activation_messages = [
        message for message in messages.get_messages(request) if 'account-activation' in message.tags
    ]

    # Global staff can see what courses encountered an error on their dashboard
    staff_access = False
    errored_courses = {}
    if has_access(user, 'staff', 'global'):
        # Show any courses that encountered an error on load
        staff_access = True
        errored_courses = modulestore().get_errored_courses()

    show_courseware_links_for = frozenset(
        enrollment.course_id for enrollment in course_enrollments
        if has_access(request.user, 'load', enrollment.course_overview)
        and has_access(request.user, 'view_courseware_with_prerequisites', enrollment.course_overview)
    )

    # Find programs associated with course runs being displayed. This information
    # is passed in the template context to allow rendering of program-related
    # information on the dashboard.
    meter = ProgramProgressMeter(user, enrollments=course_enrollments)
    inverted_programs = meter.invert_programs()

    # Construct a dictionary of course mode information
    # used to render the course list.  We re-use the course modes dict
    # we loaded earlier to avoid hitting the database.
    course_mode_info = {
        enrollment.course_id: complete_course_mode_info(
            enrollment.course_id, enrollment,
            modes=course_modes_by_course[enrollment.course_id]
        )
        for enrollment in course_enrollments
    }

    # Determine the per-course verification status
    # This is a dictionary in which the keys are course locators
    # and the values are one of:
    #
    # VERIFY_STATUS_NEED_TO_VERIFY
    # VERIFY_STATUS_SUBMITTED
    # VERIFY_STATUS_APPROVED
    # VERIFY_STATUS_MISSED_DEADLINE
    #
    # Each of which correspond to a particular message to display
    # next to the course on the dashboard.
    #
    # If a course is not included in this dictionary,
    # there is no verification messaging to display.
    verify_status_by_course = check_verify_status_by_course(user, course_enrollments)
    cert_statuses = {
        enrollment.course_id: cert_info(request.user, enrollment.course_overview, enrollment.mode)
        for enrollment in course_enrollments
    }

    # only show email settings for Mongo course and when bulk email is turned on
    show_email_settings_for = frozenset(
        enrollment.course_id for enrollment in course_enrollments if (
            BulkEmailFlag.feature_enabled(enrollment.course_id)
        )
    )

    # Verification Attempts
    # Used to generate the "you must reverify for course x" banner
    verification_status, verification_error_codes = SoftwareSecurePhotoVerification.user_status(user)
    verification_errors = get_verification_error_reasons_for_display(verification_error_codes)

    # Gets data for midcourse reverifications, if any are necessary or have failed
    statuses = ["approved", "denied", "pending", "must_reverify"]
    reverifications = reverification_info(statuses)

    user_already_has_certs_for = GeneratedCertificate.course_ids_with_certs_for_user(request.user)
    show_refund_option_for = frozenset(
        enrollment.course_id for enrollment in course_enrollments
        if enrollment.refundable(
            user_already_has_certs_for=user_already_has_certs_for
        )
    )

    block_courses = frozenset(
        enrollment.course_id for enrollment in course_enrollments
        if is_course_blocked(
            request,
            CourseRegistrationCode.objects.filter(
                course_id=enrollment.course_id,
                registrationcoderedemption__redeemed_by=request.user
            ),
            enrollment.course_id
        )
    )

    enrolled_courses_either_paid = frozenset(
        enrollment.course_id for enrollment in course_enrollments
        if enrollment.is_paid_course()
    )

    # If there are *any* denied reverifications that have not been toggled off,
    # we'll display the banner
    denied_banner = any(item.display for item in reverifications["denied"])

    # Populate the Order History for the side-bar.
    order_history_list = order_history(user, course_org_filter=course_org_filter, org_filter_out_set=org_filter_out_set)

    # get list of courses having pre-requisites yet to be completed
    courses_having_prerequisites = frozenset(
        enrollment.course_id for enrollment in course_enrollments
        if enrollment.course_overview.pre_requisite_courses
    )
    courses_requirements_not_met = get_pre_requisite_courses_not_completed(user, courses_having_prerequisites)

    if 'notlive' in request.GET:
        redirect_message = _("The course you are looking for does not start until {date}.").format(
            date=request.GET['notlive']
        )
    elif 'course_closed' in request.GET:
        redirect_message = _("The course you are looking for is closed for enrollment as of {date}.").format(
            date=request.GET['course_closed']
        )
    else:
        redirect_message = ''

    valid_verification_statuses = ['approved', 'must_reverify', 'pending', 'expired']
    display_sidebar_on_dashboard = len(order_history_list) or verification_status in valid_verification_statuses

    context = {
        'enterprise_message': enterprise_message,
        'enrollment_message': enrollment_message,
        'redirect_message': redirect_message,
        'account_activation_messages': account_activation_messages,
        'course_enrollments': course_enrollments,
        'course_optouts': course_optouts,
        'banner_account_activation_message': banner_account_activation_message,
        'sidebar_account_activation_message': sidebar_account_activation_message,
        'staff_access': staff_access,
        'errored_courses': errored_courses,
        'show_courseware_links_for': show_courseware_links_for,
        'all_course_modes': course_mode_info,
        'cert_statuses': cert_statuses,
        'credit_statuses': _credit_statuses(user, course_enrollments),
        'show_email_settings_for': show_email_settings_for,
        'reverifications': reverifications,
        'verification_status': verification_status,
        'verification_status_by_course': verify_status_by_course,
        'verification_errors': verification_errors,
        'show_refund_option_for': show_refund_option_for,
        'block_courses': block_courses,
        'denied_banner': denied_banner,
        'billing_email': settings.PAYMENT_SUPPORT_EMAIL,
        'user': user,
        'logout_url': reverse('logout'),
        'platform_name': platform_name,
        'enrolled_courses_either_paid': enrolled_courses_either_paid,
        'provider_states': [],
        'order_history_list': order_history_list,
        'courses_requirements_not_met': courses_requirements_not_met,
        'nav_hidden': True,
        'inverted_programs': inverted_programs,
        'show_program_listing': ProgramsApiConfig.is_enabled(),
        'disable_courseware_js': True,
        'display_course_modes_on_dashboard': enable_verified_certificates and display_course_modes_on_dashboard,
        'display_sidebar_on_dashboard': display_sidebar_on_dashboard,
    }

    ecommerce_service = EcommerceService()
    if ecommerce_service.is_enabled(request.user):
        context.update({
            'use_ecommerce_payment_flow': True,
            'ecommerce_payment_page': ecommerce_service.payment_page_url(),
        })

    response = render_to_response('dashboard.html', context)
    set_user_info_cookie(response, request)
    return response


def get_verification_error_reasons_for_display(verification_error_codes):
    verification_errors = []
    verification_error_map = {
        'photos_mismatched': _('Photos are mismatched'),
        'id_image_missing_name': _('Name missing from ID photo'),
        'id_image_missing': _('ID photo not provided'),
        'id_invalid': _('ID is invalid'),
        'user_image_not_clear': _('Learner photo is blurry'),
        'name_mismatch': _('Name on ID does not match name on account'),
        'user_image_missing': _('Learner photo not provided'),
        'id_image_not_clear': _('ID photo is blurry'),
    }

    for error in verification_error_codes:
        error_text = verification_error_map.get(error)
        if error_text:
            verification_errors.append(error_text)

    return verification_errors


def _create_recent_enrollment_message(course_enrollments, course_modes):  # pylint: disable=invalid-name
    """
    Builds a recent course enrollment message.

    Constructs a new message template based on any recent course enrollments
    for the student.

    Args:
        course_enrollments (list[CourseEnrollment]): a list of course enrollments.
        course_modes (dict): Mapping of course ID's to course mode dictionaries.

    Returns:
        A string representing the HTML message output from the message template.
        None if there are no recently enrolled courses.

    """
    recently_enrolled_courses = _get_recently_enrolled_courses(course_enrollments)

    if recently_enrolled_courses:
        enroll_messages = [
            {
                "course_id": enrollment.course_overview.id,
                "course_name": enrollment.course_overview.display_name,
                "allow_donation": _allow_donation(course_modes, enrollment.course_overview.id, enrollment)
            }
            for enrollment in recently_enrolled_courses
        ]

        platform_name = configuration_helpers.get_value('platform_name', settings.PLATFORM_NAME)

        return render_to_string(
            'enrollment/course_enrollment_message.html',
            {'course_enrollment_messages': enroll_messages, 'platform_name': platform_name}
        )


def _get_recently_enrolled_courses(course_enrollments):
    """
    Given a list of enrollments, filter out all but recent enrollments.

    Args:
        course_enrollments (list[CourseEnrollment]): A list of course enrollments.

    Returns:
        list[CourseEnrollment]: A list of recent course enrollments.
    """
    seconds = DashboardConfiguration.current().recent_enrollment_time_delta
    time_delta = (datetime.datetime.now(UTC) - datetime.timedelta(seconds=seconds))
    return [
        enrollment for enrollment in course_enrollments
        # If the enrollment has no created date, we are explicitly excluding the course
        # from the list of recent enrollments.
        if enrollment.is_active and enrollment.created > time_delta
    ]


def _allow_donation(course_modes, course_id, enrollment):
    """Determines if the dashboard will request donations for the given course.

    Check if donations are configured for the platform, and if the current course is accepting donations.

    Args:
        course_modes (dict): Mapping of course ID's to course mode dictionaries.
        course_id (str): The unique identifier for the course.
        enrollment(CourseEnrollment): The enrollment object in which the user is enrolled

    Returns:
        True if the course is allowing donations.

    """
    if course_id not in course_modes:
        flat_unexpired_modes = {
            unicode(course_id): [mode for mode in modes]
            for course_id, modes in course_modes.iteritems()
        }
        flat_all_modes = {
            unicode(course_id): [mode.slug for mode in modes]
            for course_id, modes in CourseMode.all_modes_for_courses([course_id]).iteritems()
        }
        log.error(
            u'Can not find `%s` in course modes.`%s`. All modes: `%s`',
            course_id,
            flat_unexpired_modes,
            flat_all_modes
        )
    donations_enabled = configuration_helpers.get_value(
        'ENABLE_DONATIONS',
        DonationConfiguration.current().enabled
    )
    return (
        donations_enabled and
        enrollment.mode in course_modes[course_id] and
        course_modes[course_id][enrollment.mode].min_price == 0
    )


def _update_email_opt_in(request, org):
    """Helper function used to hit the profile API if email opt-in is enabled."""

    email_opt_in = request.POST.get('email_opt_in')
    if email_opt_in is not None:
        email_opt_in_boolean = email_opt_in == 'true'
        preferences_api.update_email_opt_in(request.user, org, email_opt_in_boolean)


def _credit_statuses(user, course_enrollments):
    """
    Retrieve the status for credit courses.

    A credit course is a course for which a user can purchased
    college credit.  The current flow is:

    1. User becomes eligible for credit (submits verifications, passes the course, etc.)
    2. User purchases credit from a particular credit provider.
    3. User requests credit from the provider, usually creating an account on the provider's site.
    4. The credit provider notifies us whether the user's request for credit has been accepted or rejected.

    The dashboard is responsible for communicating the user's state in this flow.

    Arguments:
        user (User): The currently logged-in user.
        course_enrollments (list[CourseEnrollment]): List of enrollments for the
            user.

    Returns: dict

    The returned dictionary has keys that are `CourseKey`s and values that
    are dictionaries with:

        * eligible (bool): True if the user is eligible for credit in this course.
        * deadline (datetime): The deadline for purchasing and requesting credit for this course.
        * purchased (bool): Whether the user has purchased credit for this course.
        * provider_name (string): The display name of the credit provider.
        * provider_status_url (string): A URL the user can visit to check on their credit request status.
        * request_status (string): Either "pending", "approved", or "rejected"
        * error (bool): If true, an unexpected error occurred when retrieving the credit status,
            so the user should contact the support team.

    Example:
    >>> _credit_statuses(user, course_enrollments)
    {
        CourseKey.from_string("edX/DemoX/Demo_Course"): {
            "course_key": "edX/DemoX/Demo_Course",
            "eligible": True,
            "deadline": 2015-11-23 00:00:00 UTC,
            "purchased": True,
            "provider_name": "Hogwarts",
            "provider_status_url": "http://example.com/status",
            "request_status": "pending",
            "error": False
        }
    }

    """
    from openedx.core.djangoapps.credit import api as credit_api

    # Feature flag off
    if not settings.FEATURES.get("ENABLE_CREDIT_ELIGIBILITY"):
        return {}

    request_status_by_course = {
        request["course_key"]: request["status"]
        for request in credit_api.get_credit_requests_for_user(user.username)
    }

    credit_enrollments = {
        enrollment.course_id: enrollment
        for enrollment in course_enrollments
        if enrollment.mode == "credit"
    }

    # When a user purchases credit in a course, the user's enrollment
    # mode is set to "credit" and an enrollment attribute is set
    # with the ID of the credit provider.  We retrieve *all* such attributes
    # here to minimize the number of database queries.
    purchased_credit_providers = {
        attribute.enrollment.course_id: attribute.value
        for attribute in CourseEnrollmentAttribute.objects.filter(
            namespace="credit",
            name="provider_id",
            enrollment__in=credit_enrollments.values()
        ).select_related("enrollment")
    }

    provider_info_by_id = {
        provider["id"]: provider
        for provider in credit_api.get_credit_providers()
    }

    statuses = {}
    for eligibility in credit_api.get_eligibilities_for_user(user.username):
        course_key = CourseKey.from_string(unicode(eligibility["course_key"]))
        providers_names = get_credit_provider_display_names(course_key)
        status = {
            "course_key": unicode(course_key),
            "eligible": True,
            "deadline": eligibility["deadline"],
            "purchased": course_key in credit_enrollments,
            "provider_name": make_providers_strings(providers_names),
            "provider_status_url": None,
            "provider_id": None,
            "request_status": request_status_by_course.get(course_key),
            "error": False,
        }

        # If the user has purchased credit, then include information about the credit
        # provider from which the user purchased credit.
        # We retrieve the provider's ID from the an "enrollment attribute" set on the user's
        # enrollment when the user's order for credit is fulfilled by the E-Commerce service.
        if status["purchased"]:
            provider_id = purchased_credit_providers.get(course_key)
            if provider_id is None:
                status["error"] = True
                log.error(
                    u"Could not find credit provider associated with credit enrollment "
                    u"for user %s in course %s.  The user will not be able to see his or her "
                    u"credit request status on the student dashboard.  This attribute should "
                    u"have been set when the user purchased credit in the course.",
                    user.id, course_key
                )
            else:
                provider_info = provider_info_by_id.get(provider_id, {})
                status["provider_name"] = provider_info.get("display_name")
                status["provider_status_url"] = provider_info.get("status_url")
                status["provider_id"] = provider_id

        statuses[course_key] = status

    return statuses


@transaction.non_atomic_requests
@require_POST
@outer_atomic(read_committed=True)
def change_enrollment(request, check_access=True):
    """
    Modify the enrollment status for the logged-in user.

    TODO: This is lms specific and does not belong in common code.

    The request parameter must be a POST request (other methods return 405)
    that specifies course_id and enrollment_action parameters. If course_id or
    enrollment_action is not specified, if course_id is not valid, if
    enrollment_action is something other than "enroll" or "unenroll", if
    enrollment_action is "enroll" and enrollment is closed for the course, or
    if enrollment_action is "unenroll" and the user is not enrolled in the
    course, a 400 error will be returned. If the user is not logged in, 403
    will be returned; it is important that only this case return 403 so the
    front end can redirect the user to a registration or login page when this
    happens. This function should only be called from an AJAX request, so
    the error messages in the responses should never actually be user-visible.

    Args:
        request (`Request`): The Django request object

    Keyword Args:
        check_access (boolean): If True, we check that an accessible course actually
            exists for the given course_key before we enroll the student.
            The default is set to False to avoid breaking legacy code or
            code with non-standard flows (ex. beta tester invitations), but
            for any standard enrollment flow you probably want this to be True.

    Returns:
        Response

    """
    # Get the user
    user = request.user

    # Ensure the user is authenticated
    if not user.is_authenticated():
        return HttpResponseForbidden()

    # Ensure we received a course_id
    action = request.POST.get("enrollment_action")
    if 'course_id' not in request.POST:
        return HttpResponseBadRequest(_("Course id not specified"))

    try:
        course_id = SlashSeparatedCourseKey.from_deprecated_string(request.POST.get("course_id"))
    except InvalidKeyError:
        log.warning(
            u"User %s tried to %s with invalid course id: %s",
            user.username,
            action,
            request.POST.get("course_id"),
        )
        return HttpResponseBadRequest(_("Invalid course id"))

    if action == "enroll":
        # Make sure the course exists
        # We don't do this check on unenroll, or a bad course id can't be unenrolled from
        if not modulestore().has_course(course_id):
            log.warning(
                u"User %s tried to enroll in non-existent course %s",
                user.username,
                course_id
            )
            return HttpResponseBadRequest(_("Course id is invalid"))

        # Record the user's email opt-in preference
        if settings.FEATURES.get('ENABLE_MKTG_EMAIL_OPT_IN'):
            _update_email_opt_in(request, course_id.org)

        available_modes = CourseMode.modes_for_course_dict(course_id)

        # Check whether the user is blocked from enrolling in this course
        # This can occur if the user's IP is on a global blacklist
        # or if the user is enrolling in a country in which the course
        # is not available.
        redirect_url = embargo_api.redirect_if_blocked(
            course_id, user=user, ip_address=get_ip(request),
            url=request.path
        )
        if redirect_url:
            return HttpResponse(redirect_url)

        # Check that auto enrollment is allowed for this course
        # (= the course is NOT behind a paywall)
        if CourseMode.can_auto_enroll(course_id):
            # Enroll the user using the default mode (audit)
            # We're assuming that users of the course enrollment table
            # will NOT try to look up the course enrollment model
            # by its slug.  If they do, it's possible (based on the state of the database)
            # for no such model to exist, even though we've set the enrollment type
            # to "audit".
            try:
                enroll_mode = CourseMode.auto_enroll_mode(course_id, available_modes)
                if enroll_mode:
                    CourseEnrollment.enroll(user, course_id, check_access=check_access, mode=enroll_mode)
            except Exception:  # pylint: disable=broad-except
                return HttpResponseBadRequest(_("Could not enroll"))

        # If we have more than one course mode or professional ed is enabled,
        # then send the user to the choose your track page.
        # (In the case of no-id-professional/professional ed, this will redirect to a page that
        # funnels users directly into the verification / payment flow)
        if CourseMode.has_verified_mode(available_modes) or CourseMode.has_professional_mode(available_modes):
            return HttpResponse(
                reverse("course_modes_choose", kwargs={'course_id': unicode(course_id)})
            )

        # Otherwise, there is only one mode available (the default)
        return HttpResponse()
    elif action == "unenroll":
        enrollment = CourseEnrollment.get_enrollment(user, course_id)
        if not enrollment:
            return HttpResponseBadRequest(_("You are not enrolled in this course"))

        certificate_info = cert_info(user, enrollment.course_overview, enrollment.mode)
        if certificate_info.get('status') in DISABLE_UNENROLL_CERT_STATES:
            return HttpResponseBadRequest(_("Your certificate prevents you from unenrolling from this course"))

        CourseEnrollment.unenroll(user, course_id)
        return HttpResponse()
    else:
        return HttpResponseBadRequest(_("Enrollment action is invalid"))


def _generate_not_activated_message(user):
    """
    Generates the message displayed on the sign-in screen when a learner attempts to access the
    system with an inactive account.

    Arguments:
        user (User): User object for the learner attempting to sign in.
    """

    support_url = configuration_helpers.get_value(
        'SUPPORT_SITE_LINK',
        settings.SUPPORT_SITE_LINK
    )

    platform_name = configuration_helpers.get_value(
        'PLATFORM_NAME',
        settings.PLATFORM_NAME
    )

    not_activated_msg_template = _('In order to sign in, you need to activate your account.<br /><br />'
                                   'We just sent an activation link to <strong>{email}</strong>.  If '
                                   'you do not receive an email, check your spam folders or '
                                   '<a href="{support_url}">contact {platform} Support</a>.')

    not_activated_message = not_activated_msg_template.format(
        email=user.email,
        support_url=support_url,
        platform=platform_name
    )

    return not_activated_message


# Need different levels of logging
@ensure_csrf_cookie
def login_user(request, error=""):  # pylint: disable=too-many-statements,unused-argument
    """AJAX request to log in the user."""

    backend_name = None
    email = None
    password = None
    redirect_url = None
    response = None
    running_pipeline = None
    third_party_auth_requested = third_party_auth.is_enabled() and pipeline.running(request)
    third_party_auth_successful = False
    trumped_by_first_party_auth = bool(request.POST.get('email')) or bool(request.POST.get('password'))
    user = None
    platform_name = configuration_helpers.get_value("platform_name", settings.PLATFORM_NAME)

    if third_party_auth_requested and not trumped_by_first_party_auth:
        # The user has already authenticated via third-party auth and has not
        # asked to do first party auth by supplying a username or password. We
        # now want to put them through the same logging and cookie calculation
        # logic as with first-party auth.
        running_pipeline = pipeline.get(request)
        username = running_pipeline['kwargs'].get('username')
        backend_name = running_pipeline['backend']
        third_party_uid = running_pipeline['kwargs']['uid']
        requested_provider = provider.Registry.get_from_pipeline(running_pipeline)

        try:
            user = pipeline.get_authenticated_user(requested_provider, username, third_party_uid)
            third_party_auth_successful = True
        except User.DoesNotExist:
            AUDIT_LOG.warning(
                u"Login failed - user with username {username} has no social auth "
                "with backend_name {backend_name}".format(
                    username=username, backend_name=backend_name)
            )
            message = _(
                "You've successfully logged into your {provider_name} account, "
                "but this account isn't linked with an {platform_name} account yet."
            ).format(
                platform_name=platform_name,
                provider_name=requested_provider.name,
            )
            message += "<br/><br/>"
            message += _(
                "Use your {platform_name} username and password to log into {platform_name} below, "
                "and then link your {platform_name} account with {provider_name} from your dashboard."
            ).format(
                platform_name=platform_name,
                provider_name=requested_provider.name,
            )
            message += "<br/><br/>"
            message += _(
                "If you don't have an {platform_name} account yet, "
                "click <strong>Register</strong> at the top of the page."
            ).format(
                platform_name=platform_name
            )

            return HttpResponse(message, content_type="text/plain", status=403)

    else:

        if 'email' not in request.POST or 'password' not in request.POST:
            return JsonResponse({
                "success": False,
                # TODO: User error message
                "value": _('There was an error receiving your login information. Please email us.'),
            })  # TODO: this should be status code 400

        email = request.POST['email']
        password = request.POST['password']
        try:
            user = User.objects.get(email=email)
        except User.DoesNotExist:
            if settings.FEATURES['SQUELCH_PII_IN_LOGS']:
                AUDIT_LOG.warning(u"Login failed - Unknown user email")
            else:
                AUDIT_LOG.warning(u"Login failed - Unknown user email: {0}".format(email))

    # check if the user has a linked shibboleth account, if so, redirect the user to shib-login
    # This behavior is pretty much like what gmail does for shibboleth.  Try entering some @stanford.edu
    # address into the Gmail login.
    if settings.FEATURES.get('AUTH_USE_SHIB') and user:
        try:
            eamap = ExternalAuthMap.objects.get(user=user)
            if eamap.external_domain.startswith(openedx.core.djangoapps.external_auth.views.SHIBBOLETH_DOMAIN_PREFIX):
                return JsonResponse({
                    "success": False,
                    "redirect": reverse('shib-login'),
                })  # TODO: this should be status code 301  # pylint: disable=fixme
        except ExternalAuthMap.DoesNotExist:
            # This is actually the common case, logging in user without external linked login
            AUDIT_LOG.info(u"User %s w/o external auth attempting login", user)

    # see if account has been locked out due to excessive login failures
    user_found_by_email_lookup = user
    if user_found_by_email_lookup and LoginFailures.is_feature_enabled():
        if LoginFailures.is_user_locked_out(user_found_by_email_lookup):
            lockout_message = _('This account has been temporarily locked due '
                                'to excessive login failures. Try again later.')
            return JsonResponse({
                "success": False,
                "value": lockout_message,
            })  # TODO: this should be status code 429  # pylint: disable=fixme

    # see if the user must reset his/her password due to any policy settings
    if user_found_by_email_lookup and PasswordHistory.should_user_reset_password_now(user_found_by_email_lookup):
        return JsonResponse({
            "success": False,
            "value": _('Your password has expired due to password policy on this account. You must '
                       'reset your password before you can log in again. Please click the '
                       '"Forgot Password" link on this page to reset your password before logging in again.'),
        })  # TODO: this should be status code 403  # pylint: disable=fixme

    # if the user doesn't exist, we want to set the username to an invalid
    # username so that authentication is guaranteed to fail and we can take
    # advantage of the ratelimited backend
    username = user.username if user else ""

    if not third_party_auth_successful:
        try:
            user = authenticate(username=username, password=password, request=request)
        # this occurs when there are too many attempts from the same IP address
        except RateLimitException:
            return JsonResponse({
                "success": False,
                "value": _('Too many failed login attempts. Try again later.'),
            })  # TODO: this should be status code 429  # pylint: disable=fixme

    if user is None:
        # tick the failed login counters if the user exists in the database
        if user_found_by_email_lookup and LoginFailures.is_feature_enabled():
            LoginFailures.increment_lockout_counter(user_found_by_email_lookup)

        # if we didn't find this username earlier, the account for this email
        # doesn't exist, and doesn't have a corresponding password
        if username != "":
            if settings.FEATURES['SQUELCH_PII_IN_LOGS']:
                loggable_id = user_found_by_email_lookup.id if user_found_by_email_lookup else "<unknown>"
                AUDIT_LOG.warning(u"Login failed - password for user.id: {0} is invalid".format(loggable_id))
            else:
                AUDIT_LOG.warning(u"Login failed - password for {0} is invalid".format(email))
        return JsonResponse({
            "success": False,
            "value": _('Email or password is incorrect.'),
        })  # TODO: this should be status code 400  # pylint: disable=fixme

    # successful login, clear failed login attempts counters, if applicable
    if LoginFailures.is_feature_enabled():
        LoginFailures.clear_lockout_counter(user)

    # Track the user's sign in
    if hasattr(settings, 'LMS_SEGMENT_KEY') and settings.LMS_SEGMENT_KEY:
        tracking_context = tracker.get_tracker().resolve_context()
        analytics.identify(
            user.id,
            {
                'email': email,
                'username': username
            },
            {
                # Disable MailChimp because we don't want to update the user's email
                # and username in MailChimp on every page load. We only need to capture
                # this data on registration/activation.
                'MailChimp': False
            }
        )

        analytics.track(
            user.id,
            "edx.bi.user.account.authenticated",
            {
                'category': "conversion",
                'label': request.POST.get('course_id'),
                'provider': None
            },
            context={
                'ip': tracking_context.get('ip'),
                'Google Analytics': {
                    'clientId': tracking_context.get('client_id')
                }
            }
        )
    if user is not None and user.is_active:
        try:
            # We do not log here, because we have a handler registered
            # to perform logging on successful logins.
            login(request, user)
            if request.POST.get('remember') == 'true':
                request.session.set_expiry(604800)
                log.debug("Setting user session to never expire")
            else:
                request.session.set_expiry(0)
        except Exception as exc:  # pylint: disable=broad-except
            AUDIT_LOG.critical("Login failed - Could not create session. Is memcached running?")
            log.critical("Login failed - Could not create session. Is memcached running?")
            log.exception(exc)
            raise

        redirect_url = None  # The AJAX method calling should know the default destination upon success
        if third_party_auth_successful:
            redirect_url = pipeline.get_complete_url(backend_name)

        response = JsonResponse({
            "success": True,
            "redirect_url": redirect_url,
        })

        # Ensure that the external marketing site can
        # detect that the user is logged in.
        return set_logged_in_cookies(request, response, user)

    if settings.FEATURES['SQUELCH_PII_IN_LOGS']:
        AUDIT_LOG.warning(u"Login failed - Account not active for user.id: {0}, resending activation".format(user.id))
    else:
        AUDIT_LOG.warning(u"Login failed - Account not active for user {0}, resending activation".format(username))

    reactivation_email_for_user(user)

    return JsonResponse({
        "success": False,
        "value": _generate_not_activated_message(user),
    })  # TODO: this should be status code 400  # pylint: disable=fixme


@csrf_exempt
@require_POST
@social_utils.psa("social:complete")
def login_oauth_token(request, backend):
    """
    Authenticate the client using an OAuth access token by using the token to
    retrieve information from a third party and matching that information to an
    existing user.
    """
    warnings.warn("Please use AccessTokenExchangeView instead.", DeprecationWarning)

    backend = request.backend
    if isinstance(backend, social_oauth.BaseOAuth1) or isinstance(backend, social_oauth.BaseOAuth2):
        if "access_token" in request.POST:
            # Tell third party auth pipeline that this is an API call
            request.session[pipeline.AUTH_ENTRY_KEY] = pipeline.AUTH_ENTRY_LOGIN_API
            user = None
            access_token = request.POST["access_token"]
            try:
                user = backend.do_auth(access_token)
            except (HTTPError, AuthException):
                pass
            # do_auth can return a non-User object if it fails
            if user and isinstance(user, User):
                login(request, user)
                return JsonResponse(status=204)
            else:
                # Ensure user does not re-enter the pipeline
                request.social_strategy.clean_partial_pipeline(access_token)
                return JsonResponse({"error": "invalid_token"}, status=401)
        else:
            return JsonResponse({"error": "invalid_request"}, status=400)
    raise Http404


@require_GET
@login_required
@ensure_csrf_cookie
def manage_user_standing(request):
    """
    Renders the view used to manage user standing. Also displays a table
    of user accounts that have been disabled and who disabled them.
    """
    if not request.user.is_staff:
        raise Http404
    all_disabled_accounts = UserStanding.objects.filter(
        account_status=UserStanding.ACCOUNT_DISABLED
    )

    all_disabled_users = [standing.user for standing in all_disabled_accounts]

    headers = ['username', 'account_changed_by']
    rows = []
    for user in all_disabled_users:
        row = [user.username, user.standing.changed_by]
        rows.append(row)

    context = {'headers': headers, 'rows': rows}

    return render_to_response("manage_user_standing.html", context)


@require_POST
@login_required
@ensure_csrf_cookie
def disable_account_ajax(request):
    """
    Ajax call to change user standing. Endpoint of the form
    in manage_user_standing.html
    """
    if not request.user.is_staff:
        raise Http404
    username = request.POST.get('username')
    context = {}
    if username is None or username.strip() == '':
        context['message'] = _('Please enter a username')
        return JsonResponse(context, status=400)

    account_action = request.POST.get('account_action')
    if account_action is None:
        context['message'] = _('Please choose an option')
        return JsonResponse(context, status=400)

    username = username.strip()
    try:
        user = User.objects.get(username=username)
    except User.DoesNotExist:
        context['message'] = _("User with username {} does not exist").format(username)
        return JsonResponse(context, status=400)
    else:
        user_account, _success = UserStanding.objects.get_or_create(
            user=user, defaults={'changed_by': request.user},
        )
        if account_action == 'disable':
            user_account.account_status = UserStanding.ACCOUNT_DISABLED
            context['message'] = _("Successfully disabled {}'s account").format(username)
            log.info(u"%s disabled %s's account", request.user, username)
        elif account_action == 'reenable':
            user_account.account_status = UserStanding.ACCOUNT_ENABLED
            context['message'] = _("Successfully reenabled {}'s account").format(username)
            log.info(u"%s reenabled %s's account", request.user, username)
        else:
            context['message'] = _("Unexpected account status")
            return JsonResponse(context, status=400)
        user_account.changed_by = request.user
        user_account.standing_last_changed_at = datetime.datetime.now(UTC)
        user_account.save()

    return JsonResponse(context)


@login_required
@ensure_csrf_cookie
def change_setting(request):
    """JSON call to change a profile setting: Right now, location"""
    # TODO (vshnayder): location is no longer used
    u_prof = UserProfile.objects.get(user=request.user)  # request.user.profile_cache
    if 'location' in request.POST:
        u_prof.location = request.POST['location']
    u_prof.save()

    return JsonResponse({
        "success": True,
        "location": u_prof.location,
    })


class AccountValidationError(Exception):
    def __init__(self, message, field):
        super(AccountValidationError, self).__init__(message)
        self.field = field


@receiver(post_save, sender=User)
def user_signup_handler(sender, **kwargs):  # pylint: disable=unused-argument
    """
    handler that saves the user Signup Source
    when the user is created
    """
    if 'created' in kwargs and kwargs['created']:
        site = configuration_helpers.get_value('SITE_NAME')
        if site:
            user_signup_source = UserSignupSource(user=kwargs['instance'], site=site)
            user_signup_source.save()
            log.info(u'user {} originated from a white labeled "Microsite"'.format(kwargs['instance'].id))


def _do_create_account(form, custom_form=None):
    """
    Given cleaned post variables, create the User and UserProfile objects, as well as the
    registration for this user.

    Returns a tuple (User, UserProfile, Registration).

    Note: this function is also used for creating test users.
    """
    # Check if ALLOW_PUBLIC_ACCOUNT_CREATION flag turned off to restrict user account creation
    if not configuration_helpers.get_value(
            'ALLOW_PUBLIC_ACCOUNT_CREATION',
            settings.FEATURES.get('ALLOW_PUBLIC_ACCOUNT_CREATION', True)
    ):
        raise PermissionDenied()

    errors = {}
    errors.update(form.errors)
    if custom_form:
        errors.update(custom_form.errors)

    if errors:
        raise ValidationError(errors)

    user = User(
        username=form.cleaned_data["username"],
        email=form.cleaned_data["email"],
        is_active=False
    )
    user.set_password(form.cleaned_data["password"])
    registration = Registration()

    # TODO: Rearrange so that if part of the process fails, the whole process fails.
    # Right now, we can have e.g. no registration e-mail sent out and a zombie account
    try:
        with transaction.atomic():
            user.save()
            if custom_form:
                custom_model = custom_form.save(commit=False)
                custom_model.user = user
                custom_model.save()
    except IntegrityError:
        # Figure out the cause of the integrity error
        if len(User.objects.filter(username=user.username)) > 0:
            raise AccountValidationError(
                _("An account with the Public Username '{username}' already exists.").format(username=user.username),
                field="username"
            )
        elif len(User.objects.filter(email=user.email)) > 0:
            raise AccountValidationError(
                _("An account with the Email '{email}' already exists.").format(email=user.email),
                field="email"
            )
        else:
            raise

    # add this account creation to password history
    # NOTE, this will be a NOP unless the feature has been turned on in configuration
    password_history_entry = PasswordHistory()
    password_history_entry.create(user)

    registration.register(user)

    profile_fields = [
        "name", "level_of_education", "gender", "mailing_address", "city", "country", "goals",
        "year_of_birth"
    ]
    profile = UserProfile(
        user=user,
        **{key: form.cleaned_data.get(key) for key in profile_fields}
    )
    extended_profile = form.cleaned_extended_profile
    if extended_profile:
        profile.meta = json.dumps(extended_profile)
    try:
        profile.save()
    except Exception:  # pylint: disable=broad-except
        log.exception("UserProfile creation failed for user {id}.".format(id=user.id))
        raise

    return (user, profile, registration)


def _create_or_set_user_attribute_created_on_site(user, site):
    # Create or Set UserAttribute indicating the microsite site the user account was created on.
    # User maybe created on 'courses.edx.org', or a white-label site
    if site:
        UserAttribute.set_user_attribute(user, 'created_on_site', site.domain)


def create_account_with_params(request, params):
    """
    Given a request and a dict of parameters (which may or may not have come
    from the request), create an account for the requesting user, including
    creating a comments service user object and sending an activation email.
    This also takes external/third-party auth into account, updates that as
    necessary, and authenticates the user for the request's session.

    Does not return anything.

    Raises AccountValidationError if an account with the username or email
    specified by params already exists, or ValidationError if any of the given
    parameters is invalid for any other reason.

    Issues with this code:
    * It is not transactional. If there is a failure part-way, an incomplete
      account will be created and left in the database.
    * Third-party auth passwords are not verified. There is a comment that
      they are unused, but it would be helpful to have a sanity check that
      they are sane.
    * It is over 300 lines long (!) and includes disprate functionality, from
      registration e-mails to all sorts of other things. It should be broken
      up into semantically meaningful functions.
    * The user-facing text is rather unfriendly (e.g. "Username must be a
      minimum of two characters long" rather than "Please use a username of
      at least two characters").
    """
    # Copy params so we can modify it; we can't just do dict(params) because if
    # params is request.POST, that results in a dict containing lists of values
    params = dict(params.items())

    # allow to define custom set of required/optional/hidden fields via configuration
    extra_fields = configuration_helpers.get_value(
        'REGISTRATION_EXTRA_FIELDS',
        getattr(settings, 'REGISTRATION_EXTRA_FIELDS', {})
    )
    # registration via third party (Google, Facebook) using mobile application
    # doesn't use social auth pipeline (no redirect uri(s) etc involved).
    # In this case all related info (required for account linking)
    # is sent in params.
    # `third_party_auth_credentials_in_api` essentially means 'request
    # is made from mobile application'
    third_party_auth_credentials_in_api = 'provider' in params

    is_third_party_auth_enabled = third_party_auth.is_enabled()

    if is_third_party_auth_enabled and (pipeline.running(request) or third_party_auth_credentials_in_api):
        params["password"] = pipeline.make_random_password()

    # in case user is registering via third party (Google, Facebook) and pipeline has expired, show appropriate
    # error message
    if is_third_party_auth_enabled and ('social_auth_provider' in params and not pipeline.running(request)):
        raise ValidationError(
            {'session_expired': [
                _(u"Registration using {provider} has timed out.").format(
                    provider=params.get('social_auth_provider'))
            ]}
        )

    # if doing signup for an external authorization, then get email, password, name from the eamap
    # don't use the ones from the form, since the user could have hacked those
    # unless originally we didn't get a valid email or name from the external auth
    # TODO: We do not check whether these values meet all necessary criteria, such as email length
    do_external_auth = 'ExternalAuthMap' in request.session
    if do_external_auth:
        eamap = request.session['ExternalAuthMap']
        try:
            validate_email(eamap.external_email)
            params["email"] = eamap.external_email
        except ValidationError:
            pass
        if eamap.external_name.strip() != '':
            params["name"] = eamap.external_name
        params["password"] = eamap.internal_password
        log.debug(u'In create_account with external_auth: user = %s, email=%s', params["name"], params["email"])

    extended_profile_fields = configuration_helpers.get_value('extended_profile_fields', [])
    enforce_password_policy = (
        settings.FEATURES.get("ENFORCE_PASSWORD_POLICY", False) and
        not do_external_auth
    )
    # Can't have terms of service for certain SHIB users, like at Stanford
    registration_fields = getattr(settings, 'REGISTRATION_EXTRA_FIELDS', {})
    tos_required = (
        registration_fields.get('terms_of_service') != 'hidden' or
        registration_fields.get('honor_code') != 'hidden'
    ) and (
        not settings.FEATURES.get("AUTH_USE_SHIB") or
        not settings.FEATURES.get("SHIB_DISABLE_TOS") or
        not do_external_auth or
        not eamap.external_domain.startswith(openedx.core.djangoapps.external_auth.views.SHIBBOLETH_DOMAIN_PREFIX)
    )

    form = AccountCreationForm(
        data=params,
        extra_fields=extra_fields,
        extended_profile_fields=extended_profile_fields,
        enforce_username_neq_password=True,
        enforce_password_policy=enforce_password_policy,
        tos_required=tos_required,
    )
    custom_form = get_registration_extension_form(data=params)

    # Perform operations within a transaction that are critical to account creation
    with transaction.atomic():
        # first, create the account
        (user, profile, registration) = _do_create_account(form, custom_form)

        # If a 3rd party auth provider and credentials were provided in the API, link the account with social auth
        # (If the user is using the normal register page, the social auth pipeline does the linking, not this code)

        # Note: this is orthogonal to the 3rd party authentication pipeline that occurs
        # when the account is created via the browser and redirect URLs.

        if is_third_party_auth_enabled and third_party_auth_credentials_in_api:
            backend_name = params['provider']
            request.social_strategy = social_utils.load_strategy(request)
            redirect_uri = reverse('social:complete', args=(backend_name, ))
            request.backend = social_utils.load_backend(request.social_strategy, backend_name, redirect_uri)
            social_access_token = params.get('access_token')
            if not social_access_token:
                raise ValidationError({
                    'access_token': [
                        _("An access_token is required when passing value ({}) for provider.").format(
                            params['provider']
                        )
                    ]
                })
            request.session[pipeline.AUTH_ENTRY_KEY] = pipeline.AUTH_ENTRY_REGISTER_API
            pipeline_user = None
            error_message = ""
            try:
                pipeline_user = request.backend.do_auth(social_access_token, user=user)
            except AuthAlreadyAssociated:
                error_message = _("The provided access_token is already associated with another user.")
            except (HTTPError, AuthException):
                error_message = _("The provided access_token is not valid.")
            if not pipeline_user or not isinstance(pipeline_user, User):
                # Ensure user does not re-enter the pipeline
                request.social_strategy.clean_partial_pipeline(social_access_token)
                raise ValidationError({'access_token': [error_message]})

    # Perform operations that are non-critical parts of account creation
    _create_or_set_user_attribute_created_on_site(user, request.site)

    preferences_api.set_user_preference(user, LANGUAGE_KEY, get_language())

    if settings.FEATURES.get('ENABLE_DISCUSSION_EMAIL_DIGEST'):
        try:
            enable_notifications(user)
        except Exception:  # pylint: disable=broad-except
            log.exception("Enable discussion notifications failed for user {id}.".format(id=user.id))

    dog_stats_api.increment("common.student.account_created")

    # If the user is registering via 3rd party auth, track which provider they use
    third_party_provider = None
    running_pipeline = None
    if is_third_party_auth_enabled and pipeline.running(request):
        running_pipeline = pipeline.get(request)
        third_party_provider = provider.Registry.get_from_pipeline(running_pipeline)

    # Track the user's registration
    if hasattr(settings, 'LMS_SEGMENT_KEY') and settings.LMS_SEGMENT_KEY:
        tracking_context = tracker.get_tracker().resolve_context()
        identity_args = [
            user.id,  # pylint: disable=no-member
            {
                'email': user.email,
                'username': user.username,
                'name': profile.name,
                # Mailchimp requires the age & yearOfBirth to be integers, we send a sane integer default if falsey.
                'age': profile.age or -1,
                'yearOfBirth': profile.year_of_birth or datetime.datetime.now(UTC).year,
                'education': profile.level_of_education_display,
                'address': profile.mailing_address,
                'gender': profile.gender_display,
                'country': unicode(profile.country),
            }
        ]

        if hasattr(settings, 'MAILCHIMP_NEW_USER_LIST_ID'):
            identity_args.append({
                "MailChimp": {
                    "listId": settings.MAILCHIMP_NEW_USER_LIST_ID
                }
            })

        analytics.identify(*identity_args)

        analytics.track(
            user.id,
            "edx.bi.user.account.registered",
            {
                'category': 'conversion',
                'label': params.get('course_id'),
                'provider': third_party_provider.name if third_party_provider else None
            },
            context={
                'ip': tracking_context.get('ip'),
                'Google Analytics': {
                    'clientId': tracking_context.get('client_id')
                }
            }
        )

    # Announce registration
    REGISTER_USER.send(sender=None, user=user, profile=profile)

    create_comments_service_user(user)

    # APPSEMBLER SPECIFIC
    organization_name = params.get('organization')
    organization = None
    # organization name is passed during signup when invited through AMC,
    # otherwise it's a regular signup on a microsite
    if organization_name:
        try:
            organization = Organization.objects.get(name=organization_name)
        except:
            pass
    elif hasattr(request, 'site'):
        organization = request.site.organizations.first()

    is_amc_admin = "registered_from_amc" in params

    if organization:
        UserOrganizationMapping.objects.get_or_create(user=user, organization=organization, is_amc_admin=is_amc_admin)

    # APPSEMBLER SPECIFIC END

    # Don't send email if we are:
    #
    # 1. Doing load testing.
    # 2. Random user generation for other forms of testing.
    # 3. External auth bypassing activation.
    # 4. Have the platform configured to not require e-mail activation.
    # 5. Registering a new user using a trusted third party provider (with skip_email_verification=True)
    #
    # Note that this feature is only tested as a flag set one way or
    # the other for *new* systems. we need to be careful about
    # changing settings on a running system to make sure no users are
    # left in an inconsistent state (or doing a migration if they are).
    send_email = (
        not settings.FEATURES.get('SKIP_EMAIL_VALIDATION', None) and
        not settings.FEATURES.get('AUTOMATIC_AUTH_FOR_TESTING') and
        not (do_external_auth and settings.FEATURES.get('BYPASS_ACTIVATION_EMAIL_FOR_EXTAUTH')) and
        not (
            third_party_provider and third_party_provider.skip_email_verification and
            user.email == running_pipeline['kwargs'].get('details', {}).get('email')
        ) and
        "registered_from_amc" not in params  # don't need to activate email if the user already did that on AMC
    )
    if send_email:
        compose_and_send_activation_email(user, profile, registration)
    else:
        registration.activate()
        _enroll_user_in_pending_courses(user)  # Enroll student in any pending courses

    # Immediately after a user creates an account, we log them in. They are only
    # logged in until they close the browser. They can't log in again until they click
    # the activation link from the email.
    new_user = authenticate(username=user.username, password=params['password'])
    login(request, new_user)
    request.session.set_expiry(0)

    # APPSEMBLER SPECIFIC
    # allow users registered from AMC to create courses
    if is_amc_admin:
        from cms.djangoapps.course_creators.models import CourseCreator
        CourseCreator.objects.update_or_create(user=user, defaults={'state': CourseCreator.GRANTED})
        CourseCreatorRole().add_users(user)
    # APPSEMBLER SPECIFIC END

    try:
        record_registration_attributions(request, new_user)
    # Don't prevent a user from registering due to attribution errors.
    except Exception:   # pylint: disable=broad-except
        log.exception('Error while attributing cookies to user registration.')

    # TODO: there is no error checking here to see that the user actually logged in successfully,
    # and is not yet an active user.
    if new_user is not None:
        AUDIT_LOG.info(u"Login success on new account creation - {0}".format(new_user.username))

    if do_external_auth:
        eamap.user = new_user
        eamap.dtsignup = datetime.datetime.now(UTC)
        eamap.save()
        AUDIT_LOG.info(u"User registered with external_auth %s", new_user.username)
        AUDIT_LOG.info(u'Updated ExternalAuthMap for %s to be %s', new_user.username, eamap)

        if settings.FEATURES.get('BYPASS_ACTIVATION_EMAIL_FOR_EXTAUTH'):
            log.info('bypassing activation email')
            new_user.is_active = True
            new_user.save()
            AUDIT_LOG.info(u"Login activated on extauth account - {0} ({1})".format(new_user.username, new_user.email))

    return new_user


def _enroll_user_in_pending_courses(student):
    """
    Enroll student in any pending courses he/she may have.
    """
    ceas = CourseEnrollmentAllowed.objects.filter(email=student.email)
    for cea in ceas:
        if cea.auto_enroll:
            enrollment = CourseEnrollment.enroll(student, cea.course_id)
            manual_enrollment_audit = ManualEnrollmentAudit.get_manual_enrollment_by_email(student.email)
            if manual_enrollment_audit is not None:
                # get the enrolled by user and reason from the ManualEnrollmentAudit table.
                # then create a new ManualEnrollmentAudit table entry for the same email
                # different transition state.
                ManualEnrollmentAudit.create_manual_enrollment_audit(
                    manual_enrollment_audit.enrolled_by, student.email, ALLOWEDTOENROLL_TO_ENROLLED,
                    manual_enrollment_audit.reason, enrollment
                )


def record_affiliate_registration_attribution(request, user):
    """
    Attribute this user's registration to the referring affiliate, if
    applicable.
    """
    affiliate_id = request.COOKIES.get(settings.AFFILIATE_COOKIE_NAME)
    if user and affiliate_id:
        UserAttribute.set_user_attribute(user, REGISTRATION_AFFILIATE_ID, affiliate_id)


def record_utm_registration_attribution(request, user):
    """
    Attribute this user's registration to the latest UTM referrer, if
    applicable.
    """
    utm_cookie_name = RegistrationCookieConfiguration.current().utm_cookie_name
    utm_cookie = request.COOKIES.get(utm_cookie_name)
    if user and utm_cookie:
        utm = json.loads(utm_cookie)
        for utm_parameter_name in REGISTRATION_UTM_PARAMETERS:
            utm_parameter = utm.get(utm_parameter_name)
            if utm_parameter:
                UserAttribute.set_user_attribute(
                    user,
                    REGISTRATION_UTM_PARAMETERS.get(utm_parameter_name),
                    utm_parameter
                )
        created_at_unixtime = utm.get('created_at')
        if created_at_unixtime:
            # We divide by 1000 here because the javascript timestamp generated is in milliseconds not seconds.
            # PYTHON: time.time()      => 1475590280.823698
            # JS: new Date().getTime() => 1475590280823
            created_at_datetime = datetime.datetime.fromtimestamp(int(created_at_unixtime) / float(1000), tz=UTC)
            UserAttribute.set_user_attribute(
                user,
                REGISTRATION_UTM_CREATED_AT,
                created_at_datetime
            )


def record_registration_attributions(request, user):
    """
    Attribute this user's registration based on referrer cookies.
    """
    record_affiliate_registration_attribution(request, user)
    record_utm_registration_attribution(request, user)


@csrf_exempt
def create_account(request, post_override=None):
    """
    JSON call to create new edX account.
    Used by form in signup_modal.html, which is included into navigation.html
    """
    # Check if ALLOW_PUBLIC_ACCOUNT_CREATION flag turned off to restrict user account creation
    if not configuration_helpers.get_value(
            'ALLOW_PUBLIC_ACCOUNT_CREATION',
            settings.FEATURES.get('ALLOW_PUBLIC_ACCOUNT_CREATION', True)
    ):
        return HttpResponseForbidden(_("Account creation not allowed."))

    warnings.warn("Please use RegistrationView instead.", DeprecationWarning)

    try:
        user = create_account_with_params(request, post_override or request.POST)
    except AccountValidationError as exc:
        return JsonResponse({'success': False, 'value': exc.message, 'field': exc.field}, status=400)
    except ValidationError as exc:
        field, error_list = next(exc.message_dict.iteritems())
        return JsonResponse(
            {
                "success": False,
                "field": field,
                "value": error_list[0],
            },
            status=400
        )

    redirect_url = None  # The AJAX method calling should know the default destination upon success

    # Resume the third-party-auth pipeline if necessary.
    if third_party_auth.is_enabled() and pipeline.running(request):
        running_pipeline = pipeline.get(request)
        redirect_url = pipeline.get_complete_url(running_pipeline['backend'])

    response = JsonResponse({
        'success': True,
        'redirect_url': redirect_url,
    })
    set_logged_in_cookies(request, response, user)
    return response


def str2bool(s):
    s = str(s)
    return s.lower() in ('yes', 'true', 't', '1')


def _clean_roles(roles):
    """ Clean roles.

    Strips whitespace from roles, and removes empty items.

    Args:
        roles (str[]): List of role names.

    Returns:
        str[]
    """
    roles = [role.strip() for role in roles]
    roles = [role for role in roles if role]
    return roles


def auto_auth(request):
    """
    Create or configure a user account, then log in as that user.

    Enabled only when
    settings.FEATURES['AUTOMATIC_AUTH_FOR_TESTING'] is true.

    Accepts the following querystring parameters:
    * `username`, `email`, and `password` for the user account
    * `full_name` for the user profile (the user's full name; defaults to the username)
    * `staff`: Set to "true" to make the user global staff.
    * `course_id`: Enroll the student in the course with `course_id`
    * `roles`: Comma-separated list of roles to grant the student in the course with `course_id`
    * `no_login`: Define this to create the user but not login
    * `redirect`: Set to "true" will redirect to the `redirect_to` value if set, or
        course home page if course_id is defined, otherwise it will redirect to dashboard
    * `redirect_to`: will redirect to to this url
    * `is_active` : make/update account with status provided as 'is_active'
    If username, email, or password are not provided, use
    randomly generated credentials.
    """

    # Generate a unique name to use if none provided
    generated_username = uuid.uuid4().hex[0:30]

    # Use the params from the request, otherwise use these defaults
    username = request.GET.get('username', generated_username)
    password = request.GET.get('password', username)
    email = request.GET.get('email', username + "@example.com")
    full_name = request.GET.get('full_name', username)
    is_staff = str2bool(request.GET.get('staff', False))
    is_superuser = str2bool(request.GET.get('superuser', False))
    course_id = request.GET.get('course_id')
    redirect_to = request.GET.get('redirect_to')
    is_active = str2bool(request.GET.get('is_active', True))

    # Valid modes: audit, credit, honor, no-id-professional, professional, verified
    enrollment_mode = request.GET.get('enrollment_mode', 'honor')

    # Parse roles, stripping whitespace, and filtering out empty strings
    roles = _clean_roles(request.GET.get('roles', '').split(','))
    course_access_roles = _clean_roles(request.GET.get('course_access_roles', '').split(','))

    redirect_when_done = str2bool(request.GET.get('redirect', '')) or redirect_to
    login_when_done = 'no_login' not in request.GET

    form = AccountCreationForm(
        data={
            'username': username,
            'email': email,
            'password': password,
            'name': full_name,
        },
        tos_required=False
    )

    # Attempt to create the account.
    # If successful, this will return a tuple containing
    # the new user object.
    try:
        user, profile, reg = _do_create_account(form)
    except (AccountValidationError, ValidationError):
        # Attempt to retrieve the existing user.
        user = User.objects.get(username=username)
        user.email = email
        user.set_password(password)
        user.is_active = is_active
        user.save()
        profile = UserProfile.objects.get(user=user)
        reg = Registration.objects.get(user=user)
    except PermissionDenied:
        return HttpResponseForbidden(_('Account creation not allowed.'))

    user.is_staff = is_staff
    user.is_superuser = is_superuser
    user.save()

    if is_active:
        reg.activate()
        reg.save()

    # ensure parental consent threshold is met
    year = datetime.date.today().year
    age_limit = settings.PARENTAL_CONSENT_AGE_LIMIT
    profile.year_of_birth = (year - age_limit) - 1
    profile.save()

<<<<<<< HEAD
    organization = Organization.objects.filter(name=request.GET.get('organization_name'))[0]
    UserOrganizationMapping.objects.create(
        user=user,
        organization=organization)
=======
    _create_or_set_user_attribute_created_on_site(user, request.site)
>>>>>>> 37052afe

    # Enroll the user in a course
    course_key = None
    if course_id:
        course_key = CourseLocator.from_string(course_id)
        CourseEnrollment.enroll(user, course_key, mode=enrollment_mode)

        # Apply the roles
        for role in roles:
            assign_role(course_key, user, role)

        for role in course_access_roles:
            CourseAccessRole.objects.update_or_create(user=user, course_id=course_key, org=course_key.org, role=role)

    # Log in as the user
    if login_when_done:
        user = authenticate(username=username, password=password)
        login(request, user)

    create_comments_service_user(user)

    if redirect_when_done:
        if redirect_to:
            # Redirect to page specified by the client
            redirect_url = redirect_to
        elif course_id:
            # Redirect to the course homepage (in LMS) or outline page (in Studio)
            try:
                redirect_url = reverse(course_home_url_name(course_key), kwargs={'course_id': course_id})
            except NoReverseMatch:
                redirect_url = reverse('course_handler', kwargs={'course_key_string': course_id})
        else:
            # Redirect to the learner dashboard (in LMS) or homepage (in Studio)
            try:
                redirect_url = reverse('dashboard')
            except NoReverseMatch:
                redirect_url = reverse('home')

        return redirect(redirect_url)
    else:
        response = JsonResponse({
            'created_status': 'Logged in' if login_when_done else 'Created',
            'username': username,
            'email': email,
            'password': password,
            'user_id': user.id,  # pylint: disable=no-member
            'anonymous_id': anonymous_id_for_user(user, None),
        })
    response.set_cookie('csrftoken', csrf(request)['csrf_token'])
    return response


@ensure_csrf_cookie
def activate_account(request, key):
    """When link in activation e-mail is clicked"""

    # If request is in Studio call the appropriate view
    if theming_helpers.get_project_root_name().lower() == u'cms':
        return activate_account_studio(request, key)

    try:
        registration = Registration.objects.get(activation_key=key)
    except (Registration.DoesNotExist, Registration.MultipleObjectsReturned):
        messages.error(
            request,
            HTML(_(
                '{html_start}Your account could not be activated{html_end}'
                'Something went wrong, please <a href="{support_url}">contact support</a> to resolve this issue.'
            )).format(
                support_url=configuration_helpers.get_value('SUPPORT_SITE_LINK', settings.SUPPORT_SITE_LINK),
                html_start=HTML('<p class="message-title">'),
                html_end=HTML('</p>'),
            ),
            extra_tags='account-activation aa-icon'
        )
    else:
        if not registration.user.is_active:
            registration.activate()
            # Success message for logged in users.
            message = _('{html_start}Success{html_end} You have activated your account.')

            if not request.user.is_authenticated():
                # Success message for logged out users
                message = _(
                    '{html_start}Success! You have activated your account.{html_end}'
                    'You will now receive email updates and alerts from us related to'
                    ' the courses you are enrolled in. Sign In to continue.'
                )

            # Add message for later use.
            messages.success(
                request,
                HTML(message).format(
                    html_start=HTML('<p class="message-title">'),
                    html_end=HTML('</p>'),
                ),
                extra_tags='account-activation aa-icon',
            )
        else:
            messages.info(
                request,
                HTML(_('{html_start}This account has already been activated.{html_end}')).format(
                    html_start=HTML('<p class="message-title">'),
                    html_end=HTML('</p>'),
                ),
                extra_tags='account-activation aa-icon',
            )

        # Enroll student in any pending courses he/she may have if auto_enroll flag is set
        _enroll_user_in_pending_courses(registration.user)

    return redirect('dashboard')


@ensure_csrf_cookie
def activate_account_studio(request, key):
    """
    When link in activation e-mail is clicked and the link belongs to studio.
    """
    try:
        registration = Registration.objects.get(activation_key=key)
    except (Registration.DoesNotExist, Registration.MultipleObjectsReturned):
        return render_to_response(
            "registration/activation_invalid.html",
            {'csrf': csrf(request)['csrf_token']}
        )
    else:
        user_logged_in = request.user.is_authenticated()
        already_active = True
        if not registration.user.is_active:
            registration.activate()
            already_active = False

        # Enroll student in any pending courses he/she may have if auto_enroll flag is set
        _enroll_user_in_pending_courses(registration.user)

        return render_to_response(
            "registration/activation_complete.html",
            {
                'user_logged_in': user_logged_in,
                'already_active': already_active
            }
        )


@csrf_exempt
@require_POST
def password_reset(request):
    """ Attempts to send a password reset e-mail. """
    # Add some rate limiting here by re-using the RateLimitMixin as a helper class
    limiter = BadRequestRateLimiter()
    if limiter.is_rate_limit_exceeded(request):
        AUDIT_LOG.warning("Rate limit exceeded in password_reset")
        return HttpResponseForbidden()

    form = PasswordResetFormNoActive(request.POST)
    if form.is_valid():
        form.save(use_https=request.is_secure(),
                  from_email=configuration_helpers.get_value('email_from_address', settings.DEFAULT_FROM_EMAIL),
                  request=request)
        # When password change is complete, a "edx.user.settings.changed" event will be emitted.
        # But because changing the password is multi-step, we also emit an event here so that we can
        # track where the request was initiated.
        tracker.emit(
            SETTING_CHANGE_INITIATED,
            {
                "setting": "password",
                "old": None,
                "new": None,
                "user_id": request.user.id,
            }
        )
        destroy_oauth_tokens(request.user)
    else:
        # bad user? tick the rate limiter counter
        AUDIT_LOG.info("Bad password_reset user passed in.")
        limiter.tick_bad_request_counter(request)

    return JsonResponse({
        'success': True,
        'value': render_to_string('registration/password_reset_done.html', {}),
    })


def uidb36_to_uidb64(uidb36):
    """
    Needed to support old password reset URLs that use base36-encoded user IDs
    https://github.com/django/django/commit/1184d077893ff1bc947e45b00a4d565f3df81776#diff-c571286052438b2e3190f8db8331a92bR231
    Args:
        uidb36: base36-encoded user ID

    Returns: base64-encoded user ID. Otherwise returns a dummy, invalid ID
    """
    try:
        uidb64 = force_text(urlsafe_base64_encode(force_bytes(base36_to_int(uidb36))))
    except ValueError:
        uidb64 = '1'  # dummy invalid ID (incorrect padding for base64)
    return uidb64


def validate_password(user, password):
    """
    Tie in password policy enforcement as an optional level of
    security protection

    Args:
        user: the user object whose password we're checking.
        password: the user's proposed new password.

    Returns:
        is_valid_password: a boolean indicating if the new password
            passes the validation.
        err_msg: an error message if there's a violation of one of the password
            checks. Otherwise, `None`.
    """
    err_msg = None

    if settings.FEATURES.get('ENFORCE_PASSWORD_POLICY', False):
        try:
            validate_password_strength(password)
        except ValidationError as err:
            err_msg = _('Password: ') + '; '.join(err.messages)

    # also, check the password reuse policy
    if not PasswordHistory.is_allowable_password_reuse(user, password):
        if user.is_staff:
            num_distinct = settings.ADVANCED_SECURITY_CONFIG['MIN_DIFFERENT_STAFF_PASSWORDS_BEFORE_REUSE']
        else:
            num_distinct = settings.ADVANCED_SECURITY_CONFIG['MIN_DIFFERENT_STUDENT_PASSWORDS_BEFORE_REUSE']
        # Because of how ngettext is, splitting the following into shorter lines would be ugly.
        # pylint: disable=line-too-long
        err_msg = ungettext(
            "You are re-using a password that you have used recently. You must have {num} distinct password before reusing a previous password.",
            "You are re-using a password that you have used recently. You must have {num} distinct passwords before reusing a previous password.",
            num_distinct
        ).format(num=num_distinct)

    # also, check to see if passwords are getting reset too frequent
    if PasswordHistory.is_password_reset_too_soon(user):
        num_days = settings.ADVANCED_SECURITY_CONFIG['MIN_TIME_IN_DAYS_BETWEEN_ALLOWED_RESETS']
        # Because of how ngettext is, splitting the following into shorter lines would be ugly.
        # pylint: disable=line-too-long
        err_msg = ungettext(
            "You are resetting passwords too frequently. Due to security policies, {num} day must elapse between password resets.",
            "You are resetting passwords too frequently. Due to security policies, {num} days must elapse between password resets.",
            num_days
        ).format(num=num_days)

    is_password_valid = err_msg is None

    return is_password_valid, err_msg


def password_reset_confirm_wrapper(request, uidb36=None, token=None):
    """
    A wrapper around django.contrib.auth.views.password_reset_confirm.
    Needed because we want to set the user as active at this step.
    We also optionally do some additional password policy checks.
    """
    # convert old-style base36-encoded user id to base64
    uidb64 = uidb36_to_uidb64(uidb36)
    platform_name = {
        "platform_name": configuration_helpers.get_value('platform_name', settings.PLATFORM_NAME)
    }
    try:
        uid_int = base36_to_int(uidb36)
        user = User.objects.get(id=uid_int)
    except (ValueError, User.DoesNotExist):
        # if there's any error getting a user, just let django's
        # password_reset_confirm function handle it.
        return password_reset_confirm(
            request, uidb64=uidb64, token=token, extra_context=platform_name
        )

    if request.method == 'POST':
        password = request.POST['new_password1']
        is_password_valid, password_err_msg = validate_password(user, password)
        if not is_password_valid:
            # We have a password reset attempt which violates some security
            # policy. Use the existing Django template to communicate that
            # back to the user.
            context = {
                'validlink': False,
                'form': None,
                'title': _('Password reset unsuccessful'),
                'err_msg': password_err_msg,
            }
            context.update(platform_name)
            return TemplateResponse(
                request, 'registration/password_reset_confirm.html', context
            )

        # remember what the old password hash is before we call down
        old_password_hash = user.password

        response = password_reset_confirm(
            request, uidb64=uidb64, token=token, extra_context=platform_name
        )

        # If password reset was unsuccessful a template response is returned (status_code 200).
        # Check if form is invalid then show an error to the user.
        # Note if password reset was successful we get response redirect (status_code 302).
        if response.status_code == 200 and not response.context_data['form'].is_valid():
            response.context_data['err_msg'] = _('Error in resetting your password. Please try again.')
            return response

        # get the updated user
        updated_user = User.objects.get(id=uid_int)

        # did the password hash change, if so record it in the PasswordHistory
        if updated_user.password != old_password_hash:
            entry = PasswordHistory()
            entry.create(updated_user)

    else:
        response = password_reset_confirm(
            request, uidb64=uidb64, token=token, extra_context=platform_name
        )

        response_was_successful = response.context_data.get('validlink')
        if response_was_successful and not user.is_active:
            user.is_active = True
            user.save()

    return response


def reactivation_email_for_user(user):
    try:
        registration = Registration.objects.get(user=user)
    except Registration.DoesNotExist:
        return JsonResponse({
            "success": False,
            "error": _('No inactive user with this e-mail exists'),
        })  # TODO: this should be status code 400  # pylint: disable=fixme

    try:
        context = generate_activation_email_context(user, registration)
    except ObjectDoesNotExist:
        log.error(
            u'Unable to send reactivation email due to unavailable profile for the user "%s"',
            user.username,
            exc_info=True
        )
        return JsonResponse({
            "success": False,
            "error": _('Unable to send reactivation email')
        })

    subject = render_to_string('emails/activation_email_subject.txt', context)
    subject = ''.join(subject.splitlines())
    message = render_to_string('emails/activation_email.txt', context)
    from_address = configuration_helpers.get_value('email_from_address', settings.DEFAULT_FROM_EMAIL)
    from_address = configuration_helpers.get_value('ACTIVATION_EMAIL_FROM_ADDRESS', from_address)

    try:
        user.email_user(subject, message, from_address)
    except Exception:  # pylint: disable=broad-except
        log.error(
            u'Unable to send reactivation email from "%s" to "%s"',
            from_address,
            user.email,
            exc_info=True
        )
        return JsonResponse({
            "success": False,
            "error": _('Unable to send reactivation email')
        })  # TODO: this should be status code 500  # pylint: disable=fixme

    return JsonResponse({"success": True})


def validate_new_email(user, new_email):
    """
    Given a new email for a user, does some basic verification of the new address If any issues are encountered
    with verification a ValueError will be thrown.
    """
    try:
        validate_email(new_email)
    except ValidationError:
        raise ValueError(_('Valid e-mail address required.'))

    if new_email == user.email:
        raise ValueError(_('Old email is the same as the new email.'))

    if User.objects.filter(email=new_email).count() != 0:
        raise ValueError(_('An account with this e-mail already exists.'))


def do_email_change_request(user, new_email, activation_key=None):
    """
    Given a new email for a user, does some basic verification of the new address and sends an activation message
    to the new address. If any issues are encountered with verification or sending the message, a ValueError will
    be thrown.
    """
    pec_list = PendingEmailChange.objects.filter(user=user)
    if len(pec_list) == 0:
        pec = PendingEmailChange()
        pec.user = user
    else:
        pec = pec_list[0]

    # if activation_key is not passing as an argument, generate a random key
    if not activation_key:
        activation_key = uuid.uuid4().hex

    pec.new_email = new_email
    pec.activation_key = activation_key
    pec.save()

    context = {
        'key': pec.activation_key,
        'old_email': user.email,
        'new_email': pec.new_email
    }

    subject = render_to_string('emails/email_change_subject.txt', context)
    subject = ''.join(subject.splitlines())

    message = render_to_string('emails/email_change.txt', context)

    from_address = configuration_helpers.get_value(
        'email_from_address',
        settings.DEFAULT_FROM_EMAIL
    )
    try:
        mail.send_mail(subject, message, from_address, [pec.new_email])
    except Exception:  # pylint: disable=broad-except
        log.error(u'Unable to send email activation link to user from "%s"', from_address, exc_info=True)
        raise ValueError(_('Unable to send email activation link. Please try again later.'))

    # When the email address change is complete, a "edx.user.settings.changed" event will be emitted.
    # But because changing the email address is multi-step, we also emit an event here so that we can
    # track where the request was initiated.
    tracker.emit(
        SETTING_CHANGE_INITIATED,
        {
            "setting": "email",
            "old": context['old_email'],
            "new": context['new_email'],
            "user_id": user.id,
        }
    )


@ensure_csrf_cookie
def confirm_email_change(request, key):  # pylint: disable=unused-argument
    """
    User requested a new e-mail. This is called when the activation
    link is clicked. We confirm with the old e-mail, and update
    """
    with transaction.atomic():
        try:
            pec = PendingEmailChange.objects.get(activation_key=key)
        except PendingEmailChange.DoesNotExist:
            response = render_to_response("invalid_email_key.html", {})
            transaction.set_rollback(True)
            return response

        user = pec.user
        address_context = {
            'old_email': user.email,
            'new_email': pec.new_email
        }

        if len(User.objects.filter(email=pec.new_email)) != 0:
            response = render_to_response("email_exists.html", {})
            transaction.set_rollback(True)
            return response

        subject = render_to_string('emails/email_change_subject.txt', address_context)
        subject = ''.join(subject.splitlines())
        message = render_to_string('emails/confirm_email_change.txt', address_context)
        u_prof = UserProfile.objects.get(user=user)
        meta = u_prof.get_meta()
        if 'old_emails' not in meta:
            meta['old_emails'] = []
        meta['old_emails'].append([user.email, datetime.datetime.now(UTC).isoformat()])
        u_prof.set_meta(meta)
        u_prof.save()
        # Send it to the old email...
        try:
            user.email_user(
                subject,
                message,
                configuration_helpers.get_value('email_from_address', settings.DEFAULT_FROM_EMAIL)
            )
        except Exception:    # pylint: disable=broad-except
            log.warning('Unable to send confirmation email to old address', exc_info=True)
            response = render_to_response("email_change_failed.html", {'email': user.email})
            transaction.set_rollback(True)
            return response

        user.email = pec.new_email
        user.save()
        pec.delete()
        # And send it to the new email...
        try:
            user.email_user(
                subject,
                message,
                configuration_helpers.get_value('email_from_address', settings.DEFAULT_FROM_EMAIL)
            )
        except Exception:  # pylint: disable=broad-except
            log.warning('Unable to send confirmation email to new address', exc_info=True)
            response = render_to_response("email_change_failed.html", {'email': pec.new_email})
            transaction.set_rollback(True)
            return response

        response = render_to_response("email_change_successful.html", address_context)
        return response


@require_POST
@login_required
@ensure_csrf_cookie
def change_email_settings(request):
    """Modify logged-in user's setting for receiving emails from a course."""
    user = request.user

    course_id = request.POST.get("course_id")
    course_key = SlashSeparatedCourseKey.from_deprecated_string(course_id)
    receive_emails = request.POST.get("receive_emails")
    if receive_emails:
        optout_object = Optout.objects.filter(user=user, course_id=course_key)
        if optout_object:
            optout_object.delete()
        log.info(
            u"User %s (%s) opted in to receive emails from course %s",
            user.username,
            user.email,
            course_id,
        )
        track.views.server_track(
            request,
            "change-email-settings",
            {"receive_emails": "yes", "course": course_id},
            page='dashboard',
        )
    else:
        Optout.objects.get_or_create(user=user, course_id=course_key)
        log.info(
            u"User %s (%s) opted out of receiving emails from course %s",
            user.username,
            user.email,
            course_id,
        )
        track.views.server_track(
            request,
            "change-email-settings",
            {"receive_emails": "no", "course": course_id},
            page='dashboard',
        )

    return JsonResponse({"success": True})


class LogoutView(TemplateView):
    """
    Logs out user and redirects.

    The template should load iframes to log the user out of OpenID Connect services.
    See http://openid.net/specs/openid-connect-logout-1_0.html.
    """
    oauth_client_ids = []
    template_name = 'logout.html'

    # Keep track of the page to which the user should ultimately be redirected.
    default_target = reverse_lazy('cas-logout') if settings.FEATURES.get('AUTH_USE_CAS') else '/'

    @property
    def target(self):
        """
        If a redirect_url is specified in the querystring for this request, and the value is a url
        with the same host, the view will redirect to this page after rendering the template.
        If it is not specified, we will use the default target url.
        """
        target_url = self.request.GET.get('redirect_url')

        if target_url and is_safe_url(target_url, self.request.META.get('HTTP_HOST')):
            return target_url
        else:
            return self.default_target

    def dispatch(self, request, *args, **kwargs):  # pylint: disable=missing-docstring
        # We do not log here, because we have a handler registered to perform logging on successful logouts.
        request.is_from_logout = True

        # Get the list of authorized clients before we clear the session.
        self.oauth_client_ids = request.session.get(edx_oauth2_provider.constants.AUTHORIZED_CLIENTS_SESSION_KEY, [])

        logout(request)

        # If we don't need to deal with OIDC logouts, just redirect the user.
        if LogoutViewConfiguration.current().enabled and self.oauth_client_ids:
            response = super(LogoutView, self).dispatch(request, *args, **kwargs)
        else:
            response = redirect(self.target)

        # Clear the cookie used by the edx.org marketing site
        delete_logged_in_cookies(response)

        return response

    def _build_logout_url(self, url):
        """
        Builds a logout URL with the `no_redirect` query string parameter.

        Args:
            url (str): IDA logout URL

        Returns:
            str
        """
        scheme, netloc, path, query_string, fragment = urlsplit(url)
        query_params = parse_qs(query_string)
        query_params['no_redirect'] = 1
        new_query_string = urlencode(query_params, doseq=True)
        return urlunsplit((scheme, netloc, path, new_query_string, fragment))

    def get_context_data(self, **kwargs):
        context = super(LogoutView, self).get_context_data(**kwargs)

        # Create a list of URIs that must be called to log the user out of all of the IDAs.
        uris = Client.objects.filter(client_id__in=self.oauth_client_ids,
                                     logout_uri__isnull=False).values_list('logout_uri', flat=True)

        referrer = self.request.META.get('HTTP_REFERER', '').strip('/')
        logout_uris = []

        for uri in uris:
            if not referrer or (referrer and not uri.startswith(referrer)):
                logout_uris.append(self._build_logout_url(uri))

        context.update({
            'target': self.target,
            'logout_uris': logout_uris,
        })

        return context<|MERGE_RESOLUTION|>--- conflicted
+++ resolved
@@ -34,49 +34,9 @@
 from django.utils.translation import ugettext as _
 from django.utils.translation import get_language, ungettext
 from django.views.decorators.csrf import csrf_exempt, ensure_csrf_cookie
-<<<<<<< HEAD
-from django.views.decorators.http import require_POST, require_GET
-from django.db.models.signals import post_save
-from django.dispatch import receiver, Signal
-from django.template.response import TemplateResponse
-from provider.oauth2.models import Client
-from ratelimitbackend.exceptions import RateLimitException
-
-from social.apps.django_app import utils as social_utils
-from social.backends import oauth as social_oauth
-from social.exceptions import AuthException, AuthAlreadyAssociated
-
-from edxmako.shortcuts import render_to_response, render_to_string
-
-from util.enterprise_helpers import data_sharing_consent_requirement_at_login
-from course_modes.models import CourseMode
-from organizations.models import Organization, UserOrganizationMapping
-from shoppingcart.api import order_history
-from student.models import (
-    Registration, UserProfile,
-    PendingEmailChange, CourseEnrollment, CourseEnrollmentAttribute, unique_id_for_user,
-    CourseEnrollmentAllowed, UserStanding, LoginFailures,
-    create_comments_service_user, PasswordHistory, UserSignupSource,
-    DashboardConfiguration, LinkedInAddToProfileConfiguration, ManualEnrollmentAudit, ALLOWEDTOENROLL_TO_ENROLLED,
-    LogoutViewConfiguration, RegistrationCookieConfiguration)
-from student.forms import AccountCreationForm, PasswordResetFormNoActive, get_registration_extension_form
-from student.tasks import send_activation_email
-from lms.djangoapps.commerce.utils import EcommerceService  # pylint: disable=import-error
-from lms.djangoapps.verify_student.models import SoftwareSecurePhotoVerification  # pylint: disable=import-error
-from bulk_email.models import Optout, BulkEmailFlag  # pylint: disable=import-error
-from certificates.models import CertificateStatuses, certificate_status_for_student
-from certificates.api import (  # pylint: disable=import-error
-    get_certificate_url,
-    has_html_certificates_enabled,
-)
-from lms.djangoapps.grades.new.course_grade import CourseGradeFactory
-
-from xmodule.modulestore.django import modulestore
-=======
 from django.views.decorators.http import require_GET, require_POST
 from django.views.generic import TemplateView
 from ipware.ip import get_ip
->>>>>>> 37052afe
 from opaque_keys import InvalidKeyError
 from opaque_keys.edx.keys import CourseKey
 from opaque_keys.edx.locations import SlashSeparatedCourseKey
@@ -90,20 +50,7 @@
 from social_django import utils as social_utils
 
 import dogstats_wrapper as dog_stats_api
-<<<<<<< HEAD
-
-from .roles import CourseCreatorRole
-from util.db import outer_atomic
-from util.json_request import JsonResponse
-from util.bad_request_rate_limiter import BadRequestRateLimiter
-from util.milestones_helpers import (
-    get_pre_requisite_courses_not_completed,
-)
-
-from util.password_policy_validators import validate_password_strength
-=======
 import openedx.core.djangoapps.external_auth.views
->>>>>>> 37052afe
 import third_party_auth
 import track.views
 from bulk_email.models import BulkEmailFlag, Optout  # pylint: disable=import-error
@@ -174,6 +121,7 @@
     create_comments_service_user,
     unique_id_for_user
 )
+from student.roles import CourseCreatorRole
 from student.tasks import send_activation_email
 from third_party_auth import pipeline, provider
 from util.bad_request_rate_limiter import BadRequestRateLimiter
@@ -1329,8 +1277,8 @@
     Arguments:
         user (User): User object for the learner attempting to sign in.
     """
-
     support_url = configuration_helpers.get_value(
+
         'SUPPORT_SITE_LINK',
         settings.SUPPORT_SITE_LINK
     )
@@ -2339,14 +2287,12 @@
     profile.year_of_birth = (year - age_limit) - 1
     profile.save()
 
-<<<<<<< HEAD
+    _create_or_set_user_attribute_created_on_site(user, request.site)
+
     organization = Organization.objects.filter(name=request.GET.get('organization_name'))[0]
     UserOrganizationMapping.objects.create(
         user=user,
         organization=organization)
-=======
-    _create_or_set_user_attribute_created_on_site(user, request.site)
->>>>>>> 37052afe
 
     # Enroll the user in a course
     course_key = None
