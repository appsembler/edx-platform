"""Tests for account activation"""


import unittest
from uuid import uuid4

from django.conf import settings
from django.contrib.auth.models import User
from django.test import TestCase, override_settings
from django.urls import reverse
from mock import patch

from openedx.core.djangoapps.site_configuration import helpers as configuration_helpers
from common.djangoapps.student.models import Registration
from common.djangoapps.student.tests.factories import UserFactory


@unittest.skipUnless(settings.ROOT_URLCONF == 'lms.urls', 'Test only valid in lms')
class TestActivateAccount(TestCase):
    """Tests for account creation"""

    def setUp(self):
        super(TestActivateAccount, self).setUp()
        self.username = "jack"
        self.email = "jack@fake.edx.org"
        self.password = "test-password"
        self.user = UserFactory.create(
            username=self.username, email=self.email, password=self.password, is_active=False,
        )

        # Set Up Registration
        self.registration = Registration()
        self.registration.register(self.user)
        self.registration.save()

        self.platform_name = configuration_helpers.get_value('PLATFORM_NAME', settings.PLATFORM_NAME)
        self.activation_email_support_link = configuration_helpers.get_value(
            'ACTIVATION_EMAIL_SUPPORT_LINK', settings.ACTIVATION_EMAIL_SUPPORT_LINK
        ) or settings.SUPPORT_SITE_LINK

    def login(self):
        """
        Login with test user.

        Since, only active users can login, so we must activate the user before login.
        This method does the following tasks in order,
            1. Stores user's active/in-active status in a variable.
            2. Makes sure user account is active.
            3. Authenticated user with the client.
            4. Reverts user's original active/in-active status.
        """
        is_active = self.user.is_active

        # Make sure user is active before login
        self.user.is_active = True
        self.user.save()
        self.client.login(username=self.username, password=self.password)

        # Revert user activation status
        self.user.is_active = is_active
        self.user.save()

    def assert_no_tracking(self, mock_segment_identify):
        """ Assert that activate sets the flag but does not call segment. """
        # Ensure that the user starts inactive
        self.assertFalse(self.user.is_active)

        # Until you explicitly activate it
        self.registration.activate()
        self.assertTrue(self.user.is_active)
        self.assertFalse(mock_segment_identify.called)

<<<<<<< HEAD
    @patch('student.models.USER_ACCOUNT_ACTIVATED')
    def test_activation_signal(self, mock_signal):
        """
        Verify that USER_ACCOUNT_ACTIVATED is emitted upon account email activation.

        Appsembler: This is a custom code to be pushed upstream.
=======
    @patch('common.djangoapps.student.models.USER_ACCOUNT_ACTIVATED')
    def test_activation_signal(self, mock_signal):
        """
        Verify that USER_ACCOUNT_ACTIVATED is emitted upon account email activation.
>>>>>>> 90776770
        """
        assert not self.user.is_active, 'Ensure that the user starts inactive'
        assert not mock_signal.send_robust.call_count, 'Ensure no signal is fired before activation'
        self.registration.activate()  # Until you explicitly activate it
        assert self.user.is_active, 'Sanity check for .activate()'
<<<<<<< HEAD
        mock_signal.send_robust.assert_called_once_with(Registration, user=self.user), 'Ensure the signal is emitted'
=======
        mock_signal.send_robust.assert_called_once_with(Registration, user=self.user)  # Ensure the signal is emitted
>>>>>>> 90776770

    def test_account_activation_message(self):
        """
        Verify that account correct activation message is displayed.

        If logged in user has not activated their account, make sure that an
        account activation message is displayed on dashboard sidebar.
        """
        # Log in with test user.
        self.login()
        expected_message = (
            u"Check your {email_start}{email}{email_end} inbox for an account activation link from "
            u"{platform_name}. If you need help, contact {link_start}{platform_name} Support{link_end}."
        ).format(
            platform_name=self.platform_name,
            email_start="<strong>",
            email_end="</strong>",
            email=self.user.email,
            link_start="<a target='_blank' href='{activation_email_support_link}'>".format(
                activation_email_support_link=self.activation_email_support_link,
            ),
            link_end="</a>",
        )

        response = self.client.get(reverse('dashboard'))
        self.assertContains(response, expected_message)

        # Now make sure account activation message goes away when user activated the account
        self.user.is_active = True
        self.user.save()
        self.login()
        response = self.client.get(reverse('dashboard'))
        self.assertNotContains(response, expected_message)

    def _assert_user_active_state(self, expected_active_state):
        user = User.objects.get(username=self.user.username)
        self.assertEqual(user.is_active, expected_active_state)

    def test_account_activation_notification_on_logistration(self):
        """
        Verify that logistration page displays success/error/info messages
        about account activation.
        """
        login_page_url = "{login_url}?next={redirect_url}".format(
            login_url=reverse('signin_user'),
            redirect_url=reverse('dashboard'),
        )
        self._assert_user_active_state(expected_active_state=False)

        # Access activation link, message should say that account has been activated.
        response = self.client.get(reverse('activate', args=[self.registration.activation_key]), follow=True)
        self.assertRedirects(response, login_page_url)
        self.assertContains(response, 'Success! You have activated your account.')
        self._assert_user_active_state(expected_active_state=True)

        # Access activation link again, message should say that account is already active.
        response = self.client.get(reverse('activate', args=[self.registration.activation_key]), follow=True)
        self.assertRedirects(response, login_page_url)
        self.assertContains(response, 'This account has already been activated.')
        self._assert_user_active_state(expected_active_state=True)

        # Open account activation page with an invalid activation link,
        # there should be an error message displayed.
        response = self.client.get(reverse('activate', args=[uuid4().hex]), follow=True)
        self.assertRedirects(response, login_page_url)
        self.assertContains(response, 'Your account could not be activated')<|MERGE_RESOLUTION|>--- conflicted
+++ resolved
@@ -70,29 +70,18 @@
         self.assertTrue(self.user.is_active)
         self.assertFalse(mock_segment_identify.called)
 
-<<<<<<< HEAD
-    @patch('student.models.USER_ACCOUNT_ACTIVATED')
+    @patch('common.djangoapps.student.models.USER_ACCOUNT_ACTIVATED')
     def test_activation_signal(self, mock_signal):
         """
         Verify that USER_ACCOUNT_ACTIVATED is emitted upon account email activation.
 
         Appsembler: This is a custom code to be pushed upstream.
-=======
-    @patch('common.djangoapps.student.models.USER_ACCOUNT_ACTIVATED')
-    def test_activation_signal(self, mock_signal):
-        """
-        Verify that USER_ACCOUNT_ACTIVATED is emitted upon account email activation.
->>>>>>> 90776770
         """
         assert not self.user.is_active, 'Ensure that the user starts inactive'
         assert not mock_signal.send_robust.call_count, 'Ensure no signal is fired before activation'
         self.registration.activate()  # Until you explicitly activate it
         assert self.user.is_active, 'Sanity check for .activate()'
-<<<<<<< HEAD
-        mock_signal.send_robust.assert_called_once_with(Registration, user=self.user), 'Ensure the signal is emitted'
-=======
         mock_signal.send_robust.assert_called_once_with(Registration, user=self.user)  # Ensure the signal is emitted
->>>>>>> 90776770
 
     def test_account_activation_message(self):
         """
