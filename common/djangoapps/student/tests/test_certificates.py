--- conflicted
+++ resolved
@@ -10,14 +10,10 @@
 from django.test.utils import override_settings
 from django.urls import reverse
 from pytz import UTC
-<<<<<<< HEAD
-from unittest import skipIf
-=======
 from xmodule.modulestore import ModuleStoreEnum
 from xmodule.modulestore.tests.django_utils import TEST_DATA_MONGO_AMNESTY_MODULESTORE, SharedModuleStoreTestCase
 from xmodule.modulestore.tests.factories import CourseFactory
 from xmodule.data import CertificatesDisplayBehaviors
->>>>>>> 1d618055
 
 from common.djangoapps.course_modes.models import CourseMode
 from common.djangoapps.student.tests.factories import CourseEnrollmentFactory, UserFactory
@@ -246,7 +242,7 @@
     @ddt.data('verified', 'honor')
     @override_settings(CERT_NAME_SHORT='Test_Certificate')
     @patch.dict('django.conf.settings.FEATURES', {'CERTIFICATES_HTML_VIEW': True})
-    @skipIf(settings.TAHOE_ALWAYS_SKIP_TEST, ' Broken because of our certificate customizations. Could not fix it')
+    @unittest.skipIf(settings.TAHOE_ALWAYS_SKIP_TEST, ' Broken because of our certificate customizations. Could not fix it')
     def test_display_download_certificate_button(self, enrollment_mode):
         """
         Tests if CERTIFICATES_HTML_VIEW is True
@@ -288,7 +284,7 @@
     @ddt.data('verified')
     @override_settings(CERT_NAME_SHORT='Test_Certificate')
     @patch.dict('django.conf.settings.FEATURES', {'CERTIFICATES_HTML_VIEW': True})
-    @skipIf(settings.TAHOE_ALWAYS_SKIP_TEST, ' Broken because of our certificate customizations. Could not fix it')
+    @unittest.skipIf(settings.TAHOE_ALWAYS_SKIP_TEST, ' Broken because of our certificate customizations. Could not fix it')
     def test_linked_student_to_web_view_credential(self, enrollment_mode):
 
         cert = self._create_certificate(enrollment_mode)
