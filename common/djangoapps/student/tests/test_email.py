# coding=utf-8


import json
import unittest

import ddt
import six
from django.conf import settings
from django.contrib.auth.models import User
from django.core import mail
from django.db import transaction
from django.http import HttpResponse
from django.test import TransactionTestCase, override_settings
from django.test.client import RequestFactory
from django.urls import reverse
from django.utils.html import escape
from mock import Mock, patch
from six import text_type

from edxmako.shortcuts import marketing_link, render_to_string
from openedx.core.djangoapps.ace_common.tests.mixins import EmailTemplateTagMixin
from openedx.core.djangoapps.site_configuration import helpers as configuration_helpers
from openedx.core.djangoapps.theming.tests.test_util import with_comprehensive_theme
from openedx.core.djangolib.testing.utils import CacheIsolationMixin, CacheIsolationTestCase
from openedx.core.lib.request_utils import safe_get_host
from student.models import PendingEmailChange, Registration, UserProfile
from student.tests.factories import PendingEmailChangeFactory, UserFactory
from student.views import (
    SETTING_CHANGE_INITIATED,
    confirm_email_change,
    do_email_change_request,
    generate_activation_email_context,
    validate_new_email
)
from third_party_auth.views import inactive_user_view
from util.testing import EventTestMixin


class TestException(Exception):
    """
    Exception used for testing that nothing will catch explicitly
    """
    pass


def mock_render_to_string(template_name, context):
    """
    Return a string that encodes template_name and context
    """
    return str((template_name, sorted(six.iteritems(context))))


def mock_render_to_response(template_name, context):
    """
    Return an HttpResponse with content that encodes template_name and context
    """
    # This simulates any db access in the templates.
    UserProfile.objects.exists()
    return HttpResponse(mock_render_to_string(template_name, context))


class EmailTestMixin(object):
    """
    Adds useful assertions for testing `email_user`
    """

    def assertEmailUser(self, email_user, subject_template, subject_context, body_template, body_context):
        """
        Assert that `email_user` was used to send and email with the supplied subject and body

        `email_user`: The mock `django.contrib.auth.models.User.email_user` function
            to verify
        `subject_template`: The template to have been used for the subject
        `subject_context`: The context to have been used for the subject
        `body_template`: The template to have been used for the body
        `body_context`: The context to have been used for the body
        """
        email_user.assert_called_with(
            mock_render_to_string(subject_template, subject_context),
            mock_render_to_string(body_template, body_context),
            configuration_helpers.get_value('email_from_address', settings.DEFAULT_FROM_EMAIL)
        )

    def append_allowed_hosts(self, hostname):
        """
        Append hostname to settings.ALLOWED_HOSTS
        """
        settings.ALLOWED_HOSTS.append(hostname)
        self.addCleanup(settings.ALLOWED_HOSTS.pop)


@ddt.ddt
@unittest.skipUnless(settings.ROOT_URLCONF == 'lms.urls', 'Test only valid in lms')
class ActivationEmailTests(EmailTemplateTagMixin, CacheIsolationTestCase):
    """
    Test sending of the activation email.
    """

    ACTIVATION_SUBJECT = u"Action Required: Activate your {} account".format(settings.PLATFORM_NAME)

    # Text fragments we expect in the body of an email
    # sent from an OpenEdX installation.
    OPENEDX_FRAGMENTS = [
        (
            u"Use the link below to activate your account to access engaging, "
            u"high-quality {platform_name} courses. Note that you will not be able to log back into your "
            u"account until you have activated it.".format(
                platform_name=settings.PLATFORM_NAME
            )
        ),
        u"{}/activate/".format(settings.LMS_ROOT_URL),
        u"If you need help, please use our web form at ", (
            settings.ACTIVATION_EMAIL_SUPPORT_LINK or settings.SUPPORT_SITE_LINK
        ),
        settings.CONTACT_EMAIL,
        u"This email message was automatically sent by ",
        settings.LMS_ROOT_URL,
        u" because someone attempted to create an account on {platform_name}".format(
            platform_name=settings.PLATFORM_NAME
        ),
        u" using this email address."
    ]

<<<<<<< HEAD
    @unittest.skip('Appsembler: Broken tests because of multi-tenant hostname fixes. Could not fix it myself -- Omar')
    def test_activation_email(self):
=======
    @ddt.data('plain_text', 'html')
    def test_activation_email(self, test_body_type):
>>>>>>> cbe913ef
        self._create_account()
        self._assert_activation_email(self.ACTIVATION_SUBJECT, self.OPENEDX_FRAGMENTS, test_body_type)

    @with_comprehensive_theme("edx.org")
<<<<<<< HEAD
    @unittest.skip('Appsembler: Broken tests because of multi-tenant hostname fixes. Could not fix it myself -- Omar')
    def test_activation_email_edx_domain(self):
=======
    @ddt.data('plain_text', 'html')
    def test_activation_email_edx_domain(self, test_body_type):
>>>>>>> cbe913ef
        self._create_account()
        self._assert_activation_email(self.ACTIVATION_SUBJECT, self.OPENEDX_FRAGMENTS, test_body_type)

    def _create_account(self):
        """
        Create an account, triggering the activation email.
        """
        url = reverse('create_account')
        params = {
            'username': 'test_user',
            'email': 'test_user@example.com',
            'password': 'edx',
            'name': 'Test User',
            'honor_code': True,
            'terms_of_service': True
        }
        resp = self.client.post(url, params)
        self.assertEqual(
            resp.status_code, 200,
            msg=u"Could not create account (status {status}). The response was {response}".format(
                status=resp.status_code,
                response=resp.content
            )
        )

    def _assert_activation_email(self, subject, body_fragments, test_body_type):
        """
        Verify that the activation email was sent.
        """
        self.assertEqual(len(mail.outbox), 1)
        msg = mail.outbox[0]
        self.assertEqual(msg.subject, subject)

        body_text = {
            'plain_text': msg.body,
            'html': msg.alternatives[0][0]
        }
        assert test_body_type in body_text
        body_to_be_tested = body_text[test_body_type]

        for fragment in body_fragments:
            self.assertIn(fragment, body_to_be_tested)

    def test_do_not_send_email_and_do_activate(self):
        """
        Tests that when an inactive user logs-in using the social auth,
        an activation email is not sent.
        """
        pipeline_partial = {
            'kwargs': {
                'social': {
                    'uid': 'fake uid'
                }
            }
        }
        user = UserFactory(is_active=False)
        Registration().register(user)
        request = RequestFactory().get(settings.SOCIAL_AUTH_INACTIVE_USER_URL)
        request.user = user
        with patch('student.views.management.compose_and_send_activation_email') as email:
            with patch('third_party_auth.provider.Registry.get_from_pipeline') as reg:
                with patch('third_party_auth.pipeline.get', return_value=pipeline_partial):
                    with patch('third_party_auth.pipeline.running', return_value=True):
                        with patch('third_party_auth.is_enabled', return_value=True):
                            reg.skip_email_verification = True
                            inactive_user_view(request)
                            self.assertEqual(user.is_active, True)
                            self.assertEqual(email.called, False, msg='method should not have been called')

    @patch('student.views.management.compose_activation_email')
    def test_send_email_to_inactive_user(self, email):
        """
        Tests that when an inactive user logs-in using the social auth, system
        sends an activation email to the user.
        """
        inactive_user = UserFactory(is_active=False)
        Registration().register(inactive_user)
        request = RequestFactory().get(settings.SOCIAL_AUTH_INACTIVE_USER_URL)
        request.site = Mock()
        request.user = inactive_user
        with patch('edxmako.request_context.get_current_request', return_value=request):
            with patch('third_party_auth.pipeline.running', return_value=False):
                inactive_user_view(request)
<<<<<<< HEAD
                mock_log.info.assert_called_with(
                    "Activation Email has been sent to User {user_email}".format(
                        user_email=inactive_user.email
                    )
                )


@patch('student.views.management.render_to_string', Mock(side_effect=mock_render_to_string, autospec=True))
@patch('django.contrib.auth.models.User.email_user')
class ReactivationEmailTests(EmailTestMixin, CacheIsolationTestCase):
    """
    Test sending a reactivation email to a user
    """

    def setUp(self):
        super(ReactivationEmailTests, self).setUp()
        self.user = UserFactory.create()
        self.unregisteredUser = UserFactory.create()
        self.registration = RegistrationFactory.create(user=self.user)

    def reactivation_email(self, user):
        """
        Send the reactivation email to the specified user,
        and return the response as json data.
        """
        return json.loads(send_reactivation_email_for_user(user).content)

    def assertReactivateEmailSent(self, email_user):
        """
        Assert that the correct reactivation email has been sent
        """
        context = generate_activation_email_context(self.user, self.registration)

        self.assertEmailUser(
            email_user,
            'emails/activation_email_subject.txt',
            context,
            'emails/activation_email.txt',
            context
        )

        # Thorough tests for safe_get_host are elsewhere; here we just want a quick URL sanity check
        request = RequestFactory().post('unused_url')
        request.user = self.user
        request.site = Mock()
        request.META['HTTP_HOST'] = "aGenericValidHostName"
        self.append_allowed_hosts("aGenericValidHostName")

        with patch('edxmako.request_context.get_current_request', return_value=request):
            body = render_to_string('emails/activation_email.txt', context)
            host = safe_get_host(request)

        self.assertIn(host, body)

    @unittest.skip('Appsembler: Broken tests because of multi-tenant hostname fixes. Could not fix it myself -- Omar')
    def test_reactivation_email_failure(self, email_user):
        self.user.email_user.side_effect = Exception
        response_data = self.reactivation_email(self.user)

        self.assertReactivateEmailSent(email_user)
        self.assertFalse(response_data['success'])

    def test_reactivation_for_unregistered_user(self, email_user):  # pylint: disable=unused-argument
        """
        Test that trying to send a reactivation email to an unregistered
        user fails without throwing a 500 error.
        """
        response_data = self.reactivation_email(self.unregisteredUser)

        self.assertFalse(response_data['success'])

    def test_reactivation_for_no_user_profile(self, email_user):  # pylint: disable=unused-argument
        """
        Test that trying to send a reactivation email to a user without
        user profile fails without throwing 500 error.
        """
        user = UserFactory.build(username='test_user', email='test_user@test.com')
        user.save()
        response_data = self.reactivation_email(user)
        self.assertFalse(response_data['success'])

    @unittest.skip('Appsembler: Broken tests because of multi-tenant hostname fixes. Could not fix it myself -- Omar')
    def test_reactivation_email_success(self, email_user):
        response_data = self.reactivation_email(self.user)

        self.assertReactivateEmailSent(email_user)
        self.assertTrue(response_data['success'])
=======
                self.assertEqual(email.called, True, msg='method should have been called')
>>>>>>> cbe913ef


@unittest.skipUnless(settings.ROOT_URLCONF == 'lms.urls', "Test only valid in LMS")
class EmailChangeRequestTests(EventTestMixin, EmailTemplateTagMixin, CacheIsolationTestCase):
    """
    Test changing a user's email address
    """

    def setUp(self, tracker='student.views.management.tracker'):
        super(EmailChangeRequestTests, self).setUp(tracker)
        self.user = UserFactory.create()
        self.new_email = 'new.email@edx.org'
        self.req_factory = RequestFactory()
        self.request = self.req_factory.post('unused_url', data={
            'password': 'test',
            'new_email': self.new_email
        })
        self.request.user = self.user
        self.user.email_user = Mock()

    def do_email_validation(self, email):
        """
        Executes validate_new_email, returning any resulting error message.
        """
        try:
            validate_new_email(self.request.user, email)
        except ValueError as err:
            return text_type(err)

    def do_email_change(self, user, email, activation_key=None):
        """
        Executes do_email_change_request, returning any resulting error message.
        """
        with patch('crum.get_current_request', return_value=self.fake_request):
            do_email_change_request(user, email, activation_key)

    def assertFailedRequest(self, response_data, expected_error):
        """
        Assert that `response_data` indicates a failed request that returns `expected_error`
        """
        self.assertFalse(response_data['success'])
        self.assertEqual(expected_error, response_data['error'])
        self.assertFalse(self.user.email_user.called)

    @patch('student.views.management.render_to_string', Mock(side_effect=mock_render_to_string, autospec=True))
    def test_duplicate_activation_key(self):
        """
        Assert that if two users change Email address simultaneously, no error is thrown
        """

        # New emails for the users
        user1_new_email = "valid_user1_email@example.com"
        user2_new_email = "valid_user2_email@example.com"

        # Create a another user 'user2' & make request for change email
        user2 = UserFactory.create(email=self.new_email, password="test2")

        # Send requests & ensure no error was thrown
        self.do_email_change(self.user, user1_new_email)
        self.do_email_change(user2, user2_new_email)

    def test_invalid_emails(self):
        """
        Assert the expected error message from the email validation method for an invalid
        (improperly formatted) email address.
        """
        for email in ('bad_email', 'bad_email@', '@bad_email'):
            self.assertEqual(self.do_email_validation(email), 'Valid e-mail address required.')

    def test_change_email_to_existing_value(self):
        """
        Test the error message if user attempts to change email to the existing value.
        """
        self.assertEqual(self.do_email_validation(self.user.email), 'Old email is the same as the new email.')

    @patch('django.core.mail.EmailMultiAlternatives.send')
    def test_email_failure(self, send_mail):
        """
        Test the return value if sending the email for the user to click fails.
        """
        send_mail.side_effect = [Exception, None]
        with self.assertRaisesRegex(ValueError, 'Unable to send email activation link. Please try again later.'):
            self.do_email_change(self.user, "valid@email.com")

        self.assert_no_events_were_emitted()

    def test_email_success(self):
        """
        Test email was sent if no errors encountered.
        """
        old_email = self.user.email
        new_email = "valid@example.com"
        registration_key = "test-registration-key"

        self.do_email_change(self.user, new_email, registration_key)

        self._assert_email(
            subject=u'Request to change édX account e-mail',
            body_fragments=[
                u'We received a request to change the e-mail associated with',
                u'your édX account from {old_email} to {new_email}.'.format(
                    old_email=old_email,
                    new_email=new_email,
                ),
                u'If this is correct, please confirm your new e-mail address by visiting:',
                u'http://edx.org/email_confirm/{key}'.format(key=registration_key),
                u'Please do not reply to this e-mail; if you require assistance,',
                u'check the help section of the édX web site.',
            ],
        )

        self.assert_event_emitted(
            SETTING_CHANGE_INITIATED, user_id=self.user.id, setting=u'email', old=old_email, new=new_email
        )

    def _assert_email(self, subject, body_fragments):
        """
        Verify that the email was sent.
        """
        assert len(mail.outbox) == 1
        assert len(body_fragments) > 1, 'Should provide at least two body fragments'

        message = mail.outbox[0]
        text = message.body
        html = message.alternatives[0][0]

        assert message.subject == subject
        for body in text, html:
            for fragment in body_fragments:
                assert fragment in body


@ddt.ddt
@patch('student.views.management.render_to_response', Mock(side_effect=mock_render_to_response, autospec=True))
@patch('student.views.management.render_to_string', Mock(side_effect=mock_render_to_string, autospec=True))
class EmailChangeConfirmationTests(EmailTestMixin, EmailTemplateTagMixin, CacheIsolationMixin, TransactionTestCase):
    """
    Test that confirmation of email change requests function even in the face of exceptions thrown while sending email
    """
    def setUp(self):
        super(EmailChangeConfirmationTests, self).setUp()
        self.clear_caches()
        self.addCleanup(self.clear_caches)
        self.user = UserFactory.create()
        self.profile = UserProfile.objects.get(user=self.user)
        self.req_factory = RequestFactory()
        self.request = self.req_factory.get('unused_url')
        self.request.user = self.user
        self.pending_change_request = PendingEmailChangeFactory.create(user=self.user)
        self.key = self.pending_change_request.activation_key

        # Expected subject of the email
        self.email_subject = u"Email Change Confirmation for {platform_name}".format(
            platform_name=settings.PLATFORM_NAME
        )

        # Text fragments we expect in the body of the confirmation email
        self.email_fragments = [
            u"This is to confirm that you changed the e-mail associated with {platform_name}"
            u" from {old_email} to {new_email}. If you did not make this request, please contact us immediately."
            u" Contact information is listed at:".format(
                platform_name=settings.PLATFORM_NAME,
                old_email=self.user.email,
                new_email=PendingEmailChange.objects.get(activation_key=self.key).new_email
            ),
            u"We keep a log of old e-mails, so if this request was unintentional, we can investigate."
        ]

    @classmethod
    def setUpClass(cls):
        super(EmailChangeConfirmationTests, cls).setUpClass()
        cls.start_cache_isolation()

    @classmethod
    def tearDownClass(cls):
        cls.end_cache_isolation()
        super(EmailChangeConfirmationTests, cls).tearDownClass()

    def assertRolledBack(self):
        """
        Assert that no changes to user, profile, or pending email have been made to the db
        """
        self.assertEqual(self.user.email, User.objects.get(username=self.user.username).email)
        self.assertEqual(self.profile.meta, UserProfile.objects.get(user=self.user).meta)
        self.assertEqual(1, PendingEmailChange.objects.count())

    def assertFailedBeforeEmailing(self):
        """
        Assert that the function failed before emailing a user
        """
        self.assertRolledBack()
        self.assertEqual(len(mail.outbox), 0)

    def check_confirm_email_change(self, expected_template, expected_context):
        """
        Call `confirm_email_change` and assert that the content was generated as expected

        `expected_template`: The name of the template that should have been used
            to generate the content
        `expected_context`: The context dictionary that should have been used to
            generate the content
        """
        response = confirm_email_change(self.request, self.key)
        self.assertEqual(response.status_code, 200)
        self.assertEqual(
            mock_render_to_response(expected_template, expected_context).content.decode('utf-8'),
            response.content.decode('utf-8')
        )

    def assertChangeEmailSent(self, test_body_type):
        """
        Assert that the correct email was sent to confirm an email change, the same
        email contents should be sent to both old and new addresses
        """
        self.check_confirm_email_change('email_change_successful.html', {
            'old_email': self.user.email,
            'new_email': self.pending_change_request.new_email
        })

        # Must have two items in outbox: one for old email, another for new email
        self.assertEqual(len(mail.outbox), 2)

        use_https = self.request.is_secure()
        if settings.FEATURES['ENABLE_MKTG_SITE']:
            contact_link = marketing_link('CONTACT')
        else:
            contact_link = '{protocol}://{site}{link}'.format(
                protocol='https' if use_https else 'http',
                site=settings.SITE_NAME,
                link=reverse('contact'),
            )

        # Verifying contents
        for msg in mail.outbox:
            self.assertEqual(msg.subject, self.email_subject)

            body_text = {
                'plain_text': msg.body,
                'html': msg.alternatives[0][0]
            }
            assert test_body_type in body_text

            body_to_be_tested = body_text[test_body_type]
            for fragment in self.email_fragments:
                self.assertIn(fragment, body_to_be_tested)

            self.assertIn(contact_link, body_to_be_tested)

    def test_not_pending(self):
        self.key = 'not_a_key'
        self.check_confirm_email_change('invalid_email_key.html', {})
        self.assertFailedBeforeEmailing()

    def test_duplicate_email(self):
        UserFactory.create(email=self.pending_change_request.new_email)
        self.check_confirm_email_change('email_exists.html', {})
        self.assertFailedBeforeEmailing()

    @unittest.skipUnless(settings.ROOT_URLCONF == 'lms.urls', "Test only valid in LMS")
    @patch('student.views.management.ace')
    def test_old_email_fails(self, ace_mail):
        ace_mail.send.side_effect = [Exception, None]
        self.check_confirm_email_change('email_change_failed.html', {
            'email': self.user.email,
        })
        self.assertEqual(ace_mail.send.call_count, 1)
        self.assertRolledBack()

    @unittest.skipUnless(settings.ROOT_URLCONF == 'lms.urls', "Test only valid in LMS")
    @patch('student.views.management.ace')
    def test_new_email_fails(self, ace_mail):
        ace_mail.send.side_effect = [None, Exception]
        self.check_confirm_email_change('email_change_failed.html', {
            'email': self.pending_change_request.new_email
        })
        self.assertEqual(ace_mail.send.call_count, 2)
        self.assertRolledBack()

    @unittest.skipUnless(settings.ROOT_URLCONF == 'lms.urls', "Test only valid in LMS")
    @override_settings(MKTG_URLS={'ROOT': 'https://dummy-root', 'CONTACT': '/help/contact-us'})
    @ddt.data(
        ('plain_text', False),
        ('plain_text', True),
        ('html', False),
        ('html', True)
    )
    @ddt.unpack
    def test_successful_email_change(self, test_body_type, test_marketing_enabled):
        with patch.dict(settings.FEATURES, {'ENABLE_MKTG_SITE': test_marketing_enabled}):
            self.assertChangeEmailSent(test_body_type)

        meta = json.loads(UserProfile.objects.get(user=self.user).meta)
        self.assertIn('old_emails', meta)
        self.assertEqual(self.user.email, meta['old_emails'][0][0])
        self.assertEqual(
            self.pending_change_request.new_email,
            User.objects.get(username=self.user.username).email
        )
        self.assertEqual(0, PendingEmailChange.objects.count())

    @patch('student.views.PendingEmailChange.objects.get', Mock(side_effect=TestException))
    def test_always_rollback(self):
        connection = transaction.get_connection()
        with patch.object(connection, 'rollback', wraps=connection.rollback) as mock_rollback:
            with self.assertRaises(TestException):
                confirm_email_change(self.request, self.key)

            mock_rollback.assert_called_with()


@unittest.skipUnless(settings.ROOT_URLCONF == 'lms.urls', "Test only valid in LMS")
class SecondaryEmailChangeRequestTests(EventTestMixin, EmailTemplateTagMixin, CacheIsolationTestCase):
    """
    Test changing a user's email address
    """

    def setUp(self, tracker='student.views.management.tracker'):
        super(SecondaryEmailChangeRequestTests, self).setUp(tracker)
        self.user = UserFactory.create()
        self.new_secondary_email = 'new.secondary.email@edx.org'
        self.req_factory = RequestFactory()
        self.request = self.req_factory.post('unused_url', data={
            'password': 'test',
            'new_email': self.new_secondary_email
        })
        self.request.user = self.user
        self.user.email_user = Mock()

    def do_email_validation(self, email):
        """
        Executes validate_new_secondary_email, returning any resulting error message.
        """
        try:
            validate_new_email(self.request.user, email)
        except ValueError as err:
            return text_type(err)

    def do_secondary_email_change(self, user, email, activation_key=None):
        """
        Executes do_secondary_email_change_request, returning any resulting error message.
        """
        with patch('crum.get_current_request', return_value=self.fake_request):
            do_email_change_request(
                user=user,
                new_email=email,
                activation_key=activation_key,
                secondary_email_change_request=True
            )

    def assertFailedRequest(self, response_data, expected_error):
        """
        Assert that `response_data` indicates a failed request that returns `expected_error`
        """
        self.assertFalse(response_data['success'])
        self.assertEqual(expected_error, response_data['error'])
        self.assertFalse(self.user.email_user.called)

    def test_invalid_emails(self):
        """
        Assert the expected error message from the email validation method for an invalid
        (improperly formatted) email address.
        """
        for email in ('bad_email', 'bad_email@', '@bad_email'):
            self.assertEqual(self.do_email_validation(email), 'Valid e-mail address required.')

    @patch('django.core.mail.EmailMultiAlternatives.send')
    def test_email_failure(self, send_mail):
        """
        Test the return value if sending the email for the user to click fails.
        """
        send_mail.side_effect = [Exception, None]
        with self.assertRaisesRegex(ValueError, 'Unable to send email activation link. Please try again later.'):
            self.do_secondary_email_change(self.user, "valid@email.com")

        self.assert_no_events_were_emitted()

    def test_email_success(self):
        """
        Test email was sent if no errors encountered.
        """
        new_email = "valid@example.com"
        registration_key = "test-registration-key"

        self.do_secondary_email_change(self.user, new_email, registration_key)

        self._assert_email(
            subject=u'Confirm your recovery email for édX',
            body_fragments=[
                u'You\'ve registered this recovery email address for édX.',
                u'If you set this email address, click "confirm email."',
                u'If you didn\'t request this change, you can disregard this email.',
                u'http://edx.org/activate_secondary_email/{key}'.format(key=registration_key),

            ],
        )

    def _assert_email(self, subject, body_fragments):
        """
        Verify that the email was sent.
        """
        assert len(mail.outbox) == 1
        assert len(body_fragments) > 1, 'Should provide at least two body fragments'

        message = mail.outbox[0]
        text = message.body
        html = message.alternatives[0][0]

        assert message.subject == subject

        for fragment in body_fragments:
            assert fragment in text
            assert escape(fragment) in html<|MERGE_RESOLUTION|>--- conflicted
+++ resolved
@@ -122,24 +122,16 @@
         u" using this email address."
     ]
 
-<<<<<<< HEAD
+    @ddt.data('plain_text', 'html')
     @unittest.skip('Appsembler: Broken tests because of multi-tenant hostname fixes. Could not fix it myself -- Omar')
-    def test_activation_email(self):
-=======
-    @ddt.data('plain_text', 'html')
     def test_activation_email(self, test_body_type):
->>>>>>> cbe913ef
         self._create_account()
         self._assert_activation_email(self.ACTIVATION_SUBJECT, self.OPENEDX_FRAGMENTS, test_body_type)
 
     @with_comprehensive_theme("edx.org")
-<<<<<<< HEAD
+    @ddt.data('plain_text', 'html')
     @unittest.skip('Appsembler: Broken tests because of multi-tenant hostname fixes. Could not fix it myself -- Omar')
-    def test_activation_email_edx_domain(self):
-=======
-    @ddt.data('plain_text', 'html')
     def test_activation_email_edx_domain(self, test_body_type):
->>>>>>> cbe913ef
         self._create_account()
         self._assert_activation_email(self.ACTIVATION_SUBJECT, self.OPENEDX_FRAGMENTS, test_body_type)
 
@@ -223,97 +215,7 @@
         with patch('edxmako.request_context.get_current_request', return_value=request):
             with patch('third_party_auth.pipeline.running', return_value=False):
                 inactive_user_view(request)
-<<<<<<< HEAD
-                mock_log.info.assert_called_with(
-                    "Activation Email has been sent to User {user_email}".format(
-                        user_email=inactive_user.email
-                    )
-                )
-
-
-@patch('student.views.management.render_to_string', Mock(side_effect=mock_render_to_string, autospec=True))
-@patch('django.contrib.auth.models.User.email_user')
-class ReactivationEmailTests(EmailTestMixin, CacheIsolationTestCase):
-    """
-    Test sending a reactivation email to a user
-    """
-
-    def setUp(self):
-        super(ReactivationEmailTests, self).setUp()
-        self.user = UserFactory.create()
-        self.unregisteredUser = UserFactory.create()
-        self.registration = RegistrationFactory.create(user=self.user)
-
-    def reactivation_email(self, user):
-        """
-        Send the reactivation email to the specified user,
-        and return the response as json data.
-        """
-        return json.loads(send_reactivation_email_for_user(user).content)
-
-    def assertReactivateEmailSent(self, email_user):
-        """
-        Assert that the correct reactivation email has been sent
-        """
-        context = generate_activation_email_context(self.user, self.registration)
-
-        self.assertEmailUser(
-            email_user,
-            'emails/activation_email_subject.txt',
-            context,
-            'emails/activation_email.txt',
-            context
-        )
-
-        # Thorough tests for safe_get_host are elsewhere; here we just want a quick URL sanity check
-        request = RequestFactory().post('unused_url')
-        request.user = self.user
-        request.site = Mock()
-        request.META['HTTP_HOST'] = "aGenericValidHostName"
-        self.append_allowed_hosts("aGenericValidHostName")
-
-        with patch('edxmako.request_context.get_current_request', return_value=request):
-            body = render_to_string('emails/activation_email.txt', context)
-            host = safe_get_host(request)
-
-        self.assertIn(host, body)
-
-    @unittest.skip('Appsembler: Broken tests because of multi-tenant hostname fixes. Could not fix it myself -- Omar')
-    def test_reactivation_email_failure(self, email_user):
-        self.user.email_user.side_effect = Exception
-        response_data = self.reactivation_email(self.user)
-
-        self.assertReactivateEmailSent(email_user)
-        self.assertFalse(response_data['success'])
-
-    def test_reactivation_for_unregistered_user(self, email_user):  # pylint: disable=unused-argument
-        """
-        Test that trying to send a reactivation email to an unregistered
-        user fails without throwing a 500 error.
-        """
-        response_data = self.reactivation_email(self.unregisteredUser)
-
-        self.assertFalse(response_data['success'])
-
-    def test_reactivation_for_no_user_profile(self, email_user):  # pylint: disable=unused-argument
-        """
-        Test that trying to send a reactivation email to a user without
-        user profile fails without throwing 500 error.
-        """
-        user = UserFactory.build(username='test_user', email='test_user@test.com')
-        user.save()
-        response_data = self.reactivation_email(user)
-        self.assertFalse(response_data['success'])
-
-    @unittest.skip('Appsembler: Broken tests because of multi-tenant hostname fixes. Could not fix it myself -- Omar')
-    def test_reactivation_email_success(self, email_user):
-        response_data = self.reactivation_email(self.user)
-
-        self.assertReactivateEmailSent(email_user)
-        self.assertTrue(response_data['success'])
-=======
                 self.assertEqual(email.called, True, msg='method should have been called')
->>>>>>> cbe913ef
 
 
 @unittest.skipUnless(settings.ROOT_URLCONF == 'lms.urls', "Test only valid in LMS")
