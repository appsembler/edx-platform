# -*- coding: utf-8 -*-
"""Tests for LinkedIn Add to Profile configuration. """


from urllib.parse import quote
import ddt
<<<<<<< HEAD
from unittest import skipIf
=======

>>>>>>> 90776770
from django.conf import settings
from django.test import TestCase

from lms.djangoapps.certificates.tests.factories import LinkedInAddToProfileConfigurationFactory
from openedx.core.djangoapps.site_configuration.tests.test_util import with_site_configuration_context


@ddt.ddt
@skipIf(settings.TAHOE_ALWAYS_SKIP_TEST, ' Broken tests, likely because of our theme modifications. Cannot be sure.')
class LinkedInAddToProfileUrlTests(TestCase):
    """Tests for URL generation of LinkedInAddToProfileConfig. """

    COURSE_NAME = 'Test Course ☃'
    CERT_URL = 'http://s3.edx/cert'
    SITE_CONFIGURATION = {
        'SOCIAL_SHARING_SETTINGS': {
            'CERTIFICATE_LINKEDIN_MODE_TO_CERT_NAME': {
                'honor': '{platform_name} Honor Code Credential for {course_name}',
                'verified': '{platform_name} Verified Credential for {course_name}',
                'professional': '{platform_name} Professional Credential for {course_name}',
                'no-id-professional': '{platform_name} Professional Credential for {course_name}',
            }
        }
    }

    @ddt.data(
        ('honor', 'Honor+Code+Certificate+for+Test+Course+%E2%98%83'),
        ('verified', 'Verified+Certificate+for+Test+Course+%E2%98%83'),
        ('professional', 'Professional+Certificate+for+Test+Course+%E2%98%83'),
        ('default_mode', 'Certificate+for+Test+Course+%E2%98%83')
    )
    @ddt.unpack
    def test_linked_in_url(self, cert_mode, expected_cert_name):
        config = LinkedInAddToProfileConfigurationFactory()

        # We can switch to this once edx-platform reaches Python 3.8
        # expected_url = (
        #     'https://www.linkedin.com/profile/add?startTask=CERTIFICATION_NAME&'
        #     'name={platform}+{cert_name}&certUrl={cert_url}&'
        #     'organizationId={company_identifier}'
        # ).format(
        #     platform=quote(settings.PLATFORM_NAME.encode('utf-8')),
        #     cert_name=expected_cert_name,
        #     cert_url=quote(self.CERT_URL, safe=''),
        #     company_identifier=config.company_identifier,
        # )

        actual_url = config.add_to_profile_url(self.COURSE_NAME, cert_mode, self.CERT_URL)

        # We can switch to this instead of the assertIn once edx-platform reaches Python 3.8
        # There was a problem with dict ordering in the add_to_profile_url function that will go away then.
        # self.assertEqual(actual_url, expected_url)

        self.assertIn('https://www.linkedin.com/profile/add?startTask=CERTIFICATION_NAME', actual_url)
        self.assertIn('&name={platform}+{cert_name}'.format(
            platform=quote(settings.PLATFORM_NAME.encode('utf-8')), cert_name=expected_cert_name
        ), actual_url)
        self.assertIn('&certUrl={cert_url}'.format(cert_url=quote(self.CERT_URL, safe='')), actual_url)
        self.assertIn('&organizationId={org_id}'.format(org_id=config.company_identifier), actual_url)

    @ddt.data(
        ('honor', 'Honor+Code+Credential+for+Test+Course+%E2%98%83'),
        ('verified', 'Verified+Credential+for+Test+Course+%E2%98%83'),
        ('professional', 'Professional+Credential+for+Test+Course+%E2%98%83'),
        ('no-id-professional', 'Professional+Credential+for+Test+Course+%E2%98%83'),
        ('default_mode', 'Certificate+for+Test+Course+%E2%98%83')
    )
    @ddt.unpack
    def test_linked_in_url_with_cert_name_override(self, cert_mode, expected_cert_name):
        config = LinkedInAddToProfileConfigurationFactory()

        # We can switch to this once edx-platform reaches Python 3.8
        # expected_url = (
        #     'https://www.linkedin.com/profile/add?startTask=CERTIFICATION_NAME&'
        #     'name={platform}+{cert_name}&certUrl={cert_url}&'
        #     'organizationId={company_identifier}'
        # ).format(
        #     platform=quote(settings.PLATFORM_NAME.encode('utf-8')),
        #     cert_name=expected_cert_name,
        #     cert_url=quote(self.CERT_URL, safe=''),
        #     company_identifier=config.company_identifier,
        # )

        with with_site_configuration_context(configuration=self.SITE_CONFIGURATION):
            actual_url = config.add_to_profile_url(self.COURSE_NAME, cert_mode, self.CERT_URL)

            # We can switch to this instead of the assertIn once edx-platform reaches Python 3.8
            # There was a problem with dict ordering in the add_to_profile_url function that will go away then.
            # self.assertEqual(actual_url, expected_url)

            self.assertIn('https://www.linkedin.com/profile/add?startTask=CERTIFICATION_NAME', actual_url)
            self.assertIn('&name={platform}+{cert_name}'.format(
                platform=quote(settings.PLATFORM_NAME.encode('utf-8')), cert_name=expected_cert_name
            ), actual_url)
            self.assertIn('&certUrl={cert_url}'.format(cert_url=quote(self.CERT_URL, safe='')), actual_url)
            self.assertIn('&organizationId={org_id}'.format(org_id=config.company_identifier), actual_url)<|MERGE_RESOLUTION|>--- conflicted
+++ resolved
@@ -4,11 +4,8 @@
 
 from urllib.parse import quote
 import ddt
-<<<<<<< HEAD
 from unittest import skipIf
-=======
 
->>>>>>> 90776770
 from django.conf import settings
 from django.test import TestCase
 
