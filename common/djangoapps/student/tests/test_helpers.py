--- conflicted
+++ resolved
@@ -13,7 +13,6 @@
 from mock import Mock
 from testfixtures import LogCapture
 
-<<<<<<< HEAD
 from student.helpers import destroy_oauth_tokens, get_next_url_for_login_page
 from student.tests.factories import UserFactory
 from edx_oauth2_provider.models import TrustedClient
@@ -26,8 +25,6 @@
 from provider.constants import CONFIDENTIAL, PUBLIC
 from provider.oauth2.models import AccessToken, RefreshToken
 
-=======
->>>>>>> cbe913ef
 from openedx.core.djangoapps.site_configuration.tests.test_util import with_site_configuration_context
 from student.helpers import get_next_url_for_login_page
 
@@ -53,16 +50,9 @@
 
     @ddt.data(
         (logging.WARNING, "WARNING", "https://www.amazon.com", "text/html", None,
-<<<<<<< HEAD
-         "Unsafe redirect parameter detected after login page: u'https://www.amazon.com'"),
-        # TODO: Fix the test case below. Likely broken because of our theme fixes -- Omar
-        #      (logging.WARNING, "WARNING", "testserver/edx.org/images/logo", "text/html", None,
-        #       "Redirect to theme content detected after login page: u'testserver/edx.org/images/logo'"),
-=======
          "Unsafe redirect parameter detected after login page: 'https://www.amazon.com'"),
         (logging.WARNING, "WARNING", "testserver/edx.org/images/logo", "text/html", None,
          "Redirect to theme content detected after login page: 'testserver/edx.org/images/logo'"),
->>>>>>> cbe913ef
         (logging.INFO, "INFO", "favicon.ico", "image/*", "test/agent",
          "Redirect to non html content 'image/*' detected from 'test/agent' after login page: 'favicon.ico'"),
         (logging.WARNING, "WARNING", "https://www.test.com/test.jpg", "image/*", None,
