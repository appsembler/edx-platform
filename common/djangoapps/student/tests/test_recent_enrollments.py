--- conflicted
+++ resolved
@@ -202,94 +202,4 @@
         self.assertContains(response, "Thank you for enrolling in")
 
         # Check if response is escaped
-<<<<<<< HEAD
-        self.assert_no_xss(response, xss_content)
-
-    @ddt.data(
-        # Register as honor in any course modes with no payment option
-        ([('audit', 0), ('honor', 0)], 'honor', True),
-        ([('honor', 0)], 'honor', True),
-        # Register as honor in any course modes which has payment option
-        ([('honor', 10)], 'honor', False),  # This is a paid course
-        ([('audit', 0), ('honor', 0), ('professional', 20)], 'honor', True),
-        ([('audit', 0), ('honor', 0), ('verified', 20)], 'honor', True),
-        ([('audit', 0), ('honor', 0), ('verified', 20), ('professional', 20)], 'honor', True),
-        # Register as audit in any course modes with no payment option
-        ([('audit', 0), ('honor', 0)], 'audit', True),
-        ([('audit', 0)], 'audit', True),
-        ([], 'audit', True),
-        # Register as audit in any course modes which has no payment option
-        ([('audit', 0), ('honor', 0), ('verified', 10)], 'audit', True),
-        # Register as verified in any course modes which has payment option
-        ([('professional', 20)], 'professional', False),
-        ([('verified', 20)], 'verified', False),
-        ([('professional', 20), ('verified', 20)], 'verified', False),
-        ([('audit', 0), ('honor', 0), ('verified', 20)], 'verified', False)
-    )
-    @ddt.unpack
-    def test_donate_button(self, course_modes, enrollment_mode, show_donate):
-        # Enable the enrollment success message
-        self._configure_message_timeout(10000)
-
-        # Enable donations
-        DonationConfiguration(enabled=True).save()
-
-        # Create the course mode(s)
-        for mode, min_price in course_modes:
-            CourseModeFactory.create(mode_slug=mode, course_id=self.course.id, min_price=min_price)
-
-        self.enrollment.mode = enrollment_mode
-        self.enrollment.save()
-
-        # Check that the donate button is or is not displayed
-        self.client.login(username=self.student.username, password=self.PASSWORD)
-        response = self.client.get(reverse("dashboard"))
-
-        if show_donate:
-            self.assertContains(response, "donate-container")
-        else:
-            self.assertNotContains(response, "donate-container")
-
-    def test_donate_button_honor_with_price(self):
-        # Enable the enrollment success message and donations
-        self._configure_message_timeout(10000)
-        DonationConfiguration(enabled=True).save()
-
-        # Create a white-label course mode
-        # (honor mode with a price set)
-        CourseModeFactory.create(mode_slug="honor", course_id=self.course.id, min_price=100)
-
-        # Check that the donate button is NOT displayed
-        self.client.login(username=self.student.username, password=self.PASSWORD)
-        response = self.client.get(reverse("dashboard"))
-        self.assertNotContains(response, "donate-container")
-
-    @ddt.data(
-        (True, False,),
-        (True, True,),
-        (False, False,),
-        (False, True,),
-    )
-    @ddt.unpack
-    @unittest.skipIf(settings.TAHOE_ALWAYS_SKIP_TEST, 'Broken tests. Likely because of our theme changes.')
-    def test_donate_button_with_enabled_site_configuration(self, enable_donation_config, enable_donation_site_config):
-        # Enable the enrollment success message and donations
-        self._configure_message_timeout(10000)
-
-        # DonationConfiguration has low precedence if 'ENABLE_DONATIONS' is enable in SiteConfiguration
-        DonationConfiguration(enabled=enable_donation_config).save()
-
-        CourseModeFactory.create(mode_slug="audit", course_id=self.course.id, min_price=0)
-        self.enrollment.mode = "audit"
-        self.enrollment.save()
-        self.client.login(username=self.student.username, password=self.PASSWORD)
-
-        with with_site_configuration_context(configuration={'ENABLE_DONATIONS': enable_donation_site_config}):
-            response = self.client.get(reverse("dashboard"))
-            if enable_donation_site_config:
-                self.assertContains(response, "donate-container")
-            else:
-                self.assertNotContains(response, "donate-container")
-=======
-        self.assert_no_xss(response, xss_content)
->>>>>>> a14d2b40
+        self.assert_no_xss(response, xss_content)