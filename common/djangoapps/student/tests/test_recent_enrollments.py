--- conflicted
+++ resolved
@@ -8,11 +8,6 @@
 from django.conf import settings
 from django.urls import reverse
 from django.utils.timezone import now
-<<<<<<< HEAD
-from django.test import override_settings
-from nose.plugins.attrib import attr
-=======
->>>>>>> 57a09b7b
 from opaque_keys.edx import locator
 from pytz import UTC
 
@@ -30,7 +25,6 @@
 
 @unittest.skipUnless(settings.ROOT_URLCONF == 'lms.urls', 'Test only valid in lms')
 @ddt.ddt
-@override_settings(DEFAULT_SITE_THEME='edx-theme-codebase')
 class TestRecentEnrollments(ModuleStoreTestCase, XssTestMixin):
     """
     Unit tests for getting the list of courses for a logged in user
