"""
This file contains celery tasks for sending email
"""


import logging

from celery.exceptions import MaxRetriesExceededError
from celery.task import task
from django.conf import settings
from django.contrib.auth.models import User
from django.contrib.sites.models import Site
from edx_ace import ace
from edx_ace.errors import RecoverableChannelDeliveryError
from edx_ace.message import Message
from openedx.core.djangoapps.site_configuration import helpers as configuration_helpers
from openedx.core.lib.celery.task_utils import emulate_http_request

log = logging.getLogger('edx.celery.task')


@task(bind=True)
def send_activation_email(self, msg_string, from_address=None):
    """
    Sending an activation email to the user.
    """
    msg = Message.from_string(msg_string)

    max_retries = settings.RETRY_ACTIVATION_EMAIL_MAX_ATTEMPTS
    retries = self.request.retries

    if from_address is None:
        from_address = configuration_helpers.get_value('ACTIVATION_EMAIL_FROM_ADDRESS') or (
            configuration_helpers.get_value('email_from_address', settings.DEFAULT_FROM_EMAIL)
        )
    msg.options['from_address'] = from_address

    dest_addr = msg.recipient.email_address

    site = Site.objects.get_current()
    user = User.objects.get(username=msg.recipient.username)

    try:
        with emulate_http_request(site=site, user=user):
            ace.send(msg)
    except RecoverableChannelDeliveryError:
        log.info('Retrying sending email to user {dest_addr}, attempt # {attempt} of {max_attempts}'.format(
            dest_addr=dest_addr,
            attempt=retries,
            max_attempts=max_retries
        ))
        try:
            self.retry(countdown=settings.RETRY_ACTIVATION_EMAIL_TIMEOUT, max_retries=max_retries)
        except MaxRetriesExceededError:
            log.error(
                'Unable to send activation email to user from "%s" to "%s"',
                from_address,
                dest_addr,
                exc_info=True
            )
<<<<<<< HEAD
    except Exception as e:
=======
    except Exception:
>>>>>>> 089f03c0
        log.exception(
            'Unable to send activation email to user from "%s" to "%s"',
            from_address,
            dest_addr,
        )
        raise e<|MERGE_RESOLUTION|>--- conflicted
+++ resolved
@@ -58,11 +58,7 @@
                 dest_addr,
                 exc_info=True
             )
-<<<<<<< HEAD
     except Exception as e:
-=======
-    except Exception:
->>>>>>> 089f03c0
         log.exception(
             'Unable to send activation email to user from "%s" to "%s"',
             from_address,
