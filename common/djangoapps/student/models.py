--- conflicted
+++ resolved
@@ -278,15 +278,6 @@
     bio = models.CharField(blank=True, null=True, max_length=3000, db_index=False)
     profile_image_uploaded_at = models.DateTimeField(null=True)
 
-    @property
-    def has_profile_image(self):
-        """
-        Convenience method that returns a boolean indicating whether or not
-        this user has uploaded a profile image.
-        """
-        return self.profile_image_uploaded_at is not None
-
-<<<<<<< HEAD
     telephone_number = models.CharField(blank=True, max_length=15)
     JOB_ROLES = (
         (ugettext_noop('SharePoint Administrator'), ugettext_noop('SharePoint Administrator')),
@@ -298,7 +289,14 @@
     )
     job_role = models.CharField(blank=True, null=True, max_length=32, choices=JOB_ROLES)
 
-=======
+    @property
+    def has_profile_image(self):
+        """
+        Convenience method that returns a boolean indicating whether or not
+        this user has uploaded a profile image.
+        """
+        return self.profile_image_uploaded_at is not None
+
     @property
     def age(self):
         """ Convenience method that returns the age given a year_of_birth. """
@@ -318,7 +316,6 @@
         """ Convenience method that returns the human readable gender. """
         if self.gender:
             return self.__enumerable_to_display(self.GENDER_CHOICES, self.gender)
->>>>>>> e5e5abfb
 
     def get_meta(self):  # pylint: disable=missing-docstring
         js_str = self.meta
