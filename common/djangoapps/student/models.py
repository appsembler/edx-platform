--- conflicted
+++ resolved
@@ -64,27 +64,17 @@
 import openedx.core.djangoapps.django_comment_common.comment_client as cc
 from course_modes.models import CourseMode, get_cosmetic_verified_display_price
 from lms.djangoapps.certificates.models import GeneratedCertificate
-<<<<<<< HEAD
 from lms.djangoapps.instructor.sites import get_organization_for_site
-from course_modes.models import CourseMode
-from courseware.models import (
-=======
 from lms.djangoapps.courseware.models import (
->>>>>>> cbe913ef
     CourseDynamicUpgradeDeadlineConfiguration,
     DynamicUpgradeDeadlineConfiguration,
     OrgDynamicUpgradeDeadlineConfiguration
 )
-<<<<<<< HEAD
-from enrollment.api import _default_course_mode
-
+from openedx.core.djangoapps.signals.signals import USER_ACCOUNT_ACTIVATED
 from openedx.core.djangoapps.appsembler.sites.utils import (
     is_request_for_new_amc_site,
     get_current_organization,
 )
-from openedx.core.djangoapps.content.course_overviews.models import CourseOverview
-from openedx.core.djangoapps.signals.signals import USER_ACCOUNT_ACTIVATED
-=======
 from lms.djangoapps.verify_student.models import SoftwareSecurePhotoVerification
 from openedx.core.djangoapps.content.course_overviews.models import CourseOverview
 from openedx.core.djangoapps.enrollments.api import (
@@ -92,7 +82,6 @@
     get_enrollment_attributes,
     set_enrollment_attributes
 )
->>>>>>> cbe913ef
 from openedx.core.djangoapps.site_configuration import helpers as configuration_helpers
 from openedx.core.djangoapps.xmodule_django.models import NoneToEmptyManager
 from openedx.core.djangolib.model_mixins import DeletableByUserValue
@@ -916,13 +905,9 @@
 
     def activate(self):
         self.user.is_active = True
-<<<<<<< HEAD
         self._track_activation()
-        self.user.save()
+        self.user.save(update_fields=['is_active'])
         USER_ACCOUNT_ACTIVATED.send_robust(self.__class__, user=self.user)
-=======
-        self.user.save(update_fields=['is_active'])
->>>>>>> cbe913ef
         log.info(u'User %s (%s) account is successfully activated.', self.user.username, self.user.email)
 
 
