--- conflicted
+++ resolved
@@ -73,11 +73,7 @@
     get_current_organization,
 )
 from openedx.core.djangoapps.content.course_overviews.models import CourseOverview
-<<<<<<< HEAD
-from openedx.core.djangoapps.request_cache import clear_cache, get_cache
 from openedx.core.djangoapps.signals.signals import USER_ACCOUNT_ACTIVATED
-=======
->>>>>>> 441d6384
 from openedx.core.djangoapps.site_configuration import helpers as configuration_helpers
 from openedx.core.djangoapps.xmodule_django.models import NoneToEmptyManager
 from openedx.core.djangolib.model_mixins import DeletableByUserValue
@@ -248,7 +244,6 @@
         raise
 
 
-<<<<<<< HEAD
 def generate_retired_email_address(email, organization):
     """
     Suffix the email with an unusable suffix with organization short_name.
@@ -265,13 +260,13 @@
         organization=organization.short_name,
     )
     return retired_email
-=======
+
+
 def username_exists_or_retired(username):
     """
     Check a username for existence -or- retirement against the User model.
     """
     return User.objects.filter(username=username).exists() or is_username_retired(username)
->>>>>>> 441d6384
 
 
 def is_email_retired(email, organization=None, check_within_organization=True):
@@ -401,13 +396,6 @@
     if not potential_users:
         raise User.DoesNotExist()
 
-<<<<<<< HEAD
-    # If there are 2, one of two things should be true:
-    # - The user we want is un-retired and has the same case-match username
-    # - Or retired one was the case-match
-    if len(potential_users) == 2:
-        return potential_users[0] if potential_users[0].username == username else potential_users[1]
-=======
     # For a brief period, users were able to retire accounts and make another account with
     # the same differently-cased username, like "testuser" and "TestUser".
     # If there are two users found, return the one that's the *actual* case-matching username,
@@ -424,7 +412,6 @@
         # If the active (non-retired) user's username doesn't *exactly* match (including case),
         # then the retired account must be the one that exactly matches.
         return active if active.username == username else retired
->>>>>>> 441d6384
 
     # We should have, at most, a retired username and an active one with a username
     # differing only by case. If there are more we need to disambiguate them by hand.
@@ -1342,7 +1329,6 @@
                 segment_properties['email'] = self.user.email
             with tracker.get_tracker().context(event_name, context):
                 tracker.emit(event_name, data)
-<<<<<<< HEAD
 
                 # Appsembler: Disabled to avoid receiving the event duplicated, with incomplete information the second time
                 if False and hasattr(settings, 'LMS_SEGMENT_KEY') and settings.LMS_SEGMENT_KEY:
@@ -1360,9 +1346,6 @@
                             'clientId': tracking_context.get('client_id')
                         }
                     })
-=======
-                segment.track(self.user_id, event_name, segment_properties)
->>>>>>> 441d6384
 
         except:  # pylint: disable=bare-except
             if event_name and self.course_id:
