--- conflicted
+++ resolved
@@ -1070,7 +1070,6 @@
             courseware_views.financial_assistance_request,
             name='submit_financial_assistance_request'
         )
-<<<<<<< HEAD
     ]
 
 # Branch.io Text Me The App
@@ -1085,13 +1084,10 @@
     ]
 
 urlpatterns.extend(plugin_urls.get_patterns(plugin_constants.ProjectType.LMS))
-=======
-    )
 
 # allow inclusion of urls from arbitrary packages
 # as specified in ENV config.
 if 'appsembler' in settings.INSTALLED_APPS:
     urlpatterns += (
         url('', include('appsembler.urls')),
-    )
->>>>>>> c8d20ad3
+    )