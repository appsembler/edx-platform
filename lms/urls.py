"""
URLs for LMS
"""

from config_models.views import ConfigurationModelCurrentAPIView
from django.conf import settings
from django.conf.urls import include, patterns, url
from django.conf.urls.static import static
from django.views.generic.base import RedirectView
from ratelimitbackend import admin

from courseware.views.index import CoursewareIndex
from courseware.views.views import CourseTabView, EnrollStaffView, StaticCourseTabView
from django_comment_common.models import ForumsConfig
from openedx.core.djangoapps.auth_exchange.views import LoginWithAccessTokenView
from openedx.core.djangoapps.catalog.models import CatalogIntegration
from openedx.core.djangoapps.programs.models import ProgramsApiConfig
from openedx.core.djangoapps.self_paced.models import SelfPacedConfiguration
from openedx.core.djangoapps.site_configuration import helpers as configuration_helpers
from openedx.features.enterprise_support.api import enterprise_enabled


# Uncomment the next two lines to enable the admin:
if settings.DEBUG or settings.FEATURES.get('ENABLE_DJANGO_ADMIN_SITE'):
    admin.autodiscover()

# Use urlpatterns formatted as within the Django docs with first parameter "stuck" to the open parenthesis
urlpatterns = (
    '',

    url(r'^$', 'branding.views.index', name="root"),   # Main marketing page, or redirect to courseware

    url(r'', include('student.urls')),
    # TODO: Move lms specific student views out of common code
    url(r'^dashboard$', 'student.views.dashboard', name="dashboard"),
    url(r'^change_enrollment$', 'student.views.change_enrollment', name='change_enrollment'),

    # Event tracking endpoints
    url(r'', include('track.urls')),

    # Performance endpoints
    url(r'', include('openedx.core.djangoapps.performance.urls')),

    # Static template view endpoints like blog, faq, etc.
    url(r'', include('static_template_view.urls')),

    url(r'^heartbeat$', include('openedx.core.djangoapps.heartbeat.urls')),

    # Note: these are older versions of the User API that will eventually be
    # subsumed by api/user listed below.
    url(r'^user_api/', include('openedx.core.djangoapps.user_api.legacy_urls')),

    url(r'^notifier_api/', include('notifier_api.urls')),

    url(r'^i18n/', include('django.conf.urls.i18n')),

    # Feedback Form endpoint
    url(r'^submit_feedback$', 'util.views.submit_feedback'),

    # Enrollment API RESTful endpoints
    url(r'^api/enrollment/v1/', include('enrollment.urls')),

    # Courseware search endpoints
    url(r'^search/', include('search.urls')),

    # Course content API
    url(r'^api/course_structure/', include('course_structure_api.urls', namespace='course_structure_api')),

    # Course API
    url(r'^api/courses/', include('course_api.urls')),

    # User API endpoints
    url(r'^api/user/', include('openedx.core.djangoapps.user_api.urls')),

    # Bookmarks API endpoints
    url(r'^api/bookmarks/', include('openedx.core.djangoapps.bookmarks.urls')),

    # Profile Images API endpoints
    url(r'^api/profile_images/', include('openedx.core.djangoapps.profile_images.urls')),

    # Video Abstraction Layer used to allow video teams to manage video assets
    # independently of courseware. https://github.com/edx/edx-val
    url(r'^api/val/v0/', include('edxval.urls')),

    url(r'^api/commerce/', include('commerce.api.urls', namespace='commerce_api')),
    url(r'^api/credit/', include('openedx.core.djangoapps.credit.urls', app_name="credit", namespace='credit')),
    url(r'^rss_proxy/', include('rss_proxy.urls', namespace='rss_proxy')),
    url(r'^api/organizations/', include('organizations.urls', namespace='organizations')),

    url(r'^catalog/', include('openedx.core.djangoapps.catalog.urls', namespace='catalog')),

    # Update session view
    url(
        r'^lang_pref/session_language',
        'openedx.core.djangoapps.lang_pref.views.update_session_language',
        name='session_language'
    ),

    # Multiple course modes and identity verification
    # TODO Namespace these!
    url(r'^course_modes/', include('course_modes.urls')),
    url(r'^verify_student/', include('verify_student.urls')),

    # URLs for managing dark launches of languages
    url(r'^update_lang/', include('openedx.core.djangoapps.dark_lang.urls', namespace='dark_lang')),

    # For redirecting to help pages.
    url(r'^help_token/', include('help_tokens.urls')),

    # URLs for API access management
    url(r'^api-admin/', include('openedx.core.djangoapps.api_admin.urls', namespace='api_admin')),

    url(r'^dashboard/', include('learner_dashboard.urls')),
<<<<<<< HEAD
    # appsembler management console endpoint for student enrollment
    url(r'^appsembler/api/', include('openedx.core.djangoapps.appsembler.sites.urls')),
=======
    url(r'^api/experiments/', include('experiments.urls', namespace='api_experiments')),
>>>>>>> 37052afe
)

# TODO: This needs to move to a separate urls.py once the student_account and
# student views below find a home together
if settings.FEATURES["ENABLE_COMBINED_LOGIN_REGISTRATION"]:
    # Backwards compatibility with old URL structure, but serve the new views
    urlpatterns += (
        url(r'^login$', 'student_account.views.login_and_registration_form',
            {'initial_mode': 'login'}, name="signin_user"),
        url(r'^register$', 'student_account.views.login_and_registration_form',
            {'initial_mode': 'register'}, name="register_user"),
    )
else:
    # Serve the old views
    urlpatterns += (
        url(r'^login$', 'student.views.signin_user', name="signin_user"),
        url(r'^register$', 'student.views.register_user', name="register_user"),
    )

if settings.FEATURES["ENABLE_MOBILE_REST_API"]:
    urlpatterns += (
        url(r'^api/mobile/v0.5/', include('mobile_api.urls')),
    )

if settings.FEATURES["ENABLE_OPENBADGES"]:
    urlpatterns += (
        url(r'^api/badges/v1/', include('badges.api.urls', app_name="badges", namespace="badges_api")),
    )

js_info_dict = {
    'domain': 'djangojs',
    # We need to explicitly include external Django apps that are not in LOCALE_PATHS.
    'packages': ('openassessment',),
}

urlpatterns += (
    url(r'^openassessment/fileupload/', include('openassessment.fileupload.urls')),
)


# sysadmin dashboard, to see what courses are loaded, to delete & load courses
if settings.FEATURES["ENABLE_SYSADMIN_DASHBOARD"]:
    urlpatterns += (
        url(r'^sysadmin/', include('dashboard.sysadmin_urls')),
    )

urlpatterns += (
    url(r'^support/', include('support.urls', app_name="support", namespace='support')),
)

# Favicon
favicon_path = configuration_helpers.get_value('favicon_path', settings.FAVICON_PATH)  # pylint: disable=invalid-name
urlpatterns += (url(
    r'^favicon\.ico$',
    RedirectView.as_view(url=settings.STATIC_URL + favicon_path, permanent=True)
),)

# Multicourse wiki (Note: wiki urls must be above the courseware ones because of
# the custom tab catch-all)
if settings.WIKI_ENABLED:
    from wiki.urls import get_pattern as wiki_pattern
    from django_notify.urls import get_pattern as notify_pattern

    urlpatterns += (
        # First we include views from course_wiki that we use to override the default views.
        # They come first in the urlpatterns so they get resolved first
        url('^wiki/create-root/$', 'course_wiki.views.root_create', name='root_create'),
        url(r'^wiki/', include(wiki_pattern())),
        url(r'^notify/', include(notify_pattern())),

        # These urls are for viewing the wiki in the context of a course. They should
        # never be returned by a reverse() so they come after the other url patterns
        url(r'^courses/{}/course_wiki/?$'.format(settings.COURSE_ID_PATTERN),
            'course_wiki.views.course_wiki_redirect', name="course_wiki"),
        url(r'^courses/{}/wiki/'.format(settings.COURSE_KEY_REGEX), include(wiki_pattern())),
    )

COURSE_URLS = patterns(
    '',
    url(
        r'^look_up_registration_code$',
        'lms.djangoapps.instructor.views.registration_codes.look_up_registration_code',
        name='look_up_registration_code',
    ),
    url(
        r'^registration_code_details$',
        'lms.djangoapps.instructor.views.registration_codes.registration_code_details',
        name='registration_code_details',
    ),
)
urlpatterns += (
    # jump_to URLs for direct access to a location in the course
    url(
        r'^courses/{}/jump_to/(?P<location>.*)$'.format(
            settings.COURSE_ID_PATTERN,
        ),
        'courseware.views.views.jump_to',
        name='jump_to',
    ),
    url(
        r'^courses/{}/jump_to_id/(?P<module_id>.*)$'.format(
            settings.COURSE_ID_PATTERN,
        ),
        'courseware.views.views.jump_to_id',
        name='jump_to_id',
    ),

    # xblock Handler APIs
    url(
        r'^courses/{course_key}/xblock/{usage_key}/handler/(?P<handler>[^/]*)(?:/(?P<suffix>.*))?$'.format(
            course_key=settings.COURSE_ID_PATTERN,
            usage_key=settings.USAGE_ID_PATTERN,
        ),
        'courseware.module_render.handle_xblock_callback',
        name='xblock_handler',
    ),
    url(
        r'^courses/{course_key}/xblock/{usage_key}/handler_noauth/(?P<handler>[^/]*)(?:/(?P<suffix>.*))?$'.format(
            course_key=settings.COURSE_ID_PATTERN,
            usage_key=settings.USAGE_ID_PATTERN,
        ),
        'courseware.module_render.handle_xblock_callback_noauth',
        name='xblock_handler_noauth',
    ),

    # xblock View API
    # (unpublished) API that returns JSON with the HTML fragment and related resources
    # for the xBlock's requested view.
    url(
        r'^courses/{course_key}/xblock/{usage_key}/view/(?P<view_name>[^/]*)$'.format(
            course_key=settings.COURSE_ID_PATTERN,
            usage_key=settings.USAGE_ID_PATTERN,
        ),
        'courseware.module_render.xblock_view',
        name='xblock_view',
    ),

    # xblock Rendering View URL
    # URL to provide an HTML view of an xBlock. The view type (e.g., student_view) is
    # passed as a "view" parameter to the URL.
    # Note: This is not an API. Compare this with the xblock_view API above.
    url(
        r'^xblock/{usage_key_string}$'.format(usage_key_string=settings.USAGE_KEY_PATTERN),
        'courseware.views.views.render_xblock',
        name='render_xblock',
    ),

    # xblock Resource URL
    url(
        r'xblock/resource/(?P<block_type>[^/]+)/(?P<uri>.*)$',
        'openedx.core.djangoapps.common_views.xblock.xblock_resource',
        name='xblock_resource_url',
    ),

    url(
        r'^courses/{}/xqueue/(?P<userid>[^/]*)/(?P<mod_id>.*?)/(?P<dispatch>[^/]*)$'.format(
            settings.COURSE_ID_PATTERN,
        ),
        'courseware.module_render.xqueue_callback',
        name='xqueue_callback',
    ),

    # TODO: These views need to be updated before they work
    url(r'^calculate$', 'util.views.calculate'),

    url(r'^courses/?$', 'branding.views.courses', name="courses"),

    #About the course
    url(
        r'^courses/{}/about$'.format(
            settings.COURSE_ID_PATTERN,
        ),
        'courseware.views.views.course_about',
        name='about_course',
    ),

    url(
        r'^courses/{}/enroll_staff$'.format(
            settings.COURSE_ID_PATTERN,
        ),
        EnrollStaffView.as_view(),
        name='enroll_staff',
    ),

    #Inside the course
    url(
        r'^courses/{}/$'.format(
            settings.COURSE_ID_PATTERN,
        ),
        'courseware.views.views.course_info',
        name='course_root',
    ),
    url(
        r'^courses/{}/info$'.format(
            settings.COURSE_ID_PATTERN,
        ),
        'courseware.views.views.course_info',
        name='info',
    ),
    # TODO arjun remove when custom tabs in place, see courseware/courses.py
    url(
        r'^courses/{}/syllabus$'.format(
            settings.COURSE_ID_PATTERN,
        ),
        'courseware.views.views.syllabus',
        name='syllabus',
    ),

    # Survey associated with a course
    url(
        r'^courses/{}/survey$'.format(
            settings.COURSE_ID_PATTERN,
        ),
        'courseware.views.views.course_survey',
        name='course_survey',
    ),

    url(
        r'^courses/{}/book/(?P<book_index>\d+)/$'.format(
            settings.COURSE_ID_PATTERN,
        ),
        'staticbook.views.index',
        name='book',
    ),
    url(
        r'^courses/{}/book/(?P<book_index>\d+)/(?P<page>\d+)$'.format(
            settings.COURSE_ID_PATTERN,
        ),
        'staticbook.views.index',
        name='book',
    ),

    url(
        r'^courses/{}/pdfbook/(?P<book_index>\d+)/$'.format(
            settings.COURSE_ID_PATTERN,
        ),
        'staticbook.views.pdf_index',
        name='pdf_book',
    ),
    url(
        r'^courses/{}/pdfbook/(?P<book_index>\d+)/(?P<page>\d+)$'.format(
            settings.COURSE_ID_PATTERN,
        ),
        'staticbook.views.pdf_index',
        name='pdf_book',
    ),

    url(
        r'^courses/{}/pdfbook/(?P<book_index>\d+)/chapter/(?P<chapter>\d+)/$'.format(
            settings.COURSE_ID_PATTERN,
        ),
        'staticbook.views.pdf_index',
        name='pdf_book',
    ),
    url(
        r'^courses/{}/pdfbook/(?P<book_index>\d+)/chapter/(?P<chapter>\d+)/(?P<page>\d+)$'.format(
            settings.COURSE_ID_PATTERN,
        ),
        'staticbook.views.pdf_index',
        name='pdf_book',
    ),

    url(
        r'^courses/{}/htmlbook/(?P<book_index>\d+)/$'.format(
            settings.COURSE_ID_PATTERN,
        ),
        'staticbook.views.html_index',
        name='html_book',
    ),
    url(
        r'^courses/{}/htmlbook/(?P<book_index>\d+)/chapter/(?P<chapter>\d+)/$'.format(
            settings.COURSE_ID_PATTERN,
        ),
        'staticbook.views.html_index',
        name='html_book',
    ),

    url(
        r'^courses/{}/courseware/?$'.format(
            settings.COURSE_ID_PATTERN,
        ),
        CoursewareIndex.as_view(),
        name='courseware',
    ),
    url(
        r'^courses/{}/courseware/(?P<chapter>[^/]*)/$'.format(
            settings.COURSE_ID_PATTERN,
        ),
        CoursewareIndex.as_view(),
        name='courseware_chapter',
    ),
    url(
        r'^courses/{}/courseware/(?P<chapter>[^/]*)/(?P<section>[^/]*)/$'.format(
            settings.COURSE_ID_PATTERN,
        ),
        CoursewareIndex.as_view(),
        name='courseware_section',
    ),
    url(
        r'^courses/{}/courseware/(?P<chapter>[^/]*)/(?P<section>[^/]*)/(?P<position>[^/]*)/?$'.format(
            settings.COURSE_ID_PATTERN,
        ),
        CoursewareIndex.as_view(),
        name='courseware_position',
    ),

    # progress page
    url(
        r'^courses/{}/progress$'.format(
            settings.COURSE_ID_PATTERN,
        ),
        'courseware.views.views.progress',
        name='progress',
    ),

    # Takes optional student_id for instructor use--shows profile as that student sees it.
    url(
        r'^courses/{}/progress/(?P<student_id>[^/]*)/$'.format(
            settings.COURSE_ID_PATTERN,
        ),
        'courseware.views.views.progress',
        name='student_progress',
    ),

    url(
        r'^programs/{}/about'.format(
            r'(?P<program_uuid>[0-9a-f-]+)',
        ),
        'courseware.views.views.program_marketing',
        name='program_marketing_view',
    ),

    # rest api for grades
    url(
        r'^api/grades/',
        include('lms.djangoapps.grades.api.urls', namespace='grades_api')
    ),


    # For the instructor
    url(
        r'^courses/{}/instructor$'.format(
            settings.COURSE_ID_PATTERN,
        ),
        'lms.djangoapps.instructor.views.instructor_dashboard.instructor_dashboard_2',
        name='instructor_dashboard',
    ),


    url(
        r'^courses/{}/set_course_mode_price$'.format(
            settings.COURSE_ID_PATTERN,
        ),
        'lms.djangoapps.instructor.views.instructor_dashboard.set_course_mode_price',
        name='set_course_mode_price',
    ),
    url(
        r'^courses/{}/instructor/api/'.format(
            settings.COURSE_ID_PATTERN,
        ),
        include('lms.djangoapps.instructor.views.api_urls')),
    url(
        r'^courses/{}/remove_coupon$'.format(
            settings.COURSE_ID_PATTERN,
        ),
        'lms.djangoapps.instructor.views.coupons.remove_coupon',
        name='remove_coupon',
    ),
    url(
        r'^courses/{}/add_coupon$'.format(
            settings.COURSE_ID_PATTERN,
        ),
        'lms.djangoapps.instructor.views.coupons.add_coupon',
        name='add_coupon',
    ),
    url(
        r'^courses/{}/update_coupon$'.format(
            settings.COURSE_ID_PATTERN,
        ),
        'lms.djangoapps.instructor.views.coupons.update_coupon',
        name='update_coupon',
    ),
    url(
        r'^courses/{}/get_coupon_info$'.format(
            settings.COURSE_ID_PATTERN,
        ),
        'lms.djangoapps.instructor.views.coupons.get_coupon_info',
        name='get_coupon_info',
    ),

    url(
        r'^courses/{}/'.format(
            settings.COURSE_ID_PATTERN,
        ),
        include(COURSE_URLS)
    ),

    # Discussions Management
    url(
        r'^courses/{}/discussions/settings$'.format(
            settings.COURSE_KEY_PATTERN,
        ),
        'lms.djangoapps.discussion.views.course_discussions_settings_handler',
        name='course_discussions_settings',
    ),

    # Cohorts management
    url(
        r'^courses/{}/cohorts/settings$'.format(
            settings.COURSE_KEY_PATTERN,
        ),
        'openedx.core.djangoapps.course_groups.views.course_cohort_settings_handler',
        name='course_cohort_settings',
    ),
    url(
        r'^courses/{}/cohorts/(?P<cohort_id>[0-9]+)?$'.format(
            settings.COURSE_KEY_PATTERN,
        ),
        'openedx.core.djangoapps.course_groups.views.cohort_handler',
        name='cohorts',
    ),
    url(
        r'^courses/{}/cohorts/(?P<cohort_id>[0-9]+)$'.format(
            settings.COURSE_KEY_PATTERN,
        ),
        'openedx.core.djangoapps.course_groups.views.users_in_cohort',
        name='list_cohort',
    ),
    url(
        r'^courses/{}/cohorts/(?P<cohort_id>[0-9]+)/add$'.format(
            settings.COURSE_KEY_PATTERN,
        ),
        'openedx.core.djangoapps.course_groups.views.add_users_to_cohort',
        name='add_to_cohort',
    ),
    url(
        r'^courses/{}/cohorts/(?P<cohort_id>[0-9]+)/delete$'.format(
            settings.COURSE_KEY_PATTERN,
        ),
        'openedx.core.djangoapps.course_groups.views.remove_user_from_cohort',
        name='remove_from_cohort',
    ),
    url(
        r'^courses/{}/cohorts/debug$'.format(
            settings.COURSE_KEY_PATTERN,
        ),
        'openedx.core.djangoapps.course_groups.views.debug_cohort_mgmt',
        name='debug_cohort_mgmt',
    ),
    url(
        r'^courses/{}/discussion/topics$'.format(
            settings.COURSE_KEY_PATTERN,
        ),
        'lms.djangoapps.discussion.views.discussion_topics',
        name='discussion_topics',
    ),
    url(
        r'^courses/{}/verified_track_content/settings'.format(
            settings.COURSE_KEY_PATTERN,
        ),
        'openedx.core.djangoapps.verified_track_content.views.cohorting_settings',
        name='verified_track_cohorting',
    ),
    url(
        r'^courses/{}/notes$'.format(
            settings.COURSE_ID_PATTERN,
        ),
        'notes.views.notes',
        name='notes',
    ),
    url(
        r'^courses/{}/notes/'.format(
            settings.COURSE_ID_PATTERN,
        ),
        include('notes.urls')
    ),

    # LTI endpoints listing
    url(
        r'^courses/{}/lti_rest_endpoints/'.format(
            settings.COURSE_ID_PATTERN,
        ),
        'courseware.views.views.get_course_lti_endpoints',
        name='lti_rest_endpoints',
    ),

    # Student account
    url(
        r'^account/',
        include('student_account.urls')
    ),

    # Student profile
    url(
        r'^u/{username_pattern}$'.format(
            username_pattern=settings.USERNAME_PATTERN,
        ),
        'student_profile.views.learner_profile',
        name='learner_profile',
    ),

    # Student Notes
    url(
        r'^courses/{}/edxnotes'.format(
            settings.COURSE_ID_PATTERN,
        ),
        include('edxnotes.urls'),
        name='edxnotes_endpoints',
    ),

    # Branding API
    url(
        r'^api/branding/v1/',
        include('branding.api_urls')
    ),

    # Course experience
    url(
        r'^courses/{}/course/'.format(
            settings.COURSE_ID_PATTERN,
        ),
        include('openedx.features.course_experience.urls'),
    ),

    # Course bookmarks
    url(
        r'^courses/{}/bookmarks/'.format(
            settings.COURSE_ID_PATTERN,
        ),
        include('openedx.features.course_bookmarks.urls'),
    ),

    # Course search
    url(
        r'^courses/{}/search/'.format(
            settings.COURSE_ID_PATTERN,
        ),
        include('openedx.features.course_search.urls'),
    ),
)

if settings.FEATURES["ENABLE_TEAMS"]:
    # Teams endpoints
    urlpatterns += (
        url(
            r'^api/team/',
            include('lms.djangoapps.teams.api_urls')
        ),
        url(
            r'^courses/{}/teams'.format(
                settings.COURSE_ID_PATTERN,
            ),
            include('lms.djangoapps.teams.urls'),
            name='teams_endpoints',
        ),
    )

# allow course staff to change to student view of courseware
if settings.FEATURES.get('ENABLE_MASQUERADE'):
    urlpatterns += (
        url(
            r'^courses/{}/masquerade$'.format(
                settings.COURSE_KEY_PATTERN,
            ),
            'courseware.masquerade.handle_ajax',
            name='masquerade_update',
        ),
    )

urlpatterns += (
    url(
        r'^courses/{}/generate_user_cert'.format(
            settings.COURSE_ID_PATTERN,
        ),
        'courseware.views.views.generate_user_cert',
        name='generate_user_cert',
    ),
)

# discussion forums live within courseware, so courseware must be enabled first
if settings.FEATURES.get('ENABLE_DISCUSSION_SERVICE'):
    urlpatterns += (
        url(
            r'^api/discussion/',
            include('discussion_api.urls')
        ),
        url(
            r'^courses/{}/discussion/'.format(
                settings.COURSE_ID_PATTERN,
            ),
            include('django_comment_client.urls')
        ),
        url(
            r'^courses/{}/discussion/forum/'.format(
                settings.COURSE_ID_PATTERN,
            ),
            include('discussion.urls')
        ),
        url(
            r'^notification_prefs/enable/',
            'notification_prefs.views.ajax_enable'
        ),
        url(
            r'^notification_prefs/disable/',
            'notification_prefs.views.ajax_disable'
        ),
        url(
            r'^notification_prefs/status/',
            'notification_prefs.views.ajax_status'
        ),
        url(
            r'^notification_prefs/unsubscribe/(?P<token>[a-zA-Z0-9-_=]+)/',
            'notification_prefs.views.set_subscription',
            {
                'subscribe': False,
            },
            name='unsubscribe_forum_update',
        ),
        url(
            r'^notification_prefs/resubscribe/(?P<token>[a-zA-Z0-9-_=]+)/',
            'notification_prefs.views.set_subscription',
            {
                'subscribe': True,
            },
            name='resubscribe_forum_update',
        ),
    )

urlpatterns += (
    url(
        r'^courses/{}/tab/(?P<tab_type>[^/]+)/$'.format(
            settings.COURSE_ID_PATTERN,
        ),
        CourseTabView.as_view(),
        name='course_tab_view',
    ),
)

urlpatterns += (
    # This MUST be the last view in the courseware--it's a catch-all for custom tabs.
    url(
        r'^courses/{}/(?P<tab_slug>[^/]+)/$'.format(
            settings.COURSE_ID_PATTERN,
        ),
        StaticCourseTabView.as_view(),
        name='static_tab',
    ),
)

if settings.FEATURES.get('ENABLE_STUDENT_HISTORY_VIEW'):
    urlpatterns += (
        url(
            r'^courses/{}/submission_history/(?P<student_username>[^/]*)/(?P<location>.*?)$'.format(
                settings.COURSE_ID_PATTERN
            ),
            'courseware.views.views.submission_history',
            name='submission_history',
        ),
    )

if settings.FEATURES.get('CLASS_DASHBOARD'):
    urlpatterns += (
        url(r'^class_dashboard/', include('class_dashboard.urls')),
    )

if settings.DEBUG or settings.FEATURES.get('ENABLE_DJANGO_ADMIN_SITE'):
    ## Jasmine and admin
    urlpatterns += (url(r'^admin/', include(admin.site.urls)),)

if settings.FEATURES.get('AUTH_USE_OPENID'):
    urlpatterns += (
        url(r'^openid/login/$', 'django_openid_auth.views.login_begin', name='openid-login'),
        url(
            r'^openid/complete/$',
            'openedx.core.djangoapps.external_auth.views.openid_login_complete',
            name='openid-complete',
        ),
        url(r'^openid/logo.gif$', 'django_openid_auth.views.logo', name='openid-logo'),
    )

if settings.FEATURES.get('AUTH_USE_SHIB'):
    urlpatterns += (
        url(r'^shib-login/$', 'openedx.core.djangoapps.external_auth.views.shib_login', name='shib-login'),
    )

if settings.FEATURES.get('AUTH_USE_CAS'):
    urlpatterns += (
        url(r'^cas-auth/login/$', 'openedx.core.djangoapps.external_auth.views.cas_login', name="cas-login"),
        url(r'^cas-auth/logout/$', 'django_cas.views.logout', {'next_page': '/'}, name="cas-logout"),
    )

if settings.FEATURES.get('RESTRICT_ENROLL_BY_REG_METHOD'):
    urlpatterns += (
        url(r'^course_specific_login/{}/$'.format(settings.COURSE_ID_PATTERN),
            'openedx.core.djangoapps.external_auth.views.course_specific_login', name='course-specific-login'),
        url(r'^course_specific_register/{}/$'.format(settings.COURSE_ID_PATTERN),
            'openedx.core.djangoapps.external_auth.views.course_specific_register', name='course-specific-register'),

    )

# Shopping cart
urlpatterns += (
    url(r'^shoppingcart/', include('shoppingcart.urls')),
    url(r'^commerce/', include('commerce.urls', namespace='commerce')),
)

# Embargo
if settings.FEATURES.get('EMBARGO'):
    urlpatterns += (
        url(r'^embargo/', include('openedx.core.djangoapps.embargo.urls', namespace='embargo')),
        url(r'^api/embargo/', include('openedx.core.djangoapps.embargo.urls', namespace='api_embargo')),
    )

# Survey Djangoapp
urlpatterns += (
    url(r'^survey/', include('survey.urls')),
)

if settings.FEATURES.get('AUTH_USE_OPENID_PROVIDER'):
    urlpatterns += (
        url(
            r'^openid/provider/login/$',
            'openedx.core.djangoapps.external_auth.views.provider_login',
            name='openid-provider-login',
        ),
        url(
            r'^openid/provider/login/(?:.+)$',
            'openedx.core.djangoapps.external_auth.views.provider_identity',
            name='openid-provider-login-identity'
        ),
        url(
            r'^openid/provider/identity/$',
            'openedx.core.djangoapps.external_auth.views.provider_identity',
            name='openid-provider-identity',
        ),
        url(
            r'^openid/provider/xrds/$',
            'openedx.core.djangoapps.external_auth.views.provider_xrds',
            name='openid-provider-xrds',
        ),
    )

if settings.FEATURES.get('ENABLE_OAUTH2_PROVIDER'):
    urlpatterns += (
        # These URLs dispatch to django-oauth-toolkit or django-oauth2-provider as appropriate.
        # Developers should use these routes, to maintain compatibility for existing client code
        url(r'^oauth2/', include('openedx.core.djangoapps.oauth_dispatch.urls')),
        # These URLs contain the django-oauth2-provider default behavior.  It exists to provide
        # URLs for django-oauth2-provider to call using reverse() with the oauth2 namespace, and
        # also to maintain support for views that have not yet been wrapped in dispatch views.
        url(r'^oauth2/', include('edx_oauth2_provider.urls', namespace='oauth2')),
        # The /_o/ prefix exists to provide a target for code in django-oauth-toolkit that
        # uses reverse() with the 'oauth2_provider' namespace.  Developers should not access these
        # views directly, but should rather use the wrapped views at /oauth2/
        url(r'^_o/', include('oauth2_provider.urls', namespace='oauth2_provider')),
    )

if settings.FEATURES.get('ENABLE_LMS_MIGRATION'):
    urlpatterns += (
        url(r'^migrate/modules$', 'lms_migration.migrate.manage_modulestores'),
        url(r'^migrate/reload/(?P<reload_dir>[^/]+)$', 'lms_migration.migrate.manage_modulestores'),
        url(
            r'^migrate/reload/(?P<reload_dir>[^/]+)/(?P<commit_id>[^/]+)$',
            'lms_migration.migrate.manage_modulestores'
        ),
        url(r'^gitreload$', 'lms_migration.migrate.gitreload'),
        url(r'^gitreload/(?P<reload_dir>[^/]+)$', 'lms_migration.migrate.gitreload'),
    )

if settings.FEATURES.get('ENABLE_SQL_TRACKING_LOGS'):
    urlpatterns += (
        url(r'^event_logs$', 'track.views.view_tracking_log'),
        url(r'^event_logs/(?P<args>.+)$', 'track.views.view_tracking_log'),
    )

if settings.FEATURES.get('ENABLE_SERVICE_STATUS'):
    urlpatterns += (
        url(r'^status/', include('openedx.core.djangoapps.service_status.urls')),
    )

if settings.FEATURES.get('ENABLE_INSTRUCTOR_BACKGROUND_TASKS'):
    urlpatterns += (
        url(
            r'^instructor_task_status/$',
            'lms.djangoapps.instructor_task.views.instructor_task_status',
            name='instructor_task_status'
        ),
    )

if settings.FEATURES.get('RUN_AS_ANALYTICS_SERVER_ENABLED'):
    urlpatterns += (
        url(r'^edinsights_service/', include('edinsights.core.urls')),
    )

if settings.FEATURES.get('ENABLE_DEBUG_RUN_PYTHON'):
    urlpatterns += (
        url(r'^debug/run_python$', 'debug.views.run_python'),
    )

urlpatterns += (
    url(r'^debug/show_parameters$', 'debug.views.show_parameters'),
)


# Third-party auth.
if settings.FEATURES.get('ENABLE_THIRD_PARTY_AUTH'):
    urlpatterns += (
        url(r'', include('third_party_auth.urls')),
        url(r'api/third_party_auth/', include('third_party_auth.api.urls')),
        # NOTE: The following login_oauth_token endpoint is DEPRECATED.
        # Please use the exchange_access_token endpoint instead.
        url(r'^login_oauth_token/(?P<backend>[^/]+)/$', 'student.views.login_oauth_token'),
    )

# Enterprise
if enterprise_enabled():
    urlpatterns += (
        url(r'', include('enterprise.urls')),
    )

# OAuth token exchange
if settings.FEATURES.get('ENABLE_OAUTH2_PROVIDER'):
    urlpatterns += (
        url(
            r'^oauth2/login/$',
            LoginWithAccessTokenView.as_view(),
            name="login_with_access_token"
        ),
    )

# Certificates
urlpatterns += (
    url(r'^certificates/', include('certificates.urls', app_name="certificates", namespace="certificates")),

    # Backwards compatibility with XQueue, which uses URLs that are not prefixed with /certificates/
    url(r'^update_certificate$', 'certificates.views.update_certificate'),
    url(r'^update_example_certificate$', 'certificates.views.update_example_certificate'),
    url(r'^request_certificate$', 'certificates.views.request_certificate'),

    # REST APIs
    url(r'^api/certificates/',
        include('lms.djangoapps.certificates.apis.urls', namespace='certificates_api')),
)

# XDomain proxy
urlpatterns += (
    url(r'^xdomain_proxy.html$', 'openedx.core.djangoapps.cors_csrf.views.xdomain_proxy', name='xdomain_proxy'),
)

# Custom courses on edX (CCX) URLs
if settings.FEATURES["CUSTOM_COURSES_EDX"]:
    urlpatterns += (
        url(r'^courses/{}/'.format(settings.COURSE_ID_PATTERN),
            include('ccx.urls')),
        url(r'^api/ccx/', include('lms.djangoapps.ccx.api.urls', namespace='ccx_api')),
    )

# Access to courseware as an LTI provider
if settings.FEATURES.get("ENABLE_LTI_PROVIDER"):
    urlpatterns += (
        url(r'^lti_provider/', include('lti_provider.urls')),
    )

urlpatterns += (
    url(r'config/self_paced', ConfigurationModelCurrentAPIView.as_view(model=SelfPacedConfiguration)),
    url(r'config/programs', ConfigurationModelCurrentAPIView.as_view(model=ProgramsApiConfig)),
    url(r'config/catalog', ConfigurationModelCurrentAPIView.as_view(model=CatalogIntegration)),
    url(r'config/forums', ConfigurationModelCurrentAPIView.as_view(model=ForumsConfig)),
)

urlpatterns = patterns(*urlpatterns)

if settings.DEBUG:
    urlpatterns += static(settings.STATIC_URL, document_root=settings.STATIC_ROOT)
    urlpatterns += static(settings.MEDIA_URL, document_root=settings.MEDIA_ROOT)
    urlpatterns += static(
        settings.PROFILE_IMAGE_BACKEND['options']['base_url'],
        document_root=settings.PROFILE_IMAGE_BACKEND['options']['location']
    )

urlpatterns += url(r'^template/(?P<template>.+)$', 'openedx.core.djangoapps.debug.views.show_reference_template'),

if 'debug_toolbar' in settings.INSTALLED_APPS:
    import debug_toolbar
    urlpatterns += (
        url(r'^__debug__/', include(debug_toolbar.urls)),
    )


# Custom error pages
# These are used by Django to render these error codes. Do not remove.
# pylint: disable=invalid-name
handler404 = 'static_template_view.views.render_404'
handler500 = 'static_template_view.views.render_500'

# include into our URL patterns the HTTP REST API that comes with edx-proctoring.
urlpatterns += (
    url(r'^api/', include('edx_proctoring.urls')),
)

if settings.FEATURES.get('ENABLE_FINANCIAL_ASSISTANCE_FORM'):
    urlpatterns += (
        url(
            r'^financial-assistance/$',
            'courseware.views.views.financial_assistance',
            name='financial_assistance'
        ),
        url(
            r'^financial-assistance/apply/$',
            'courseware.views.views.financial_assistance_form',
            name='financial_assistance_form'
        ),
        url(
            r'^financial-assistance/submit/$',
            'courseware.views.views.financial_assistance_request',
            name='submit_financial_assistance_request'
        )
    )

urlpatterns += static(settings.MEDIA_URL, document_root=settings.MEDIA_ROOT)

urlpatterns += (
    url(r'^hijack/', include('hijack.urls')),
)<|MERGE_RESOLUTION|>--- conflicted
+++ resolved
@@ -111,12 +111,9 @@
     url(r'^api-admin/', include('openedx.core.djangoapps.api_admin.urls', namespace='api_admin')),
 
     url(r'^dashboard/', include('learner_dashboard.urls')),
-<<<<<<< HEAD
     # appsembler management console endpoint for student enrollment
     url(r'^appsembler/api/', include('openedx.core.djangoapps.appsembler.sites.urls')),
-=======
     url(r'^api/experiments/', include('experiments.urls', namespace='api_experiments')),
->>>>>>> 37052afe
 )
 
 # TODO: This needs to move to a separate urls.py once the student_account and
