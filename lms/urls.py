"""
URLs for LMS
"""

from config_models.views import ConfigurationModelCurrentAPIView
from django.conf import settings
from django.conf.urls import include, url
from django.conf.urls.static import static
from django.contrib.admin import autodiscover as django_autodiscover
from django.utils.translation import ugettext_lazy as _
from django.views.generic.base import RedirectView
from edx_api_doc_tools import make_docs_urls
from edx_django_utils.plugins import get_plugin_url_patterns
from ratelimitbackend import admin

from branding import views as branding_views
from debug import views as debug_views
from lms.djangoapps.certificates import views as certificates_views
from lms.djangoapps.courseware.masquerade import MasqueradeView
from lms.djangoapps.courseware.module_render import (
    handle_xblock_callback,
    handle_xblock_callback_noauth,
    xblock_view,
    xqueue_callback
)
from lms.djangoapps.courseware.views import views as courseware_views
from lms.djangoapps.courseware.views.index import CoursewareIndex
from lms.djangoapps.courseware.views.views import CourseTabView, EnrollStaffView, StaticCourseTabView
from lms.djangoapps.discussion import views as discussion_views
from lms.djangoapps.discussion.config.settings import is_forum_daily_digest_enabled
from lms.djangoapps.discussion.notification_prefs import views as notification_prefs_views
from lms.djangoapps.instructor.views import instructor_dashboard as instructor_dashboard_views
from lms.djangoapps.instructor_task import views as instructor_task_views
from openedx.core.apidocs import api_info
from openedx.core.djangoapps.appsembler.future_releases_hacks.views import resume_to
from openedx.core.djangoapps.auth_exchange.views import LoginWithAccessTokenView
from openedx.core.djangoapps.catalog.models import CatalogIntegration
from openedx.core.djangoapps.common_views.xblock import xblock_resource
from openedx.core.djangoapps.cors_csrf import views as cors_csrf_views
from openedx.core.djangoapps.course_groups import views as course_groups_views
from openedx.core.djangoapps.debug import views as openedx_debug_views
from openedx.core.djangoapps.django_comment_common.models import ForumsConfig
from openedx.core.djangoapps.lang_pref import views as lang_pref_views
from openedx.core.djangoapps.password_policy import compliance as password_policy_compliance
from openedx.core.djangoapps.password_policy.forms import PasswordPolicyAwareAdminAuthForm
from openedx.core.djangoapps.plugins.constants import ProjectType
from openedx.core.djangoapps.programs.models import ProgramsApiConfig
from openedx.core.djangoapps.self_paced.models import SelfPacedConfiguration
from openedx.core.djangoapps.site_configuration import helpers as configuration_helpers
from openedx.core.djangoapps.user_authn.views.login import redirect_to_lms_login
from openedx.core.djangoapps.verified_track_content import views as verified_track_content_views
from openedx.features.enterprise_support.api import enterprise_enabled
from static_template_view import views as static_template_view_views
from staticbook import views as staticbook_views
from student import views as student_views
from util import views as util_views

RESET_COURSE_DEADLINES_NAME = 'reset_course_deadlines'
RENDER_XBLOCK_NAME = 'render_xblock'
COURSE_DATES_NAME = 'dates'

if settings.DEBUG or settings.FEATURES.get('ENABLE_DJANGO_ADMIN_SITE'):
    django_autodiscover()
    admin.site.site_header = _('LMS Administration')
    admin.site.site_title = admin.site.site_header

    if password_policy_compliance.should_enforce_compliance_on_login():
        admin.site.login_form = PasswordPolicyAwareAdminAuthForm

# Custom error pages
# These are used by Django to render these error codes. Do not remove.
# pylint: disable=invalid-name
handler404 = static_template_view_views.render_404

if settings.TAHOE_ENABLE_CUSTOM_ERROR_VIEW:
    handler500 = static_template_view_views.render_500

notification_prefs_urls = [
    url(r'^notification_prefs/enable/', notification_prefs_views.ajax_enable),
    url(r'^notification_prefs/disable/', notification_prefs_views.ajax_disable),
    url(r'^notification_prefs/status/', notification_prefs_views.ajax_status),

    url(
        r'^notification_prefs/unsubscribe/(?P<token>[a-zA-Z0-9-_=]+)/',
        notification_prefs_views.set_subscription,
        {'subscribe': False},
        name='unsubscribe_forum_update',
    ),
    url(
        r'^notification_prefs/resubscribe/(?P<token>[a-zA-Z0-9-_=]+)/',
        notification_prefs_views.set_subscription,
        {'subscribe': True},
        name='resubscribe_forum_update',
    ),
]


urlpatterns = [
    url(r'^$', branding_views.index, name='root'),  # Main marketing page, or redirect to courseware

    url(r'', include('student.urls')),
    # TODO: Move lms specific student views out of common code
    url(r'^dashboard/?$', student_views.student_dashboard, name='dashboard'),
    url(r'^change_enrollment$', student_views.change_enrollment, name='change_enrollment'),

    # Event tracking endpoints
    url(r'', include('track.urls')),

    # Static template view endpoints like blog, faq, etc.
    url(r'', include('static_template_view.urls')),

    url(r'^heartbeat', include('openedx.core.djangoapps.heartbeat.urls')),

    url(r'^notifier_api/', include('lms.djangoapps.discussion.notifier_api.urls')),
    url(r'^/api/notifier/', include('lms.djangoapps.discussion.notifier_api.urls')),

    url(r'^i18n/', include('django.conf.urls.i18n')),

    # Enrollment API RESTful endpoints
    url(r'^api/enrollment/v1/', include('openedx.core.djangoapps.enrollments.urls')),

    # Entitlement API RESTful endpoints
    url(r'^api/entitlements/', include(('entitlements.rest_api.urls', 'common.djangoapps.entitlements'),
                                       namespace='entitlements_api')),

    # Demographics API RESTful endpoints
    url(r'^api/demographics/', include('openedx.core.djangoapps.demographics.rest_api.urls')),

    # Courseware search endpoints
    url(r'^search/', include('search.urls')),

    # Course API
    url(r'^api/courses/', include('course_api.urls')),

    # User API endpoints
    url(r'^api/user/', include('openedx.core.djangoapps.user_api.urls')),
    # Note: these are older versions of the User API that will eventually be
    # subsumed by api/user listed above.
    url(r'', include('openedx.core.djangoapps.user_api.legacy_urls')),

    # Profile Images API endpoints
    url(r'^api/profile_images/', include('openedx.core.djangoapps.profile_images.urls')),

    # Video Abstraction Layer used to allow video teams to manage video assets
    # independently of courseware. https://github.com/edx/edx-val
    url(r'^api/val/v0/', include('edxval.urls')),

    url(r'^api/commerce/', include(('commerce.api.urls', 'lms.djangoapps.commerce'), namespace='commerce_api')),
    url(r'^api/credit/', include('openedx.core.djangoapps.credit.urls')),
    url(r'^api/toggles/', include('openedx.core.djangoapps.waffle_utils.urls')),
    url(r'^rss_proxy/', include('rss_proxy.urls')),
    url(r'^api/organizations/', include('organizations.urls', namespace='organizations')),

    url(r'^catalog/', include(('openedx.core.djangoapps.catalog.urls', 'openedx.core.djangoapps.catalog'),
                              namespace='catalog')),

    # Update session view
    url(r'^lang_pref/session_language', lang_pref_views.update_session_language, name='session_language'),

    # Multiple course modes and identity verification
    url(r'^course_modes/', include('course_modes.urls')),
    url(r'^api/course_modes/', include(('course_modes.rest_api.urls', 'common.djangoapps.course_mods'),
                                       namespace='course_modes_api')),

    url(r'^verify_student/', include('verify_student.urls')),

    # URLs for managing dark launches of languages
    url(r'^update_lang/', include(('openedx.core.djangoapps.dark_lang.urls', 'openedx.core.djangoapps.dark_lang'),
                                  namespace='dark_lang')),

    # For redirecting to help pages.
    url(r'^help_token/', include('help_tokens.urls')),

    # URLs for API access management
    url(r'^api-admin/', include(('openedx.core.djangoapps.api_admin.urls', 'openedx.core.djangoapps.api_admin'),
                                namespace='api_admin')),

    url(r'^dashboard/', include('learner_dashboard.urls')),
    url(r'^api/experiments/', include(('experiments.urls', 'lms.djangoapps.experiments'), namespace='api_experiments')),
    url(r'^api/discounts/', include(('openedx.features.discounts.urls', 'openedx.features.discounts'),
                                    namespace='api_discounts')),
]

if settings.FEATURES.get('ENABLE_MOBILE_REST_API'):
    urlpatterns += [
        url(r'^api/mobile/(?P<api_version>v(1|0.5))/', include('mobile_api.urls')),
    ]

if settings.FEATURES.get('ENABLE_OPENBADGES'):
    urlpatterns += [
        url(r'^api/badges/v1/', include(('badges.api.urls', 'badges'), namespace='badges_api')),
    ]

urlpatterns += [
    url(r'^openassessment/fileupload/', include('openassessment.fileupload.urls')),
]

# sysadmin dashboard, to see what courses are loaded, to delete & load courses
if settings.FEATURES.get('ENABLE_SYSADMIN_DASHBOARD'):
    urlpatterns += [
        url(r'^sysadmin/', include('dashboard.sysadmin_urls')),
    ]

urlpatterns += [
    url(r'^support/', include('support.urls')),
]

# Favicon
favicon_path = configuration_helpers.get_value('favicon_path', settings.FAVICON_PATH)  # pylint: disable=invalid-name
urlpatterns += [
    url(r'^favicon\.ico$', RedirectView.as_view(url=settings.STATIC_URL + favicon_path, permanent=True)),
]

# Multicourse wiki (Note: wiki urls must be above the courseware ones because of
# the custom tab catch-all)
if settings.WIKI_ENABLED:
    from wiki.urls import get_pattern as wiki_pattern
    from course_wiki import views as course_wiki_views
    from django_notify.urls import get_pattern as notify_pattern

    wiki_url_patterns, wiki_app_name = wiki_pattern()
    notify_url_patterns, notify_app_name = notify_pattern()

    urlpatterns += [
        # First we include views from course_wiki that we use to override the default views.
        # They come first in the urlpatterns so they get resolved first
        url('^wiki/create-root/$', course_wiki_views.root_create, name='root_create'),
        url(r'^wiki/', include((wiki_url_patterns, wiki_app_name), namespace='wiki')),
        url(r'^notify/', include((notify_url_patterns, notify_app_name), namespace='notify')),

        # These urls are for viewing the wiki in the context of a course. They should
        # never be returned by a reverse() so they come after the other url patterns
        url(r'^courses/{}/course_wiki/?$'.format(settings.COURSE_ID_PATTERN),
            course_wiki_views.course_wiki_redirect, name='course_wiki'),
        url(r'^courses/{}/wiki/'.format(settings.COURSE_KEY_REGEX),
            include((wiki_url_patterns, 'course_wiki_do_not_reverse'), namespace='course_wiki_do_not_reverse')),
    ]

urlpatterns += [
    # jump_to URLs for direct access to a location in the course
    url(
        r'^courses/{}/jump_to/(?P<location>.*)$'.format(
            settings.COURSE_ID_PATTERN,
        ),
        courseware_views.jump_to,
        name='jump_to',
    ),
    # Resume URL, Applsembler specific to resolve RED-3276
    url(
        r'^courses/{}/resume_to/(?P<location>.*)$'.format(
            settings.COURSE_ID_PATTERN,
        ),
        resume_to,
        name='resume_to',
    ),
    url(
        r'^courses/{}/jump_to_id/(?P<module_id>.*)$'.format(
            settings.COURSE_ID_PATTERN,
        ),
        courseware_views.jump_to_id,
        name='jump_to_id',
    ),

    # xblock Handler APIs
    url(
        r'^courses/{course_key}/xblock/{usage_key}/handler/(?P<handler>[^/]*)(?:/(?P<suffix>.*))?$'.format(
            course_key=settings.COURSE_ID_PATTERN,
            usage_key=settings.USAGE_ID_PATTERN,
        ),
        handle_xblock_callback,
        name='xblock_handler',
    ),
    url(
        r'^courses/{course_key}/xblock/{usage_key}/handler_noauth/(?P<handler>[^/]*)(?:/(?P<suffix>.*))?$'.format(
            course_key=settings.COURSE_ID_PATTERN,
            usage_key=settings.USAGE_ID_PATTERN,
        ),
        handle_xblock_callback_noauth,
        name='xblock_handler_noauth',
    ),

    # xblock View API
    # (unpublished) API that returns JSON with the HTML fragment and related resources
    # for the xBlock's requested view.
    url(
        r'^courses/{course_key}/xblock/{usage_key}/view/(?P<view_name>[^/]*)$'.format(
            course_key=settings.COURSE_ID_PATTERN,
            usage_key=settings.USAGE_ID_PATTERN,
        ),
        xblock_view,
        name='xblock_view',
    ),

    # xblock Rendering View URL
    # URL to provide an HTML view of an xBlock. The view type (e.g., student_view) is
    # passed as a 'view' parameter to the URL.
    # Note: This is not an API. Compare this with the xblock_view API above.
    url(
        r'^xblock/{usage_key_string}$'.format(usage_key_string=settings.USAGE_KEY_PATTERN),
        courseware_views.render_xblock,
        name=RENDER_XBLOCK_NAME,
    ),

    # xblock Resource URL
    url(
        r'xblock/resource/(?P<block_type>[^/]+)/(?P<uri>.*)$',
        xblock_resource,
        name='xblock_resource_url',
    ),

    # New (Blockstore-based) XBlock REST API
    url(r'', include(('openedx.core.djangoapps.xblock.rest_api.urls', 'openedx.core.djangoapps.xblock'),
                     namespace='xblock_api')),

    url(
        r'^courses/{}/xqueue/(?P<userid>[^/]*)/(?P<mod_id>.*?)/(?P<dispatch>[^/]*)$'.format(
            settings.COURSE_ID_PATTERN,
        ),
        xqueue_callback,
        name='xqueue_callback',
    ),

    # TODO: These views need to be updated before they work
    url(r'^calculate$', util_views.calculate),

    url(
        r'^reset_deadlines$',
        util_views.reset_course_deadlines,
        name=RESET_COURSE_DEADLINES_NAME,
    ),

    url(r'^courses/?$', branding_views.courses, name='courses'),

    # About the course
    url(
        r'^courses/{}/about$'.format(
            settings.COURSE_ID_PATTERN,
        ),
        courseware_views.course_about,
        name='about_course',
    ),
    url(
        r'^courses/yt_video_metadata$',
        courseware_views.yt_video_metadata,
        name='yt_video_metadata',
    ),
    url(
        r'^courses/{}/enroll_staff$'.format(
            settings.COURSE_ID_PATTERN,
        ),
        EnrollStaffView.as_view(),
        name='enroll_staff',
    ),

    # Inside the course
    url(
        r'^courses/{}/$'.format(
            settings.COURSE_ID_PATTERN,
        ),
        courseware_views.course_info,
        name='course_root',
    ),
    url(
        r'^courses/{}/info$'.format(
            settings.COURSE_ID_PATTERN,
        ),
        courseware_views.course_info,
        name='info',
    ),
    # TODO arjun remove when custom tabs in place, see courseware/courses.py
    url(
        r'^courses/{}/syllabus$'.format(
            settings.COURSE_ID_PATTERN,
        ),
        courseware_views.syllabus,
        name='syllabus',
    ),

    # Survey associated with a course
    url(
        r'^courses/{}/survey$'.format(
            settings.COURSE_ID_PATTERN,
        ),
        courseware_views.course_survey,
        name='course_survey',
    ),

    url(
        r'^courses/{}/book/(?P<book_index>\d+)/$'.format(
            settings.COURSE_ID_PATTERN,
        ),
        staticbook_views.index,
        name='book',
    ),
    url(
        r'^courses/{}/book/(?P<book_index>\d+)/(?P<page>\d+)$'.format(
            settings.COURSE_ID_PATTERN,
        ),
        staticbook_views.index,
        name='book',
    ),

    url(
        r'^courses/{}/pdfbook/(?P<book_index>\d+)/$'.format(
            settings.COURSE_ID_PATTERN,
        ),
        staticbook_views.pdf_index,
        name='pdf_book',
    ),
    url(
        r'^courses/{}/pdfbook/(?P<book_index>\d+)/(?P<page>\d+)$'.format(
            settings.COURSE_ID_PATTERN,
        ),
        staticbook_views.pdf_index,
        name='pdf_book',
    ),

    url(
        r'^courses/{}/pdfbook/(?P<book_index>\d+)/chapter/(?P<chapter>\d+)/$'.format(
            settings.COURSE_ID_PATTERN,
        ),
        staticbook_views.pdf_index,
        name='pdf_book',
    ),
    url(
        r'^courses/{}/pdfbook/(?P<book_index>\d+)/chapter/(?P<chapter>\d+)/(?P<page>\d+)$'.format(
            settings.COURSE_ID_PATTERN,
        ),
        staticbook_views.pdf_index,
        name='pdf_book',
    ),

    url(
        r'^courses/{}/htmlbook/(?P<book_index>\d+)/$'.format(
            settings.COURSE_ID_PATTERN,
        ),
        staticbook_views.html_index,
        name='html_book',
    ),
    url(
        r'^courses/{}/htmlbook/(?P<book_index>\d+)/chapter/(?P<chapter>\d+)/$'.format(
            settings.COURSE_ID_PATTERN,
        ),
        staticbook_views.html_index,
        name='html_book',
    ),

    url(
        r'^courses/{}/courseware/?$'.format(
            settings.COURSE_ID_PATTERN,
        ),
        CoursewareIndex.as_view(),
        name='courseware',
    ),
    url(
        r'^courses/{}/courseware/(?P<chapter>[^/]*)/$'.format(
            settings.COURSE_ID_PATTERN,
        ),
        CoursewareIndex.as_view(),
        name='courseware_chapter',
    ),
    url(
        r'^courses/{}/courseware/(?P<chapter>[^/]*)/(?P<section>[^/]*)/$'.format(
            settings.COURSE_ID_PATTERN,
        ),
        CoursewareIndex.as_view(),
        name='courseware_section',
    ),
    url(
        r'^courses/{}/courseware/(?P<chapter>[^/]*)/(?P<section>[^/]*)/(?P<position>[^/]*)/?$'.format(
            settings.COURSE_ID_PATTERN,
        ),
        CoursewareIndex.as_view(),
        name='courseware_position',
    ),

    # progress page
    url(
        r'^courses/{}/progress$'.format(
            settings.COURSE_ID_PATTERN,
        ),
        courseware_views.progress,
        name='progress',
    ),

    # dates page
    url(
        r'^courses/{}/dates'.format(
            settings.COURSE_ID_PATTERN,
        ),
        courseware_views.dates,
        name=COURSE_DATES_NAME,
    ),

    # Takes optional student_id for instructor use--shows profile as that student sees it.
    url(
        r'^courses/{}/progress/(?P<student_id>[^/]*)/$'.format(
            settings.COURSE_ID_PATTERN,
        ),
        courseware_views.progress,
        name='student_progress',
    ),

    url(
        r'^programs/{}/about'.format(
            r'(?P<program_uuid>[0-9a-f-]+)',
        ),
        courseware_views.program_marketing,
        name='program_marketing_view',
    ),

    # For the instructor
    url(
        r'^courses/{}/instructor$'.format(
            settings.COURSE_ID_PATTERN,
        ),
        instructor_dashboard_views.instructor_dashboard_2,
        name='instructor_dashboard',
    ),

    url(
        r'^courses/{}/set_course_mode_price$'.format(
            settings.COURSE_ID_PATTERN,
        ),
        instructor_dashboard_views.set_course_mode_price,
        name='set_course_mode_price',
    ),

    # Discussions Management
    url(
        r'^courses/{}/discussions/settings$'.format(
            settings.COURSE_KEY_PATTERN,
        ),
        discussion_views.course_discussions_settings_handler,
        name='course_discussions_settings',
    ),

    # Cohorts management API
    url(r'^api/cohorts/', include(
        ('openedx.core.djangoapps.course_groups.urls', 'openedx.core.djangoapps.course_groups'),
        namespace='api_cohorts')),

    # Cohorts management
    url(
        r'^courses/{}/cohorts/settings$'.format(
            settings.COURSE_KEY_PATTERN,
        ),
        course_groups_views.course_cohort_settings_handler,
        name='course_cohort_settings',
    ),
    url(
        r'^courses/{}/cohorts/(?P<cohort_id>[0-9]+)?$'.format(
            settings.COURSE_KEY_PATTERN,
        ),
        course_groups_views.cohort_handler,
        name='cohorts',
    ),
    url(
        r'^courses/{}/cohorts/(?P<cohort_id>[0-9]+)$'.format(
            settings.COURSE_KEY_PATTERN,
        ),
        course_groups_views.users_in_cohort,
        name='list_cohort',
    ),
    url(
        r'^courses/{}/cohorts/(?P<cohort_id>[0-9]+)/add$'.format(
            settings.COURSE_KEY_PATTERN,
        ),
        course_groups_views.add_users_to_cohort,
        name='add_to_cohort',
    ),
    url(
        r'^courses/{}/cohorts/(?P<cohort_id>[0-9]+)/delete$'.format(
            settings.COURSE_KEY_PATTERN,
        ),
        course_groups_views.remove_user_from_cohort,
        name='remove_from_cohort',
    ),
    url(
        r'^courses/{}/cohorts/debug$'.format(
            settings.COURSE_KEY_PATTERN,
        ),
        course_groups_views.debug_cohort_mgmt,
        name='debug_cohort_mgmt',
    ),
    url(
        r'^courses/{}/discussion/topics$'.format(
            settings.COURSE_KEY_PATTERN,
        ),
        discussion_views.discussion_topics,
        name='discussion_topics',
    ),
    url(
        r'^courses/{}/verified_track_content/settings'.format(
            settings.COURSE_KEY_PATTERN,
        ),
        verified_track_content_views.cohorting_settings,
        name='verified_track_cohorting',
    ),

    # LTI endpoints listing
    url(
        r'^courses/{}/lti_rest_endpoints/'.format(
            settings.COURSE_ID_PATTERN,
        ),
        courseware_views.get_course_lti_endpoints,
        name='lti_rest_endpoints',
    ),

    # Student Notes
    url(
        r'^courses/{}/edxnotes/'.format(
            settings.COURSE_ID_PATTERN,
        ),
        include('edxnotes.urls'),
        name='edxnotes_endpoints',
    ),

    # Student Notes API
    url(
        r'^api/edxnotes/v1/',
        include('edxnotes.api_urls'),
    ),

    # Branding API
    url(
        r'^api/branding/v1/',
        include('branding.api_urls')
    ),

    # Course experience
    url(
        r'^courses/{}/course/'.format(
            settings.COURSE_ID_PATTERN,
        ),
        include('openedx.features.course_experience.urls'),
    ),

    # Course bookmarks UI in LMS
    url(
        r'^courses/{}/bookmarks/'.format(
            settings.COURSE_ID_PATTERN,
        ),
        include('openedx.features.course_bookmarks.urls'),
    ),

    # Calendar Sync UI in LMS
    url(
        r'^courses/{}/'.format(settings.COURSE_ID_PATTERN,),
        include('openedx.features.calendar_sync.urls'),
    ),

    # Course search
    url(
        r'^courses/{}/search/'.format(
            settings.COURSE_ID_PATTERN,
        ),
        include('openedx.features.course_search.urls'),
    ),

    # Learner profile
    url(
        r'^u/',
        include('openedx.features.learner_profile.urls'),
    ),
]

if settings.FEATURES.get('ENABLE_TEAMS'):
    # Teams endpoints
    urlpatterns += [
        url(
            r'^api/team/',
            include('lms.djangoapps.teams.api_urls')
        ),
        url(
            r'^courses/{}/teams/'.format(
                settings.COURSE_ID_PATTERN,
            ),
            include('lms.djangoapps.teams.urls'),
            name='teams_endpoints',
        ),
    ]

# allow course staff to change to student view of courseware
if settings.FEATURES.get('ENABLE_MASQUERADE'):
    urlpatterns += [
        url(
            r'^courses/{}/masquerade$'.format(
                settings.COURSE_KEY_PATTERN,
            ),
            MasqueradeView.as_view(),
            name='masquerade_update',
        ),
    ]

urlpatterns += [
    url(
        r'^courses/{}/generate_user_cert'.format(
            settings.COURSE_ID_PATTERN,
        ),
        courseware_views.generate_user_cert,
        name='generate_user_cert',
    ),
]

# discussion forums live within courseware, so courseware must be enabled first
if settings.FEATURES.get('ENABLE_DISCUSSION_SERVICE'):
    urlpatterns += [
        url(
            r'^api/discussion/',
            include('discussion.rest_api.urls')
        ),
        url(
            r'^courses/{}/discussion/'.format(
                settings.COURSE_ID_PATTERN,
            ),
            include('lms.djangoapps.discussion.django_comment_client.urls')
        ),
    ]

if is_forum_daily_digest_enabled():
    urlpatterns += notification_prefs_urls

urlpatterns += [
    url(r'^bulk_email/', include('bulk_email.urls')),
]

urlpatterns += [
    url(
        r'^courses/{}/tab/(?P<tab_type>[^/]+)/$'.format(
            settings.COURSE_ID_PATTERN,
        ),
        CourseTabView.as_view(),
        name='course_tab_view',
    ),
]

urlpatterns += [
    # This MUST be the last view in the courseware--it's a catch-all for custom tabs.
    url(
        r'^courses/{}/(?P<tab_slug>[^/]+)/$'.format(
            settings.COURSE_ID_PATTERN,
        ),
        StaticCourseTabView.as_view(),
        name='static_tab',
    ),
]

if settings.FEATURES.get('ENABLE_STUDENT_HISTORY_VIEW'):
    urlpatterns += [
        url(
            r'^courses/{}/submission_history/(?P<student_username>[^/]*)/(?P<location>.*?)$'.format(
                settings.COURSE_ID_PATTERN
            ),
            courseware_views.submission_history,
            name='submission_history',
        ),
    ]

if settings.DEBUG or settings.FEATURES.get('ENABLE_DJANGO_ADMIN_SITE'):
    # Jasmine and admin

    # The password pages in the admin tool are disabled so that all password
    # changes go through our user portal and follow complexity requirements.
    # The form to change another user's password is conditionally enabled
    # for backwards compatibility.
    if not settings.FEATURES.get('ENABLE_CHANGE_USER_PASSWORD_ADMIN'):
        urlpatterns += [
            url(r'^admin/auth/user/\d+/password/$', handler404),
        ]
    urlpatterns += [
        url(r'^admin/password_change/$', handler404),
        # We are enforcing users to login through third party auth in site's
        # login page so we are disabling the admin panel's login page.
        url(r'^admin/login/$', redirect_to_lms_login),
        url(r'^admin/', admin.site.urls),
    ]

if configuration_helpers.get_value('ENABLE_BULK_ENROLLMENT_VIEW', settings.FEATURES.get('ENABLE_BULK_ENROLLMENT_VIEW')):
    urlpatterns += [
        url(r'^api/bulk_enroll/v1/', include('bulk_enroll.urls')),
    ]

# Shopping cart
urlpatterns += [
    url(r'^shoppingcart/', include('shoppingcart.urls')),
]

# Course goals
urlpatterns += [
    url(r'^api/course_goals/', include(('lms.djangoapps.course_goals.urls', 'lms.djangoapps.course_goals'),
                                       namespace='course_goals_api')),
]

# Embargo
if settings.FEATURES.get('EMBARGO'):
    urlpatterns += [
        url(r'^embargo/', include(('openedx.core.djangoapps.embargo.urls', 'openedx.core.djangoapps.embargo'),
                                  namespace='embargo')),
        url(r'^api/embargo/', include(('openedx.core.djangoapps.embargo.urls', 'openedx.core.djangoapps.embargo'),
                                      namespace='api_embargo')),
    ]

# Survey Djangoapp
urlpatterns += [
    url(r'^survey/', include('survey.urls')),
]

if settings.FEATURES.get('ENABLE_OAUTH2_PROVIDER'):
    urlpatterns += [
        # These URLs dispatch to django-oauth-toolkit or django-oauth2-provider as appropriate.
        # Developers should use these routes, to maintain compatibility for existing client code
        url(r'^oauth2/', include('openedx.core.djangoapps.oauth_dispatch.urls')),
        # The /_o/ prefix exists to provide a target for code in django-oauth-toolkit that
        # uses reverse() with the 'oauth2_provider' namespace.  Developers should not access these
        # views directly, but should rather use the wrapped views at /oauth2/
        url(r'^_o/', include('oauth2_provider.urls', namespace='oauth2_provider')),
    ]

if settings.FEATURES.get('ENABLE_SERVICE_STATUS'):
    urlpatterns += [
        url(r'^status/', include('openedx.core.djangoapps.service_status.urls')),
    ]

if settings.FEATURES.get('ENABLE_INSTRUCTOR_BACKGROUND_TASKS'):
    urlpatterns += [
        url(
            r'^instructor_task_status/$',
            instructor_task_views.instructor_task_status,
            name='instructor_task_status'
        ),
    ]

if settings.FEATURES.get('ENABLE_DEBUG_RUN_PYTHON'):
    urlpatterns += [
        url(r'^debug/run_python$', debug_views.run_python),
    ]

urlpatterns += [
    url(r'^debug/show_parameters$', debug_views.show_parameters),
]

# Third-party auth.
if settings.FEATURES.get('ENABLE_THIRD_PARTY_AUTH'):
    urlpatterns += [
        url(r'', include('third_party_auth.urls')),
        url(r'^api/third_party_auth/', include('third_party_auth.api.urls')),
    ]

# Enterprise
if enterprise_enabled():
    urlpatterns += [
        url(r'', include('enterprise.urls')),
    ]

# OAuth token exchange
if settings.FEATURES.get('ENABLE_OAUTH2_PROVIDER'):
    urlpatterns += [
        url(
            r'^oauth2/login/$',
            LoginWithAccessTokenView.as_view(),
            name='login_with_access_token'
        ),
    ]

# Certificates
urlpatterns += [
    url(r'^certificates/', include('certificates.urls')),

    # Backwards compatibility with XQueue, which uses URLs that are not prefixed with /certificates/
    url(r'^update_certificate$', certificates_views.update_certificate, name='update_certificate'),
    url(r'^update_example_certificate$', certificates_views.update_example_certificate,
        name='update_example_certificate'),
    url(r'^request_certificate$', certificates_views.request_certificate,
        name='request_certificate'),

    # REST APIs
    url(r'^api/certificates/',
        include(('lms.djangoapps.certificates.apis.urls', 'lms.djangoapps.certificates'),
                namespace='certificates_api')),
]

# XDomain proxy
urlpatterns += [
    url(r'^xdomain_proxy.html$', cors_csrf_views.xdomain_proxy, name='xdomain_proxy'),
]

# Custom courses on edX (CCX) URLs
if settings.FEATURES.get('CUSTOM_COURSES_EDX'):
    urlpatterns += [
        url(r'^courses/{}/'.format(settings.COURSE_ID_PATTERN),
            include('ccx.urls')),
        url(r'^api/ccx/', include(('lms.djangoapps.ccx.api.urls', 'lms.djangoapps.ccx'), namespace='ccx_api')),
    ]

# Access to courseware as an LTI provider
if settings.FEATURES.get('ENABLE_LTI_PROVIDER'):
    urlpatterns += [
        url(r'^lti_provider/', include('lti_provider.urls')),
    ]

urlpatterns += [
    url(r'^config/self_paced', ConfigurationModelCurrentAPIView.as_view(model=SelfPacedConfiguration)),
    url(r'^config/programs', ConfigurationModelCurrentAPIView.as_view(model=ProgramsApiConfig)),
    url(r'^config/catalog', ConfigurationModelCurrentAPIView.as_view(model=CatalogIntegration)),
    url(r'^config/forums', ConfigurationModelCurrentAPIView.as_view(model=ForumsConfig)),
]

if settings.DEBUG:
    urlpatterns += static(settings.STATIC_URL, document_root=settings.STATIC_ROOT)
    urlpatterns += static(settings.MEDIA_URL, document_root=settings.MEDIA_ROOT)
    urlpatterns += static(
        settings.PROFILE_IMAGE_BACKEND['options']['base_url'],
        document_root=settings.PROFILE_IMAGE_BACKEND['options']['location']
    )

# UX reference templates
urlpatterns += [
    url(r'^template/(?P<template>.+)$', openedx_debug_views.show_reference_template),
]

if 'debug_toolbar' in settings.INSTALLED_APPS:
    import debug_toolbar

    urlpatterns += [
        url(r'^__debug__/', include(debug_toolbar.urls)),
    ]

if settings.FEATURES.get('ENABLE_FINANCIAL_ASSISTANCE_FORM'):
    urlpatterns += [
        url(
            r'^financial-assistance/$',
            courseware_views.financial_assistance,
            name='financial_assistance'
        ),
        url(
            r'^financial-assistance/apply/$',
            courseware_views.financial_assistance_form,
            name='financial_assistance_form'
        ),
        url(
            r'^financial-assistance/submit/$',
            courseware_views.financial_assistance_request,
            name='submit_financial_assistance_request'
        )
    ]

# Branch.io Text Me The App
if settings.BRANCH_IO_KEY:
    urlpatterns += [
        url(r'^text-me-the-app', student_views.text_me_the_app, name='text_me_the_app'),
    ]

# API docs.
if settings.FEATURES.get('TAHOE_ENABLE_API_DOCS_URLS', False):
    urlpatterns += make_docs_urls(api_info)

# edx-drf-extensions csrf app
urlpatterns += [
    url(r'', include('csrf.urls')),
]

if 'openedx.testing.coverage_context_listener' in settings.INSTALLED_APPS:
    urlpatterns += [
        url(r'coverage_context', include('openedx.testing.coverage_context_listener.urls'))
    ]

<<<<<<< HEAD
urlpatterns += (
    url(r'^hijack/', include('hijack.urls')),
)

# Tahoe Tiers URLs
urlpatterns += (
    url(r'^', include('openedx.core.djangoapps.appsembler.tahoe_tiers.lms_urls')),
)

# appsembler management console endpoint for student enrollment
urlpatterns += (
    url(r'^appsembler/api/', include('openedx.core.djangoapps.appsembler.sites.urls')),
    url(r'^appsembler/api/', include('openedx.core.djangoapps.appsembler.tpa_admin.urls')),
)

# Tahoe API for registrations, enrollments, and users
urlpatterns += (
    url(r'^tahoe/api/',
        include(('openedx.core.djangoapps.appsembler.api.urls', 'tahoe-api'),
                namespace='tahoe-api')),
)

urlpatterns.extend(plugin_urls.get_patterns(plugin_constants.ProjectType.LMS))
=======
urlpatterns.append(
    url(
        r'^api/learning_sequences/',
        include(
            ('openedx.core.djangoapps.content.learning_sequences.urls', 'learning_sequences'),
            namespace='learning_sequences'
        ),
    ),
)

urlpatterns.extend(get_plugin_url_patterns(ProjectType.LMS))
>>>>>>> a14d2b40

# Course Home API urls
urlpatterns += [
    url(r'^api/course_home/', include('lms.djangoapps.course_home_api.urls')),
]

# Course Experience API urls
urlpatterns += [
    url(r'^api/course_experience/', include('openedx.features.course_experience.api.v1.urls')),
]<|MERGE_RESOLUTION|>--- conflicted
+++ resolved
@@ -965,7 +965,6 @@
         url(r'coverage_context', include('openedx.testing.coverage_context_listener.urls'))
     ]
 
-<<<<<<< HEAD
 urlpatterns += (
     url(r'^hijack/', include('hijack.urls')),
 )
@@ -988,8 +987,6 @@
                 namespace='tahoe-api')),
 )
 
-urlpatterns.extend(plugin_urls.get_patterns(plugin_constants.ProjectType.LMS))
-=======
 urlpatterns.append(
     url(
         r'^api/learning_sequences/',
@@ -1001,7 +998,6 @@
 )
 
 urlpatterns.extend(get_plugin_url_patterns(ProjectType.LMS))
->>>>>>> a14d2b40
 
 # Course Home API urls
 urlpatterns += [
