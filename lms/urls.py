"""
URLs for LMS
"""

from config_models.views import ConfigurationModelCurrentAPIView
from django.conf import settings
from django.conf.urls import include, url
from django.conf.urls.static import static
from django.contrib.admin import autodiscover as django_autodiscover
from django.utils.translation import ugettext_lazy as _
from django.views.generic.base import RedirectView
from edx_api_doc_tools import make_docs_urls
from ratelimitbackend import admin

from branding import views as branding_views
from debug import views as debug_views
from lms.djangoapps.certificates import views as certificates_views
from lms.djangoapps.courseware.masquerade import MasqueradeView
from lms.djangoapps.courseware.module_render import (
    handle_xblock_callback,
    handle_xblock_callback_noauth,
    xblock_view,
    xqueue_callback
)
from lms.djangoapps.courseware.views import views as courseware_views
from lms.djangoapps.courseware.views.index import CoursewareIndex
from lms.djangoapps.courseware.views.views import CourseTabView, EnrollStaffView, StaticCourseTabView
from lms.djangoapps.discussion import views as discussion_views
from lms.djangoapps.discussion.notification_prefs import views as notification_prefs_views
from lms.djangoapps.instructor.views import coupons as instructor_coupons_views
from lms.djangoapps.instructor.views import instructor_dashboard as instructor_dashboard_views
from lms.djangoapps.instructor.views import registration_codes as instructor_registration_codes_views
from lms.djangoapps.instructor_task import views as instructor_task_views
from openedx.core.apidocs import api_info
from openedx.core.djangoapps.auth_exchange.views import LoginWithAccessTokenView
from openedx.core.djangoapps.catalog.models import CatalogIntegration
from openedx.core.djangoapps.common_views.xblock import xblock_resource
from openedx.core.djangoapps.cors_csrf import views as cors_csrf_views
from openedx.core.djangoapps.course_groups import views as course_groups_views
from openedx.core.djangoapps.debug import views as openedx_debug_views
from openedx.core.djangoapps.django_comment_common.models import ForumsConfig
from openedx.core.djangoapps.lang_pref import views as lang_pref_views
from openedx.core.djangoapps.password_policy import compliance as password_policy_compliance
from openedx.core.djangoapps.password_policy.forms import PasswordPolicyAwareAdminAuthForm
from openedx.core.djangoapps.plugins import constants as plugin_constants
from openedx.core.djangoapps.plugins import plugin_urls
from openedx.core.djangoapps.programs.models import ProgramsApiConfig
from openedx.core.djangoapps.self_paced.models import SelfPacedConfiguration
from openedx.core.djangoapps.site_configuration import helpers as configuration_helpers
from openedx.core.djangoapps.user_authn.views.login import redirect_to_lms_login
from openedx.core.djangoapps.verified_track_content import views as verified_track_content_views
from openedx.features.enterprise_support.api import enterprise_enabled
from static_template_view import views as static_template_view_views
from staticbook import views as staticbook_views
from student import views as student_views
from util import views as util_views

RESET_COURSE_DEADLINES_NAME = 'reset_course_deadlines'
RENDER_XBLOCK_NAME = 'render_xblock'
COURSE_DATES_NAME = 'dates'

if settings.DEBUG or settings.FEATURES.get('ENABLE_DJANGO_ADMIN_SITE'):
    django_autodiscover()
    admin.site.site_header = _('LMS Administration')
    admin.site.site_title = admin.site.site_header

    if password_policy_compliance.should_enforce_compliance_on_login():
        admin.site.login_form = PasswordPolicyAwareAdminAuthForm

# Custom error pages
# These are used by Django to render these error codes. Do not remove.
# pylint: disable=invalid-name
handler404 = static_template_view_views.render_404
handler500 = static_template_view_views.render_500

notification_prefs_urls = [
    url(r'^notification_prefs/enable/', notification_prefs_views.ajax_enable),
    url(r'^notification_prefs/disable/', notification_prefs_views.ajax_disable),
    url(r'^notification_prefs/status/', notification_prefs_views.ajax_status),

    url(
        r'^notification_prefs/unsubscribe/(?P<token>[a-zA-Z0-9-_=]+)/',
        notification_prefs_views.set_subscription,
        {'subscribe': False},
        name='unsubscribe_forum_update',
    ),
    url(
        r'^notification_prefs/resubscribe/(?P<token>[a-zA-Z0-9-_=]+)/',
        notification_prefs_views.set_subscription,
        {'subscribe': True},
        name='resubscribe_forum_update',
    ),
]


urlpatterns = [
    url(r'^$', branding_views.index, name='root'),  # Main marketing page, or redirect to courseware

    url(r'', include('student.urls')),
    # TODO: Move lms specific student views out of common code
    url(r'^dashboard/?$', student_views.student_dashboard, name='dashboard'),
    url(r'^change_enrollment$', student_views.change_enrollment, name='change_enrollment'),

    # Event tracking endpoints
    url(r'', include('track.urls')),

    # Static template view endpoints like blog, faq, etc.
    url(r'', include('static_template_view.urls')),

    url(r'^heartbeat', include('openedx.core.djangoapps.heartbeat.urls')),

    url(r'^notifier_api/', include('lms.djangoapps.discussion.notifier_api.urls')),
    url(r'^/api/notifier/', include('lms.djangoapps.discussion.notifier_api.urls')),

    url(r'^i18n/', include('django.conf.urls.i18n')),

    # Enrollment API RESTful endpoints
    url(r'^api/enrollment/v1/', include('openedx.core.djangoapps.enrollments.urls')),

    # Entitlement API RESTful endpoints
    url(r'^api/entitlements/', include(('entitlements.api.urls', 'common.djangoapps.entitlements'),
                                       namespace='entitlements_api')),

    # Courseware search endpoints
    url(r'^search/', include('search.urls')),

    # Course API
    url(r'^api/courses/', include('course_api.urls')),

    # User API endpoints
    url(r'^api/user/', include('openedx.core.djangoapps.user_api.urls')),
    # Note: these are older versions of the User API that will eventually be
    # subsumed by api/user listed above.
    url(r'', include('openedx.core.djangoapps.user_api.legacy_urls')),

    # Profile Images API endpoints
    url(r'^api/profile_images/', include('openedx.core.djangoapps.profile_images.urls')),

    # Video Abstraction Layer used to allow video teams to manage video assets
    # independently of courseware. https://github.com/edx/edx-val
    url(r'^api/val/v0/', include('edxval.urls')),

    url(r'^api/commerce/', include(('commerce.api.urls', 'lms.djangoapps.commerce'), namespace='commerce_api')),
    url(r'^api/credit/', include('openedx.core.djangoapps.credit.urls')),
    url(r'^rss_proxy/', include('rss_proxy.urls')),
    url(r'^api/organizations/', include('organizations.urls', namespace='organizations')),

    url(r'^catalog/', include(('openedx.core.djangoapps.catalog.urls', 'openedx.core.djangoapps.catalog'),
                              namespace='catalog')),

    # Update session view
    url(r'^lang_pref/session_language', lang_pref_views.update_session_language, name='session_language'),

    # Multiple course modes and identity verification
    url(r'^course_modes/', include('course_modes.urls')),
    url(r'^api/course_modes/', include(('course_modes.api.urls', 'common.djangoapps.course_mods'),
                                       namespace='course_modes_api')),
    url(r'^verify_student/', include('verify_student.urls')),

    # URLs for managing dark launches of languages
    url(r'^update_lang/', include(('openedx.core.djangoapps.dark_lang.urls', 'openedx.core.djangoapps.dark_lang'),
                                  namespace='dark_lang')),

    # For redirecting to help pages.
    url(r'^help_token/', include('help_tokens.urls')),

    # URLs for API access management
    url(r'^api-admin/', include(('openedx.core.djangoapps.api_admin.urls', 'openedx.core.djangoapps.api_admin'),
                                namespace='api_admin')),

    url(r'^dashboard/', include('learner_dashboard.urls')),
<<<<<<< HEAD
    url(r'^api/experiments/', include('experiments.urls', namespace='api_experiments')),

    url(r'^', include('lms.djangoapps.appsembler_tiers.urls')),

    # appsembler management console endpoint for student enrollment
    url(r'^appsembler/api/', include('openedx.core.djangoapps.appsembler.sites.urls')),
    url(r'^appsembler/api/', include('openedx.core.djangoapps.appsembler.tpa_admin.urls')),
=======
    url(r'^api/experiments/', include(('experiments.urls', 'lms.djangoapps.experiments'), namespace='api_experiments')),
    url(r'^api/discounts/', include(('openedx.features.discounts.urls', 'openedx.features.discounts'),
                                    namespace='api_discounts')),
>>>>>>> cbe913ef
]

if settings.FEATURES.get('ENABLE_MOBILE_REST_API'):
    urlpatterns += [
        url(r'^api/mobile/(?P<api_version>v(1|0.5))/', include('mobile_api.urls')),
    ]

if settings.FEATURES.get('ENABLE_OPENBADGES'):
    urlpatterns += [
        url(r'^api/badges/v1/', include(('badges.api.urls', 'badges'), namespace='badges_api')),
    ]

urlpatterns += [
    url(r'^openassessment/fileupload/', include('openassessment.fileupload.urls')),
]

# sysadmin dashboard, to see what courses are loaded, to delete & load courses
if settings.FEATURES.get('ENABLE_SYSADMIN_DASHBOARD'):
    urlpatterns += [
        url(r'^sysadmin/', include('dashboard.sysadmin_urls')),
    ]

urlpatterns += [
    url(r'^support/', include('support.urls')),
]

# Favicon
favicon_path = configuration_helpers.get_value('favicon_path', settings.FAVICON_PATH)  # pylint: disable=invalid-name
urlpatterns += [
    url(r'^favicon\.ico$', RedirectView.as_view(url=settings.STATIC_URL + favicon_path, permanent=True)),
]

# Multicourse wiki (Note: wiki urls must be above the courseware ones because of
# the custom tab catch-all)
if settings.WIKI_ENABLED:
    from wiki.urls import get_pattern as wiki_pattern
    from course_wiki import views as course_wiki_views
    from django_notify.urls import get_pattern as notify_pattern

    wiki_url_patterns, wiki_app_name = wiki_pattern()
    notify_url_patterns, notify_app_name = notify_pattern()

    urlpatterns += [
        # First we include views from course_wiki that we use to override the default views.
        # They come first in the urlpatterns so they get resolved first
        url('^wiki/create-root/$', course_wiki_views.root_create, name='root_create'),
        url(r'^wiki/', include((wiki_url_patterns, wiki_app_name), namespace='wiki')),
        url(r'^notify/', include((notify_url_patterns, notify_app_name), namespace='notify')),

        # These urls are for viewing the wiki in the context of a course. They should
        # never be returned by a reverse() so they come after the other url patterns
        url(r'^courses/{}/course_wiki/?$'.format(settings.COURSE_ID_PATTERN),
            course_wiki_views.course_wiki_redirect, name='course_wiki'),
        url(r'^courses/{}/wiki/'.format(settings.COURSE_KEY_REGEX),
            include((wiki_url_patterns, 'course_wiki_do_not_reverse'), namespace='course_wiki_do_not_reverse')),
    ]

COURSE_URLS = [
    url(
        r'^look_up_registration_code$',
        instructor_registration_codes_views.look_up_registration_code,
        name='look_up_registration_code',
    ),
    url(
        r'^registration_code_details$',
        instructor_registration_codes_views.registration_code_details,
        name='registration_code_details',
    ),
]

urlpatterns += [
    # jump_to URLs for direct access to a location in the course
    url(
        r'^courses/{}/jump_to/(?P<location>.*)$'.format(
            settings.COURSE_ID_PATTERN,
        ),
        courseware_views.jump_to,
        name='jump_to',
    ),
    url(
        r'^courses/{}/jump_to_id/(?P<module_id>.*)$'.format(
            settings.COURSE_ID_PATTERN,
        ),
        courseware_views.jump_to_id,
        name='jump_to_id',
    ),

    # xblock Handler APIs
    url(
        r'^courses/{course_key}/xblock/{usage_key}/handler/(?P<handler>[^/]*)(?:/(?P<suffix>.*))?$'.format(
            course_key=settings.COURSE_ID_PATTERN,
            usage_key=settings.USAGE_ID_PATTERN,
        ),
        handle_xblock_callback,
        name='xblock_handler',
    ),
    url(
        r'^courses/{course_key}/xblock/{usage_key}/handler_noauth/(?P<handler>[^/]*)(?:/(?P<suffix>.*))?$'.format(
            course_key=settings.COURSE_ID_PATTERN,
            usage_key=settings.USAGE_ID_PATTERN,
        ),
        handle_xblock_callback_noauth,
        name='xblock_handler_noauth',
    ),

    # xblock View API
    # (unpublished) API that returns JSON with the HTML fragment and related resources
    # for the xBlock's requested view.
    url(
        r'^courses/{course_key}/xblock/{usage_key}/view/(?P<view_name>[^/]*)$'.format(
            course_key=settings.COURSE_ID_PATTERN,
            usage_key=settings.USAGE_ID_PATTERN,
        ),
        xblock_view,
        name='xblock_view',
    ),

    # xblock Rendering View URL
    # URL to provide an HTML view of an xBlock. The view type (e.g., student_view) is
    # passed as a 'view' parameter to the URL.
    # Note: This is not an API. Compare this with the xblock_view API above.
    url(
        r'^xblock/{usage_key_string}$'.format(usage_key_string=settings.USAGE_KEY_PATTERN),
        courseware_views.render_xblock,
        name=RENDER_XBLOCK_NAME,
    ),

    # xblock Resource URL
    url(
        r'xblock/resource/(?P<block_type>[^/]+)/(?P<uri>.*)$',
        xblock_resource,
        name='xblock_resource_url',
    ),

    # New (Blockstore-based) XBlock REST API
    url(r'', include(('openedx.core.djangoapps.xblock.rest_api.urls', 'openedx.core.djangoapps.xblock'),
                     namespace='xblock_api')),

    url(
        r'^courses/{}/xqueue/(?P<userid>[^/]*)/(?P<mod_id>.*?)/(?P<dispatch>[^/]*)$'.format(
            settings.COURSE_ID_PATTERN,
        ),
        xqueue_callback,
        name='xqueue_callback',
    ),

    # TODO: These views need to be updated before they work
    url(r'^calculate$', util_views.calculate),

    url(
        r'^reset_deadlines$',
        util_views.reset_course_deadlines,
        name=RESET_COURSE_DEADLINES_NAME,
    ),

    url(r'^courses/?$', branding_views.courses, name='courses'),

    # About the course
    url(
        r'^courses/{}/about$'.format(
            settings.COURSE_ID_PATTERN,
        ),
        courseware_views.course_about,
        name='about_course',
    ),
    url(
        r'^courses/yt_video_metadata$',
        courseware_views.yt_video_metadata,
        name='yt_video_metadata',
    ),
    url(
        r'^courses/{}/enroll_staff$'.format(
            settings.COURSE_ID_PATTERN,
        ),
        EnrollStaffView.as_view(),
        name='enroll_staff',
    ),

    # Inside the course
    url(
        r'^courses/{}/$'.format(
            settings.COURSE_ID_PATTERN,
        ),
        courseware_views.course_info,
        name='course_root',
    ),
    url(
        r'^courses/{}/info$'.format(
            settings.COURSE_ID_PATTERN,
        ),
        courseware_views.course_info,
        name='info',
    ),
    # TODO arjun remove when custom tabs in place, see courseware/courses.py
    url(
        r'^courses/{}/syllabus$'.format(
            settings.COURSE_ID_PATTERN,
        ),
        courseware_views.syllabus,
        name='syllabus',
    ),

    # Survey associated with a course
    url(
        r'^courses/{}/survey$'.format(
            settings.COURSE_ID_PATTERN,
        ),
        courseware_views.course_survey,
        name='course_survey',
    ),

    url(
        r'^courses/{}/book/(?P<book_index>\d+)/$'.format(
            settings.COURSE_ID_PATTERN,
        ),
        staticbook_views.index,
        name='book',
    ),
    url(
        r'^courses/{}/book/(?P<book_index>\d+)/(?P<page>\d+)$'.format(
            settings.COURSE_ID_PATTERN,
        ),
        staticbook_views.index,
        name='book',
    ),

    url(
        r'^courses/{}/pdfbook/(?P<book_index>\d+)/$'.format(
            settings.COURSE_ID_PATTERN,
        ),
        staticbook_views.pdf_index,
        name='pdf_book',
    ),
    url(
        r'^courses/{}/pdfbook/(?P<book_index>\d+)/(?P<page>\d+)$'.format(
            settings.COURSE_ID_PATTERN,
        ),
        staticbook_views.pdf_index,
        name='pdf_book',
    ),

    url(
        r'^courses/{}/pdfbook/(?P<book_index>\d+)/chapter/(?P<chapter>\d+)/$'.format(
            settings.COURSE_ID_PATTERN,
        ),
        staticbook_views.pdf_index,
        name='pdf_book',
    ),
    url(
        r'^courses/{}/pdfbook/(?P<book_index>\d+)/chapter/(?P<chapter>\d+)/(?P<page>\d+)$'.format(
            settings.COURSE_ID_PATTERN,
        ),
        staticbook_views.pdf_index,
        name='pdf_book',
    ),

    url(
        r'^courses/{}/htmlbook/(?P<book_index>\d+)/$'.format(
            settings.COURSE_ID_PATTERN,
        ),
        staticbook_views.html_index,
        name='html_book',
    ),
    url(
        r'^courses/{}/htmlbook/(?P<book_index>\d+)/chapter/(?P<chapter>\d+)/$'.format(
            settings.COURSE_ID_PATTERN,
        ),
        staticbook_views.html_index,
        name='html_book',
    ),

    url(
        r'^courses/{}/courseware/?$'.format(
            settings.COURSE_ID_PATTERN,
        ),
        CoursewareIndex.as_view(),
        name='courseware',
    ),
    url(
        r'^courses/{}/courseware/(?P<chapter>[^/]*)/$'.format(
            settings.COURSE_ID_PATTERN,
        ),
        CoursewareIndex.as_view(),
        name='courseware_chapter',
    ),
    url(
        r'^courses/{}/courseware/(?P<chapter>[^/]*)/(?P<section>[^/]*)/$'.format(
            settings.COURSE_ID_PATTERN,
        ),
        CoursewareIndex.as_view(),
        name='courseware_section',
    ),
    url(
        r'^courses/{}/courseware/(?P<chapter>[^/]*)/(?P<section>[^/]*)/(?P<position>[^/]*)/?$'.format(
            settings.COURSE_ID_PATTERN,
        ),
        CoursewareIndex.as_view(),
        name='courseware_position',
    ),

    # progress page
    url(
        r'^courses/{}/progress$'.format(
            settings.COURSE_ID_PATTERN,
        ),
        courseware_views.progress,
        name='progress',
    ),

    # dates page
    url(
        r'^courses/{}/dates'.format(
            settings.COURSE_ID_PATTERN,
        ),
        courseware_views.dates,
        name=COURSE_DATES_NAME,
    ),

    # Takes optional student_id for instructor use--shows profile as that student sees it.
    url(
        r'^courses/{}/progress/(?P<student_id>[^/]*)/$'.format(
            settings.COURSE_ID_PATTERN,
        ),
        courseware_views.progress,
        name='student_progress',
    ),

    url(
        r'^programs/{}/about'.format(
            r'(?P<program_uuid>[0-9a-f-]+)',
        ),
        courseware_views.program_marketing,
        name='program_marketing_view',
    ),

    # For the instructor
    url(
        r'^courses/{}/instructor$'.format(
            settings.COURSE_ID_PATTERN,
        ),
        instructor_dashboard_views.instructor_dashboard_2,
        name='instructor_dashboard',
    ),

    url(
        r'^courses/{}/set_course_mode_price$'.format(
            settings.COURSE_ID_PATTERN,
        ),
        instructor_dashboard_views.set_course_mode_price,
        name='set_course_mode_price',
    ),
    url(
        r'^courses/{}/remove_coupon$'.format(
            settings.COURSE_ID_PATTERN,
        ),
        instructor_coupons_views.remove_coupon,
        name='remove_coupon',
    ),
    url(
        r'^courses/{}/add_coupon$'.format(
            settings.COURSE_ID_PATTERN,
        ),
        instructor_coupons_views.add_coupon,
        name='add_coupon',
    ),
    url(
        r'^courses/{}/update_coupon$'.format(
            settings.COURSE_ID_PATTERN,
        ),
        instructor_coupons_views.update_coupon,
        name='update_coupon',
    ),
    url(
        r'^courses/{}/get_coupon_info$'.format(
            settings.COURSE_ID_PATTERN,
        ),
        instructor_coupons_views.get_coupon_info,
        name='get_coupon_info',
    ),

    url(
        r'^courses/{}/'.format(
            settings.COURSE_ID_PATTERN,
        ),
        include(COURSE_URLS)
    ),

    # Discussions Management
    url(
        r'^courses/{}/discussions/settings$'.format(
            settings.COURSE_KEY_PATTERN,
        ),
        discussion_views.course_discussions_settings_handler,
        name='course_discussions_settings',
    ),

    # Cohorts management API
    url(r'^api/cohorts/', include(
        ('openedx.core.djangoapps.course_groups.urls', 'openedx.core.djangoapps.course_groups'),
        namespace='api_cohorts')),

    # Cohorts management
    url(
        r'^courses/{}/cohorts/settings$'.format(
            settings.COURSE_KEY_PATTERN,
        ),
        course_groups_views.course_cohort_settings_handler,
        name='course_cohort_settings',
    ),
    url(
        r'^courses/{}/cohorts/(?P<cohort_id>[0-9]+)?$'.format(
            settings.COURSE_KEY_PATTERN,
        ),
        course_groups_views.cohort_handler,
        name='cohorts',
    ),
    url(
        r'^courses/{}/cohorts/(?P<cohort_id>[0-9]+)$'.format(
            settings.COURSE_KEY_PATTERN,
        ),
        course_groups_views.users_in_cohort,
        name='list_cohort',
    ),
    url(
        r'^courses/{}/cohorts/(?P<cohort_id>[0-9]+)/add$'.format(
            settings.COURSE_KEY_PATTERN,
        ),
        course_groups_views.add_users_to_cohort,
        name='add_to_cohort',
    ),
    url(
        r'^courses/{}/cohorts/(?P<cohort_id>[0-9]+)/delete$'.format(
            settings.COURSE_KEY_PATTERN,
        ),
        course_groups_views.remove_user_from_cohort,
        name='remove_from_cohort',
    ),
    url(
        r'^courses/{}/cohorts/debug$'.format(
            settings.COURSE_KEY_PATTERN,
        ),
        course_groups_views.debug_cohort_mgmt,
        name='debug_cohort_mgmt',
    ),
    url(
        r'^courses/{}/discussion/topics$'.format(
            settings.COURSE_KEY_PATTERN,
        ),
        discussion_views.discussion_topics,
        name='discussion_topics',
    ),
    url(
        r'^courses/{}/verified_track_content/settings'.format(
            settings.COURSE_KEY_PATTERN,
        ),
        verified_track_content_views.cohorting_settings,
        name='verified_track_cohorting',
    ),

    # LTI endpoints listing
    url(
        r'^courses/{}/lti_rest_endpoints/'.format(
            settings.COURSE_ID_PATTERN,
        ),
        courseware_views.get_course_lti_endpoints,
        name='lti_rest_endpoints',
    ),

    # Student Notes
    url(
        r'^courses/{}/edxnotes/'.format(
            settings.COURSE_ID_PATTERN,
        ),
        include('edxnotes.urls'),
        name='edxnotes_endpoints',
    ),

    # Student Notes API
    url(
        r'^api/edxnotes/v1/',
        include('edxnotes.api_urls'),
    ),

    # Branding API
    url(
        r'^api/branding/v1/',
        include('branding.api_urls')
    ),

    # Course experience
    url(
        r'^courses/{}/course/'.format(
            settings.COURSE_ID_PATTERN,
        ),
        include('openedx.features.course_experience.urls'),
    ),

    # Course bookmarks UI in LMS
    url(
        r'^courses/{}/bookmarks/'.format(
            settings.COURSE_ID_PATTERN,
        ),
        include('openedx.features.course_bookmarks.urls'),
    ),

    # Calendar Sync UI in LMS
    url(
        r'^courses/{}/'.format(settings.COURSE_ID_PATTERN,),
        include('openedx.features.calendar_sync.urls'),
    ),

    # Course search
    url(
        r'^courses/{}/search/'.format(
            settings.COURSE_ID_PATTERN,
        ),
        include('openedx.features.course_search.urls'),
    ),

    # Learner profile
    url(
        r'^u/',
        include('openedx.features.learner_profile.urls'),
    ),
]

if settings.FEATURES.get('ENABLE_TEAMS'):
    # Teams endpoints
    urlpatterns += [
        url(
            r'^api/team/',
            include('lms.djangoapps.teams.api_urls')
        ),
        url(
            r'^courses/{}/teams/'.format(
                settings.COURSE_ID_PATTERN,
            ),
            include('lms.djangoapps.teams.urls'),
            name='teams_endpoints',
        ),
    ]

# allow course staff to change to student view of courseware
if settings.FEATURES.get('ENABLE_MASQUERADE'):
    urlpatterns += [
        url(
            r'^courses/{}/masquerade$'.format(
                settings.COURSE_KEY_PATTERN,
            ),
            MasqueradeView.as_view(),
            name='masquerade_update',
        ),
    ]

urlpatterns += [
    url(
        r'^courses/{}/generate_user_cert'.format(
            settings.COURSE_ID_PATTERN,
        ),
        courseware_views.generate_user_cert,
        name='generate_user_cert',
    ),
]

# discussion forums live within courseware, so courseware must be enabled first
if settings.FEATURES.get('ENABLE_DISCUSSION_SERVICE'):
    urlpatterns += [
        url(
            r'^api/discussion/',
            include('discussion.rest_api.urls')
        ),
        url(
            r'^courses/{}/discussion/'.format(
                settings.COURSE_ID_PATTERN,
            ),
            include('lms.djangoapps.discussion.django_comment_client.urls')
        ),
    ]

if settings.FEATURES.get('ENABLE_FORUM_DAILY_DIGEST'):
    urlpatterns += notification_prefs_urls

urlpatterns += [
    url(r'^bulk_email/', include('bulk_email.urls')),
]

urlpatterns += [
    url(
        r'^courses/{}/tab/(?P<tab_type>[^/]+)/$'.format(
            settings.COURSE_ID_PATTERN,
        ),
        CourseTabView.as_view(),
        name='course_tab_view',
    ),
]

urlpatterns += [
    # This MUST be the last view in the courseware--it's a catch-all for custom tabs.
    url(
        r'^courses/{}/(?P<tab_slug>[^/]+)/$'.format(
            settings.COURSE_ID_PATTERN,
        ),
        StaticCourseTabView.as_view(),
        name='static_tab',
    ),
]

if settings.FEATURES.get('ENABLE_STUDENT_HISTORY_VIEW'):
    urlpatterns += [
        url(
            r'^courses/{}/submission_history/(?P<student_username>[^/]*)/(?P<location>.*?)$'.format(
                settings.COURSE_ID_PATTERN
            ),
            courseware_views.submission_history,
            name='submission_history',
        ),
    ]

if settings.DEBUG or settings.FEATURES.get('ENABLE_DJANGO_ADMIN_SITE'):
    # Jasmine and admin

    # The password pages in the admin tool are disabled so that all password
    # changes go through our user portal and follow complexity requirements.
    # The form to change another user's password is conditionally enabled
    # for backwards compatibility.
    if not settings.FEATURES.get('ENABLE_CHANGE_USER_PASSWORD_ADMIN'):
        urlpatterns += [
            url(r'^admin/auth/user/\d+/password/$', handler404),
        ]
    urlpatterns += [
        url(r'^admin/password_change/$', handler404),
        # We are enforcing users to login through third party auth in site's
        # login page so we are disabling the admin panel's login page.
        url(r'^admin/login/$', redirect_to_lms_login),
        url(r'^admin/', admin.site.urls),
    ]

if configuration_helpers.get_value('ENABLE_BULK_ENROLLMENT_VIEW', settings.FEATURES.get('ENABLE_BULK_ENROLLMENT_VIEW')):
    urlpatterns += [
        url(r'^api/bulk_enroll/v1/', include('bulk_enroll.urls')),
    ]

# Shopping cart
urlpatterns += [
    url(r'^shoppingcart/', include('shoppingcart.urls')),
    url(r'^commerce/', include(('lms.djangoapps.commerce.urls', 'lms.djangoapps.commerce'), namespace='commerce')),
]

# Course goals
urlpatterns += [
    url(r'^api/course_goals/', include(('lms.djangoapps.course_goals.urls', 'lms.djangoapps.course_goals'),
                                       namespace='course_goals_api')),
]

# Embargo
if settings.FEATURES.get('EMBARGO'):
    urlpatterns += [
        url(r'^embargo/', include(('openedx.core.djangoapps.embargo.urls', 'openedx.core.djangoapps.embargo'),
                                  namespace='embargo')),
        url(r'^api/embargo/', include(('openedx.core.djangoapps.embargo.urls', 'openedx.core.djangoapps.embargo'),
                                      namespace='api_embargo')),
    ]

# Survey Djangoapp
urlpatterns += [
    url(r'^survey/', include('survey.urls')),
]

if settings.FEATURES.get('ENABLE_OAUTH2_PROVIDER'):
    urlpatterns += [
        # These URLs dispatch to django-oauth-toolkit or django-oauth2-provider as appropriate.
        # Developers should use these routes, to maintain compatibility for existing client code
        url(r'^oauth2/', include('openedx.core.djangoapps.oauth_dispatch.urls')),
        # The /_o/ prefix exists to provide a target for code in django-oauth-toolkit that
        # uses reverse() with the 'oauth2_provider' namespace.  Developers should not access these
        # views directly, but should rather use the wrapped views at /oauth2/
        url(r'^_o/', include('oauth2_provider.urls', namespace='oauth2_provider')),
    ]

if settings.FEATURES.get('ENABLE_SERVICE_STATUS'):
    urlpatterns += [
        url(r'^status/', include('openedx.core.djangoapps.service_status.urls')),
    ]

if settings.FEATURES.get('ENABLE_INSTRUCTOR_BACKGROUND_TASKS'):
    urlpatterns += [
        url(
            r'^instructor_task_status/$',
            instructor_task_views.instructor_task_status,
            name='instructor_task_status'
        ),
    ]

if settings.FEATURES.get('ENABLE_DEBUG_RUN_PYTHON'):
    urlpatterns += [
        url(r'^debug/run_python$', debug_views.run_python),
    ]

urlpatterns += [
    url(r'^debug/show_parameters$', debug_views.show_parameters),
]

# Third-party auth.
if settings.FEATURES.get('ENABLE_THIRD_PARTY_AUTH'):
    urlpatterns += [
        url(r'', include('third_party_auth.urls')),
        url(r'^api/third_party_auth/', include('third_party_auth.api.urls')),
    ]

# Enterprise
if enterprise_enabled():
    urlpatterns += [
        url(r'', include('enterprise.urls')),
    ]

# OAuth token exchange
if settings.FEATURES.get('ENABLE_OAUTH2_PROVIDER'):
    urlpatterns += [
        url(
            r'^oauth2/login/$',
            LoginWithAccessTokenView.as_view(),
            name='login_with_access_token'
        ),
    ]

# Certificates
urlpatterns += [
    url(r'^certificates/', include('certificates.urls')),

    # Backwards compatibility with XQueue, which uses URLs that are not prefixed with /certificates/
    url(r'^update_certificate$', certificates_views.update_certificate, name='update_certificate'),
    url(r'^update_example_certificate$', certificates_views.update_example_certificate,
        name='update_example_certificate'),
    url(r'^request_certificate$', certificates_views.request_certificate,
        name='request_certificate'),

    # REST APIs
    url(r'^api/certificates/',
        include(('lms.djangoapps.certificates.apis.urls', 'lms.djangoapps.certificates'),
                namespace='certificates_api')),
]

# XDomain proxy
urlpatterns += [
    url(r'^xdomain_proxy.html$', cors_csrf_views.xdomain_proxy, name='xdomain_proxy'),
]

# Custom courses on edX (CCX) URLs
if settings.FEATURES.get('CUSTOM_COURSES_EDX'):
    urlpatterns += [
        url(r'^courses/{}/'.format(settings.COURSE_ID_PATTERN),
            include('ccx.urls')),
        url(r'^api/ccx/', include(('lms.djangoapps.ccx.api.urls', 'lms.djangoapps.ccx'), namespace='ccx_api')),
    ]

# Access to courseware as an LTI provider
if settings.FEATURES.get('ENABLE_LTI_PROVIDER'):
    urlpatterns += [
        url(r'^lti_provider/', include('lti_provider.urls')),
    ]

urlpatterns += [
    url(r'^config/self_paced', ConfigurationModelCurrentAPIView.as_view(model=SelfPacedConfiguration)),
    url(r'^config/programs', ConfigurationModelCurrentAPIView.as_view(model=ProgramsApiConfig)),
    url(r'^config/catalog', ConfigurationModelCurrentAPIView.as_view(model=CatalogIntegration)),
    url(r'^config/forums', ConfigurationModelCurrentAPIView.as_view(model=ForumsConfig)),
]

if settings.DEBUG:
    urlpatterns += static(settings.STATIC_URL, document_root=settings.STATIC_ROOT)
    urlpatterns += static(settings.MEDIA_URL, document_root=settings.MEDIA_ROOT)
    urlpatterns += static(
        settings.PROFILE_IMAGE_BACKEND['options']['base_url'],
        document_root=settings.PROFILE_IMAGE_BACKEND['options']['location']
    )

# UX reference templates
urlpatterns += [
    url(r'^template/(?P<template>.+)$', openedx_debug_views.show_reference_template),
]

if 'debug_toolbar' in settings.INSTALLED_APPS:
    import debug_toolbar

    urlpatterns += [
        url(r'^__debug__/', include(debug_toolbar.urls)),
    ]

if settings.FEATURES.get('ENABLE_FINANCIAL_ASSISTANCE_FORM'):
    urlpatterns += [
        url(
            r'^financial-assistance/$',
            courseware_views.financial_assistance,
            name='financial_assistance'
        ),
        url(
            r'^financial-assistance/apply/$',
            courseware_views.financial_assistance_form,
            name='financial_assistance_form'
        ),
        url(
            r'^financial-assistance/submit/$',
            courseware_views.financial_assistance_request,
            name='submit_financial_assistance_request'
        )
    ]

# Branch.io Text Me The App
if settings.BRANCH_IO_KEY:
    urlpatterns += [
        url(r'^text-me-the-app', student_views.text_me_the_app, name='text_me_the_app'),
    ]

# API docs.
urlpatterns += make_docs_urls(api_info)

# edx-drf-extensions csrf app
urlpatterns += [
    url(r'', include('csrf.urls')),
]

<<<<<<< HEAD
urlpatterns.extend(plugin_urls.get_patterns(plugin_constants.ProjectType.LMS))

urlpatterns += static(settings.MEDIA_URL, document_root=settings.MEDIA_ROOT)

urlpatterns += (
    url(r'^hijack/', include('hijack.urls')),
)

# Tahoe API
urlpatterns += (
    url(r'^tahoe/api/',
        include('openedx.core.djangoapps.appsembler.api.urls',
                namespace='tahoe-api')),
)
=======
if 'openedx.testing.coverage_context_listener' in settings.INSTALLED_APPS:
    urlpatterns += [
        url(r'coverage_context', include('openedx.testing.coverage_context_listener.urls'))
    ]

urlpatterns.extend(plugin_urls.get_patterns(plugin_constants.ProjectType.LMS))

# Course Home API urls
urlpatterns += [
    url(r'^api/course_home/', include('lms.djangoapps.course_home_api.urls')),
]
>>>>>>> cbe913ef
<|MERGE_RESOLUTION|>--- conflicted
+++ resolved
@@ -169,19 +169,14 @@
                                 namespace='api_admin')),
 
     url(r'^dashboard/', include('learner_dashboard.urls')),
-<<<<<<< HEAD
-    url(r'^api/experiments/', include('experiments.urls', namespace='api_experiments')),
-
     url(r'^', include('lms.djangoapps.appsembler_tiers.urls')),
 
     # appsembler management console endpoint for student enrollment
     url(r'^appsembler/api/', include('openedx.core.djangoapps.appsembler.sites.urls')),
     url(r'^appsembler/api/', include('openedx.core.djangoapps.appsembler.tpa_admin.urls')),
-=======
     url(r'^api/experiments/', include(('experiments.urls', 'lms.djangoapps.experiments'), namespace='api_experiments')),
     url(r'^api/discounts/', include(('openedx.features.discounts.urls', 'openedx.features.discounts'),
                                     namespace='api_discounts')),
->>>>>>> cbe913ef
 ]
 
 if settings.FEATURES.get('ENABLE_MOBILE_REST_API'):
@@ -1003,10 +998,12 @@
     url(r'', include('csrf.urls')),
 ]
 
-<<<<<<< HEAD
+if 'openedx.testing.coverage_context_listener' in settings.INSTALLED_APPS:
+    urlpatterns += [
+        url(r'coverage_context', include('openedx.testing.coverage_context_listener.urls'))
+    ]
+
 urlpatterns.extend(plugin_urls.get_patterns(plugin_constants.ProjectType.LMS))
-
-urlpatterns += static(settings.MEDIA_URL, document_root=settings.MEDIA_ROOT)
 
 urlpatterns += (
     url(r'^hijack/', include('hijack.urls')),
@@ -1018,16 +1015,7 @@
         include('openedx.core.djangoapps.appsembler.api.urls',
                 namespace='tahoe-api')),
 )
-=======
-if 'openedx.testing.coverage_context_listener' in settings.INSTALLED_APPS:
-    urlpatterns += [
-        url(r'coverage_context', include('openedx.testing.coverage_context_listener.urls'))
-    ]
-
-urlpatterns.extend(plugin_urls.get_patterns(plugin_constants.ProjectType.LMS))
-
 # Course Home API urls
 urlpatterns += [
     url(r'^api/course_home/', include('lms.djangoapps.course_home_api.urls')),
-]
->>>>>>> cbe913ef
+]