--- conflicted
+++ resolved
@@ -20,12 +20,7 @@
     url(r'^update_certificate$', 'certificates.views.update_certificate'),
     url(r'^update_example_certificate$', 'certificates.views.update_example_certificate'),
     url(r'^request_certificate$', 'certificates.views.request_certificate'),
-<<<<<<< HEAD
     url(r'^$', 'student.views.signin_user', name="root"),   # Main marketing page, or redirect to courseware
-=======
-
-    url(r'^$', 'branding.views.index', name="root"),   # Main marketing page, or redirect to courseware
->>>>>>> 8872e54e
     url(r'^dashboard$', 'student.views.dashboard', name="dashboard"),
     url(r'^login_ajax$', 'student.views.login_user', name="login"),
     url(r'^login_ajax/(?P<error>[^/]*)$', 'student.views.login_user'),
@@ -84,23 +79,20 @@
     # Course content API
     url(r'^api/course_structure/', include('course_structure_api.urls', namespace='course_structure_api')),
 
+    # infusionsoft endpoint for student enrollment
+    url(r'^infusionsoft', include('infusionsoft_bmi.urls')),
+
     # User API endpoints
     url(r'^api/user/', include('openedx.core.djangoapps.user_api.urls')),
 
     # Profile Images API endpoints
     url(r'^api/profile_images/', include('openedx.core.djangoapps.profile_images.urls')),
 
-<<<<<<< HEAD
-    # infusionsoft endpoint for student enrollment
-    url(r'^infusionsoft', include('infusionsoft_bmi.urls')),
-
-=======
     # Video Abstraction Layer used to allow video teams to manage video assets
     # independently of courseware. https://github.com/edx/edx-val
     url(r'^api/val/v0/', include('edxval.urls')),
 
     url(r'^api/commerce/', include('commerce.api.urls', namespace='commerce_api')),
->>>>>>> 8872e54e
 )
 
 if settings.FEATURES["ENABLE_COMBINED_LOGIN_REGISTRATION"]:
