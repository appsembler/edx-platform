--- conflicted
+++ resolved
@@ -19,18 +19,13 @@
 if settings.DEBUG or settings.FEATURES.get('ENABLE_DJANGO_ADMIN_SITE'):
     admin.autodiscover()
 
-<<<<<<< HEAD
-urlpatterns = ('',  # nopep8
-    # certificate view
-    url(r'^update_certificate$', 'certificates.views.update_certificate'),
-    url(r'^request_certificate$', 'accredible_certificate.views.request_certificate'),
-=======
 # Use urlpatterns formatted as within the Django docs with first parameter "stuck" to the open parenthesis
 # pylint: disable=bad-continuation
 urlpatterns = (
     '',
-
->>>>>>> 7b801c66
+    # certificate view
+    url(r'^update_certificate$', 'certificates.views.update_certificate'),
+    url(r'^request_certificate$', 'accredible_certificate.views.request_certificate'),
     url(r'^$', 'branding.views.index', name="root"),   # Main marketing page, or redirect to courseware
     url(r'^dashboard$', 'student.views.dashboard', name="dashboard"),
     url(r'^login_ajax$', 'student.views.login_user', name="login"),
@@ -348,7 +343,7 @@
 
         url(r'^courses/?$', 'branding.views.courses', name="courses"),
         url(r'^catalog/?', RedirectView.as_view(url='/courses', permanent=True)),
-        url(r'^course_catalog/?', RedirectView.as_view(url='/courses', permanent=True)),
+        url(r'^course_catalog/?', RedirectView.as_view(url='/courses', permanent=True)),        
         url(r'^change_enrollment$',
             'student.views.change_enrollment', name="change_enrollment"),
         url(r'^change_email_settings$', 'student.views.change_email_settings', name="change_email_settings"),
