"""
URLs for LMS
"""

from django.conf import settings
from django.conf.urls import include, url
from django.conf.urls.static import static
from django.contrib.admin import autodiscover as django_autodiscover
from django.utils.translation import ugettext_lazy as _
from django.views.generic.base import RedirectView
from rest_framework_swagger.views import get_swagger_view

from branding import views as branding_views
from config_models.views import ConfigurationModelCurrentAPIView
from courseware.masquerade import handle_ajax as courseware_masquerade_handle_ajax
from courseware.module_render import handle_xblock_callback, handle_xblock_callback_noauth, xblock_view, xqueue_callback
from courseware.views import views as courseware_views
from courseware.views.index import CoursewareIndex
from courseware.views.views import CourseTabView, EnrollStaffView, StaticCourseTabView
from debug import views as debug_views
from django_comment_common.models import ForumsConfig
from django_openid_auth import views as django_openid_auth_views
from lms.djangoapps.certificates import views as certificates_views
from lms.djangoapps.discussion import views as discussion_views
from lms.djangoapps.instructor.views import coupons as instructor_coupons_views
from lms.djangoapps.instructor.views import instructor_dashboard as instructor_dashboard_views
from lms.djangoapps.instructor.views import registration_codes as instructor_registration_codes_views
from lms.djangoapps.instructor_task import views as instructor_task_views
from notes import views as notes_views
from notification_prefs import views as notification_prefs_views
from openedx.core.djangoapps.auth_exchange.views import LoginWithAccessTokenView
from openedx.core.djangoapps.catalog.models import CatalogIntegration
from openedx.core.djangoapps.common_views.xblock import xblock_resource
from openedx.core.djangoapps.cors_csrf import views as cors_csrf_views
from openedx.core.djangoapps.course_groups import views as course_groups_views
from openedx.core.djangoapps.debug import views as openedx_debug_views
from openedx.core.djangoapps.external_auth import views as external_auth_views
from openedx.core.djangoapps.lang_pref import views as lang_pref_views
from openedx.core.djangoapps.password_policy import compliance as password_policy_compliance
from openedx.core.djangoapps.password_policy.forms import PasswordPolicyAwareAdminAuthForm
from openedx.core.djangoapps.plugins import constants as plugin_constants
from openedx.core.djangoapps.plugins import plugin_urls
from openedx.core.djangoapps.programs.models import ProgramsApiConfig
from openedx.core.djangoapps.self_paced.models import SelfPacedConfiguration
from openedx.core.djangoapps.site_configuration import helpers as configuration_helpers
from openedx.core.djangoapps.verified_track_content import views as verified_track_content_views
from openedx.features.enterprise_support.api import enterprise_enabled
from ratelimitbackend import admin
from static_template_view import views as static_template_view_views
from staticbook import views as staticbook_views
from student import views as student_views
from track import views as track_views
from util import views as util_views

if settings.DEBUG or settings.FEATURES.get('ENABLE_DJANGO_ADMIN_SITE'):
    django_autodiscover()
    admin.site.site_header = _('LMS Administration')
    admin.site.site_title = admin.site.site_header

    if password_policy_compliance.should_enforce_compliance_on_login():
        admin.site.login_form = PasswordPolicyAwareAdminAuthForm

# Custom error pages
# These are used by Django to render these error codes. Do not remove.
# pylint: disable=invalid-name
handler404 = static_template_view_views.render_404
handler500 = static_template_view_views.render_500

urlpatterns = [
    url(r'^$', branding_views.index, name='root'),   # Main marketing page, or redirect to courseware

    url(r'', include('student.urls')),
    # TODO: Move lms specific student views out of common code
    url(r'^dashboard/?$', student_views.student_dashboard, name='dashboard'),
    url(r'^change_enrollment$', student_views.change_enrollment, name='change_enrollment'),

    # Event tracking endpoints
    url(r'', include('track.urls')),

    # Static template view endpoints like blog, faq, etc.
    url(r'', include('static_template_view.urls')),

    url(r'^heartbeat', include('openedx.core.djangoapps.heartbeat.urls')),

    # Note: these are older versions of the User API that will eventually be
    # subsumed by api/user listed below.
    url(r'^user_api/', include('openedx.core.djangoapps.user_api.legacy_urls')),

    url(r'^notifier_api/', include('notifier_api.urls')),

    url(r'^i18n/', include('django.conf.urls.i18n')),

    # Feedback Form endpoint
    url(r'^submit_feedback$', util_views.submit_feedback),

    # Enrollment API RESTful endpoints
    url(r'^api/enrollment/v1/', include('enrollment.urls')),

    # Entitlement API RESTful endpoints
    url(r'^api/entitlements/', include('entitlements.api.urls', namespace='entitlements_api')),

    # Courseware search endpoints
    url(r'^search/', include('search.urls')),

    # Course API
    url(r'^api/courses/', include('course_api.urls')),

    # Completion API
    url(r'^api/completion/', include('completion.api.urls', namespace='completion_api')),

    # User API endpoints
    url(r'^api/user/', include('openedx.core.djangoapps.user_api.urls')),

    # Profile Images API endpoints
    url(r'^api/profile_images/', include('openedx.core.djangoapps.profile_images.urls')),

    # Video Abstraction Layer used to allow video teams to manage video assets
    # independently of courseware. https://github.com/edx/edx-val
    url(r'^api/val/v0/', include('edxval.urls')),

    url(r'^api/commerce/', include('commerce.api.urls', namespace='commerce_api')),
    url(r'^api/credit/', include('openedx.core.djangoapps.credit.urls')),
    url(r'^rss_proxy/', include('rss_proxy.urls')),
    url(r'^api/organizations/', include('organizations.urls', namespace='organizations')),

    url(r'^catalog/', include('openedx.core.djangoapps.catalog.urls', namespace='catalog')),

    # Update session view
    url(r'^lang_pref/session_language', lang_pref_views.update_session_language, name='session_language'),

    # Multiple course modes and identity verification
    url(r'^course_modes/', include('course_modes.urls')),
    url(r'^verify_student/', include('verify_student.urls')),

    # URLs for managing dark launches of languages
    url(r'^update_lang/', include('openedx.core.djangoapps.dark_lang.urls', namespace='dark_lang')),

    # For redirecting to help pages.
    url(r'^help_token/', include('help_tokens.urls')),

    # URLs for API access management
    url(r'^api-admin/', include('openedx.core.djangoapps.api_admin.urls', namespace='api_admin')),

    url(r'^dashboard/', include('learner_dashboard.urls')),
    url(r'^api/experiments/', include('experiments.urls', namespace='api_experiments')),

    url(r'^', include('lms.djangoapps.appsembler_tiers.urls')),

    # appsembler management console endpoint for student enrollment
    url(r'^appsembler/api/', include('openedx.core.djangoapps.appsembler.sites.urls')),
    url(r'^appsembler/api/', include('openedx.core.djangoapps.appsembler.tpa_admin.urls')),
]

if settings.FEATURES.get('ENABLE_MOBILE_REST_API'):
    urlpatterns += [
        url(r'^api/mobile/(?P<api_version>v(1|0.5))/', include('mobile_api.urls')),
    ]

if settings.FEATURES.get('ENABLE_OPENBADGES'):
    urlpatterns += [
        url(r'^api/badges/v1/', include('badges.api.urls', app_name='badges', namespace='badges_api')),
    ]

urlpatterns += [
    url(r'^openassessment/fileupload/', include('openassessment.fileupload.urls')),
]


# sysadmin dashboard, to see what courses are loaded, to delete & load courses
if settings.FEATURES.get('ENABLE_SYSADMIN_DASHBOARD'):
    urlpatterns += [
        url(r'^sysadmin/', include('dashboard.sysadmin_urls')),
    ]

urlpatterns += [
    url(r'^support/', include('support.urls')),
]

# Favicon
favicon_path = configuration_helpers.get_value('favicon_path', settings.FAVICON_PATH)  # pylint: disable=invalid-name
urlpatterns += [
    url(r'^favicon\.ico$', RedirectView.as_view(url=settings.STATIC_URL + favicon_path, permanent=True)),
]

# Multicourse wiki (Note: wiki urls must be above the courseware ones because of
# the custom tab catch-all)
if settings.WIKI_ENABLED:
    from wiki.urls import get_pattern as wiki_pattern
    from course_wiki import views as course_wiki_views
    from django_notify.urls import get_pattern as notify_pattern

    urlpatterns += [
        # First we include views from course_wiki that we use to override the default views.
        # They come first in the urlpatterns so they get resolved first
        url('^wiki/create-root/$', course_wiki_views.root_create, name='root_create'),
        url(r'^wiki/', include(wiki_pattern())),
        url(r'^notify/', include(notify_pattern())),

        # These urls are for viewing the wiki in the context of a course. They should
        # never be returned by a reverse() so they come after the other url patterns
        url(r'^courses/{}/course_wiki/?$'.format(settings.COURSE_ID_PATTERN),
            course_wiki_views.course_wiki_redirect, name='course_wiki'),
        url(r'^courses/{}/wiki/'.format(settings.COURSE_KEY_REGEX),
            include(wiki_pattern(app_name='course_wiki_do_not_reverse', namespace='course_wiki_do_not_reverse'))),
    ]

COURSE_URLS = [
    url(
        r'^look_up_registration_code$',
        instructor_registration_codes_views.look_up_registration_code,
        name='look_up_registration_code',
    ),
    url(
        r'^registration_code_details$',
        instructor_registration_codes_views.registration_code_details,
        name='registration_code_details',
    ),
]
urlpatterns += [
    # jump_to URLs for direct access to a location in the course
    url(
        r'^courses/{}/jump_to/(?P<location>.*)$'.format(
            settings.COURSE_ID_PATTERN,
        ),
        courseware_views.jump_to,
        name='jump_to',
    ),
    url(
        r'^courses/{}/jump_to_id/(?P<module_id>.*)$'.format(
            settings.COURSE_ID_PATTERN,
        ),
        courseware_views.jump_to_id,
        name='jump_to_id',
    ),

    # xblock Handler APIs
    url(
        r'^courses/{course_key}/xblock/{usage_key}/handler/(?P<handler>[^/]*)(?:/(?P<suffix>.*))?$'.format(
            course_key=settings.COURSE_ID_PATTERN,
            usage_key=settings.USAGE_ID_PATTERN,
        ),
        handle_xblock_callback,
        name='xblock_handler',
    ),
    url(
        r'^courses/{course_key}/xblock/{usage_key}/handler_noauth/(?P<handler>[^/]*)(?:/(?P<suffix>.*))?$'.format(
            course_key=settings.COURSE_ID_PATTERN,
            usage_key=settings.USAGE_ID_PATTERN,
        ),
        handle_xblock_callback_noauth,
        name='xblock_handler_noauth',
    ),

    # xblock View API
    # (unpublished) API that returns JSON with the HTML fragment and related resources
    # for the xBlock's requested view.
    url(
        r'^courses/{course_key}/xblock/{usage_key}/view/(?P<view_name>[^/]*)$'.format(
            course_key=settings.COURSE_ID_PATTERN,
            usage_key=settings.USAGE_ID_PATTERN,
        ),
        xblock_view,
        name='xblock_view',
    ),

    # xblock Rendering View URL
    # URL to provide an HTML view of an xBlock. The view type (e.g., student_view) is
    # passed as a 'view' parameter to the URL.
    # Note: This is not an API. Compare this with the xblock_view API above.
    url(
        r'^xblock/{usage_key_string}$'.format(usage_key_string=settings.USAGE_KEY_PATTERN),
        courseware_views.render_xblock,
        name='render_xblock',
    ),

    # xblock Resource URL
    url(
        r'xblock/resource/(?P<block_type>[^/]+)/(?P<uri>.*)$',
        xblock_resource,
        name='xblock_resource_url',
    ),

    url(
        r'^courses/{}/xqueue/(?P<userid>[^/]*)/(?P<mod_id>.*?)/(?P<dispatch>[^/]*)$'.format(
            settings.COURSE_ID_PATTERN,
        ),
        xqueue_callback,
        name='xqueue_callback',
    ),

    # TODO: These views need to be updated before they work
    url(r'^calculate$', util_views.calculate),

    url(r'^courses/?$', branding_views.courses, name='courses'),

    #About the course
    url(
        r'^courses/{}/about$'.format(
            settings.COURSE_ID_PATTERN,
        ),
        courseware_views.course_about,
        name='about_course',
    ),

    url(
        r'^courses/{}/enroll_staff$'.format(
            settings.COURSE_ID_PATTERN,
        ),
        EnrollStaffView.as_view(),
        name='enroll_staff',
    ),

    #Inside the course
    url(
        r'^courses/{}/$'.format(
            settings.COURSE_ID_PATTERN,
        ),
        courseware_views.course_info,
        name='course_root',
    ),
    url(
        r'^courses/{}/info$'.format(
            settings.COURSE_ID_PATTERN,
        ),
        courseware_views.course_info,
        name='info',
    ),
    # TODO arjun remove when custom tabs in place, see courseware/courses.py
    url(
        r'^courses/{}/syllabus$'.format(
            settings.COURSE_ID_PATTERN,
        ),
        courseware_views.syllabus,
        name='syllabus',
    ),

    # Survey associated with a course
    url(
        r'^courses/{}/survey$'.format(
            settings.COURSE_ID_PATTERN,
        ),
        courseware_views.course_survey,
        name='course_survey',
    ),

    url(
        r'^courses/{}/book/(?P<book_index>\d+)/$'.format(
            settings.COURSE_ID_PATTERN,
        ),
        staticbook_views.index,
        name='book',
    ),
    url(
        r'^courses/{}/book/(?P<book_index>\d+)/(?P<page>\d+)$'.format(
            settings.COURSE_ID_PATTERN,
        ),
        staticbook_views.index,
        name='book',
    ),

    url(
        r'^courses/{}/pdfbook/(?P<book_index>\d+)/$'.format(
            settings.COURSE_ID_PATTERN,
        ),
        staticbook_views.pdf_index,
        name='pdf_book',
    ),
    url(
        r'^courses/{}/pdfbook/(?P<book_index>\d+)/(?P<page>\d+)$'.format(
            settings.COURSE_ID_PATTERN,
        ),
        staticbook_views.pdf_index,
        name='pdf_book',
    ),

    url(
        r'^courses/{}/pdfbook/(?P<book_index>\d+)/chapter/(?P<chapter>\d+)/$'.format(
            settings.COURSE_ID_PATTERN,
        ),
        staticbook_views.pdf_index,
        name='pdf_book',
    ),
    url(
        r'^courses/{}/pdfbook/(?P<book_index>\d+)/chapter/(?P<chapter>\d+)/(?P<page>\d+)$'.format(
            settings.COURSE_ID_PATTERN,
        ),
        staticbook_views.pdf_index,
        name='pdf_book',
    ),

    url(
        r'^courses/{}/htmlbook/(?P<book_index>\d+)/$'.format(
            settings.COURSE_ID_PATTERN,
        ),
        staticbook_views.html_index,
        name='html_book',
    ),
    url(
        r'^courses/{}/htmlbook/(?P<book_index>\d+)/chapter/(?P<chapter>\d+)/$'.format(
            settings.COURSE_ID_PATTERN,
        ),
        staticbook_views.html_index,
        name='html_book',
    ),

    url(
        r'^courses/{}/courseware/?$'.format(
            settings.COURSE_ID_PATTERN,
        ),
        CoursewareIndex.as_view(),
        name='courseware',
    ),
    url(
        r'^courses/{}/courseware/(?P<chapter>[^/]*)/$'.format(
            settings.COURSE_ID_PATTERN,
        ),
        CoursewareIndex.as_view(),
        name='courseware_chapter',
    ),
    url(
        r'^courses/{}/courseware/(?P<chapter>[^/]*)/(?P<section>[^/]*)/$'.format(
            settings.COURSE_ID_PATTERN,
        ),
        CoursewareIndex.as_view(),
        name='courseware_section',
    ),
    url(
        r'^courses/{}/courseware/(?P<chapter>[^/]*)/(?P<section>[^/]*)/(?P<position>[^/]*)/?$'.format(
            settings.COURSE_ID_PATTERN,
        ),
        CoursewareIndex.as_view(),
        name='courseware_position',
    ),

    # progress page
    url(
        r'^courses/{}/progress$'.format(
            settings.COURSE_ID_PATTERN,
        ),
        courseware_views.progress,
        name='progress',
    ),

    # Takes optional student_id for instructor use--shows profile as that student sees it.
    url(
        r'^courses/{}/progress/(?P<student_id>[^/]*)/$'.format(
            settings.COURSE_ID_PATTERN,
        ),
        courseware_views.progress,
        name='student_progress',
    ),

    url(
        r'^programs/{}/about'.format(
            r'(?P<program_uuid>[0-9a-f-]+)',
        ),
        courseware_views.program_marketing,
        name='program_marketing_view',
    ),

    # For the instructor
    url(
        r'^courses/{}/instructor$'.format(
            settings.COURSE_ID_PATTERN,
        ),
        instructor_dashboard_views.instructor_dashboard_2,
        name='instructor_dashboard',
    ),


    url(
        r'^courses/{}/set_course_mode_price$'.format(
            settings.COURSE_ID_PATTERN,
        ),
        instructor_dashboard_views.set_course_mode_price,
        name='set_course_mode_price',
    ),
    url(
        r'^courses/{}/remove_coupon$'.format(
            settings.COURSE_ID_PATTERN,
        ),
        instructor_coupons_views.remove_coupon,
        name='remove_coupon',
    ),
    url(
        r'^courses/{}/add_coupon$'.format(
            settings.COURSE_ID_PATTERN,
        ),
        instructor_coupons_views.add_coupon,
        name='add_coupon',
    ),
    url(
        r'^courses/{}/update_coupon$'.format(
            settings.COURSE_ID_PATTERN,
        ),
        instructor_coupons_views.update_coupon,
        name='update_coupon',
    ),
    url(
        r'^courses/{}/get_coupon_info$'.format(
            settings.COURSE_ID_PATTERN,
        ),
        instructor_coupons_views.get_coupon_info,
        name='get_coupon_info',
    ),

    url(
        r'^courses/{}/'.format(
            settings.COURSE_ID_PATTERN,
        ),
        include(COURSE_URLS)
    ),

    # Discussions Management
    url(
        r'^courses/{}/discussions/settings$'.format(
            settings.COURSE_KEY_PATTERN,
        ),
        discussion_views.course_discussions_settings_handler,
        name='course_discussions_settings',
    ),

    # Cohorts management API
    url(r'^api/cohorts/', include('openedx.core.djangoapps.course_groups.urls', namespace='api_cohorts')),

    # Cohorts management
    url(
        r'^courses/{}/cohorts/settings$'.format(
            settings.COURSE_KEY_PATTERN,
        ),
        course_groups_views.course_cohort_settings_handler,
        name='course_cohort_settings',
    ),
    url(
        r'^courses/{}/cohorts/(?P<cohort_id>[0-9]+)?$'.format(
            settings.COURSE_KEY_PATTERN,
        ),
        course_groups_views.cohort_handler,
        name='cohorts',
    ),
    url(
        r'^courses/{}/cohorts/(?P<cohort_id>[0-9]+)$'.format(
            settings.COURSE_KEY_PATTERN,
        ),
        course_groups_views.users_in_cohort,
        name='list_cohort',
    ),
    url(
        r'^courses/{}/cohorts/(?P<cohort_id>[0-9]+)/add$'.format(
            settings.COURSE_KEY_PATTERN,
        ),
        course_groups_views.add_users_to_cohort,
        name='add_to_cohort',
    ),
    url(
        r'^courses/{}/cohorts/(?P<cohort_id>[0-9]+)/delete$'.format(
            settings.COURSE_KEY_PATTERN,
        ),
        course_groups_views.remove_user_from_cohort,
        name='remove_from_cohort',
    ),
    url(
        r'^courses/{}/cohorts/debug$'.format(
            settings.COURSE_KEY_PATTERN,
        ),
        course_groups_views.debug_cohort_mgmt,
        name='debug_cohort_mgmt',
    ),
    url(
        r'^courses/{}/discussion/topics$'.format(
            settings.COURSE_KEY_PATTERN,
        ),
        discussion_views.discussion_topics,
        name='discussion_topics',
    ),
    url(
        r'^courses/{}/verified_track_content/settings'.format(
            settings.COURSE_KEY_PATTERN,
        ),
        verified_track_content_views.cohorting_settings,
        name='verified_track_cohorting',
    ),
    url(
        r'^courses/{}/notes$'.format(
            settings.COURSE_ID_PATTERN,
        ),
        notes_views.notes,
        name='notes',
    ),
    url(
        r'^courses/{}/notes/'.format(
            settings.COURSE_ID_PATTERN,
        ),
        include('notes.urls')
    ),

    # LTI endpoints listing
    url(
        r'^courses/{}/lti_rest_endpoints/'.format(
            settings.COURSE_ID_PATTERN,
        ),
        courseware_views.get_course_lti_endpoints,
        name='lti_rest_endpoints',
    ),

    # Student Notes
    url(
        r'^courses/{}/edxnotes/'.format(
            settings.COURSE_ID_PATTERN,
        ),
        include('edxnotes.urls'),
        name='edxnotes_endpoints',
    ),

    # Student Notes API
    url(
        r'^api/edxnotes/v1/',
        include('edxnotes.api_urls'),
    ),

    # Branding API
    url(
        r'^api/branding/v1/',
        include('branding.api_urls')
    ),

    # Course experience
    url(
        r'^courses/{}/course/'.format(
            settings.COURSE_ID_PATTERN,
        ),
        include('openedx.features.course_experience.urls'),
    ),

    # Course bookmarks UI in LMS
    url(
        r'^courses/{}/bookmarks/'.format(
            settings.COURSE_ID_PATTERN,
        ),
        include('openedx.features.course_bookmarks.urls'),
    ),

    # Course search
    url(
        r'^courses/{}/search/'.format(
            settings.COURSE_ID_PATTERN,
        ),
        include('openedx.features.course_search.urls'),
    ),

    # Learner profile
    url(
        r'^u/',
        include('openedx.features.learner_profile.urls'),
    ),

    # Learner analytics dashboard
    url(
        r'^courses/{}/learner_analytics/'.format(
            settings.COURSE_ID_PATTERN,
        ),
        include('openedx.features.learner_analytics.urls'),
    ),

    # Portfolio project experiment
    url(
        r'^courses/{}/xfeature/portfolio/'.format(
            settings.COURSE_ID_PATTERN,
        ),
        include('openedx.features.portfolio_project.urls'),
    ),
]

if settings.FEATURES.get('ENABLE_TEAMS'):
    # Teams endpoints
    urlpatterns += [
        url(
            r'^api/team/',
            include('lms.djangoapps.teams.api_urls')
        ),
        url(
            r'^courses/{}/teams/'.format(
                settings.COURSE_ID_PATTERN,
            ),
            include('lms.djangoapps.teams.urls'),
            name='teams_endpoints',
        ),
    ]

# allow course staff to change to student view of courseware
if settings.FEATURES.get('ENABLE_MASQUERADE'):
    urlpatterns += [
        url(
            r'^courses/{}/masquerade$'.format(
                settings.COURSE_KEY_PATTERN,
            ),
            courseware_masquerade_handle_ajax,
            name='masquerade_update',
        ),
    ]

urlpatterns += [
    url(
        r'^courses/{}/generate_user_cert'.format(
            settings.COURSE_ID_PATTERN,
        ),
        courseware_views.generate_user_cert,
        name='generate_user_cert',
    ),
]

# discussion forums live within courseware, so courseware must be enabled first
if settings.FEATURES.get('ENABLE_DISCUSSION_SERVICE'):
    urlpatterns += [
        url(
            r'^api/discussion/',
            include('discussion_api.urls')
        ),
        url(
            r'^courses/{}/discussion/'.format(
                settings.COURSE_ID_PATTERN,
            ),
            include('django_comment_client.urls')
        ),
        url(
            r'^notification_prefs/enable/',
            notification_prefs_views.ajax_enable
        ),
        url(
            r'^notification_prefs/disable/',
            notification_prefs_views.ajax_disable
        ),
        url(
            r'^notification_prefs/status/',
            notification_prefs_views.ajax_status
        ),
        url(
            r'^notification_prefs/unsubscribe/(?P<token>[a-zA-Z0-9-_=]+)/',
            notification_prefs_views.set_subscription,
            {
                'subscribe': False,
            },
            name='unsubscribe_forum_update',
        ),
        url(
            r'^notification_prefs/resubscribe/(?P<token>[a-zA-Z0-9-_=]+)/',
            notification_prefs_views.set_subscription,
            {
                'subscribe': True,
            },
            name='resubscribe_forum_update',
        ),
    ]

urlpatterns += [
    url(
        r'^courses/{}/tab/(?P<tab_type>[^/]+)/$'.format(
            settings.COURSE_ID_PATTERN,
        ),
        CourseTabView.as_view(),
        name='course_tab_view',
    ),
]

urlpatterns += [
    # This MUST be the last view in the courseware--it's a catch-all for custom tabs.
    url(
        r'^courses/{}/(?P<tab_slug>[^/]+)/$'.format(
            settings.COURSE_ID_PATTERN,
        ),
        StaticCourseTabView.as_view(),
        name='static_tab',
    ),
]

if settings.FEATURES.get('ENABLE_STUDENT_HISTORY_VIEW'):
    urlpatterns += [
        url(
            r'^courses/{}/submission_history/(?P<student_username>[^/]*)/(?P<location>.*?)$'.format(
                settings.COURSE_ID_PATTERN
            ),
            courseware_views.submission_history,
            name='submission_history',
        ),
    ]

if settings.FEATURES.get('CLASS_DASHBOARD'):
    urlpatterns += [
        url(r'^class_dashboard/', include('class_dashboard.urls')),
    ]

if settings.DEBUG or settings.FEATURES.get('ENABLE_DJANGO_ADMIN_SITE'):
    # Jasmine and admin
    urlpatterns += [
        # The password pages in the admin tool are disabled so that all password
        # changes go through our user portal and follow complexity requirements.
        url(r'^admin/password_change/$', handler404),
        url(r'^admin/auth/user/\d+/password/$', handler404),
        url(r'^admin/', include(admin.site.urls)),
    ]

if settings.FEATURES.get('AUTH_USE_OPENID'):
    urlpatterns += [
        url(r'^openid/login/$', django_openid_auth_views.login_begin, name='openid-login'),
        url(
            r'^openid/complete/$',
            external_auth_views.openid_login_complete,
            name='openid-complete',
        ),
        url(r'^openid/logo.gif$', django_openid_auth_views.logo, name='openid-logo'),
    ]

if settings.FEATURES.get('AUTH_USE_SHIB'):
    urlpatterns += [
        url(r'^shib-login/$', external_auth_views.shib_login, name='shib-login'),
    ]

if settings.FEATURES.get('AUTH_USE_CAS'):
    from django_cas import views as django_cas_views

    urlpatterns += [
        url(r'^cas-auth/login/$', external_auth_views.cas_login, name='cas-login'),
        url(r'^cas-auth/logout/$', django_cas_views.logout, {'next_page': '/'}, name='cas-logout'),
    ]

if settings.FEATURES.get('RESTRICT_ENROLL_BY_REG_METHOD'):
    urlpatterns += [
        url(r'^course_specific_login/{}/$'.format(settings.COURSE_ID_PATTERN),
            external_auth_views.course_specific_login, name='course-specific-login'),
        url(r'^course_specific_register/{}/$'.format(settings.COURSE_ID_PATTERN),
            external_auth_views.course_specific_register, name='course-specific-register'),
    ]

if configuration_helpers.get_value('ENABLE_BULK_ENROLLMENT_VIEW', settings.FEATURES.get('ENABLE_BULK_ENROLLMENT_VIEW')):
    urlpatterns += [
        url(r'^api/bulk_enroll/v1/', include('bulk_enroll.urls')),
    ]


# Shopping cart
urlpatterns += [
    url(r'^shoppingcart/', include('shoppingcart.urls')),
    url(r'^commerce/', include('lms.djangoapps.commerce.urls', namespace='commerce')),
]

# Course goals
urlpatterns += [
    url(r'^api/course_goals/', include('lms.djangoapps.course_goals.urls', namespace='course_goals_api')),
]

# Embargo
if settings.FEATURES.get('EMBARGO'):
    urlpatterns += [
        url(r'^embargo/', include('openedx.core.djangoapps.embargo.urls', namespace='embargo')),
        url(r'^api/embargo/', include('openedx.core.djangoapps.embargo.urls', namespace='api_embargo')),
    ]

# Survey Djangoapp
urlpatterns += [
    url(r'^survey/', include('survey.urls')),
]

if settings.FEATURES.get('AUTH_USE_OPENID_PROVIDER'):
    urlpatterns += [
        url(
            r'^openid/provider/login/$',
            external_auth_views.provider_login,
            name='openid-provider-login',
        ),
        url(
            r'^openid/provider/login/(?:.+)$',
            external_auth_views.provider_identity,
            name='openid-provider-login-identity'
        ),
        url(
            r'^openid/provider/identity/$',
            external_auth_views.provider_identity,
            name='openid-provider-identity',
        ),
        url(
            r'^openid/provider/xrds/$',
            external_auth_views.provider_xrds,
            name='openid-provider-xrds',
        ),
    ]

if settings.FEATURES.get('ENABLE_OAUTH2_PROVIDER'):
    urlpatterns += [
        # These URLs dispatch to django-oauth-toolkit or django-oauth2-provider as appropriate.
        # Developers should use these routes, to maintain compatibility for existing client code
        url(r'^oauth2/', include('openedx.core.djangoapps.oauth_dispatch.urls')),
        # These URLs contain the django-oauth2-provider default behavior.  It exists to provide
        # URLs for django-oauth2-provider to call using reverse() with the oauth2 namespace, and
        # also to maintain support for views that have not yet been wrapped in dispatch views.
        url(r'^oauth2/', include('edx_oauth2_provider.urls', namespace='oauth2')),
        # The /_o/ prefix exists to provide a target for code in django-oauth-toolkit that
        # uses reverse() with the 'oauth2_provider' namespace.  Developers should not access these
        # views directly, but should rather use the wrapped views at /oauth2/
        url(r'^_o/', include('oauth2_provider.urls', namespace='oauth2_provider')),
    ]

if settings.FEATURES.get('ENABLE_SQL_TRACKING_LOGS'):
    urlpatterns += [
        url(r'^event_logs$', track_views.view_tracking_log),
        url(r'^event_logs/(?P<args>.+)$', track_views.view_tracking_log),
    ]

if settings.FEATURES.get('ENABLE_SERVICE_STATUS'):
    urlpatterns += [
        url(r'^status/', include('openedx.core.djangoapps.service_status.urls')),
    ]

if settings.FEATURES.get('ENABLE_INSTRUCTOR_BACKGROUND_TASKS'):
    urlpatterns += [
        url(
            r'^instructor_task_status/$',
            instructor_task_views.instructor_task_status,
            name='instructor_task_status'
        ),
    ]

if settings.FEATURES.get('RUN_AS_ANALYTICS_SERVER_ENABLED'):
    urlpatterns += [
        url(r'^edinsights_service/', include('edinsights.core.urls')),
    ]

if settings.FEATURES.get('ENABLE_DEBUG_RUN_PYTHON'):
    urlpatterns += [
        url(r'^debug/run_python$', debug_views.run_python),
    ]

urlpatterns += [
    url(r'^debug/show_parameters$', debug_views.show_parameters),
]


# Third-party auth.
if settings.FEATURES.get('ENABLE_THIRD_PARTY_AUTH'):
    urlpatterns += [
        url(r'', include('third_party_auth.urls')),
        url(r'api/third_party_auth/', include('third_party_auth.api.urls')),
    ]

# Enterprise
if enterprise_enabled():
    urlpatterns += [
        url(r'', include('enterprise.urls')),
    ]

# OAuth token exchange
if settings.FEATURES.get('ENABLE_OAUTH2_PROVIDER'):
    urlpatterns += [
        url(
            r'^oauth2/login/$',
            LoginWithAccessTokenView.as_view(),
            name='login_with_access_token'
        ),
    ]

# Certificates
urlpatterns += [
    url(r'^certificates/', include('certificates.urls')),

    # Backwards compatibility with XQueue, which uses URLs that are not prefixed with /certificates/
    url(r'^update_certificate$', certificates_views.update_certificate, name='update_certificate'),
    url(r'^update_example_certificate$', certificates_views.update_example_certificate,
        name='update_example_certificate'),
    url(r'^request_certificate$', certificates_views.request_certificate,
        name='request_certificate'),

    # REST APIs
    url(r'^api/certificates/',
        include('lms.djangoapps.certificates.apis.urls', namespace='certificates_api')),
]

# XDomain proxy
urlpatterns += [
    url(r'^xdomain_proxy.html$', cors_csrf_views.xdomain_proxy, name='xdomain_proxy'),
]

# Custom courses on edX (CCX) URLs
if settings.FEATURES.get('CUSTOM_COURSES_EDX'):
    urlpatterns += [
        url(r'^courses/{}/'.format(settings.COURSE_ID_PATTERN),
            include('ccx.urls')),
        url(r'^api/ccx/', include('lms.djangoapps.ccx.api.urls', namespace='ccx_api')),
    ]

# Access to courseware as an LTI provider
if settings.FEATURES.get('ENABLE_LTI_PROVIDER'):
    urlpatterns += [
        url(r'^lti_provider/', include('lti_provider.urls')),
    ]

urlpatterns += [
    url(r'config/self_paced', ConfigurationModelCurrentAPIView.as_view(model=SelfPacedConfiguration)),
    url(r'config/programs', ConfigurationModelCurrentAPIView.as_view(model=ProgramsApiConfig)),
    url(r'config/catalog', ConfigurationModelCurrentAPIView.as_view(model=CatalogIntegration)),
    url(r'config/forums', ConfigurationModelCurrentAPIView.as_view(model=ForumsConfig)),
]

if settings.DEBUG:
    urlpatterns += static(settings.STATIC_URL, document_root=settings.STATIC_ROOT)
    urlpatterns += static(settings.MEDIA_URL, document_root=settings.MEDIA_ROOT)
    urlpatterns += static(
        settings.PROFILE_IMAGE_BACKEND['options']['base_url'],
        document_root=settings.PROFILE_IMAGE_BACKEND['options']['location']
    )

# UX reference templates
urlpatterns += [
    url(r'^template/(?P<template>.+)$', openedx_debug_views.show_reference_template),
]

if 'debug_toolbar' in settings.INSTALLED_APPS:
    import debug_toolbar
    urlpatterns += [
        url(r'^__debug__/', include(debug_toolbar.urls)),
    ]

if settings.FEATURES.get('ENABLE_FINANCIAL_ASSISTANCE_FORM'):
    urlpatterns += [
        url(
            r'^financial-assistance/$',
            courseware_views.financial_assistance,
            name='financial_assistance'
        ),
        url(
            r'^financial-assistance/apply/$',
            courseware_views.financial_assistance_form,
            name='financial_assistance_form'
        ),
        url(
            r'^financial-assistance/submit/$',
            courseware_views.financial_assistance_request,
            name='submit_financial_assistance_request'
        )
    ]

# Branch.io Text Me The App
if settings.BRANCH_IO_KEY:
    urlpatterns += [
        url(r'^text-me-the-app', student_views.text_me_the_app, name='text_me_the_app'),
    ]

if settings.FEATURES.get('ENABLE_API_DOCS'):
    urlpatterns += [
        url(r'^api-docs/$', get_swagger_view(title='LMS API')),
    ]

<<<<<<< HEAD
urlpatterns.extend(plugin_urls.get_patterns(plugin_constants.ProjectType.LMS))

urlpatterns += static(settings.MEDIA_URL, document_root=settings.MEDIA_ROOT)

urlpatterns += (
    url(r'^hijack/', include('hijack.urls')),
)

# Tahoe API
urlpatterns += (
    url(r'^tahoe/api/',
        include('openedx.core.djangoapps.appsembler.api.urls',
                namespace='tahoe-api')),
)
=======
# edx-drf-extensions csrf app
urlpatterns += [
    url(r'', include('csrf.urls')),
]

urlpatterns.extend(plugin_urls.get_patterns(plugin_constants.ProjectType.LMS))
>>>>>>> 441d6384
<|MERGE_RESOLUTION|>--- conflicted
+++ resolved
@@ -1048,7 +1048,11 @@
         url(r'^api-docs/$', get_swagger_view(title='LMS API')),
     ]
 
-<<<<<<< HEAD
+# edx-drf-extensions csrf app
+urlpatterns += [
+    url(r'', include('csrf.urls')),
+]
+
 urlpatterns.extend(plugin_urls.get_patterns(plugin_constants.ProjectType.LMS))
 
 urlpatterns += static(settings.MEDIA_URL, document_root=settings.MEDIA_ROOT)
@@ -1062,12 +1066,4 @@
     url(r'^tahoe/api/',
         include('openedx.core.djangoapps.appsembler.api.urls',
                 namespace='tahoe-api')),
-)
-=======
-# edx-drf-extensions csrf app
-urlpatterns += [
-    url(r'', include('csrf.urls')),
-]
-
-urlpatterns.extend(plugin_urls.get_patterns(plugin_constants.ProjectType.LMS))
->>>>>>> 441d6384
+)