--- conflicted
+++ resolved
@@ -83,14 +83,6 @@
     'debug_toolbar.panels.sql.SQLPanel',
     'debug_toolbar.panels.signals.SignalsPanel',
     'debug_toolbar.panels.logging.LoggingPanel',
-<<<<<<< HEAD
-
-    # Appsembler: MongoDebugPanel has been intentionally disabled by maxi@appsembler.com
-    # since it was breaking the mongo connections. Probably it's because we
-    # upgraded pymongo and DjangoDebugToolbar is some versions behind.
-
-=======
->>>>>>> 112a0c7a
     # ProfilingPanel has been intentionally removed for default devstack.py
     # runtimes for performance reasons. If you wish to re-enable it in your
     # local development environment, please create a new settings file
