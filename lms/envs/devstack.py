"""
Specific overrides to the base prod settings to make development easier.
"""


# Silence noisy logs
import logging
from os.path import abspath, dirname, join

from corsheaders.defaults import default_headers as corsheaders_default_headers

# pylint: enable=unicode-format-string
#####################################################################
from openedx.core.djangoapps.plugins import constants as plugin_constants
from openedx.core.djangoapps.plugins import plugin_settings

from .production import *  # pylint: disable=wildcard-import, unused-wildcard-import

# Don't use S3 in devstack, fall back to filesystem
del DEFAULT_FILE_STORAGE
MEDIA_ROOT = "/edx/var/edxapp/uploads"
ORA2_FILEUPLOAD_BACKEND = 'django'


DEBUG = True
USE_I18N = True
DEFAULT_TEMPLATE_ENGINE['OPTIONS']['debug'] = True
LMS_BASE = 'localhost:18000'
CMS_BASE = 'localhost:18010'
SITE_NAME = LMS_BASE

# By default don't use a worker, execute tasks as if they were local functions
CELERY_ALWAYS_EAGER = True
HTTPS = 'off'

LMS_ROOT_URL = 'http://{}'.format(LMS_BASE)
LMS_INTERNAL_ROOT_URL = LMS_ROOT_URL
<<<<<<< HEAD
ENTERPRISE_API_URL = LMS_INTERNAL_ROOT_URL + '/enterprise/api/v1/'
IDA_LOGOUT_URI_LIST = [
    'http://localhost:18130/logout/',  # ecommerce
    'http://localhost:18150/logout/',  # credentials
=======
ENTERPRISE_API_URL = '{}/enterprise/api/v1/'.format(LMS_INTERNAL_ROOT_URL)
IDA_LOGOUT_URI_LIST = [
    'http://localhost:18130/logout/',  # ecommerce
    'http://localhost:18150/logout/',  # credentials
    'http://localhost:18381/logout/',  # discovery
>>>>>>> cbe913ef
]

################################ LOGGERS ######################################

LOG_OVERRIDES = [
    ('track.contexts', logging.CRITICAL),
    ('track.middleware', logging.CRITICAL),
    ('lms.djangoapps.discussion.django_comment_client.utils', logging.CRITICAL),
]
for log_name, log_level in LOG_OVERRIDES:
    logging.getLogger(log_name).setLevel(log_level)

# Docker does not support the syslog socket at /dev/log. Rely on the console.
LOGGING['handlers']['local'] = LOGGING['handlers']['tracking'] = {
    'class': 'logging.NullHandler',
}

LOGGING['loggers']['tracking']['handlers'] = ['console']

################################ EMAIL ########################################

EMAIL_BACKEND = 'django.core.mail.backends.filebased.EmailBackend'
EMAIL_FILE_PATH = '/edx/src/ace_messages/'

############################ PYFS XBLOCKS SERVICE #############################
# Set configuration for Django pyfilesystem

DJFS = {
    'type': 'osfs',
    'directory_root': 'lms/static/djpyfs',
    'url_root': '/static/djpyfs',
}

################################ DEBUG TOOLBAR ################################

INSTALLED_APPS += ['debug_toolbar']
MIDDLEWARE += [
    'lms.djangoapps.discussion.django_comment_client.utils.QueryCountDebugMiddleware',
    'debug_toolbar.middleware.DebugToolbarMiddleware',
]

INTERNAL_IPS = ('127.0.0.1',)

DEBUG_TOOLBAR_PANELS = (
    'debug_toolbar.panels.versions.VersionsPanel',
    'debug_toolbar.panels.timer.TimerPanel',
    'debug_toolbar.panels.settings.SettingsPanel',
    'debug_toolbar.panels.headers.HeadersPanel',
    'debug_toolbar.panels.request.RequestPanel',
    'debug_toolbar.panels.sql.SQLPanel',
    'debug_toolbar.panels.signals.SignalsPanel',
    'debug_toolbar.panels.logging.LoggingPanel',
<<<<<<< HEAD

    # Appsembler: MongoDebugPanel has been intentionally disabled by maxi@appsembler.com
    # since it was breaking the mongo connections. Probably it's because we
    # upgraded pymongo and DjangoDebugToolbar is some versions behind.

=======
>>>>>>> cbe913ef
    # ProfilingPanel has been intentionally removed for default devstack.py
    # runtimes for performance reasons. If you wish to re-enable it in your
    # local development environment, please create a new settings file
    # that imports and extends devstack.py.
)

DEBUG_TOOLBAR_CONFIG = {
    'SHOW_TOOLBAR_CALLBACK': 'lms.envs.devstack.should_show_debug_toolbar',
}


def should_show_debug_toolbar(request):
    # We always want the toolbar on devstack unless running tests from another Docker container
    if request.get_host().startswith('edx.devstack.lms:'):
        return False
    return True

########################### PIPELINE #################################

PIPELINE['PIPELINE_ENABLED'] = False
STATICFILES_STORAGE = 'openedx.core.storage.DevelopmentStorage'

# Revert to the default set of finders as we don't want the production pipeline
STATICFILES_FINDERS = [
    'openedx.core.djangoapps.theming.finders.ThemeFilesFinder',
    'django.contrib.staticfiles.finders.FileSystemFinder',
    'django.contrib.staticfiles.finders.AppDirectoriesFinder',
]

# Disable JavaScript compression in development
PIPELINE['JS_COMPRESSOR'] = None

# Whether to run django-require in debug mode.
REQUIRE_DEBUG = DEBUG

PIPELINE['SASS_ARGUMENTS'] = '--debug-info'

# Load development webpack donfiguration
WEBPACK_CONFIG_PATH = 'webpack.dev.config.js'

########################### VERIFIED CERTIFICATES #################################

FEATURES['AUTOMATIC_VERIFY_STUDENT_IDENTITY_FOR_TESTING'] = True
FEATURES['ENABLE_PAYMENT_FAKE'] = True

CC_PROCESSOR_NAME = 'CyberSource2'
CC_PROCESSOR = {
    'CyberSource2': {
        "PURCHASE_ENDPOINT": '/shoppingcart/payment_fake/',
        "SECRET_KEY": 'abcd123',
        "ACCESS_KEY": 'abcd123',
        "PROFILE_ID": 'edx',
    }
}

########################### External REST APIs #################################
FEATURES['ENABLE_OAUTH2_PROVIDER'] = True
FEATURES['ENABLE_MOBILE_REST_API'] = True
FEATURES['ENABLE_VIDEO_ABSTRACTION_LAYER_API'] = True

########################## SECURITY #######################
FEATURES['ENABLE_MAX_FAILED_LOGIN_ATTEMPTS'] = False
FEATURES['SQUELCH_PII_IN_LOGS'] = False
FEATURES['PREVENT_CONCURRENT_LOGINS'] = False

########################### Milestones #################################
FEATURES['MILESTONES_APP'] = True

########################### Milestones #################################
FEATURES['ORGANIZATIONS_APP'] = True

########################### Entrance Exams #################################
FEATURES['ENTRANCE_EXAMS'] = True

################################ COURSE LICENSES ################################
FEATURES['LICENSING'] = True


########################## Courseware Search #######################
<<<<<<< HEAD
FEATURES['ENABLE_COURSEWARE_SEARCH'] = FEATURES.get('ENABLE_COURSEWARE_SEARCH', True)
SEARCH_ENGINE = "search.elastic.ElasticSearchEngine"


########################## Dashboard Search #######################
FEATURES['ENABLE_DASHBOARD_SEARCH'] = FEATURES.get('ENABLE_DASHBOARD_SEARCH', True)
=======
FEATURES['ENABLE_COURSEWARE_SEARCH'] = False
FEATURES['ENABLE_COURSEWARE_SEARCH_FOR_COURSE_STAFF'] = True
SEARCH_ENGINE = 'search.elastic.ElasticSearchEngine'


########################## Dashboard Search #######################
FEATURES['ENABLE_DASHBOARD_SEARCH'] = False
>>>>>>> cbe913ef


########################## Certificates Web/HTML View #######################
FEATURES['CERTIFICATES_HTML_VIEW'] = True


########################## Course Discovery #######################
LANGUAGE_MAP = {'terms': {lang: display for lang, display in ALL_LANGUAGES}, 'name': 'Language'}
COURSE_DISCOVERY_MEANINGS = {
    'org': {
        'name': 'Organization',
    },
    'modes': {
        'name': 'Course Type',
        'terms': {
            'honor': 'Honor',
            'verified': 'Verified',
        },
    },
    'language': LANGUAGE_MAP,
}

<<<<<<< HEAD
FEATURES['ENABLE_COURSE_DISCOVERY'] = FEATURES.get('ENABLE_COURSE_DISCOVERY', True)
=======
FEATURES['ENABLE_COURSE_DISCOVERY'] = False
>>>>>>> cbe913ef
# Setting for overriding default filtering facets for Course discovery
# COURSE_DISCOVERY_FILTERS = ["org", "language", "modes"]
FEATURES['COURSES_ARE_BROWSEABLE'] = True
HOMEPAGE_COURSE_MAX = 9

# Software secure fake page feature flag
FEATURES['ENABLE_SOFTWARE_SECURE_FAKE'] = True

# Setting for the testing of Software Secure Result Callback
VERIFY_STUDENT["SOFTWARE_SECURE"] = {
    "API_ACCESS_KEY": "BBBBBBBBBBBBBBBBBBBB",
    "API_SECRET_KEY": "CCCCCCCCCCCCCCCCCCCCCCCCCCCCCCCCCCCCCCCC",
}
DISABLE_ACCOUNT_ACTIVATION_REQUIREMENT_SWITCH = "verify_student_disable_account_activation_requirement"

# Skip enrollment start date filtering
SEARCH_SKIP_ENROLLMENT_START_DATE_FILTERING = True


########################## Shopping cart ##########################
FEATURES['ENABLE_SHOPPING_CART'] = True
FEATURES['STORE_BILLING_INFO'] = True
FEATURES['ENABLE_PAID_COURSE_REGISTRATION'] = True
FEATURES['ENABLE_COSMETIC_DISPLAY_PRICE'] = True

######################### Program Enrollments #####################
FEATURES['ENABLE_ENROLLMENT_RESET'] = True

######################### New Courseware MFE #####################
FEATURES['ENABLE_COURSEWARE_MICROFRONTEND'] = True

########################## Third Party Auth #######################

if FEATURES.get('ENABLE_THIRD_PARTY_AUTH') and 'third_party_auth.dummy.DummyBackend' not in AUTHENTICATION_BACKENDS:
    AUTHENTICATION_BACKENDS = ['third_party_auth.dummy.DummyBackend'] + list(AUTHENTICATION_BACKENDS)

############## ECOMMERCE API CONFIGURATION SETTINGS ###############
ECOMMERCE_PUBLIC_URL_ROOT = 'http://localhost:18130'
ECOMMERCE_API_URL = 'http://edx.devstack.ecommerce:18130/api/v2'

############## Comments CONFIGURATION SETTINGS ###############
COMMENTS_SERVICE_URL = 'http://edx.devstack.forum:4567'

############## Credentials CONFIGURATION SETTINGS ###############
CREDENTIALS_INTERNAL_SERVICE_URL = 'http://edx.devstack.credentials:18150'
CREDENTIALS_PUBLIC_SERVICE_URL = 'http://localhost:18150'

############################### BLOCKSTORE #####################################
BLOCKSTORE_API_URL = "http://edx.devstack.blockstore:18250/api/v1/"

###################### Cross-domain requests ######################
FEATURES['ENABLE_CORS_HEADERS'] = True
CORS_ALLOW_CREDENTIALS = True
CORS_ORIGIN_WHITELIST = ()
CORS_ORIGIN_ALLOW_ALL = True
CORS_ALLOW_HEADERS = corsheaders_default_headers + (
    'use-jwt-cookie',
)

LOGIN_REDIRECT_WHITELIST = [CMS_BASE]

###################### JWTs ######################
JWT_AUTH.update({
    'JWT_AUDIENCE': 'lms-key',
    'JWT_ISSUER': '{}/oauth2'.format(LMS_ROOT_URL),
    'JWT_ISSUERS': [{
        'AUDIENCE': 'lms-key',
        'ISSUER': '{}/oauth2'.format(LMS_ROOT_URL),
        'SECRET_KEY': 'lms-secret',
    }],
    'JWT_SECRET_KEY': 'lms-secret',
    'JWT_SIGNING_ALGORITHM': 'RS512',
    'JWT_PRIVATE_SIGNING_JWK': (
        '{"e": "AQAB", "d": "RQ6k4NpRU3RB2lhwCbQ452W86bMMQiPsa7EJiFJUg-qBJthN0FMNQVbArtrCQ0xA1BdnQHThFiUnHcXfsTZUwmwvTu'
        'iqEGR_MI6aI7h5D8vRj_5x-pxOz-0MCB8TY8dcuK9FkljmgtYvV9flVzCk_uUb3ZJIBVyIW8En7n7nV7JXpS9zey1yVLld2AbRG6W5--Pgqr9J'
        'CI5-bLdc2otCLuen2sKyuUDHO5NIj30qGTaKUL-OW_PgVmxrwKwccF3w5uGNEvMQ-IcicosCOvzBwdIm1uhdm9rnHU1-fXz8VLRHNhGVv7z6mo'
        'ghjNI0_u4smhUkEsYeshPv7RQEWTdkOQ", "n": "smKFSYowG6nNUAdeqH1jQQnH1PmIHphzBmwJ5vRf1vu48BUI5VcVtUWIPqzRK_LDSlZYh'
        '9D0YFL0ZTxIrlb6Tn3Xz7pYvpIAeYuQv3_H5p8tbz7Fb8r63c1828wXPITVTv8f7oxx5W3lFFgpFAyYMmROC4Ee9qG5T38LFe8_oAuFCEntimW'
        'xN9F3P-FJQy43TL7wG54WodgiM0EgzkeLr5K6cDnyckWjTuZbWI-4ffcTgTZsL_Kq1owa_J2ngEfxMCObnzGy5ZLcTUomo4rZLjghVpq6KZxfS'
        '6I1Vz79ZsMVUWEdXOYePCKKsrQG20ogQEkmTf9FT_SouC6jPcHLXw", "q": "7KWj7l-ZkfCElyfvwsl7kiosvi-ppOO7Imsv90cribf88Dex'
        'cO67xdMPesjM9Nh5X209IT-TzbsOtVTXSQyEsy42NY72WETnd1_nAGLAmfxGdo8VV4ZDnRsA8N8POnWjRDwYlVBUEEeuT_MtMWzwIKU94bzkWV'
        'nHCY5vbhBYLeM", "p": "wPkfnjavNV1Hqb5Qqj2crBS9HQS6GDQIZ7WF9hlBb2ofDNe2K2dunddFqCOdvLXr7ydRcK51ZwSeHjcjgD1aJkHA'
        '9i1zqyboxgd0uAbxVDo6ohnlVqYLtap2tXXcavKm4C9MTpob_rk6FBfEuq4uSsuxFvCER4yG3CYBBa4gZVU", "kid": "devstack_key", "'
        'kty": "RSA"}'
    ),
    'JWT_PUBLIC_SIGNING_JWK_SET': (
        '{"keys": [{"kid": "devstack_key", "e": "AQAB", "kty": "RSA", "n": "smKFSYowG6nNUAdeqH1jQQnH1PmIHphzBmwJ5vRf1vu'
        '48BUI5VcVtUWIPqzRK_LDSlZYh9D0YFL0ZTxIrlb6Tn3Xz7pYvpIAeYuQv3_H5p8tbz7Fb8r63c1828wXPITVTv8f7oxx5W3lFFgpFAyYMmROC'
        '4Ee9qG5T38LFe8_oAuFCEntimWxN9F3P-FJQy43TL7wG54WodgiM0EgzkeLr5K6cDnyckWjTuZbWI-4ffcTgTZsL_Kq1owa_J2ngEfxMCObnzG'
        'y5ZLcTUomo4rZLjghVpq6KZxfS6I1Vz79ZsMVUWEdXOYePCKKsrQG20ogQEkmTf9FT_SouC6jPcHLXw"}]}'
    ),
})
plugin_settings.add_plugins(__name__, plugin_constants.ProjectType.LMS, plugin_constants.SettingsType.DEVSTACK)


######################### Django Rest Framework ########################

REST_FRAMEWORK['DEFAULT_RENDERER_CLASSES'] += (
    'rest_framework.renderers.BrowsableAPIRenderer',
)

OPENAPI_CACHE_TIMEOUT = 0

#####################################################################
# Lastly, run any migrations, if needed.
MODULESTORE = convert_module_store_setting_if_needed(MODULESTORE)

SECRET_KEY = '85920908f28904ed733fe576320db18cabd7b6cd'

EDXNOTES_INTERNAL_API = 'http://edx.devstack.edxnotesapi:18120/api/v1'
EDXNOTES_CLIENT_NAME = 'edx_notes_api-backend-service'

############## Settings for Microfrontends  #########################
LEARNING_MICROFRONTEND_URL = 'http://localhost:2000'
ACCOUNT_MICROFRONTEND_URL = 'http://localhost:1997'

############## Docker based devstack settings #######################

FEATURES.update({
    'AUTOMATIC_AUTH_FOR_TESTING': True,
    'ENABLE_DISCUSSION_SERVICE': True,
    'SHOW_HEADER_LANGUAGE_SELECTOR': True,
    'ENABLE_ENTERPRISE_INTEGRATION': False,
})

ENABLE_MKTG_SITE = os.environ.get('ENABLE_MARKETING_SITE', False)
MARKETING_SITE_ROOT = os.environ.get('MARKETING_SITE_ROOT', 'http://localhost:8080')

MKTG_URLS = {
    'ABOUT': '/about',
    'ACCESSIBILITY': '/accessibility',
    'AFFILIATES': '/affiliate-program',
    'BLOG': '/blog',
    'CAREERS': '/careers',
    'CONTACT': '/support/contact_us',
    'COURSES': '/course',
    'DONATE': '/donate',
    'ENTERPRISE': '/enterprise',
    'FAQ': '/student-faq',
    'HONOR': '/edx-terms-service',
    'HOW_IT_WORKS': '/how-it-works',
    'MEDIA_KIT': '/media-kit',
    'NEWS': '/news-announcements',
    'PRESS': '/press',
    'PRIVACY': '/edx-privacy-policy',
    'ROOT': MARKETING_SITE_ROOT,
    'SCHOOLS': '/schools-partners',
    'SITE_MAP': '/sitemap',
    'TRADEMARKS': '/trademarks',
    'TOS': '/edx-terms-service',
    'TOS_AND_HONOR': '/edx-terms-service',
    'WHAT_IS_VERIFIED_CERT': '/verified-certificate',
}

ENTERPRISE_MARKETING_FOOTER_QUERY_PARAMS = {}

CREDENTIALS_SERVICE_USERNAME = 'credentials_worker'

COURSE_CATALOG_API_URL = 'http://edx.devstack.discovery:18381/api/v1/'

# Uncomment the lines below if you'd like to see SQL statements in your devstack LMS log.
# LOGGING['handlers']['console']['level'] = 'DEBUG'
# LOGGING['loggers']['django.db.backends'] = {'handlers': ['console'], 'level': 'DEBUG', 'propagate': False}

SYSTEM_WIDE_ROLE_CLASSES = os.environ.get("SYSTEM_WIDE_ROLE_CLASSES", SYSTEM_WIDE_ROLE_CLASSES)
SYSTEM_WIDE_ROLE_CLASSES.extend(['system_wide_roles.SystemWideRoleAssignment'])

if FEATURES['ENABLE_ENTERPRISE_INTEGRATION']:
    SYSTEM_WIDE_ROLE_CLASSES.extend(['enterprise.SystemWideEnterpriseUserRoleAssignment'])

# List of enterprise customer uuids to exclude from transition to use of enterprise-catalog
ENTERPRISE_CUSTOMERS_EXCLUDED_FROM_CATALOG = ()

#####################################################################

# django-session-cookie middleware
DCS_SESSION_COOKIE_SAMESITE = 'Lax'
DCS_SESSION_COOKIE_SAMESITE_FORCE_ALL = True

#####################################################################
# See if the developer has any local overrides.
if os.path.isfile(join(dirname(abspath(__file__)), 'private.py')):
    from .private import *  # pylint: disable=import-error,wildcard-import

########################## THEMING  #######################
# If you want to enable theming in devstack, uncomment this section and add any relevant
# theme directories to COMPREHENSIVE_THEME_DIRS

# We have to import the private method here because production.py calls
# derive_settings('lms.envs.production') which runs _make_mako_template_dirs with
# the settings from production, which doesn't include these theming settings. Thus,
# the templating engine is unable to find the themed templates because they don't exist
# in it's path. Re-calling derive_settings doesn't work because the settings was already
# changed from a function to a list, and it can't be derived again.

# from .common import _make_mako_template_dirs
# ENABLE_COMPREHENSIVE_THEMING = True
# COMPREHENSIVE_THEME_DIRS = [
#     "/edx/app/edxapp/edx-platform/themes/"
# ]
# TEMPLATES[1]["DIRS"] = _make_mako_template_dirs
# derive_settings(__name__)<|MERGE_RESOLUTION|>--- conflicted
+++ resolved
@@ -35,18 +35,11 @@
 
 LMS_ROOT_URL = 'http://{}'.format(LMS_BASE)
 LMS_INTERNAL_ROOT_URL = LMS_ROOT_URL
-<<<<<<< HEAD
-ENTERPRISE_API_URL = LMS_INTERNAL_ROOT_URL + '/enterprise/api/v1/'
-IDA_LOGOUT_URI_LIST = [
-    'http://localhost:18130/logout/',  # ecommerce
-    'http://localhost:18150/logout/',  # credentials
-=======
 ENTERPRISE_API_URL = '{}/enterprise/api/v1/'.format(LMS_INTERNAL_ROOT_URL)
 IDA_LOGOUT_URI_LIST = [
     'http://localhost:18130/logout/',  # ecommerce
     'http://localhost:18150/logout/',  # credentials
     'http://localhost:18381/logout/',  # discovery
->>>>>>> cbe913ef
 ]
 
 ################################ LOGGERS ######################################
@@ -99,14 +92,6 @@
     'debug_toolbar.panels.sql.SQLPanel',
     'debug_toolbar.panels.signals.SignalsPanel',
     'debug_toolbar.panels.logging.LoggingPanel',
-<<<<<<< HEAD
-
-    # Appsembler: MongoDebugPanel has been intentionally disabled by maxi@appsembler.com
-    # since it was breaking the mongo connections. Probably it's because we
-    # upgraded pymongo and DjangoDebugToolbar is some versions behind.
-
-=======
->>>>>>> cbe913ef
     # ProfilingPanel has been intentionally removed for default devstack.py
     # runtimes for performance reasons. If you wish to re-enable it in your
     # local development environment, please create a new settings file
@@ -186,14 +171,6 @@
 
 
 ########################## Courseware Search #######################
-<<<<<<< HEAD
-FEATURES['ENABLE_COURSEWARE_SEARCH'] = FEATURES.get('ENABLE_COURSEWARE_SEARCH', True)
-SEARCH_ENGINE = "search.elastic.ElasticSearchEngine"
-
-
-########################## Dashboard Search #######################
-FEATURES['ENABLE_DASHBOARD_SEARCH'] = FEATURES.get('ENABLE_DASHBOARD_SEARCH', True)
-=======
 FEATURES['ENABLE_COURSEWARE_SEARCH'] = False
 FEATURES['ENABLE_COURSEWARE_SEARCH_FOR_COURSE_STAFF'] = True
 SEARCH_ENGINE = 'search.elastic.ElasticSearchEngine'
@@ -201,7 +178,6 @@
 
 ########################## Dashboard Search #######################
 FEATURES['ENABLE_DASHBOARD_SEARCH'] = False
->>>>>>> cbe913ef
 
 
 ########################## Certificates Web/HTML View #######################
@@ -224,11 +200,7 @@
     'language': LANGUAGE_MAP,
 }
 
-<<<<<<< HEAD
-FEATURES['ENABLE_COURSE_DISCOVERY'] = FEATURES.get('ENABLE_COURSE_DISCOVERY', True)
-=======
 FEATURES['ENABLE_COURSE_DISCOVERY'] = False
->>>>>>> cbe913ef
 # Setting for overriding default filtering facets for Course discovery
 # COURSE_DISCOVERY_FILTERS = ["org", "language", "modes"]
 FEATURES['COURSES_ARE_BROWSEABLE'] = True
