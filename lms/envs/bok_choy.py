# -*- coding: utf-8 -*-
"""
Settings for Bok Choy tests that are used when running LMS.

Bok Choy uses two different settings files:
1. test_static_optimized is used when invoking collectstatic
2. bok_choy is used when running the tests

Note: it isn't possible to have a single settings file, because Django doesn't
support both generating static assets to a directory and also serving static
from the same directory.
"""


# Silence noisy logs
import logging
import os
from tempfile import mkdtemp

from django.utils.translation import ugettext_lazy
from path import Path as path

from openedx.core.release import RELEASE_LINE

CONFIG_ROOT = path(__file__).abspath().dirname()
TEST_ROOT = CONFIG_ROOT.dirname().dirname() / "test_root"

########################## Prod-like settings ###################################
# These should be as close as possible to the settings we use in production.
# As in prod, we read in environment and auth variables from JSON files.
# Unlike in prod, we use the JSON files stored in this repo.
# This is a convenience for ensuring (a) that we can consistently find the files
# and (b) that the files are the same in Jenkins as in local dev.
os.environ['SERVICE_VARIANT'] = 'bok_choy_docker' if 'BOK_CHOY_HOSTNAME' in os.environ else 'bok_choy'
os.environ['CONFIG_ROOT'] = CONFIG_ROOT
os.environ['LMS_CFG'] = str.format("{config_root}/{service_variant}.yml",
                                   config_root=os.environ['CONFIG_ROOT'], service_variant=os.environ['SERVICE_VARIANT'])
os.environ['REVISION_CFG'] = "{config_root}/revisions.yml".format(config_root=os.environ['CONFIG_ROOT'])

from .production import *  # pylint: disable=wildcard-import, unused-wildcard-import, wrong-import-position


######################### Testing overrides ####################################

# Redirect to the test_root folder within the repo
GITHUB_REPO_ROOT = (TEST_ROOT / "data").abspath()
LOG_DIR = (TEST_ROOT / "log").abspath()

# Configure modulestore to use the test folder within the repo
update_module_store_settings(
    MODULESTORE,
    module_store_options={
        'fs_root': (TEST_ROOT / "data").abspath(),
    },
    xml_store_options={
        'data_dir': (TEST_ROOT / "data").abspath(),
    },
    default_store=os.environ.get('DEFAULT_STORE', 'draft'),
)

PLATFORM_NAME = ugettext_lazy(u"édX")
PLATFORM_DESCRIPTION = ugettext_lazy(u"Open édX Platform")

############################ STATIC FILES #############################

# Serve static files at /static directly from the staticfiles directory under test root
# Note: optimized files for testing are generated with settings from test_static_optimized
STATIC_URL = "/static/"
STATICFILES_FINDERS = ['django.contrib.staticfiles.finders.FileSystemFinder']
STATICFILES_DIRS = [
    (TEST_ROOT / "staticfiles" / "lms").abspath(),
]

DEFAULT_FILE_STORAGE = 'django.core.files.storage.FileSystemStorage'
MEDIA_ROOT = TEST_ROOT / "uploads"

# Webpack loader must use webpack output setting
WEBPACK_LOADER['DEFAULT']['STATS_FILE'] = TEST_ROOT / "staticfiles" / "lms" / "webpack-stats.json"

# Don't use compression during tests
PIPELINE['JS_COMPRESSOR'] = None

###################### Grades ######################
GRADES_DOWNLOAD = {
    'STORAGE_TYPE': 'localfs',
    'BUCKET': 'edx-grades',
    'ROOT_PATH': os.path.join(mkdtemp(), 'edx-s3', 'grades'),
}


LOG_OVERRIDES = [
    ('track.middleware', logging.CRITICAL),
    ('edxmako.shortcuts', logging.ERROR),
    ('edx.discussion', logging.CRITICAL),
]
for log_name, log_level in LOG_OVERRIDES:
    logging.getLogger(log_name).setLevel(log_level)


YOUTUBE_HOSTNAME = os.environ.get('BOK_CHOY_HOSTNAME', '127.0.0.1')
# Point the URL used to test YouTube availability to our stub YouTube server
YOUTUBE_PORT = 9080
YOUTUBE['TEST_TIMEOUT'] = 5000
YOUTUBE['API'] = "http://{0}:{1}/get_youtube_api/".format(YOUTUBE_HOSTNAME, YOUTUBE_PORT)
YOUTUBE['METADATA_URL'] = "http://{0}:{1}/test_youtube/".format(YOUTUBE_HOSTNAME, YOUTUBE_PORT)
YOUTUBE['TEXT_API']['url'] = "{0}:{1}/test_transcripts_youtube/".format(YOUTUBE_HOSTNAME, YOUTUBE_PORT)

############################# SECURITY SETTINGS ################################
# Default to advanced security in common.py, so tests can reset here to use
# a simpler security model

# Path at which to store the mock index
MOCK_SEARCH_BACKING_FILE = (
    TEST_ROOT / "index_file.dat"
).abspath()

# Verify student settings
VERIFY_STUDENT["SOFTWARE_SECURE"] = {
    "API_ACCESS_KEY": "BBBBBBBBBBBBBBBBBBBB",
    "API_SECRET_KEY": "CCCCCCCCCCCCCCCCCCCCCCCCCCCCCCCCCCCCCCCC",
}

# Set dummy values for profile image settings.
PROFILE_IMAGE_BACKEND = {
<<<<<<< HEAD
    'class': 'django.core.files.storage.FileSystemStorage',
=======
    'class': 'openedx.core.storage.OverwriteStorage',
>>>>>>> cbe913ef
    'options': {
        'location': os.path.join(MEDIA_ROOT, 'profile-images/'),
        'base_url': os.path.join(MEDIA_URL, 'profile-images/'),
    },
}

LMS_ROOT_URL = "http://localhost:{}".format(os.environ.get('BOK_CHOY_LMS_PORT', 8003))
CMS_BASE = "localhost:{}".format(os.environ.get('BOK_CHOY_CMS_PORT', 8031))
LOGIN_REDIRECT_WHITELIST = [CMS_BASE]

INSTALLED_APPS.append('openedx.testing.coverage_context_listener')

if RELEASE_LINE == "master":
    # On master, acceptance tests use edX books, not the default Open edX books.
    HELP_TOKENS_BOOKS = {
        'learner': 'https://edx.readthedocs.io/projects/edx-guide-for-students',
        'course_author': 'https://edx.readthedocs.io/projects/edx-partner-course-staff',
    }


#####################################################################
# Lastly, see if the developer has any local overrides.
try:
    from .private import *      # pylint: disable=wildcard-import
except ImportError:
    pass<|MERGE_RESOLUTION|>--- conflicted
+++ resolved
@@ -122,11 +122,7 @@
 
 # Set dummy values for profile image settings.
 PROFILE_IMAGE_BACKEND = {
-<<<<<<< HEAD
-    'class': 'django.core.files.storage.FileSystemStorage',
-=======
     'class': 'openedx.core.storage.OverwriteStorage',
->>>>>>> cbe913ef
     'options': {
         'location': os.path.join(MEDIA_ROOT, 'profile-images/'),
         'base_url': os.path.join(MEDIA_URL, 'profile-images/'),
