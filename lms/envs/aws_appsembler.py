# aws_appsembler.py

from .aws import *
from .appsembler import *

if FEATURES.get('ENABLE_TAXOMAN', False):
    try:
        import taxoman.settings
        TAXOMAN_ENABLED = True
    except ImportError:
        TAXOMAN_ENABLED = False
else:
    TAXOMAN_ENABLED = False


ENV_APPSEMBLER_FEATURES = ENV_TOKENS.get('APPSEMBLER_FEATURES', {})
for feature, value in ENV_APPSEMBLER_FEATURES.items():
    APPSEMBLER_FEATURES[feature] = value

INSTALLED_APPS += (
    'appsembler',
    'appsembler_api',
)

DEFAULT_TEMPLATE_ENGINE['OPTIONS']['context_processors'] += ('appsembler.context_processors.intercom',)

SEARCH_SKIP_ENROLLMENT_START_DATE_FILTERING = True

#enable course visibility feature flags
COURSE_CATALOG_VISIBILITY_PERMISSION = 'see_in_catalog'
COURSE_ABOUT_VISIBILITY_PERMISSION = 'see_about_page'

# SENTRY
SENTRY_DSN = AUTH_TOKENS.get('SENTRY_DSN', False)

if SENTRY_DSN:

    # Set your DSN value
    RAVEN_CONFIG = {
        'dsn': SENTRY_DSN,
    }

    INSTALLED_APPS += ('raven.contrib.django.raven_compat',)

CUSTOM_LOGOUT_REDIRECT_URL = ENV_TOKENS.get('CUSTOM_LOGOUT_REDIRECT_URL', '/')

TPA_CLEAN_USERNAMES_KEEP_DOMAIN_PART = ENV_TOKENS.get('TPA_CLEAN_USERNAMES_KEEP_DOMAIN_PART', False)
TPA_CLEAN_USERNAMES_REPLACER_CHAR = ENV_TOKENS.get('TPA_CLEAN_USERNAMES_REPLACER_CHAR', "")
TPA_CLEAN_USERNAMES_ADD_RANDOM_INT = ENV_TOKENS.get('TPA_CLEAN_USERNAMES_ADD_RANDOM_INT', False)

if APPSEMBLER_FEATURES.get('ENABLE_EXTERNAL_COURSES', False):
    INSTALLED_APPS += (
        'openedx.core.djangoapps.appsembler.external_courses',
    )

EDX_ORG_COURSE_API_URL = ENV_TOKENS.get('EDX_ORG_COURSE_API_URL', False)
EDX_ORG_COURSE_API_TOKEN_URL = AUTH_TOKENS.get('EDX_ORG_COURSE_API_TOKEN_URL', False)
EDX_ORG_COURSE_API_CLIENT_ID = AUTH_TOKENS.get('EDX_ORG_COURSE_API_CLIENT_ID', False)
EDX_ORG_COURSE_API_CLIENT_SECRET = AUTH_TOKENS.get('EDX_ORG_COURSE_API_CLIENT_SECRET', False)
EDX_ORG_COURSE_API_TOKEN_TYPE = AUTH_TOKENS.get('EDX_ORG_COURSE_API_TOKEN_TYPE', False)
EDX_ORG_COURSE_API_CATALOG_IDS = ENV_TOKENS.get('EDX_ORG_COURSE_API_CATALOG_IDS', False)

if APPSEMBLER_FEATURES.get('ENABLE_EXTERNAL_COURSES', False):
    if ENV_TOKENS.get('EXTERNAL_COURSES_FETCH_PERIOD_HOURS', 24) is not None:
        CELERYBEAT_SCHEDULE['fetch-external-courses'] = {
            'task': 'openedx.core.djangoapps.appsembler.external_courses.tasks.fetch_courses',
            'schedule': datetime.timedelta(
                hours=ENV_TOKENS.get('EXTERNAL_COURSES_FETCH_PERIOD_HOURS', 24)
            ),
        }

if (APPSEMBLER_FEATURES.get('ENABLE_USAGE_TRACKING', False) or
        APPSEMBLER_FEATURES.get('ENABLE_USAGE_AGGREGATION', False)):
    # enable both apps for either feature flag, because
    #
    # * appsembler_usage depends on souvenirs models
    #
    # * appsembler_usage adds backfill_usage and email_usage management
    #   commands even if the aggregation DB isn't available.
    #
    INSTALLED_APPS += (
        'souvenirs',
        'openedx.core.djangoapps.appsembler.usage',  # appsembler_usage
    )

    if APPSEMBLER_FEATURES.get('ENABLE_USAGE_TRACKING', False):
        # enable live usage tracking via middleware
        MIDDLEWARE_CLASSES += (
            'souvenirs.middleware.SouvenirsMiddleware',
        )

    # router to send aggregation to cloud sql.
    # this should be enabled even if the aggregation DB isn't available,
    # to avoid trying to run migrations or store aggregation data in MySQL.
    DATABASE_ROUTERS += [
        'openedx.core.djangoapps.appsembler.usage.routers.AppsemblerUsageRouter',
    ]

    # operator can override DB auth for migrations
    if ('appsembler_usage' in DATABASES and
            os.environ.get('APPSEMBLER_USAGE_DB_AUTH')):
        _user, _password = os.environ['APPSEMBLER_USAGE_DB_AUTH'].split(':', 1)
        DATABASES['appsembler_usage'].update({
            'USER': _user,
            'PASSWORD': _password,
        })

    # custom reports function to count learners, staff, etc.
    SOUVENIRS_USAGE_REPORTS_FUNCTION = 'openedx.core.djangoapps.appsembler.usage.reports.usage_for_periods'

elif 'appsembler_usage' in DATABASES:
    # if the AppsemblerUsageRouter isn't enabled, then avoid mistakes by
    # removing the database alias
    del DATABASES['appsembler_usage']

if FEATURES.get('ENABLE_CORS_HEADERS', False):
    # This middleware class and setting allows to run cross requests when we are
    # under https, CORS headers requests external referers are blocked under
    # https, there is a new setting in Django 1.9, but until we upgrade to that
    # version we need to use this.
    # Docs: https://github.com/ottoyiu/django-cors-headers#cors_replace_https_referer
    CORS_REPLACE_HTTPS_REFERER = True

CUSTOM_SSO_FIELDS_SYNC = ENV_TOKENS.get('CUSTOM_SSO_FIELDS_SYNC', {})

HTTPS = 'on' if ENV_TOKENS.get('BASE_SCHEME', 'https').lower() == 'https' else 'off'

#configure auth backends
if 'LMS_AUTHENTICATION_BACKENDS' in APPSEMBLER_FEATURES.keys():
    #default behavior is to replace the existing backends with those in APPSEMBLER_FEATURES
    AUTHENTICATION_BACKENDS = tuple(APPSEMBLER_FEATURES['LMS_AUTHENTICATION_BACKENDS'])

EXCLUSIVE_SSO_LOGISTRATION_URL_MAP = ENV_TOKENS.get('EXCLUSIVE_SSO_LOGISTRATION_URL_MAP', {})

#attempt to import model from our custom fork of edx-organizations
# if it works, then also add the middleware
try:
    from organizations.models import UserOrganizationMapping
    MIDDLEWARE_CLASSES += (
        'organizations.middleware.OrganizationMiddleware',
    )
except ImportError:
    pass

<<<<<<< HEAD
##### Third-party auth options ################################################
if FEATURES.get('ENABLE_THIRD_PARTY_AUTH'):
    SOCIAL_AUTH_OAUTH_EXTRA_SETTINGS = AUTH_TOKENS.get('SOCIAL_AUTH_OAUTH_EXTRA_SETTINGS', {})
=======

if TAXOMAN_ENABLED:
    WEBPACK_LOADER['TAXOMAN_APP'] = {
        'BUNDLE_DIR_NAME': taxoman.settings.bundle_dir_name,
        'STATS_FILE': taxoman.settings.stats_file,
    }
>>>>>>> f364204a
<|MERGE_RESOLUTION|>--- conflicted
+++ resolved
@@ -142,15 +142,13 @@
 except ImportError:
     pass
 
-<<<<<<< HEAD
+
 ##### Third-party auth options ################################################
 if FEATURES.get('ENABLE_THIRD_PARTY_AUTH'):
     SOCIAL_AUTH_OAUTH_EXTRA_SETTINGS = AUTH_TOKENS.get('SOCIAL_AUTH_OAUTH_EXTRA_SETTINGS', {})
-=======
 
 if TAXOMAN_ENABLED:
     WEBPACK_LOADER['TAXOMAN_APP'] = {
         'BUNDLE_DIR_NAME': taxoman.settings.bundle_dir_name,
         'STATS_FILE': taxoman.settings.stats_file,
-    }
->>>>>>> f364204a
+    }