--- conflicted
+++ resolved
@@ -3,16 +3,14 @@
 from .aws import *
 from .appsembler import *
 
-
 INSTALLED_APPS += (
-    'appsembler_common.intercom_integration',
+    'appsembler',
     'appsembler.enrollment_api',
     'appsembler.ps_user_api',
+    'appsembler.jitterbit_api'
 )
 
-DEFAULT_TEMPLATE_ENGINE['OPTIONS']['context_processors'] += (
-    'appsembler_common.intercom_integration.context_processors.intercom',
-)
+DEFAULT_TEMPLATE_ENGINE['OPTIONS']['context_processors'] += ('appsembler.context_processors.intercom',)
 
 SEARCH_SKIP_ENROLLMENT_START_DATE_FILTERING = True
 
@@ -20,7 +18,6 @@
 COURSE_CATALOG_VISIBILITY_PERMISSION = 'see_in_catalog'
 COURSE_ABOUT_VISIBILITY_PERMISSION = 'see_about_page'
 
-<<<<<<< HEAD
 # SENTRY
 SENTRY_DSN = AUTH_TOKENS.get('SENTRY_DSN', False)
 
@@ -32,6 +29,5 @@
     }
 
     INSTALLED_APPS += ('raven.contrib.django.raven_compat',)
-=======
-CUSTOM_LOGOUT_REDIRECT_URL = ENV_TOKENS.get('CUSTOM_LOGOUT_REDIRECT_URL', '/')
->>>>>>> dfd75e40
+
+CUSTOM_LOGOUT_REDIRECT_URL = ENV_TOKENS.get('CUSTOM_LOGOUT_REDIRECT_URL', '/')