--- conflicted
+++ resolved
@@ -3,16 +3,13 @@
 from .aws import *
 from .appsembler import *
 
-<<<<<<< HEAD
-INSTALLED_APPS += ('appsembler',)
-INSTALLED_APPS += ('aquent_data_migration','accredible_certificate',)
-=======
 INSTALLED_APPS += (
     'appsembler',
     'appsembler_api',
+    'aquent_data_migration',
+    'accredible_certificate',
 )
 
->>>>>>> 7f9e97c2
 DEFAULT_TEMPLATE_ENGINE['OPTIONS']['context_processors'] += ('appsembler.context_processors.intercom',)
 
 SEARCH_SKIP_ENROLLMENT_START_DATE_FILTERING = True
