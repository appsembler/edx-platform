--- conflicted
+++ resolved
@@ -16,12 +16,8 @@
 
 INSTALLED_APPS += (
     'appsembler',
-<<<<<<< HEAD
     'appsembler_api',
     'aquent_data_migration',
-=======
-    'appsembler_api'
->>>>>>> 92f65daf
 )
 
 DEFAULT_TEMPLATE_ENGINE['OPTIONS']['context_processors'] += ('appsembler.context_processors.intercom',)
