--- conflicted
+++ resolved
@@ -463,11 +463,7 @@
 
 # Set dummy values for profile image settings.
 PROFILE_IMAGE_BACKEND = {
-<<<<<<< HEAD
-    'class': 'django.core.files.storage.FileSystemStorage',
-=======
     'class': 'openedx.core.storage.OverwriteStorage',
->>>>>>> cbe913ef
     'options': {
         'location': MEDIA_ROOT,
         'base_url': 'http://example-storage.com/profile-images/',
@@ -504,16 +500,10 @@
 LMS_BASE = "localhost:8000"
 LMS_ROOT_URL = "http://localhost:8000"
 
-<<<<<<< HEAD
-# TODO (felipemontoya): This key is only needed during lettuce tests.
-# To be removed during https://openedx.atlassian.net/browse/DEPR-19
-FRONTEND_LOGOUT_URL = LMS_ROOT_URL + '/logout'
-=======
 # Needed for derived settings used by cms only.
 FRONTEND_LOGIN_URL = '/login'
 FRONTEND_LOGOUT_URL = '/logout'
 FRONTEND_REGISTER_URL = '/register'
->>>>>>> cbe913ef
 
 ECOMMERCE_API_URL = 'https://ecommerce.example.com/api/v2/'
 ECOMMERCE_PUBLIC_URL_ROOT = None
