--- conflicted
+++ resolved
@@ -2217,13 +2217,6 @@
 
     # additional release utilities to ease automation
     'release_util',
-<<<<<<< HEAD
-
-    # Unusual migrations
-    'database_fixups',
-)
-=======
->>>>>>> 37052afe
 
     # Customized celery tasks, including persisting failed tasks so they can
     # be retried
