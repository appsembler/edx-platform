# -*- coding: utf-8 -*-
"""
This is the common settings file, intended to set sane defaults. If you have a
piece of configuration that's dependent on a set of feature flags being set,
then create a function that returns the calculated value based on the value of
FEATURES[...]. Modules that extend this one can change the feature
configuration in an environment specific config file and re-calculate those
values.

We should make a method that calls all these config methods so that you just
make one call at the end of your site-specific dev file to reset all the
dependent variables (like INSTALLED_APPS) for you.

Longer TODO:
1. Right now our treatment of static content in general and in particular
   course-specific static content is haphazard.
2. We should have a more disciplined approach to feature flagging, even if it
   just means that we stick them in a dict called FEATURES.
3. We need to handle configuration for multiple courses. This could be as
   multiple sites, but we do need a way to map their data assets.
"""

# We intentionally define lots of variables that aren't used
# pylint: disable=unused-import

# Pylint gets confused by path.py instances, which report themselves as class
# objects. As a result, pylint applies the wrong regex in validating names,
# and throws spurious errors. Therefore, we disable invalid-name checking.
# pylint: disable=invalid-name


import importlib.util
import sys
import os

from corsheaders.defaults import default_headers as corsheaders_default_headers
from path import Path as path
from django.utils.translation import ugettext_lazy as _
from enterprise.constants import (
    ENTERPRISE_ADMIN_ROLE,
    ENTERPRISE_CATALOG_ADMIN_ROLE,
    ENTERPRISE_DASHBOARD_ADMIN_ROLE,
    ENTERPRISE_ENROLLMENT_API_ADMIN_ROLE,
    ENTERPRISE_REPORTING_CONFIG_ADMIN_ROLE,
    ENTERPRISE_OPERATOR_ROLE
)

from openedx.core.constants import COURSE_KEY_REGEX, COURSE_KEY_PATTERN, COURSE_ID_PATTERN
from openedx.core.djangoapps.theming.helpers_dirs import (
    get_themes_unchecked,
    get_theme_base_dirs_from_settings
)
from openedx.core.lib.derived import derived, derived_collection_entry
from openedx.core.release import doc_version
from xmodule.modulestore.modulestore_settings import update_module_store_settings
from xmodule.modulestore.edit_info import EditInfoMixin
from lms.djangoapps.lms_xblock.mixin import LmsBlockMixin

################################### FEATURES ###################################
# The display name of the platform to be used in templates/emails/etc.
PLATFORM_NAME = _('Your Platform Name Here')
PLATFORM_DESCRIPTION = _('Your Platform Description Here')
CC_MERCHANT_NAME = PLATFORM_NAME

PLATFORM_FACEBOOK_ACCOUNT = "http://www.facebook.com/YourPlatformFacebookAccount"
PLATFORM_TWITTER_ACCOUNT = "@YourPlatformTwitterAccount"


ENABLE_JASMINE = False

LMS_ROOT_URL = 'https://localhost:18000'
LMS_INTERNAL_ROOT_URL = LMS_ROOT_URL
LMS_ENROLLMENT_API_PATH = "/api/enrollment/v1/"

# Default choices for role dropdown in the membership tab of the instructor dashboard
# This setting is used when a site does not define its own choices via site configuration
MANUAL_ENROLLMENT_ROLE_CHOICES = ['Learner', 'Support', 'Partner']

# List of logout URIs for each IDA that the learner should be logged out of when they logout of the LMS. Only applies to
# IDA for which the social auth flow uses DOT (Django OAuth Toolkit).
IDA_LOGOUT_URI_LIST = []

# Features
FEATURES = {
    'DISPLAY_DEBUG_INFO_TO_STAFF': True,
    'DISPLAY_HISTOGRAMS_TO_STAFF': False,  # For large courses this slows down courseware access for staff.

    'REROUTE_ACTIVATION_EMAIL': False,  # nonempty string = address for all activation emails

    ## DO NOT SET TO True IN THIS FILE
    ## Doing so will cause all courses to be released on production
    'DISABLE_START_DATES': False,  # When True, all courses will be active, regardless of start date

    # for consistency in user-experience, keep the value of the following 3 settings
    # in sync with the corresponding ones in cms/envs/common.py
    'ENABLE_DISCUSSION_SERVICE': True,
    'ENABLE_TEXTBOOK': True,

    # discussion home panel, which includes a subscription on/off setting for discussion digest emails.
    # this should remain off in production until digest notifications are online.
    'ENABLE_DISCUSSION_HOME_PANEL': False,

    # settings for forums/discussions to on/off daily digest feature. Set this to True if you want to
    # enable the UI for the users to subscribe and unsubscribe for daily digest. This setting is the
    # part of deprecation of daily digest in production.
    'ENABLE_FORUM_DAILY_DIGEST': True,

    # Set this to True if you want the discussion digest emails enabled automatically for new users.
    # This will be set on all new account registrations.
    # It is not recommended to enable this feature if ENABLE_DISCUSSION_HOME_PANEL is not enabled, since
    # subscribers who receive digests in that case will only be able to unsubscribe via links embedded
    # in their emails, and they will have no way to resubscribe.
    'ENABLE_DISCUSSION_EMAIL_DIGEST': False,

    'ENABLE_DJANGO_ADMIN_SITE': True,  # set true to enable django's admin site, even on prod (e.g. for course ops)
    'ENABLE_LMS_MIGRATION': False,

    'ENABLE_MASQUERADE': True,  # allow course staff to change to student view of courseware

    # .. toggle_name: ENABLE_SYSADMIN_DASHBOARD
    # .. toggle_implementation: DjangoSetting
    # .. toggle_default: False
    # .. toggle_description: enables dashboard at /syadmin/ for django staff, for seeing overview of system status, for deleting and loading courses, for seeing log of git imports of courseware.
    # .. toggle_category: admin
    # .. toggle_use_cases: open_edx
    # .. toggle_creation_date: 2013-12-12
    # .. toggle_expiration_date: None
    # .. toggle_warnings: some views are not performant when there are more than 100 courses
    # .. toggle_tickets: None
    # .. toggle_status: unsupported
    'ENABLE_SYSADMIN_DASHBOARD': False,  # sysadmin dashboard, to see what courses are loaded, to delete & load courses

    'DISABLE_LOGIN_BUTTON': False,  # used in systems where login is automatic, eg MIT SSL

    # Toggles OAuth2 authentication provider
    'ENABLE_OAUTH2_PROVIDER': False,

    # Allows to enable an API endpoint to serve XBlock view, used for example by external applications.
    # See jquey-xblock: https://github.com/edx-solutions/jquery-xblock
    'ENABLE_XBLOCK_VIEW_ENDPOINT': False,

    # Allows to configure the LMS to provide CORS headers to serve requests from other domains
    'ENABLE_CORS_HEADERS': False,

    # Can be turned off if course lists need to be hidden. Effects views and templates.
    'COURSES_ARE_BROWSABLE': True,

    # Set to hide the courses list on the Learner Dashboard if they are not enrolled in any courses yet.
    'HIDE_DASHBOARD_COURSES_UNTIL_ACTIVATED': False,

    # Give a UI to show a student's submission history in a problem by the
    # Staff Debug tool.
    'ENABLE_STUDENT_HISTORY_VIEW': True,

    # Turn on a page that lets staff enter Python code to be run in the
    # sandbox, for testing whether it's enabled properly.
    'ENABLE_DEBUG_RUN_PYTHON': False,

    # Enable URL that shows information about the status of variuous services
    'ENABLE_SERVICE_STATUS': False,

    # Don't autoplay videos for students
    'AUTOPLAY_VIDEOS': False,

    # Move the student to next page when a video finishes. Set to True to show
    # an auto-advance button in videos. If False, videos never auto-advance.
    'ENABLE_AUTOADVANCE_VIDEOS': False,

    # Enable instructor dash to submit background tasks
    'ENABLE_INSTRUCTOR_BACKGROUND_TASKS': True,

    # Enable instructor to assign individual due dates
    # Note: In order for this feature to work, you must also add
    # 'lms.djangoapps.courseware.student_field_overrides.IndividualStudentOverrideProvider' to
    # the setting FIELD_OVERRIDE_PROVIDERS, in addition to setting this flag to
    # True.
    'INDIVIDUAL_DUE_DATES': False,

    # Enable Custom Courses for EdX
    'CUSTOM_COURSES_EDX': False,

    # Toggle to enable certificates of courses on dashboard
    'ENABLE_VERIFIED_CERTIFICATES': False,

    # .. toggle_name: DISABLE_HONOR_CERTIFICATES
<<<<<<< HEAD
    # .. toggle_type: feature_flag
=======
    # .. toggle_implementation: DjangoSetting
>>>>>>> cbe913ef
    # .. toggle_default: False
    # .. toggle_description: Set to True to disable honor certificates. Typically used when your installation only allows verified certificates, like courses.edx.org.
    # .. toggle_category: certificates
    # .. toggle_use_cases: open_edx
    # .. toggle_creation_date: 2019-05-14
    # .. toggle_expiration_date: None
    # .. toggle_tickets: https://openedx.atlassian.net/browse/PROD-269
    # .. toggle_status: supported
<<<<<<< HEAD
    'DISABLE_HONOR_CERTIFICATES': False,  # Toggle to disable honor certificates

=======
    # .. toggle_warnings: ???
    'DISABLE_HONOR_CERTIFICATES': False,  # Toggle to disable honor certificates

    'DISABLE_AUDIT_CERTIFICATES': False,  # Toggle to disable audit certificates

>>>>>>> cbe913ef
    # for acceptance and load testing
    'AUTOMATIC_AUTH_FOR_TESTING': False,

    # Prevent auto auth from creating superusers or modifying existing users
    'RESTRICT_AUTOMATIC_AUTH': True,

    # Toggle the availability of the shopping cart page
    'ENABLE_SHOPPING_CART': False,

    # Toggle storing detailed billing information
    'STORE_BILLING_INFO': False,

    # Enable flow for payments for course registration (DIFFERENT from verified student flow)
    'ENABLE_PAID_COURSE_REGISTRATION': False,

    # Enable the display of cosmetic course price display (set in course advanced settings)
    'ENABLE_COSMETIC_DISPLAY_PRICE': False,

    # Automatically approve student identity verification attempts
    'AUTOMATIC_VERIFY_STUDENT_IDENTITY_FOR_TESTING': False,

    # Maximum number of rows to include in the csv file for downloading problem responses.
    'MAX_PROBLEM_RESPONSES_COUNT': 5000,

    'ENABLED_PAYMENT_REPORTS': [
        "refund_report",
        "itemized_purchase_report",
        "university_revenue_share",
        "certificate_status"
    ],

    # Turn off account locking if failed login attempts exceeds a limit
    'ENABLE_MAX_FAILED_LOGIN_ATTEMPTS': True,

    # Hide any Personally Identifiable Information from application logs
    'SQUELCH_PII_IN_LOGS': True,

    # Toggles the embargo functionality, which blocks users from
    # the site or courses based on their location.
    'EMBARGO': False,

    # Whether the Wiki subsystem should be accessible via the direct /wiki/ paths. Setting this to True means
    # that people can submit content and modify the Wiki in any arbitrary manner. We're leaving this as True in the
    # defaults, so that we maintain current behavior
    'ALLOW_WIKI_ROOT_ACCESS': True,

    # Turn on third-party auth. Disabled for now because full implementations are not yet available. Remember to run
    # migrations if you enable this; we don't create tables by default.
    'ENABLE_THIRD_PARTY_AUTH': False,

    # Toggle to enable alternate urls for marketing links
    'ENABLE_MKTG_SITE': False,

    # Prevent concurrent logins per user
    'PREVENT_CONCURRENT_LOGINS': True,

    # When a logged in user goes to the homepage ('/') should the user be
    # redirected to the dashboard - this is default Open edX behavior. Set to
    # False to not redirect the user
    'ALWAYS_REDIRECT_HOMEPAGE_TO_DASHBOARD_FOR_AUTHENTICATED_USER': True,

    # When a user goes to the homepage ('/') the user sees the
    # courses listed in the announcement dates order - this is default Open edX behavior.
    # Set to True to change the course sorting behavior by their start dates, latest first.
    'ENABLE_COURSE_SORTING_BY_START_DATE': True,

    # Expose Mobile REST API. Note that if you use this, you must also set
    # ENABLE_OAUTH2_PROVIDER to True
    'ENABLE_MOBILE_REST_API': False,

    'ENABLE_COMBINED_LOGIN_REGISTRATION_FOOTER': False,

    # Enable organizational email opt-in
    'ENABLE_MKTG_EMAIL_OPT_IN': False,

    # Show the mobile app links in the footer
    'ENABLE_FOOTER_MOBILE_APP_LINKS': False,

    # Let students save and manage their annotations
    'ENABLE_EDXNOTES': False,

    # Toggle to enable coordination with the Publisher tool (keep in sync with cms/envs/common.py)
    'ENABLE_PUBLISHER': False,

    # Milestones application flag
    'MILESTONES_APP': False,

    # Organizations application flag
    'ORGANIZATIONS_APP': False,

    # Prerequisite courses feature flag
    'ENABLE_PREREQUISITE_COURSES': False,

    # For easily adding modes to courses during acceptance testing
    'MODE_CREATION_FOR_TESTING': False,

    # For caching programs in contexts where the LMS can only
    # be reached over HTTP.
    'EXPOSE_CACHE_PROGRAMS_ENDPOINT': False,

    # Courseware search feature
    'ENABLE_COURSEWARE_SEARCH': False,
    'ENABLE_COURSEWARE_SEARCH_FOR_COURSE_STAFF': False,

    # Dashboard search feature
    'ENABLE_DASHBOARD_SEARCH': False,

    # log all information from cybersource callbacks
    'LOG_POSTPAY_CALLBACKS': True,

    # Toggle platform-wide course licensing
    'LICENSING': False,

    # Certificates Web/HTML Views
    'CERTIFICATES_HTML_VIEW': False,

    # Course discovery feature
    'ENABLE_COURSE_DISCOVERY': False,

    # Setting for overriding default filtering facets for Course discovery
    # COURSE_DISCOVERY_FILTERS = ["org", "language", "modes"]

    # Software secure fake page feature flag
    'ENABLE_SOFTWARE_SECURE_FAKE': False,

    # Teams feature
    'ENABLE_TEAMS': True,

    # Show video bumper in LMS
    'ENABLE_VIDEO_BUMPER': False,

    # How many seconds to show the bumper again, default is 7 days:
    'SHOW_BUMPER_PERIODICITY': 7 * 24 * 3600,

    # Special Exams, aka Timed and Proctored Exams
    'ENABLE_SPECIAL_EXAMS': False,

    # Enable OpenBadge support. See the BADGR_* settings later in this file.
    'ENABLE_OPENBADGES': False,

    # Enable LTI Provider feature.
    'ENABLE_LTI_PROVIDER': False,

    # Show the language selector in the header
    'SHOW_HEADER_LANGUAGE_SELECTOR': False,

    # At edX it's safe to assume that English transcripts are always available
    # This is not the case for all installations.
    # The default value in {lms,cms}/envs/common.py and xmodule/tests/test_video.py should be consistent.
    'FALLBACK_TO_ENGLISH_TRANSCRIPTS': True,

    # Show the language selector in the footer
    'SHOW_FOOTER_LANGUAGE_SELECTOR': False,

    # Write new CSM history to the extended table.
    # This will eventually default to True and may be
    # removed since all installs should have the separate
    # extended history table.
    'ENABLE_CSMH_EXTENDED': True,

    # Read from both the CSMH and CSMHE history tables.
    # This is the default, but can be disabled if all history
    # lives in the Extended table, saving the frontend from
    # making multiple queries.
    'ENABLE_READING_FROM_MULTIPLE_HISTORY_TABLES': True,

    # Set this to False to facilitate cleaning up invalid xml from your modulestore.
    'ENABLE_XBLOCK_XML_VALIDATION': True,

    # Allow public account creation
    'ALLOW_PUBLIC_ACCOUNT_CREATION': True,

    # Enable footer banner for cookie consent.
    # See https://cookieconsent.insites.com/ for more.
    'ENABLE_COOKIE_CONSENT': False,

    # Whether or not the dynamic EnrollmentTrackUserPartition should be registered.
    'ENABLE_ENROLLMENT_TRACK_USER_PARTITION': True,

    # Enable one click program purchase
    # See LEARNER-493
    'ENABLE_ONE_CLICK_PROGRAM_PURCHASE': False,

    # Allow users to change their email address.
    'ALLOW_EMAIL_ADDRESS_CHANGE': True,

    # Whether the bulk enrollment view is enabled.
    'ENABLE_BULK_ENROLLMENT_VIEW': False,

    # Whether course goals is enabled.
    'ENABLE_COURSE_GOALS': True,

    # Set to enable Enterprise integration
    'ENABLE_ENTERPRISE_INTEGRATION': False,

    # Whether HTML XBlocks/XModules return HTML content with the Course Blocks API student_view_data
    'ENABLE_HTML_XBLOCK_STUDENT_VIEW_DATA': False,

    # Whether to send an email for failed password reset attempts or not. This is mainly useful for notifying users
    # that they don't have an account associated with email addresses they believe they've registered with.
    'ENABLE_PASSWORD_RESET_FAILURE_EMAIL': False,

    # Sets the default browser support. For more information go to http://browser-update.org/customize.html
    'UNSUPPORTED_BROWSER_ALERT_VERSIONS': "{i:10,f:-3,o:-3,s:-3,c:-3}",

    # Whether to display the account deletion section the account settings page
    'ENABLE_ACCOUNT_DELETION': True,

    # Enable feature to remove enrollments and users. Used to reset state of master's integration environments
    'ENABLE_ENROLLMENT_RESET': False,
    'DISABLE_MOBILE_COURSE_AVAILABLE': False,

    # .. toggle_name: ENABLE_CHANGE_USER_PASSWORD_ADMIN
    # .. toggle_implementation: DjangoSetting
    # .. toggle_default: False
    # .. toggle_description: Set to True to enable changing a user password through django admin. This is disabled by default because enabling allows a method to bypass password policy.
    # .. toggle_category: admin
    # .. toggle_use_cases: open_edx
    # .. toggle_creation_date: 2020-02-21
    # .. toggle_expiration_date: None
    # .. toggle_tickets: 'https://github.com/edx/edx-platform/pull/21616'
    # .. toggle_status: supported
    # .. toggle_warnings: None
    'ENABLE_CHANGE_USER_PASSWORD_ADMIN': False,

    # .. toggle_name: ENABLE_COURSEWARE_MICROFRONTEND
    # .. toggle_implementation: DjangoSetting
    # .. toggle_default: False
    # .. toggle_description: Set to True to enable the Courseware MFE at the platform level for global staff (see REDIRECT_TO_COURSEWARE_MICROFRONTEND for course rollout)
    # .. toggle_category: admin
    # .. toggle_use_cases: open_edx
    # .. toggle_creation_date: 2020-03-05
    # .. toggle_expiration_date: None
    # .. toggle_tickets: 'https://github.com/edx/edx-platform/pull/23317'
    # .. toggle_status: supported
    # .. toggle_warnings: Also set settings.LEARNING_MICROFRONTEND_URL and see REDIRECT_TO_COURSEWARE_MICROFRONTEND for rollout.
    'ENABLE_COURSEWARE_MICROFRONTEND': False,

    ### ORA Feature Flags ###

    # .. toggle_name: ENABLE_ORA_TEAM_SUBMISSIONS
    # .. toggle_implementation: DjangoSetting
    # .. toggle_default: False
    # .. toggle_description: Set to True to enable team-based ORA submissions.
    # .. toggle_category: ora
    # .. toggle_use_cases: incremental_release
    # .. toggle_creation_date: 2020-03-03
    # .. toggle_expiration_date: None
    # .. toggle_tickets: https://openedx.atlassian.net/browse/EDUCATOR-4951
    # .. toggle_status: supported
    # .. toggle_warnings: None
    'ENABLE_ORA_TEAM_SUBMISSIONS': False,

    # .. toggle_name: ENABLE_ORA_ALL_FILE_URLS
    # .. toggle_implementation: DjangoSetting
    # .. toggle_default: False
    # .. toggle_description: A "work-around" feature toggle meant to help in cases where some file uploads are not
    #      discoverable.  If enabled, will iterate through all possible file key suffixes up to the max for displaying
    #      file metadata in staff assessments.
    # .. toggle_category: ora
    # .. toggle_use_cases: graceful_degradation
    # .. toggle_creation_date: 2020-03-03
    # .. toggle_expiration_date: None
    # .. toggle_tickets: https://openedx.atlassian.net/browse/EDUCATOR-4951
    # .. toggle_status: supported
    # .. toggle_warnings: None
    'ENABLE_ORA_ALL_FILE_URLS': False,

    # .. toggle_name: ENABLE_ORA_USER_STATE_UPLOAD_DATA
    # .. toggle_implementation: DjangoSetting
    # .. toggle_default: False
    # .. toggle_description: A "work-around" feature toggle meant to help in cases where some file uploads are not
    #      discoverable.  If enabled, will pull file metadata from StudentModule.state for display in staff assessments.
    # .. toggle_category: ora
    # .. toggle_use_cases: graceful_degradation
    # .. toggle_creation_date: 2020-03-03
    # .. toggle_expiration_date: None
    # .. toggle_tickets: https://openedx.atlassian.net/browse/EDUCATOR-4951
    # .. toggle_status: supported
    # .. toggle_warnings: None
    'ENABLE_ORA_USER_STATE_UPLOAD_DATA': False,
}

# Settings for the course reviews tool template and identification key, set either to None to disable course reviews
COURSE_REVIEWS_TOOL_PROVIDER_FRAGMENT_NAME = 'coursetalk-reviews-fragment.html'
COURSE_REVIEWS_TOOL_PROVIDER_PLATFORM_KEY = 'edx'

# CDN links to CourseTalk scripts to load read and write widgets
COURSE_TALK_READ_ONLY_SOURCE = '//d3q6qq2zt8nhwv.cloudfront.net/s/js/widgets/coursetalk-read-reviews.js'
COURSE_TALK_WRITE_ONLY_SOURCE = '//d3q6qq2zt8nhwv.cloudfront.net/s/js/widgets/coursetalk-write-reviews.js'

# Ignore static asset files on import which match this pattern
ASSET_IGNORE_REGEX = r"(^\._.*$)|(^\.DS_Store$)|(^.*~$)"

# Used for A/B testing
DEFAULT_GROUPS = []

# If this is true, random scores will be generated for the purpose of debugging the profile graphs
GENERATE_PROFILE_SCORES = False

# Used with XQueue
XQUEUE_WAITTIME_BETWEEN_REQUESTS = 5  # seconds
XQUEUE_INTERFACE = {
    'url': 'http://localhost:18040',
    'basic_auth': ['edx', 'edx'],
    'django_auth': {
        'username': 'lms',
        'password': 'password'
    }
}

# Used with Email sending
RETRY_ACTIVATION_EMAIL_MAX_ATTEMPTS = 5
RETRY_ACTIVATION_EMAIL_TIMEOUT = 0.5

# Software Secure request retry settings
# Time in seconds before a retry of the task should be 60 mints.
SOFTWARE_SECURE_REQUEST_RETRY_DELAY = 60 * 60
# Maximum of 6 retries before giving up.
SOFTWARE_SECURE_RETRY_MAX_ATTEMPTS = 6

PASSWORD_RESET_EMAIL_RATE_LIMIT = {
    'no_of_emails': 1,
    'per_seconds': 60
}
RETRY_CALENDAR_SYNC_EMAIL_MAX_ATTEMPTS = 5
# Deadline message configurations
COURSE_MESSAGE_ALERT_DURATION_IN_DAYS = 14

############################# SET PATH INFORMATION #############################
PROJECT_ROOT = path(__file__).abspath().dirname().dirname()  # /edx-platform/lms
REPO_ROOT = PROJECT_ROOT.dirname()
COMMON_ROOT = REPO_ROOT / "common"
OPENEDX_ROOT = REPO_ROOT / "openedx"
ENV_ROOT = REPO_ROOT.dirname()  # virtualenv dir /edx-platform is in
COURSES_ROOT = ENV_ROOT / "data"
NODE_MODULES_ROOT = REPO_ROOT / "node_modules"

DATA_DIR = COURSES_ROOT

# TODO: Remove the rest of the sys.path modification here and in cms/envs/common.py
sys.path.append(REPO_ROOT)
sys.path.append(PROJECT_ROOT / 'djangoapps')
sys.path.append(COMMON_ROOT / 'djangoapps')

# For Node.js

system_node_path = os.environ.get("NODE_PATH", NODE_MODULES_ROOT)

node_paths = [
    COMMON_ROOT / "static/js/vendor",
    system_node_path,
]
NODE_PATH = ':'.join(node_paths)

# For geolocation ip database
GEOIP_PATH = REPO_ROOT / "common/static/data/geoip/GeoLite2-Country.mmdb"
# Where to look for a status message
STATUS_MESSAGE_PATH = ENV_ROOT / "status_message.json"

############################ Global Database Configuration #####################

DATABASE_ROUTERS = [
    'openedx.core.lib.django_courseware_routers.StudentModuleHistoryExtendedRouter',
    'edx_django_utils.db.read_replica.ReadReplicaRouter',
]

############################ Cache Configuration ###############################

CACHES = {
    'blockstore': {
        'KEY_PREFIX': 'blockstore',
        'KEY_FUNCTION': 'util.memcache.safe_key',
        'LOCATION': ['localhost:11211'],
        'TIMEOUT': '86400',  # This data should be long-lived for performance, BundleCache handles invalidation
        'BACKEND': 'django.core.cache.backends.memcached.MemcachedCache',
    },
    'course_structure_cache': {
        'KEY_PREFIX': 'course_structure',
        'KEY_FUNCTION': 'util.memcache.safe_key',
        'LOCATION': ['localhost:11211'],
        'TIMEOUT': '7200',
        'BACKEND': 'django.core.cache.backends.memcached.MemcachedCache',
    },
    'celery': {
        'KEY_PREFIX': 'celery',
        'KEY_FUNCTION': 'util.memcache.safe_key',
        'LOCATION': ['localhost:11211'],
        'TIMEOUT': '7200',
        'BACKEND': 'django.core.cache.backends.memcached.MemcachedCache',
    },
    'mongo_metadata_inheritance': {
        'KEY_PREFIX': 'mongo_metadata_inheritance',
        'KEY_FUNCTION': 'util.memcache.safe_key',
        'LOCATION': ['localhost:11211'],
        'TIMEOUT': 300,
        'BACKEND': 'django.core.cache.backends.memcached.MemcachedCache',
    },
    'staticfiles': {
        'KEY_FUNCTION': 'util.memcache.safe_key',
        'LOCATION': ['localhost:11211'],
        'KEY_PREFIX': 'staticfiles_general',
        'BACKEND': 'django.core.cache.backends.memcached.MemcachedCache',
    },
    'default': {
        'VERSION': '1',
        'KEY_FUNCTION': 'util.memcache.safe_key',
        'LOCATION': ['localhost:11211'],
        'KEY_PREFIX': 'default',
        'BACKEND': 'django.core.cache.backends.memcached.MemcachedCache',
    },
    'configuration': {
        'KEY_FUNCTION': 'util.memcache.safe_key',
        'LOCATION': ['localhost:11211'],
        'KEY_PREFIX': 'configuration',
        'BACKEND': 'django.core.cache.backends.memcached.MemcachedCache',
    },
    'general': {
        'KEY_FUNCTION': 'util.memcache.safe_key',
        'LOCATION': ['localhost:11211'],
        'KEY_PREFIX': 'general',
        'BACKEND': 'django.core.cache.backends.memcached.MemcachedCache',
    },
}

############################ OAUTH2 Provider ###################################
OAUTH_EXPIRE_CONFIDENTIAL_CLIENT_DAYS = 365
OAUTH_EXPIRE_PUBLIC_CLIENT_DAYS = 30

################################## DJANGO OAUTH TOOLKIT #######################################

# Scope description strings are presented to the user
# on the application authorization page. See
# lms/templates/oauth2_provider/authorize.html for details.
# Non-default scopes should be added directly to OAUTH2_PROVIDER['SCOPES'] below.
OAUTH2_DEFAULT_SCOPES = {
    'read': _('Read access'),
    'write': _('Write access'),
    'email': _('Know your email address'),
    'profile': _('Know your name and username'),
}

OAUTH2_PROVIDER = {
    'OAUTH2_VALIDATOR_CLASS': 'openedx.core.djangoapps.oauth_dispatch.dot_overrides.validators.EdxOAuth2Validator',
    # 3 months and then we expire refresh tokens using edx_clear_expired_tokens (length is mobile app driven)
    'REFRESH_TOKEN_EXPIRE_SECONDS': 7776000,
    'SCOPES_BACKEND_CLASS': 'openedx.core.djangoapps.oauth_dispatch.scopes.ApplicationModelScopes',
    'SCOPES': dict(OAUTH2_DEFAULT_SCOPES, **{
        'certificates:read': _('Retrieve your course certificates'),
        'grades:read': _('Retrieve your grades for your enrolled courses'),
        'tpa:read': _('Retrieve your third-party authentication username mapping'),
        'user_id': _('Know your user identifier'),
    }),
    'DEFAULT_SCOPES': OAUTH2_DEFAULT_SCOPES,
    'REQUEST_APPROVAL_PROMPT': 'auto_even_if_expired',
    'ERROR_RESPONSE_WITH_SCOPES': True,
}
# This is required for the migrations in oauth_dispatch.models
# otherwise it fails saying this attribute is not present in Settings
OAUTH2_PROVIDER_APPLICATION_MODEL = 'oauth2_provider.Application'

# Automatically clean up edx-django-oauth2-provider tokens on use
OAUTH_DELETE_EXPIRED = True
OAUTH_ID_TOKEN_EXPIRATION = 60 * 60
OAUTH_ENFORCE_SECURE = True
OAUTH_EXPIRE_CONFIDENTIAL_CLIENT_DAYS = 365
OAUTH_EXPIRE_PUBLIC_CLIENT_DAYS = 30

################################## THIRD_PARTY_AUTH CONFIGURATION #############################
TPA_PROVIDER_BURST_THROTTLE = '10/min'
TPA_PROVIDER_SUSTAINED_THROTTLE = '50/hr'

################################## TEMPLATE CONFIGURATION #####################################
# Mako templating
import tempfile  # pylint: disable=wrong-import-order
MAKO_MODULE_DIR = os.path.join(tempfile.gettempdir(), 'mako_lms')
MAKO_TEMPLATE_DIRS_BASE = [
    PROJECT_ROOT / 'templates',
    COMMON_ROOT / 'templates',
    COMMON_ROOT / 'lib' / 'capa' / 'capa' / 'templates',
    COMMON_ROOT / 'djangoapps' / 'pipeline_mako' / 'templates',
    OPENEDX_ROOT / 'core' / 'djangoapps' / 'cors_csrf' / 'templates',
    OPENEDX_ROOT / 'core' / 'djangoapps' / 'dark_lang' / 'templates',
    OPENEDX_ROOT / 'core' / 'lib' / 'license' / 'templates',
    OPENEDX_ROOT / 'features' / 'course_experience' / 'templates',
]


def _make_mako_template_dirs(settings):
    """
    Derives the final Mako template directories list from other settings.
    """
    if settings.ENABLE_COMPREHENSIVE_THEMING:
        themes_dirs = get_theme_base_dirs_from_settings(settings.COMPREHENSIVE_THEME_DIRS)
        for theme in get_themes_unchecked(themes_dirs, settings.PROJECT_ROOT):
            if theme.themes_base_dir not in settings.MAKO_TEMPLATE_DIRS_BASE:
                settings.MAKO_TEMPLATE_DIRS_BASE.insert(0, theme.themes_base_dir)
    return settings.MAKO_TEMPLATE_DIRS_BASE


CONTEXT_PROCESSORS = [
    'django.template.context_processors.request',
    'django.template.context_processors.static',
    'django.template.context_processors.i18n',
    'django.contrib.auth.context_processors.auth',  # this is required for admin
    'django.template.context_processors.csrf',

    # Added for django-wiki
    'django.template.context_processors.media',
    'django.template.context_processors.tz',
    'django.contrib.messages.context_processors.messages',
    'sekizai.context_processors.sekizai',

    # Hack to get required link URLs to password reset templates
    'edxmako.shortcuts.marketing_link_context_processor',

    # Shoppingcart processor (detects if request.user has a cart)
    'shoppingcart.context_processor.user_has_cart_context_processor',

    # Timezone processor (sends language and time_zone preference)
    'lms.djangoapps.courseware.context_processor.user_timezone_locale_prefs',

    # Online contextual help
    'help_tokens.context_processor',
    'openedx.core.djangoapps.site_configuration.context_processors.configuration_context',

    # Mobile App processor (Detects if request is from the mobile app)
    'mobile_api.context_processor.is_from_mobile_app'
]

# Django templating
TEMPLATES = [
    {
        'NAME': 'django',
        'BACKEND': 'django.template.backends.django.DjangoTemplates',
        # Don't look for template source files inside installed applications.
        'APP_DIRS': False,
        # Instead, look for template source files in these dirs.
        'DIRS': [
            PROJECT_ROOT / "templates",
            COMMON_ROOT / 'templates',
            COMMON_ROOT / 'lib' / 'capa' / 'capa' / 'templates',
            COMMON_ROOT / 'djangoapps' / 'pipeline_mako' / 'templates',
            COMMON_ROOT / 'static',  # required to statically include common Underscore templates
        ],
        # Options specific to this backend.
        'OPTIONS': {
            'loaders': [
                # We have to use mako-aware template loaders to be able to include
                # mako templates inside django templates (such as main_django.html).
                'openedx.core.djangoapps.theming.template_loaders.ThemeTemplateLoader',
                'edxmako.makoloader.MakoFilesystemLoader',
                'edxmako.makoloader.MakoAppDirectoriesLoader',
            ],
            'context_processors': CONTEXT_PROCESSORS,
            # Change 'debug' in your environment settings files - not here.
            'debug': False
        }
    },
    {
        'NAME': 'mako',
        'BACKEND': 'edxmako.backend.Mako',
        # Don't look for template source files inside installed applications.
        'APP_DIRS': False,
        # Instead, look for template source files in these dirs.
        'DIRS': _make_mako_template_dirs,
        # Options specific to this backend.
        'OPTIONS': {
            'context_processors': CONTEXT_PROCESSORS,
            # Change 'debug' in your environment settings files - not here.
            'debug': False,
        }
    },
]
derived_collection_entry('TEMPLATES', 1, 'DIRS')
DEFAULT_TEMPLATE_ENGINE = TEMPLATES[0]
DEFAULT_TEMPLATE_ENGINE_DIRS = DEFAULT_TEMPLATE_ENGINE['DIRS'][:]

###############################################################################################

AUTHENTICATION_BACKENDS = [
    'rules.permissions.ObjectPermissionBackend',
    'openedx.core.djangoapps.oauth_dispatch.dot_overrides.backends.EdxRateLimitedAllowAllUsersModelBackend',
    'bridgekeeper.backends.RulePermissionBackend',
]

STUDENT_FILEUPLOAD_MAX_SIZE = 4 * 1000 * 1000  # 4 MB
MAX_FILEUPLOADS_PER_INPUT = 20

ACCESS_CONTROL_BACKENDS = {}

# Set request limits for maximum size of a request body and maximum number of GET/POST parameters. (>=Django 1.10)
# Limits are currently disabled - but can be used for finer-grained denial-of-service protection.
DATA_UPLOAD_MAX_MEMORY_SIZE = None
DATA_UPLOAD_MAX_NUMBER_FIELDS = None

# Configuration option for when we want to grab server error pages
STATIC_GRAB = False
DEV_CONTENT = True

# License for serving content in China
ICP_LICENSE = None
ICP_LICENSE_INFO = {}

ELASTIC_SEARCH_CONFIG = [
    {
        'use_ssl': False,
        'host': 'localhost',
        'port': 9200
    }
]

VIDEO_CDN_URL = {
    'EXAMPLE_COUNTRY_CODE': "http://example.com/edx/video?s3_url="
}

STATIC_ROOT_BASE = '/edx/var/edxapp/staticfiles'

LOGGING_ENV = 'sandbox'

EDX_ROOT_URL = ''
EDX_API_KEY = "PUT_YOUR_API_KEY_HERE"

LOGIN_REDIRECT_URL = EDX_ROOT_URL + '/login'
LOGIN_URL = EDX_ROOT_URL + '/login'

PARTNER_SUPPORT_EMAIL = ''

CERT_QUEUE = 'certificates'

ALTERNATE_WORKER_QUEUES = 'cms'

LOCAL_LOGLEVEL = "INFO"

LOG_DIR = '/edx/var/log/edx'

DATA_DIR = '/edx/var/edxapp/data'

MAINTENANCE_BANNER_TEXT = 'Sample banner message'

GIT_REPO_DIR = '/edx/var/edxapp/course_repos'

DJFS = {
    'type': 'osfs',
    'directory_root': '/edx/var/edxapp/django-pyfs/static/django-pyfs',
    'url_root': '/static/django-pyfs',
}

### Dark code. Should be enabled in local settings for devel.

ENABLE_MULTICOURSE = False  # set to False to disable multicourse display (see lib.util.views.edXhome)

WIKI_ENABLED = True

###

COURSE_MODE_DEFAULTS = {
    'bulk_sku': None,
    'currency': u'usd',
    'description': None,
    'expiration_datetime': None,
    'min_price': 0,
    'name': _(u'Audit'),
    'sku': None,
    'slug': u'audit',
    'suggested_prices': '',
}

# IP addresses that are allowed to reload the course, etc.
# TODO (vshnayder): Will probably need to change as we get real access control in.
LMS_MIGRATION_ALLOWED_IPS = []

USAGE_KEY_PATTERN = r'(?P<usage_key_string>(?:i4x://?[^/]+/[^/]+/[^/]+/[^@]+(?:@[^/]+)?)|(?:[^/]+))'
ASSET_KEY_PATTERN = r'(?P<asset_key_string>(?:/?c4x(:/)?/[^/]+/[^/]+/[^/]+/[^@]+(?:@[^/]+)?)|(?:[^/]+))'
USAGE_ID_PATTERN = r'(?P<usage_id>(?:i4x://?[^/]+/[^/]+/[^/]+/[^@]+(?:@[^/]+)?)|(?:[^/]+))'


# The space is required for space-dependent languages like Arabic and Farsi.
# However, backward compatibility with Ficus older releases is still maintained (space is still not valid)
# in the AccountCreationForm and the user_api through the ENABLE_UNICODE_USERNAME feature flag.
USERNAME_REGEX_PARTIAL = r'[\w .@_+-]+'
USERNAME_PATTERN = r'(?P<username>{regex})'.format(regex=USERNAME_REGEX_PARTIAL)


############################## HEARTBEAT ######################################

# Checks run in normal mode by the heartbeat djangoapp
HEARTBEAT_CHECKS = [
    'openedx.core.djangoapps.heartbeat.default_checks.check_modulestore',
    'openedx.core.djangoapps.heartbeat.default_checks.check_database',
]

# Other checks to run by default in "extended"/heavy mode
HEARTBEAT_EXTENDED_CHECKS = (
    'openedx.core.djangoapps.heartbeat.default_checks.check_celery',
)

HEARTBEAT_CELERY_TIMEOUT = 5

############################## EVENT TRACKING #################################
LMS_SEGMENT_KEY = None
LMS_SEGMENT_SITE = None

SEGMENT_ORIGINAL_API = 'https://api.segment.io/v1'
SEGMENT_REPLICATE_API = '/segmentio/send'

# FIXME: Should we be doing this truncation?
TRACK_MAX_EVENT = 50000

DEBUG_TRACK_LOG = False

TRACKING_BACKENDS = {
    'logger': {
        'ENGINE': 'track.backends.logger.LoggerBackend',
        'OPTIONS': {
            'name': 'tracking'
        }
    }
}

# We're already logging events, and we don't want to capture user
# names/passwords.  Heartbeat events are likely not interesting.
TRACKING_IGNORE_URL_PATTERNS = [r'^/event', r'^/login', r'^/heartbeat', r'^/segmentio/event', r'^/performance']

EVENT_TRACKING_ENABLED = True
EVENT_TRACKING_BACKENDS = {
    'tracking_logs': {
        'ENGINE': 'eventtracking.backends.routing.RoutingBackend',
        'OPTIONS': {
            'backends': {
                'logger': {
                    'ENGINE': 'eventtracking.backends.logger.LoggerBackend',
                    'OPTIONS': {
                        'name': 'tracking',
                        'max_event_size': TRACK_MAX_EVENT,
                    }
                }
            },
            'processors': [
                {'ENGINE': 'track.shim.LegacyFieldMappingProcessor'},
                {'ENGINE': 'track.shim.PrefixedEventProcessor'}
            ]
        }
    },
    'segmentio': {
        'ENGINE': 'eventtracking.backends.routing.RoutingBackend',
        'OPTIONS': {
            'backends': {
                'segment': {'ENGINE': 'eventtracking.backends.segment.SegmentBackend'}
            },
            'processors': [
                {
                    'ENGINE': 'eventtracking.processors.whitelist.NameWhitelistProcessor',
                    'OPTIONS': {
                        'whitelist': []
                    }
                },
                {
                    'ENGINE': 'openedx.core.djangoapps.appsembler.eventtracking.segment.SegmentTopLevelPropertiesProcessor'
                },
                {
                    'ENGINE': 'track.shim.GoogleAnalyticsProcessor'
                }
            ]
        }
    }
}
EVENT_TRACKING_PROCESSORS = []
EVENT_TRACKING_SEGMENTIO_EMIT_WHITELIST = []

TRACKING_SEGMENTIO_WEBHOOK_SECRET = None
TRACKING_SEGMENTIO_ALLOWED_TYPES = ['track']
TRACKING_SEGMENTIO_DISALLOWED_SUBSTRING_NAMES = []
TRACKING_SEGMENTIO_SOURCE_MAP = {
    'analytics-android': 'mobile',
    'analytics-ios': 'mobile',
}

######################## GOOGLE ANALYTICS ###########################
GOOGLE_ANALYTICS_ACCOUNT = None
GOOGLE_SITE_VERIFICATION_ID = ''
GOOGLE_ANALYTICS_LINKEDIN = 'GOOGLE_ANALYTICS_LINKEDIN_DUMMY'
GOOGLE_ANALYTICS_TRACKING_ID = None

######################## BRANCH.IO ###########################
BRANCH_IO_KEY = ''

######################## OPTIMIZELY ###########################
OPTIMIZELY_PROJECT_ID = None

######################## subdomain specific settings ###########################
COURSE_LISTINGS = {}

############# XBlock Configuration ##########

# Import after sys.path fixup
from xmodule.modulestore.inheritance import InheritanceMixin
from xmodule.modulestore import prefer_xmodules
from xmodule.x_module import XModuleMixin

# These are the Mixins that should be added to every XBlock.
# This should be moved into an XBlock Runtime/Application object
# once the responsibility of XBlock creation is moved out of modulestore - cpennington
XBLOCK_MIXINS = (LmsBlockMixin, InheritanceMixin, XModuleMixin, EditInfoMixin)

# Allow any XBlock in the LMS
XBLOCK_SELECT_FUNCTION = prefer_xmodules

# Paths to wrapper methods which should be applied to every XBlock's FieldData.
XBLOCK_FIELD_DATA_WRAPPERS = ()

XBLOCK_FS_STORAGE_BUCKET = None
XBLOCK_FS_STORAGE_PREFIX = None
XBLOCK_SETTINGS = {}

############# ModuleStore Configuration ##########

MODULESTORE_BRANCH = 'published-only'

DOC_STORE_CONFIG = {
    'db': 'edxapp',
    'host': 'localhost',
    'replicaSet': '',
    'password': 'password',
    'port': 27017,
    'user': 'edxapp',
    'collection': 'modulestore',
    'ssl': False,
    # https://api.mongodb.com/python/2.9.1/api/pymongo/mongo_client.html#module-pymongo.mongo_client
    # default is never timeout while the connection is open,
    #this means it needs to explicitly close raising pymongo.errors.NetworkTimeout
    'socketTimeoutMS': 6000,
    'connectTimeoutMS': 2000,  # default is 20000, I believe raises pymongo.errors.ConnectionFailure
    # Not setting waitQueueTimeoutMS and waitQueueMultiple since pymongo defaults to nobody being allowed to wait
    'auth_source': None,
    'read_preference': 'SECONDARY_PREFERRED'
}

CONTENTSTORE = {
    'ENGINE': 'xmodule.contentstore.mongo.MongoContentStore',
    # connection strings are duplicated temporarily for
    # backward compatibility
    'OPTIONS': {
        'db': 'edxapp',
        'host': 'localhost',
        'password': 'password',
        'port': 27017,
        'user': 'edxapp',
        'ssl': False,
        'auth_source': None
    },
    'ADDITIONAL_OPTIONS': {},
    'DOC_STORE_CONFIG': DOC_STORE_CONFIG
}

MODULESTORE = {
    'default': {
        'ENGINE': 'xmodule.modulestore.mixed.MixedModuleStore',
        'OPTIONS': {
            'mappings': {},
            'stores': [
                {
                    'NAME': 'split',
                    'ENGINE': 'xmodule.modulestore.split_mongo.split_draft.DraftVersioningModuleStore',
                    'DOC_STORE_CONFIG': DOC_STORE_CONFIG,
                    'OPTIONS': {
                        'default_class': 'xmodule.hidden_module.HiddenDescriptor',
                        'fs_root': DATA_DIR,
                        'render_template': 'edxmako.shortcuts.render_to_string',
                    }
                },
                {
                    'NAME': 'draft',
                    'ENGINE': 'xmodule.modulestore.mongo.DraftMongoModuleStore',
                    'DOC_STORE_CONFIG': DOC_STORE_CONFIG,
                    'OPTIONS': {
                        'default_class': 'xmodule.hidden_module.HiddenDescriptor',
                        'fs_root': DATA_DIR,
                        'render_template': 'edxmako.shortcuts.render_to_string',
                    }
                }
            ]
        }
    }
}

DATABASES = {
    # edxapp's edxapp-migrate scripts and the edxapp_migrate play
    # will ensure that any DB not named read_replica will be migrated
    # for both the lms and cms.
    'default': {
        'ATOMIC_REQUESTS': True,
        'CONN_MAX_AGE': 0,
        'ENGINE': 'django.db.backends.mysql',
        'HOST': 'localhost',
        'NAME': 'edxapp',
        'OPTIONS': {},
        'PASSWORD': 'password',
        'PORT': '3306',
        'USER': 'edxapp001'
    },
    'read_replica': {
        'CONN_MAX_AGE': 0,
        'ENGINE': 'django.db.backends.mysql',
        'HOST': 'localhost',
        'NAME': 'edxapp',
        'OPTIONS': {},
        'PASSWORD': 'password',
        'PORT': '3306',
        'USER': 'edxapp001'
    },
    'student_module_history': {
        'CONN_MAX_AGE': 0,
        'ENGINE': 'django.db.backends.mysql',
        'HOST': 'localhost',
        'NAME': 'edxapp_csmh',
        'OPTIONS': {},
        'PASSWORD': 'password',
        'PORT': '3306',
        'USER': 'edxapp001'
    }
}

#################### Python sandbox ############################################

CODE_JAIL = {
    # from https://github.com/edx/codejail/blob/master/codejail/django_integration.py#L24, '' should be same as None
    'python_bin': '/edx/app/edxapp/venvs/edxapp-sandbox/bin/python',
    # User to run as in the sandbox.
    'user': 'sandbox',

    # Configurable limits.
    'limits': {
        # How many CPU seconds can jailed code use?
        'CPU': 1,
        # Limit the memory of the jailed process to something high but not
        # infinite (512MiB in bytes)
        'VMEM': 536870912,
        # Time in seconds that the jailed process has to run.
        'REALTIME': 3,
        'PROXY': 0,
    },
}

# Some courses are allowed to run unsafe code. This is a list of regexes, one
# of them must match the course id for that course to run unsafe code.
#
# For example:
#
#   COURSES_WITH_UNSAFE_CODE = [
#       r"Harvard/XY123.1/.*"
#   ]
COURSES_WITH_UNSAFE_CODE = []

############################### DJANGO BUILT-INS ###############################
# Change DEBUG in your environment settings files, not here
DEBUG = False
USE_TZ = True
SESSION_COOKIE_SECURE = False
SESSION_SAVE_EVERY_REQUEST = False
SESSION_SERIALIZER = 'openedx.core.lib.session_serializers.PickleSerializer'
SESSION_COOKIE_DOMAIN = ""
SESSION_COOKIE_NAME = 'sessionid'

# django-session-cookie middleware
DCS_SESSION_COOKIE_SAMESITE = 'None'
DCS_SESSION_COOKIE_SAMESITE_FORCE_ALL = True

# CMS base
CMS_BASE = 'localhost:18010'

# LMS base
LMS_BASE = 'localhost:18000'

# Studio name
STUDIO_NAME = 'Studio'
STUDIO_SHORT_NAME = 'Studio'

# Site info
SITE_NAME = "localhost"
HTTPS = 'on'
ROOT_URLCONF = 'lms.urls'
# NOTE: Please set ALLOWED_HOSTS to some sane value, as we do not allow the default '*'

# Platform Email
EMAIL_BACKEND = 'django.core.mail.backends.smtp.EmailBackend'
EMAIL_HOST = 'localhost'
EMAIL_PORT = 25
EMAIL_USE_TLS = False
EMAIL_HOST_USER = ''
EMAIL_HOST_PASSWORD = ''
DEFAULT_FROM_EMAIL = 'registration@example.com'
DEFAULT_FEEDBACK_EMAIL = 'feedback@example.com'
SERVER_EMAIL = 'devops@example.com'
TECH_SUPPORT_EMAIL = 'technical@example.com'
CONTACT_EMAIL = 'info@example.com'
BUGS_EMAIL = 'bugs@example.com'
UNIVERSITY_EMAIL = 'university@example.com'
PRESS_EMAIL = 'press@example.com'
FINANCE_EMAIL = ''

# Platform mailing address
CONTACT_MAILING_ADDRESS = 'SET-ME-PLEASE'

# Account activation email sender address
ACTIVATION_EMAIL_FROM_ADDRESS = ''

ADMINS = ()
MANAGERS = ADMINS

# Static content
STATIC_URL = '/static/'
STATIC_ROOT = ENV_ROOT / "staticfiles"
STATIC_URL_BASE = '/static/'

STATICFILES_DIRS = [
    COMMON_ROOT / "static",
    PROJECT_ROOT / "static",
    NODE_MODULES_ROOT / "@edx",
]

FAVICON_PATH = 'images/favicon.ico'
DEFAULT_COURSE_ABOUT_IMAGE_URL = 'images/pencils.jpg'

CAS_SERVER_URL = ""
CAS_EXTRA_LOGIN_PARAMS = ""
CAS_ATTRIBUTE_CALLBACK = ""

# User-uploaded content
MEDIA_ROOT = '/edx/var/edxapp/media/'
MEDIA_URL = '/media/'

# Locale/Internationalization
CELERY_TIMEZONE = 'UTC'
TIME_ZONE = 'UTC'
LANGUAGE_CODE = 'en'  # http://www.i18nguy.com/unicode/language-identifiers.html
# these languages display right to left
LANGUAGES_BIDI = ("he", "ar", "fa", "ur", "fa-ir", "rtl")

LANGUAGE_COOKIE = "openedx-language-preference"

# Sourced from http://www.localeplanet.com/icu/ and wikipedia
LANGUAGES = [
    ('en', u'English'),
    ('rtl', u'Right-to-Left Test Language'),
    ('eo', u'Dummy Language (Esperanto)'),  # Dummy languaged used for testing
    ('fake2', u'Fake translations'),        # Another dummy language for testing (not pushed to prod)

    ('am', u'አማርኛ'),  # Amharic
    ('ar', u'العربية'),  # Arabic
    ('az', u'azərbaycanca'),  # Azerbaijani
    ('bg-bg', u'български (България)'),  # Bulgarian (Bulgaria)
    ('bn-bd', u'বাংলা (বাংলাদেশ)'),  # Bengali (Bangladesh)
    ('bn-in', u'বাংলা (ভারত)'),  # Bengali (India)
    ('bs', u'bosanski'),  # Bosnian
    ('ca', u'Català'),  # Catalan
    ('ca@valencia', u'Català (València)'),  # Catalan (Valencia)
    ('cs', u'Čeština'),  # Czech
    ('cy', u'Cymraeg'),  # Welsh
    ('da', u'dansk'),  # Danish
    ('de-de', u'Deutsch (Deutschland)'),  # German (Germany)
    ('el', u'Ελληνικά'),  # Greek
    ('en-uk', u'English (United Kingdom)'),  # English (United Kingdom)
    ('en@lolcat', u'LOLCAT English'),  # LOLCAT English
    ('en@pirate', u'Pirate English'),  # Pirate English
    ('es-419', u'Español (Latinoamérica)'),  # Spanish (Latin America)
    ('es-ar', u'Español (Argentina)'),  # Spanish (Argentina)
    ('es-ec', u'Español (Ecuador)'),  # Spanish (Ecuador)
    ('es-es', u'Español (España)'),  # Spanish (Spain)
    ('es-mx', u'Español (México)'),  # Spanish (Mexico)
    ('es-pe', u'Español (Perú)'),  # Spanish (Peru)
    ('et-ee', u'Eesti (Eesti)'),  # Estonian (Estonia)
    ('eu-es', u'euskara (Espainia)'),  # Basque (Spain)
    ('fa', u'فارسی'),  # Persian
    ('fa-ir', u'فارسی (ایران)'),  # Persian (Iran)
    ('fi-fi', u'Suomi (Suomi)'),  # Finnish (Finland)
    ('fil', u'Filipino'),  # Filipino
    ('fr', u'Français'),  # French
    ('fr-ca', u'Français (Canada)'),  # French (Canada)
    ('gl', u'Galego'),  # Galician
    ('gu', u'ગુજરાતી'),  # Gujarati
    ('he', u'עברית'),  # Hebrew
    ('hi', u'हिन्दी'),  # Hindi
    ('hr', u'hrvatski'),  # Croatian
    ('hu', u'magyar'),  # Hungarian
    ('hy-am', u'Հայերեն (Հայաստան)'),  # Armenian (Armenia)
    ('id', u'Bahasa Indonesia'),  # Indonesian
    ('it-it', u'Italiano (Italia)'),  # Italian (Italy)
    ('ja-jp', u'日本語 (日本)'),  # Japanese (Japan)
    ('kk-kz', u'қазақ тілі (Қазақстан)'),  # Kazakh (Kazakhstan)
    ('km-kh', u'ភាសាខ្មែរ (កម្ពុជា)'),  # Khmer (Cambodia)
    ('kn', u'ಕನ್ನಡ'),  # Kannada
    ('ko-kr', u'한국어 (대한민국)'),  # Korean (Korea)
    ('lt-lt', u'Lietuvių (Lietuva)'),  # Lithuanian (Lithuania)
    ('ml', u'മലയാളം'),  # Malayalam
    ('mn', u'Монгол хэл'),  # Mongolian
    ('mr', u'मराठी'),  # Marathi
    ('ms', u'Bahasa Melayu'),  # Malay
    ('nb', u'Norsk bokmål'),  # Norwegian Bokmål
    ('ne', u'नेपाली'),  # Nepali
    ('nl-nl', u'Nederlands (Nederland)'),  # Dutch (Netherlands)
    ('or', u'ଓଡ଼ିଆ'),  # Oriya
    ('pl', u'Polski'),  # Polish
    ('pt-br', u'Português (Brasil)'),  # Portuguese (Brazil)
    ('pt-pt', u'Português (Portugal)'),  # Portuguese (Portugal)
    ('ro', u'română'),  # Romanian
    ('ru', u'Русский'),  # Russian
    ('si', u'සිංහල'),  # Sinhala
    ('sk', u'Slovenčina'),  # Slovak
    ('sl', u'Slovenščina'),  # Slovenian
    ('sq', u'shqip'),  # Albanian
    ('sr', u'Српски'),  # Serbian
    ('sv', u'svenska'),  # Swedish
    ('sw', u'Kiswahili'),  # Swahili
    ('ta', u'தமிழ்'),  # Tamil
    ('te', u'తెలుగు'),  # Telugu
    ('th', u'ไทย'),  # Thai
    ('tr-tr', u'Türkçe (Türkiye)'),  # Turkish (Turkey)
    ('uk', u'Українська'),  # Ukranian
    ('ur', u'اردو'),  # Urdu
    ('vi', u'Tiếng Việt'),  # Vietnamese
    ('uz', u'Ўзбек'),  # Uzbek
    ('zh-cn', u'中文 (简体)'),  # Chinese (China)
    ('zh-hk', u'中文 (香港)'),  # Chinese (Hong Kong)
    ('zh-tw', u'中文 (台灣)'),  # Chinese (Taiwan)
]

LANGUAGE_DICT = dict(LANGUAGES)

# Languages supported for custom course certificate templates
CERTIFICATE_TEMPLATE_LANGUAGES = {
    'en': 'English',
    'es': 'Español',
}

USE_I18N = True
USE_L10N = True

STATICI18N_FILENAME_FUNCTION = 'statici18n.utils.legacy_filename'
STATICI18N_ROOT = PROJECT_ROOT / "static"
STATICI18N_OUTPUT_DIR = "js/i18n"


# Localization strings (e.g. django.po) are under these directories
def _make_locale_paths(settings):  # pylint: disable=missing-function-docstring
    locale_paths = [settings.REPO_ROOT + '/conf/locale']  # edx-platform/conf/locale/
    if settings.ENABLE_COMPREHENSIVE_THEMING:
        # Add locale paths to settings for comprehensive theming.
        for locale_path in settings.COMPREHENSIVE_THEME_LOCALE_PATHS:
            locale_paths += (path(locale_path), )
    return locale_paths
LOCALE_PATHS = _make_locale_paths
derived('LOCALE_PATHS')

# Messages
MESSAGE_STORAGE = 'django.contrib.messages.storage.session.SessionStorage'

# Guidelines for translators
TRANSLATORS_GUIDE = 'https://edx.readthedocs.org/projects/edx-developer-guide/en/latest/' \
                    'conventions/internationalization/i18n_translators_guide.html'

#################################### AWS #######################################
# S3BotoStorage insists on a timeout for uploaded assets. We should make it
# permanent instead, but rather than trying to figure out exactly where that
# setting is, I'm just bumping the expiration time to something absurd (100
# years). This is only used if DEFAULT_FILE_STORAGE is overriden to use S3
# in the global settings.py
AWS_QUERYSTRING_EXPIRE = 10 * 365 * 24 * 60 * 60  # 10 years
AWS_SES_REGION_NAME = 'us-east-1'
AWS_SES_REGION_ENDPOINT = 'email.us-east-1.amazonaws.com'
AWS_ACCESS_KEY_ID = None
AWS_SECRET_ACCESS_KEY = None
AWS_QUERYSTRING_AUTH = False
AWS_STORAGE_BUCKET_NAME = "SET-ME-PLEASE (ex. bucket-name)"
AWS_S3_CUSTOM_DOMAIN = "SET-ME-PLEASE (ex. bucket-name.s3.amazonaws.com)"

################################# SIMPLEWIKI ###################################
SIMPLE_WIKI_REQUIRE_LOGIN_EDIT = True
SIMPLE_WIKI_REQUIRE_LOGIN_VIEW = False

################################# WIKI ###################################
from course_wiki import settings as course_wiki_settings

WIKI_ACCOUNT_HANDLING = False
WIKI_EDITOR = 'course_wiki.editors.CodeMirror'
WIKI_SHOW_MAX_CHILDREN = 0  # We don't use the little menu that shows children of an article in the breadcrumb
WIKI_ANONYMOUS = False  # Don't allow anonymous access until the styling is figured out

WIKI_CAN_DELETE = course_wiki_settings.CAN_DELETE
WIKI_CAN_MODERATE = course_wiki_settings.CAN_MODERATE
WIKI_CAN_CHANGE_PERMISSIONS = course_wiki_settings.CAN_CHANGE_PERMISSIONS
WIKI_CAN_ASSIGN = course_wiki_settings.CAN_ASSIGN

WIKI_USE_BOOTSTRAP_SELECT_WIDGET = False
WIKI_LINK_LIVE_LOOKUPS = False
WIKI_LINK_DEFAULT_LEVEL = 2

##### Zendesk #####
ZENDESK_URL = ''
ZENDESK_USER = ''
ZENDESK_API_KEY = ''
ZENDESK_CUSTOM_FIELDS = {}
ZENDESK_OAUTH_ACCESS_TOKEN = ''
# A mapping of string names to Zendesk Group IDs
# To get the IDs of your groups you can go to
# {zendesk_url}/api/v2/groups.json
ZENDESK_GROUP_ID_MAPPING = {}

##### EMBARGO #####
EMBARGO_SITE_REDIRECT_URL = None

##### shoppingcart Payment #####
PAYMENT_SUPPORT_EMAIL = 'billing@example.com'

##### Using cybersource by default #####

CC_PROCESSOR_NAME = 'CyberSource2'
CC_PROCESSOR = {
    'CyberSource2': {
        "PURCHASE_ENDPOINT": '',
        "SECRET_KEY": '',
        "ACCESS_KEY": '',
        "PROFILE_ID": '',
    }
}

# Setting for PAID_COURSE_REGISTRATION, DOES NOT AFFECT VERIFIED STUDENTS
PAID_COURSE_REGISTRATION_CURRENCY = ['usd', '$']

# Members of this group are allowed to generate payment reports
PAYMENT_REPORT_GENERATOR_GROUP = 'shoppingcart_report_access'

################################# EdxNotes config  #########################

# Configure the LMS to use our stub EdxNotes implementation
EDXNOTES_PUBLIC_API = 'http://localhost:18120/api/v1'
EDXNOTES_INTERNAL_API = 'http://localhost:18120/api/v1'
EDXNOTES_CLIENT_NAME = "edx-notes"

EDXNOTES_CONNECT_TIMEOUT = 0.5  # time in seconds
EDXNOTES_READ_TIMEOUT = 1.5  # time in seconds

########################## Parental controls config  #######################

# The age at which a learner no longer requires parental consent, or None
# if parental consent is never required.
PARENTAL_CONSENT_AGE_LIMIT = 13

######################### Branded Footer ###################################
# Constants for the footer used on the site and shared with other sites
# (such as marketing and the blog) via the branding API.

# URL for OpenEdX displayed in the footer
FOOTER_OPENEDX_URL = "http://open.edx.org"

# URL for the OpenEdX logo image
# We use logo images served from files.edx.org so we can (roughly) track
# how many OpenEdX installations are running.
# Site operators can choose from these logo options:
# * https://files.edx.org/openedx-logos/edx-openedx-logo-tag.png
# * https://files.edx.org/openedx-logos/edx-openedx-logo-tag-light.png"
# * https://files.edx.org/openedx-logos/edx-openedx-logo-tag-dark.png
FOOTER_OPENEDX_LOGO_IMAGE = "https://files.edx.org/openedx-logos/edx-openedx-logo-tag.png"

# This is just a placeholder image.
# Site operators can customize this with their organization's image.
FOOTER_ORGANIZATION_IMAGE = "images/logo.png"

# These are referred to both by the Django asset pipeline
# AND by the branding footer API, which needs to decide which
# version of the CSS to serve.
FOOTER_CSS = {
    "openedx": {
        "ltr": "style-lms-footer",
        "rtl": "style-lms-footer-rtl",
    },
    "edx": {
        "ltr": "style-lms-footer-edx",
        "rtl": "style-lms-footer-edx-rtl",
    },
}

# Cache expiration for the version of the footer served
# by the branding API.
FOOTER_CACHE_TIMEOUT = 30 * 60

# Max age cache control header for the footer (controls browser caching).
FOOTER_BROWSER_CACHE_MAX_AGE = 5 * 60

# Credit api notification cache timeout
CREDIT_NOTIFICATION_CACHE_TIMEOUT = 5 * 60 * 60

################################# Middleware ###################################

MIDDLEWARE = [
    'openedx.core.lib.x_forwarded_for.middleware.XForwardedForMiddleware',

    # Avoid issue with https://blog.heroku.com/chrome-changes-samesite-cookie
    # Override was found here https://github.com/django/django/pull/11894
    'django_cookies_samesite.middleware.CookiesSameSite',

    'crum.CurrentRequestUserMiddleware',

    # A newer and safer request cache.
    'edx_django_utils.cache.middleware.RequestCacheMiddleware',
    'edx_django_utils.monitoring.middleware.MonitoringCustomMetricsMiddleware',

    # Cookie monitoring
    'openedx.core.lib.request_utils.CookieMetricsMiddleware',

    'mobile_api.middleware.AppVersionUpgrade',
    'openedx.core.djangoapps.header_control.middleware.HeaderControlMiddleware',
    'lms.djangoapps.discussion.django_comment_client.middleware.AjaxExceptionMiddleware',
    'django.middleware.common.CommonMiddleware',

    'django.contrib.sites.middleware.CurrentSiteMiddleware',
    'edx_rest_framework_extensions.auth.jwt.middleware.JwtAuthCookieMiddleware',

    # Allows us to define redirects via Django admin
    'openedx.core.djangoapps.appsembler.sites.middleware.CustomDomainsRedirectMiddleware',
    'openedx.core.djangoapps.appsembler.sites.middleware.RedirectMiddleware',

    # Instead of SessionMiddleware, we use a more secure version
    # 'django.contrib.sessions.middleware.SessionMiddleware',
    'openedx.core.djangoapps.safe_sessions.middleware.SafeSessionMiddleware',

    # Instead of AuthenticationMiddleware, we use a cached backed version
    #'django.contrib.auth.middleware.AuthenticationMiddleware',
    'openedx.core.djangoapps.cache_toolbox.middleware.CacheBackedAuthenticationMiddleware',

    'student.middleware.UserStandingMiddleware',
    'openedx.core.djangoapps.contentserver.middleware.StaticContentServer',

    # Adds user tags to tracking events
    # Must go before TrackMiddleware, to get the context set up
    'openedx.core.djangoapps.user_api.middleware.UserTagsEventContextMiddleware',

    'django.contrib.messages.middleware.MessageMiddleware',
    'track.middleware.TrackMiddleware',

    # CORS and CSRF
    'corsheaders.middleware.CorsMiddleware',
    'openedx.core.djangoapps.cors_csrf.middleware.CorsCSRFMiddleware',
    'openedx.core.djangoapps.cors_csrf.middleware.CsrfCrossDomainCookieMiddleware',
    'django.middleware.csrf.CsrfViewMiddleware',

    'splash.middleware.SplashMiddleware',

    'openedx.core.djangoapps.geoinfo.middleware.CountryMiddleware',
    'openedx.core.djangoapps.embargo.middleware.EmbargoMiddleware',

    # Allows us to set user preferences
    'openedx.core.djangoapps.lang_pref.middleware.LanguagePreferenceMiddleware',

    # Allows us to dark-launch particular languages.
    # Must be after LangPrefMiddleware, so ?preview-lang query params can override
    # user's language preference. ?clear-lang resets to user's language preference.
    'openedx.core.djangoapps.dark_lang.middleware.DarkLangMiddleware',

    # Detects user-requested locale from 'accept-language' header in http request.
    # Must be after DarkLangMiddleware.
    'django.middleware.locale.LocaleMiddleware',

    'lms.djangoapps.discussion.django_comment_client.utils.ViewNameMiddleware',
    'codejail.django_integration.ConfigureCodeJailMiddleware',

    # catches any uncaught RateLimitExceptions and returns a 403 instead of a 500
    'ratelimitbackend.middleware.RateLimitMiddleware',

    # for expiring inactive sessions
    'openedx.core.djangoapps.session_inactivity_timeout.middleware.SessionInactivityTimeout',

    # use Django built in clickjacking protection
    'django.middleware.clickjacking.XFrameOptionsMiddleware',

    # to redirected unenrolled students to the course info page
    'lms.djangoapps.courseware.middleware.CacheCourseIdMiddleware',
    'lms.djangoapps.courseware.middleware.RedirectMiddleware',

    'course_wiki.middleware.WikiAccessMiddleware',

    'openedx.core.djangoapps.theming.middleware.CurrentSiteThemeMiddleware',

    'waffle.middleware.WaffleMiddleware',

    # Enables force_django_cache_miss functionality for TieredCache.
    'edx_django_utils.cache.middleware.TieredCacheMiddleware',

    # Outputs monitoring metrics for a request.
    'edx_rest_framework_extensions.middleware.RequestMetricsMiddleware',

    'edx_rest_framework_extensions.auth.jwt.middleware.EnsureJWTAuthSettingsMiddleware',

    # Handles automatically storing user ids in django-simple-history tables when possible.
    'simple_history.middleware.HistoryRequestMiddleware',

    # This must be last
    'openedx.core.djangoapps.site_configuration.middleware.SessionCookieDomainOverrideMiddleware',
]

# Clickjacking protection can be disbaled by setting this to 'ALLOW'
X_FRAME_OPTIONS = 'DENY'

# Platform for Privacy Preferences header
P3P_HEADER = 'CP="Open EdX does not have a P3P policy."'

############################### PIPELINE #######################################

PIPELINE = {
    'PIPELINE_ENABLED': True,
    'CSS_COMPRESSOR': None,
    'JS_COMPRESSOR': 'pipeline.compressors.uglifyjs.UglifyJSCompressor',
    # Don't wrap JavaScript as there is code that depends upon updating the global namespace
    'DISABLE_WRAPPER': True,
    # Specify the UglifyJS binary to use
    'UGLIFYJS_BINARY': 'node_modules/.bin/uglifyjs',
}

STATICFILES_STORAGE = 'openedx.core.storage.ProductionStorage'
STATICFILES_STORAGE_KWARGS = {}

# List of finder classes that know how to find static files in various locations.
# Note: the pipeline finder is included to be able to discover optimized files
STATICFILES_FINDERS = [
    'openedx.core.djangoapps.theming.finders.ThemeFilesFinder',
    'django.contrib.staticfiles.finders.FileSystemFinder',
    'django.contrib.staticfiles.finders.AppDirectoriesFinder',
    'openedx.core.lib.xblock_pipeline.finder.XBlockPipelineFinder',
    'pipeline.finders.PipelineFinder',
]

from openedx.core.lib.rooted_paths import rooted_glob

courseware_js = [
    'js/ajax-error.js',
    'js/courseware.js',
    'js/histogram.js',
    'js/navigation.js',
    'js/modules/tab.js',
]


# Before a student accesses courseware, we do not
# need many of the JS dependencies.  This includes
# only the dependencies used everywhere in the LMS
# (including the dashboard/account/profile pages)
# Currently, this partially duplicates the "main vendor"
# JavaScript file, so only one of the two should be included
# on a page at any time.
# In the future, we will likely refactor this to use
# RequireJS and an optimizer.
base_vendor_js = [
    'common/js/vendor/jquery.js',
    'common/js/vendor/jquery-migrate.js',
    'js/vendor/jquery.cookie.js',
    'js/vendor/url.min.js',
    'common/js/vendor/underscore.js',
    'common/js/vendor/underscore.string.js',
    'common/js/vendor/picturefill.js',

    # Make some edX UI Toolkit utilities available in the global "edx" namespace
    'edx-ui-toolkit/js/utils/global-loader.js',
    'edx-ui-toolkit/js/utils/string-utils.js',
    'edx-ui-toolkit/js/utils/html-utils.js',

    # Finally load RequireJS and dependent vendor libraries
    'common/js/vendor/require.js',
    'js/RequireJS-namespace-undefine.js',
    'js/vendor/URI.min.js',
    'common/js/vendor/backbone.js'
]

main_vendor_js = base_vendor_js + [
    'js/vendor/json2.js',
    'js/vendor/jquery-ui.min.js',
    'js/vendor/jquery.qtip.min.js',
    'js/vendor/jquery.ba-bbq.min.js',
]

# Common files used by both RequireJS code and non-RequireJS code
base_application_js = [
    'js/src/utility.js',
    'js/src/logger.js',
    'js/user_dropdown_v1.js',  # Custom dropdown keyboard handling for legacy pages
    'js/dialog_tab_controls.js',
    'js/src/string_utils.js',
    'js/form.ext.js',
    'js/src/ie_shim.js',
    'js/src/accessibility_tools.js',
    'js/toggle_login_modal.js',
    'js/src/lang_edx.js',
]

dashboard_js = (
    sorted(rooted_glob(PROJECT_ROOT / 'static', 'js/dashboard/**/*.js'))
)
discussion_js = (
    rooted_glob(PROJECT_ROOT / 'static', 'js/customwmd.js') +
    rooted_glob(PROJECT_ROOT / 'static', 'js/mathjax_accessible.js') +
    rooted_glob(PROJECT_ROOT / 'static', 'js/mathjax_delay_renderer.js') +
    sorted(rooted_glob(COMMON_ROOT / 'static', 'common/js/discussion/**/*.js'))
)

discussion_vendor_js = [
    'js/Markdown.Converter.js',
    'js/Markdown.Sanitizer.js',
    'js/Markdown.Editor.js',
    'js/vendor/jquery.timeago.js',
    'js/src/jquery.timeago.locale.js',
    'js/vendor/jquery.truncate.js',
    'js/jquery.ajaxfileupload.js',
    'js/split.js'
]

instructor_dash_js = sorted(rooted_glob(PROJECT_ROOT / 'static', 'js/instructor_dashboard/**/*.js'))

verify_student_js = [
    'js/sticky_filter.js',
    'js/query-params.js',
    'js/verify_student/models/verification_model.js',
    'js/verify_student/views/error_view.js',
    'js/verify_student/views/image_input_view.js',
    'js/verify_student/views/webcam_photo_view.js',
    'js/verify_student/views/step_view.js',
    'js/verify_student/views/intro_step_view.js',
    'js/verify_student/views/make_payment_step_view.js',
    'js/verify_student/views/payment_confirmation_step_view.js',
    'js/verify_student/views/face_photo_step_view.js',
    'js/verify_student/views/id_photo_step_view.js',
    'js/verify_student/views/review_photos_step_view.js',
    'js/verify_student/views/enrollment_confirmation_step_view.js',
    'js/verify_student/views/pay_and_verify_view.js',
    'js/verify_student/pay_and_verify.js',
]

reverify_js = [
    'js/verify_student/views/error_view.js',
    'js/verify_student/views/image_input_view.js',
    'js/verify_student/views/webcam_photo_view.js',
    'js/verify_student/views/step_view.js',
    'js/verify_student/views/face_photo_step_view.js',
    'js/verify_student/views/id_photo_step_view.js',
    'js/verify_student/views/review_photos_step_view.js',
    'js/verify_student/views/reverify_success_step_view.js',
    'js/verify_student/models/verification_model.js',
    'js/verify_student/views/reverify_view.js',
    'js/verify_student/reverify.js',
]

incourse_reverify_js = [
    'js/verify_student/views/error_view.js',
    'js/verify_student/views/image_input_view.js',
    'js/verify_student/views/webcam_photo_view.js',
    'js/verify_student/models/verification_model.js',
    'js/verify_student/views/incourse_reverify_view.js',
    'js/verify_student/incourse_reverify.js',
]

ccx_js = sorted(rooted_glob(PROJECT_ROOT / 'static', 'js/ccx/**/*.js'))

certificates_web_view_js = [
    'common/js/vendor/jquery.js',
    'common/js/vendor/jquery-migrate.js',
    'js/vendor/jquery.cookie.js',
    'js/src/logger.js',
    'js/utils/facebook.js',
]

credit_web_view_js = [
    'common/js/vendor/jquery.js',
    'common/js/vendor/jquery-migrate.js',
    'js/vendor/jquery.cookie.js',
    'js/src/logger.js',
]

PIPELINE['STYLESHEETS'] = {
    'style-vendor': {
        'source_filenames': [
            'css/vendor/font-awesome.css',
            'css/vendor/jquery.qtip.min.css',
        ],
        'output_filename': 'css/lms-style-vendor.css',
    },
    'style-vendor-tinymce-content': {
        'source_filenames': [
            'js/vendor/tinymce/js/tinymce/skins/studio-tmce4/content.min.css'
        ],
        'output_filename': 'css/lms-style-vendor-tinymce-content.css',
    },
    'style-vendor-tinymce-skin': {
        'source_filenames': [
            'js/vendor/tinymce/js/tinymce/skins/studio-tmce4/skin.min.css'
        ],
        'output_filename': 'css/lms-style-vendor-tinymce-skin.css',
    },
    'style-main-v1': {
        'source_filenames': [
            'css/lms-main-v1.css',
        ],
        'output_filename': 'css/lms-main-v1.css',
    },
    'style-main-v1-rtl': {
        'source_filenames': [
            'css/lms-main-v1-rtl.css',
        ],
        'output_filename': 'css/lms-main-v1-rtl.css',
    },
    'style-main-v2': {
        'source_filenames': [
            'css/lms-main-v2.css',
        ],
        'output_filename': 'css/lms-main-v2.css',
    },
    'style-main-v2-rtl': {
        'source_filenames': [
            'css/lms-main-v2-rtl.css',
        ],
        'output_filename': 'css/lms-main-v2-rtl.css',
    },
    'style-course-vendor': {
        'source_filenames': [
            'js/vendor/CodeMirror/codemirror.css',
            'css/vendor/jquery.treeview.css',
            'css/vendor/ui-lightness/jquery-ui-1.8.22.custom.css',
        ],
        'output_filename': 'css/lms-style-course-vendor.css',
    },
    'style-course': {
        'source_filenames': [
            'css/lms-course.css',
        ],
        'output_filename': 'css/lms-course.css',
    },
    'style-course-rtl': {
        'source_filenames': [
            'css/lms-course-rtl.css',
        ],
        'output_filename': 'css/lms-course-rtl.css',
    },
    'style-student-notes': {
        'source_filenames': [
            'css/vendor/edxnotes/annotator.min.css',
        ],
        'output_filename': 'css/lms-style-student-notes.css',
    },
    'style-discussion-main': {
        'source_filenames': [
            'css/discussion/lms-discussion-main.css',
        ],
        'output_filename': 'css/discussion/lms-discussion-main.css',
    },
    'style-discussion-main-rtl': {
        'source_filenames': [
            'css/discussion/lms-discussion-main-rtl.css',
        ],
        'output_filename': 'css/discussion/lms-discussion-main-rtl.css',
    },
    'style-inline-discussion': {
        'source_filenames': [
            'css/discussion/inline-discussion.css',
        ],
        'output_filename': 'css/discussion/inline-discussion.css',
    },
    'style-inline-discussion-rtl': {
        'source_filenames': [
            'css/discussion/inline-discussion-rtl.css',
        ],
        'output_filename': 'css/discussion/inline-discussion-rtl.css',
    },
    FOOTER_CSS['openedx']['ltr']: {
        'source_filenames': [
            'css/lms-footer.css',
        ],
        'output_filename': 'css/lms-footer.css',
    },
    FOOTER_CSS['openedx']['rtl']: {
        'source_filenames': [
            'css/lms-footer-rtl.css',
        ],
        'output_filename': 'css/lms-footer-rtl.css'
    },
    FOOTER_CSS['edx']['ltr']: {
        'source_filenames': [
            'css/lms-footer-edx.css',
        ],
        'output_filename': 'css/lms-footer-edx.css'
    },
    FOOTER_CSS['edx']['rtl']: {
        'source_filenames': [
            'css/lms-footer-edx-rtl.css',
        ],
        'output_filename': 'css/lms-footer-edx-rtl.css'
    },
    'style-certificates': {
        'source_filenames': [
            'certificates/css/main-ltr.css',
            'css/vendor/font-awesome.css',
        ],
        'output_filename': 'css/certificates-style.css'
    },
    'style-certificates-rtl': {
        'source_filenames': [
            'certificates/css/main-rtl.css',
            'css/vendor/font-awesome.css',
        ],
        'output_filename': 'css/certificates-style-rtl.css'
    },
    'style-learner-dashboard': {
        'source_filenames': [
            'css/lms-learner-dashboard.css',
        ],
        'output_filename': 'css/lms-learner-dashboard.css',
    },
    'style-learner-dashboard-rtl': {
        'source_filenames': [
            'css/lms-learner-dashboard-rtl.css',
        ],
        'output_filename': 'css/lms-learner-dashboard-rtl.css',
    },
    'style-mobile': {
        'source_filenames': [
            'css/lms-mobile.css',
        ],
        'output_filename': 'css/lms-mobile.css',
    },
    'style-mobile-rtl': {
        'source_filenames': [
            'css/lms-mobile-rtl.css',
        ],
        'output_filename': 'css/lms-mobile-rtl.css',
    },
}

common_js = [
    'js/src/ajax_prefix.js',
    'js/src/jquery.immediateDescendents.js',
    'js/src/xproblem.js',
]
xblock_runtime_js = [
    'common/js/xblock/core.js',
    'common/js/xblock/runtime.v1.js',
    'lms/js/xblock/lms.runtime.v1.js',
]
lms_application_js = [
    'js/calculator.js',
    'js/feedback_form.js',
    'js/main.js',
]

PIPELINE['JAVASCRIPT'] = {
    'base_application': {
        'source_filenames': base_application_js,
        'output_filename': 'js/lms-base-application.js',
    },
    'application': {
        'source_filenames': (
            common_js + xblock_runtime_js + base_application_js + lms_application_js +
            [
                'js/sticky_filter.js',
                'js/query-params.js',
                'common/js/vendor/moment-with-locales.js',
                'common/js/vendor/moment-timezone-with-data.js',
            ]
        ),
        'output_filename': 'js/lms-application.js',
    },
    'courseware': {
        'source_filenames': courseware_js,
        'output_filename': 'js/lms-courseware.js',
    },
    'base_vendor': {
        'source_filenames': base_vendor_js,
        'output_filename': 'js/lms-base-vendor.js',
    },
    'main_vendor': {
        'source_filenames': main_vendor_js,
        'output_filename': 'js/lms-main_vendor.js',
    },
    'module-descriptor-js': {
        'source_filenames': rooted_glob(COMMON_ROOT / 'static/', 'xmodule/descriptors/js/*.js'),
        'output_filename': 'js/lms-module-descriptors.js',
    },
    'module-js': {
        'source_filenames': rooted_glob(COMMON_ROOT / 'static', 'xmodule/modules/js/*.js'),
        'output_filename': 'js/lms-modules.js',
    },
    'discussion': {
        'source_filenames': discussion_js,
        'output_filename': 'js/discussion.js',
    },
    'discussion_vendor': {
        'source_filenames': discussion_vendor_js,
        'output_filename': 'js/discussion_vendor.js',
    },
    'instructor_dash': {
        'source_filenames': instructor_dash_js,
        'output_filename': 'js/instructor_dash.js',
    },
    'dashboard': {
        'source_filenames': dashboard_js,
        'output_filename': 'js/dashboard.js'
    },
    'verify_student': {
        'source_filenames': verify_student_js,
        'output_filename': 'js/verify_student.js'
    },
    'reverify': {
        'source_filenames': reverify_js,
        'output_filename': 'js/reverify.js'
    },
    'incourse_reverify': {
        'source_filenames': incourse_reverify_js,
        'output_filename': 'js/incourse_reverify.js'
    },
    'ccx': {
        'source_filenames': ccx_js,
        'output_filename': 'js/ccx.js'
    },
    'footer_edx': {
        'source_filenames': ['js/footer-edx.js'],
        'output_filename': 'js/footer-edx.js'
    },
    'certificates_wv': {
        'source_filenames': certificates_web_view_js,
        'output_filename': 'js/certificates/web_view.js'
    },
    'credit_wv': {
        'source_filenames': credit_web_view_js,
        'output_filename': 'js/credit/web_view.js'
    }
}


STATICFILES_IGNORE_PATTERNS = (
    "*.py",
    "*.pyc",

    # It would be nice if we could do, for example, "**/*.scss",
    # but these strings get passed down to the `fnmatch` module,
    # which doesn't support that. :(
    # http://docs.python.org/2/library/fnmatch.html
    "sass/*.scss",
    "sass/*/*.scss",
    "sass/*/*/*.scss",
    "sass/*/*/*/*.scss",

    # Ignore tests
    "spec",
    "spec_helpers",

    # Symlinks used by js-test-tool
    "xmodule_js",
)


################################# DJANGO-REQUIRE ###############################

# The baseUrl to pass to the r.js optimizer, relative to STATIC_ROOT.
REQUIRE_BASE_URL = "./"

# The name of a build profile to use for your project, relative to REQUIRE_BASE_URL.
# A sensible value would be 'app.build.js'. Leave blank to use the built-in default build profile.
# Set to False to disable running the default profile (e.g. if only using it to build Standalone
# Modules)
REQUIRE_BUILD_PROFILE = "lms/js/build.js"

# The name of the require.js script used by your project, relative to REQUIRE_BASE_URL.
REQUIRE_JS = "common/js/vendor/require.js"

# Whether to run django-require in debug mode.
REQUIRE_DEBUG = False

# In production, the Django pipeline appends a file hash to JavaScript file names.
# This makes it difficult for RequireJS to load its requirements, since module names
# specified in JavaScript code do not include the hash.
# For this reason, we calculate the actual path including the hash on the server
# when rendering the page.  We then override the default paths provided to RequireJS
# so it can resolve the module name to the correct URL.
#
# If you want to load JavaScript dependencies using RequireJS
# but you don't want to include those dependencies in the JS bundle for the page,
# then you need to add the js urls in this list.
REQUIRE_JS_PATH_OVERRIDES = {
    'course_bookmarks/js/views/bookmark_button': 'course_bookmarks/js/views/bookmark_button.js',
    'js/views/message_banner': 'js/views/message_banner.js',
    'moment': 'common/js/vendor/moment-with-locales.js',
    'moment-timezone': 'common/js/vendor/moment-timezone-with-data.js',
    'js/courseware/course_info_events': 'js/courseware/course_info_events.js',
    'js/courseware/accordion_events': 'js/courseware/accordion_events.js',
    'js/dateutil_factory': 'js/dateutil_factory.js',
    'js/courseware/link_clicked_events': 'js/courseware/link_clicked_events.js',
    'js/courseware/toggle_element_visibility': 'js/courseware/toggle_element_visibility.js',
    'js/student_account/logistration_factory': 'js/student_account/logistration_factory.js',
    'js/courseware/courseware_factory': 'js/courseware/courseware_factory.js',
    'js/groups/views/cohorts_dashboard_factory': 'js/groups/views/cohorts_dashboard_factory.js',
    'js/groups/discussions_management/discussions_dashboard_factory':
        'js/discussions_management/views/discussions_dashboard_factory.js',
    'draggabilly': 'js/vendor/draggabilly.js',
    'hls': 'common/js/vendor/hls.js'
}

########################## DJANGO WEBPACK LOADER ##############################

WEBPACK_LOADER = {
    'DEFAULT': {
        'BUNDLE_DIR_NAME': 'bundles/',
        'STATS_FILE': os.path.join(STATIC_ROOT, 'webpack-stats.json')
    },
    'WORKERS': {
        'BUNDLE_DIR_NAME': 'bundles/',
        'STATS_FILE': os.path.join(STATIC_ROOT, 'webpack-worker-stats.json')
    }
}
WEBPACK_CONFIG_PATH = 'webpack.prod.config.js'

########################## DJANGO DEBUG TOOLBAR ###############################

# We don't enable Django Debug Toolbar universally, but whenever we do, we want
# to avoid patching settings.  Patched settings can cause circular import
# problems: https://django-debug-toolbar.readthedocs.org/en/1.0/installation.html#explicit-setup

DEBUG_TOOLBAR_PATCH_SETTINGS = False

################################# CELERY ######################################

# Celery's task autodiscovery won't find tasks nested in a tasks package.
# Tasks are only registered when the module they are defined in is imported.
CELERY_IMPORTS = (
    'openedx.core.djangoapps.programs.tasks.v1.tasks',
    'poll.tasks'
)

# Message configuration

CELERY_TASK_SERIALIZER = 'json'
CELERY_RESULT_SERIALIZER = 'json'

CELERY_MESSAGE_COMPRESSION = 'gzip'

# Results configuration

CELERY_IGNORE_RESULT = False
CELERY_STORE_ERRORS_EVEN_IF_IGNORED = True

# Events configuration

CELERY_TRACK_STARTED = True

CELERY_SEND_EVENTS = True
CELERY_SEND_TASK_SENT_EVENT = True

# Exchange configuration

CELERY_DEFAULT_EXCHANGE = 'edx.core'
CELERY_DEFAULT_EXCHANGE_TYPE = 'direct'

# Queues configuration

HIGH_PRIORITY_QUEUE = 'edx.core.high'
DEFAULT_PRIORITY_QUEUE = 'edx.core.default'
HIGH_MEM_QUEUE = 'edx.core.high_mem'

CELERY_QUEUE_HA_POLICY = 'all'

CELERY_CREATE_MISSING_QUEUES = True

CELERY_DEFAULT_QUEUE = DEFAULT_PRIORITY_QUEUE
CELERY_DEFAULT_ROUTING_KEY = DEFAULT_PRIORITY_QUEUE

CELERY_QUEUES = [
    'edx.lms.core.default',
    'edx.lms.core.high',
    'edx.lms.core.high_mem'
]

# let logging work as configured:
CELERYD_HIJACK_ROOT_LOGGER = False

CELERY_BROKER_VHOST = ''
CELERY_BROKER_USE_SSL = False
CELERY_EVENT_QUEUE_TTL = None

CELERY_BROKER_TRANSPORT = 'amqp'
CELERY_BROKER_HOSTNAME = 'localhost'
CELERY_BROKER_USER = 'celery'
CELERY_BROKER_PASSWORD = 'celery'

################################ Block Structures ###################################

BLOCK_STRUCTURES_SETTINGS = dict(
    # Delay, in seconds, after a new edit of a course is published
    # before updating the block structures cache.  This is needed
    # for a better chance at getting the latest changes when there
    # are secondary reads in sharded mongoDB clusters. See TNL-5041
    # for more info.
    COURSE_PUBLISH_TASK_DELAY=30,

    # Delay, in seconds, between retry attempts if a task fails.
    TASK_DEFAULT_RETRY_DELAY=30,

    # Maximum number of retries per task.
    TASK_MAX_RETRIES=5,

    # Backend storage options
    PRUNING_ACTIVE=False,
)

################################ Bulk Email ###################################

# Suffix used to construct 'from' email address for bulk emails.
# A course-specific identifier is prepended.
BULK_EMAIL_DEFAULT_FROM_EMAIL = 'no-reply@example.com'

# Parameters for breaking down course enrollment into subtasks.
BULK_EMAIL_EMAILS_PER_TASK = 500

# Initial delay used for retrying tasks.  Additional retries use
# longer delays.  Value is in seconds.
BULK_EMAIL_DEFAULT_RETRY_DELAY = 30

# Maximum number of retries per task for errors that are not related
# to throttling.
BULK_EMAIL_MAX_RETRIES = 5

# Maximum number of retries per task for errors that are related to
# throttling.  If this is not set, then there is no cap on such retries.
BULK_EMAIL_INFINITE_RETRY_CAP = 1000

# We want Bulk Email running on the high-priority queue, so we define the
# routing key that points to it.  At the moment, the name is the same.
BULK_EMAIL_ROUTING_KEY = HIGH_PRIORITY_QUEUE

# We also define a queue for smaller jobs so that large courses don't block
# smaller emails (see BULK_EMAIL_JOB_SIZE_THRESHOLD setting)
BULK_EMAIL_ROUTING_KEY_SMALL_JOBS = 'edx.lms.core.default'

# For emails with fewer than these number of recipients, send them through
# a different queue to avoid large courses blocking emails that are meant to be
# sent to self and staff
BULK_EMAIL_JOB_SIZE_THRESHOLD = 100

# Flag to indicate if individual email addresses should be logged as they are sent
# a bulk email message.
BULK_EMAIL_LOG_SENT_EMAILS = False

# Delay in seconds to sleep between individual mail messages being sent,
# when a bulk email task is retried for rate-related reasons.  Choose this
# value depending on the number of workers that might be sending email in
# parallel, and what the SES rate is.
BULK_EMAIL_RETRY_DELAY_BETWEEN_SENDS = 0.02

############################# Email Opt In ####################################

# Minimum age for organization-wide email opt in
EMAIL_OPTIN_MINIMUM_AGE = PARENTAL_CONSENT_AGE_LIMIT

############################## Video ##########################################

YOUTUBE = {
    # YouTube JavaScript API
    'API': 'https://www.youtube.com/iframe_api',

    'TEST_TIMEOUT': 1500,

    # URL to get YouTube metadata
    'METADATA_URL': 'https://www.googleapis.com/youtube/v3/videos/',

    # Current youtube api for requesting transcripts.
    # For example: http://video.google.com/timedtext?lang=en&v=j_jEn79vS3g.
    'TEXT_API': {
        'url': 'video.google.com/timedtext',
        'params': {
            'lang': 'en',
            'v': 'set_youtube_id_of_11_symbols_here',
        },
    },

    'IMAGE_API': 'http://img.youtube.com/vi/{youtube_id}/0.jpg',  # /maxresdefault.jpg for 1920*1080
}
YOUTUBE_API_KEY = 'PUT_YOUR_API_KEY_HERE'

################################### APPS ######################################

# The order of INSTALLED_APPS is important, when adding new apps here
# remember to check that you are not creating new
# RemovedInDjango19Warnings in the test logs.
INSTALLED_APPS = [
    # Standard ones that are always installed...
    'django.contrib.auth',
    'django.contrib.contenttypes',
    'django.contrib.humanize',
    'django.contrib.messages',
    'django.contrib.redirects',
    'django.contrib.sessions',
    'django.contrib.sites',
    'django.contrib.staticfiles',
    'djcelery',

    # Common Initialization
    'openedx.core.djangoapps.common_initialization.apps.CommonInitializationConfig',

    # LMS-specific Initialization
    'lms_initialization.apps.LMSInitializationConfig',

    # Common views
    'openedx.core.djangoapps.common_views',

    # History tables
    'simple_history',

    # Database-backed configuration
    'config_models',
    'openedx.core.djangoapps.config_model_utils',
    'waffle',

    # Monitor the status of services
    'openedx.core.djangoapps.service_status',

    # Display status message to students
    'status',

    # For asset pipelining
    'edxmako.apps.EdxMakoConfig',
    'pipeline',
    'static_replace',
    'webpack_loader',

    # For user interface plugins
    'web_fragments',
    'openedx.core.djangoapps.plugin_api',

    # For content serving
    'openedx.core.djangoapps.contentserver',

    # Site configuration for theming and behavioral modification
    'openedx.core.djangoapps.site_configuration',

    # Video module configs (This will be moved to Video once it becomes an XBlock)
    'openedx.core.djangoapps.video_config',

    # edX Video Pipeline integration
    'openedx.core.djangoapps.video_pipeline',

    # Our courseware
    'lms.djangoapps.courseware',
    'coursewarehistoryextended',
    'student.apps.StudentConfig',

    'static_template_view',
    'staticbook',
    'track',
    'eventtracking.django.apps.EventTrackingConfig',
    'util',
    'lms.djangoapps.certificates.apps.CertificatesConfig',
    'dashboard',
    'lms.djangoapps.instructor_task',
    'openedx.core.djangoapps.course_groups',
    'bulk_email',
    'branding',

    # New (Blockstore-based) XBlock runtime
    'openedx.core.djangoapps.xblock.apps.LmsXBlockAppConfig',

    # Student support tools
    'support',

    # django-oauth-toolkit
    'oauth2_provider',
    'openedx.core.djangoapps.oauth_dispatch.apps.OAuthDispatchAppConfig',

    'third_party_auth',

    # System Wide Roles
    'openedx.core.djangoapps.system_wide_roles',

    'openedx.core.djangoapps.auth_exchange',

    # For the wiki
    'wiki',  # The new django-wiki from benjaoming
    'django_notify',
    'course_wiki',  # Our customizations
    'mptt',
    'sekizai',
    #'wiki.plugins.attachments',
    'wiki.plugins.links',
    # Notifications were enabled, but only 11 people used it in three years. It
    # got tangled up during the Django 1.8 migration, so we are disabling it.
    # See TNL-3783 for details.
    #'wiki.plugins.notifications',
    'course_wiki.plugins.markdownedx',

    # For testing
    'django.contrib.admin',  # only used in DEBUG mode
    'debug',
    'openedx.core.djangoapps.util.apps.UtilConfig',

    # Discussion forums
    'openedx.core.djangoapps.django_comment_common',

    # Notes
    'edxnotes',

    # Splash screen
    'splash',

    # User API
    'rest_framework',
<<<<<<< HEAD
    'rest_framework.authtoken',
=======

>>>>>>> cbe913ef
    'openedx.core.djangoapps.user_api',

    # Shopping cart
    'shoppingcart',

    # Different Course Modes
    'course_modes.apps.CourseModesConfig',

    # Enrollment API
    'openedx.core.djangoapps.enrollments',

    # Entitlement API
    'entitlements.apps.EntitlementsConfig',

    # Bulk Enrollment API
    'bulk_enroll',

    # Student Identity Verification
    'lms.djangoapps.verify_student.apps.VerifyStudentConfig',

    # Dark-launching languages
    'openedx.core.djangoapps.dark_lang',

    # RSS Proxy
    'rss_proxy',

    # Country embargo support
    'openedx.core.djangoapps.embargo',

    # Course action state
    'course_action_state',

    # Additional problem types
    'edx_jsme',    # Molecular Structure

    # Country list
    'django_countries',

    # edX Mobile API
    'mobile_api',
    'social_django',

    # Surveys
    'survey.apps.SurveyConfig',

    'lms.djangoapps.lms_xblock.apps.LMSXBlockConfig',

    # Course data caching
    'openedx.core.djangoapps.content.course_overviews.apps.CourseOverviewsConfig',
    'openedx.core.djangoapps.content.block_structure.apps.BlockStructureConfig',
    'lms.djangoapps.course_blocks',


    # Coursegraph
    'openedx.core.djangoapps.coursegraph.apps.CoursegraphConfig',

    # Mailchimp Syncing
    'mailing',

    # CORS and cross-domain CSRF
    'corsheaders',
    'openedx.core.djangoapps.cors_csrf',

    'lms.djangoapps.commerce.apps.CommerceConfig',

    # Credit courses
    'openedx.core.djangoapps.credit.apps.CreditConfig',

    # Course teams
    'lms.djangoapps.teams',

    'xblock_django',

    # programs support
    'openedx.core.djangoapps.programs.apps.ProgramsConfig',

    # Catalog integration
    'openedx.core.djangoapps.catalog',

    # Self-paced course configuration
    'openedx.core.djangoapps.self_paced',

    'sorl.thumbnail',

    # edx-milestones service
    'milestones',

    # Gating of course content
    'gating.apps.GatingConfig',

    # Static i18n support
    'statici18n',

    # API access administration
    'openedx.core.djangoapps.api_admin',

    # Verified Track Content Cohorting (Beta feature that will hopefully be removed)
    'openedx.core.djangoapps.verified_track_content',

    # Learner's dashboard
    'learner_dashboard',

    # Needed whether or not enabled, due to migrations
    'badges.apps.BadgesConfig',

    # Enables default site and redirects
    'django_sites_extensions',

    # Email marketing integration
    'email_marketing.apps.EmailMarketingConfig',

    # additional release utilities to ease automation
    'release_util',

    # rule-based authorization
    'rules.apps.AutodiscoverRulesConfig',
    'bridgekeeper',

    # Customized celery tasks, including persisting failed tasks so they can
    # be retried
    'celery_utils',

    # Ability to detect and special-case crawler behavior
    'openedx.core.djangoapps.crawlers',

    # Unusual migrations
    'database_fixups',

    'openedx.core.djangoapps.waffle_utils',

    # Course Goals
    'lms.djangoapps.course_goals.apps.CourseGoalsConfig',

    # Features
    'openedx.features.calendar_sync',
    'openedx.features.course_bookmarks',
    'openedx.features.course_experience',
    'openedx.features.course_search',
    'openedx.features.enterprise_support.apps.EnterpriseSupportConfig',
    'openedx.features.learner_profile',
    'openedx.features.course_duration_limits',
    'openedx.features.content_type_gating',
    'openedx.features.discounts',

    'experiments',

    # DRF filters
    'django_filters',

    # API Documentation
    'drf_yasg',

    # edx-drf-extensions
    'csrf.apps.CsrfAppConfig',  # Enables frontend apps to retrieve CSRF tokens.
    'xss_utils',

    # so sample_task is available to celery workers
    'openedx.core.djangoapps.heartbeat',

    # signal handlers to capture course dates into edx-when
    'openedx.core.djangoapps.course_date_signals',

    # Management of external user ids
    'openedx.core.djangoapps.external_user_ids',

    # Management of per-user schedules
    'openedx.core.djangoapps.schedules',
    'rest_framework_jwt',
]

######################### CSRF #########################################

# Forwards-compatibility with Django 1.7
CSRF_COOKIE_AGE = 60 * 60 * 24 * 7 * 52
# It is highly recommended that you override this in any environment accessed by
# end users
CSRF_COOKIE_SECURE = False
CSRF_TRUSTED_ORIGINS = []
CROSS_DOMAIN_CSRF_COOKIE_DOMAIN = ''
CROSS_DOMAIN_CSRF_COOKIE_NAME = ''

######################### Django Rest Framework ########################

REST_FRAMEWORK = {
    'DEFAULT_PAGINATION_CLASS': 'edx_rest_framework_extensions.paginators.DefaultPagination',
    'DEFAULT_RENDERER_CLASSES': (
        'rest_framework.renderers.JSONRenderer',
    ),
    'PAGE_SIZE': 10,
    'URL_FORMAT_OVERRIDE': None,
    'DEFAULT_THROTTLE_RATES': {
        'user': '60/minute',
        'service_user': '120/minute',
        'registration_validation': '30/minute',
    },
}

SWAGGER_SETTINGS = {
    'DEFAULT_INFO': 'openedx.core.apidocs.api_info',
}

# How long to cache OpenAPI schemas and UI, in seconds.
OPENAPI_CACHE_TIMEOUT = 0

######################### MARKETING SITE ###############################
EDXMKTG_LOGGED_IN_COOKIE_NAME = 'edxloggedin'
EDXMKTG_USER_INFO_COOKIE_NAME = 'edx-user-info'
EDXMKTG_USER_INFO_COOKIE_VERSION = 1

MKTG_URLS = {}
MKTG_URL_OVERRIDES = {}
MKTG_URL_LINK_MAP = {
    'ABOUT': 'about',
    'CONTACT': 'contact',
    'FAQ': 'help',
    'COURSES': 'courses',
    'ROOT': 'root',
    'TOS': 'tos',
    'HONOR': 'honor',  # If your site does not have an honor code, simply delete this line.
    'PRIVACY': 'privacy',
    'PRESS': 'press',
    'BLOG': 'blog',
    'DONATE': 'donate',
    'SITEMAP.XML': 'sitemap_xml',

    # Verified Certificates
    'WHAT_IS_VERIFIED_CERT': 'verified-certificate',
}

STATIC_TEMPLATE_VIEW_DEFAULT_FILE_EXTENSION = 'html'

SUPPORT_SITE_LINK = ''
ID_VERIFICATION_SUPPORT_LINK = ''
PASSWORD_RESET_SUPPORT_LINK = ''
ACTIVATION_EMAIL_SUPPORT_LINK = ''

# Days before the expired date that we warn the user
ENTITLEMENT_EXPIRED_ALERT_PERIOD = 90

############################# SOCIAL MEDIA SHARING #############################
# Social Media Sharing on Student Dashboard
SOCIAL_SHARING_SETTINGS = {
    # Note: Ensure 'CUSTOM_COURSE_URLS' has a matching value in cms/envs/common.py
    'CUSTOM_COURSE_URLS': False,
    'DASHBOARD_FACEBOOK': False,
    'FACEBOOK_BRAND': None,
    'CERTIFICATE_FACEBOOK': False,
    'CERTIFICATE_FACEBOOK_TEXT': None,
    'CERTIFICATE_TWITTER': False,
    'CERTIFICATE_TWITTER_TEXT': None,
    'DASHBOARD_TWITTER': False,
    'DASHBOARD_TWITTER_TEXT': None,
    'TWITTER_BRAND': None
}

################# Social Media Footer Links #######################
# The names list controls the order of social media
# links in the footer.
SOCIAL_MEDIA_FOOTER_NAMES = [
    "facebook",
    "twitter",
    # "youtube", see PROD-816 for more details
    "linkedin",
    "instagram",
    "reddit",
]

# The footer URLs dictionary maps social footer names
# to URLs defined in configuration.
SOCIAL_MEDIA_FOOTER_URLS = {}

# The display dictionary defines the title
# and icon class for each social media link.
SOCIAL_MEDIA_FOOTER_DISPLAY = {
    "facebook": {
        # Translators: This is the website name of www.facebook.com.  Please
        # translate this the way that Facebook advertises in your language.
        "title": _("Facebook"),
        "icon": "fa-facebook-square",
        "action": _(u"Like {platform_name} on Facebook")
    },
    "twitter": {
        # Translators: This is the website name of www.twitter.com.  Please
        # translate this the way that Twitter advertises in your language.
        "title": _("Twitter"),
        "icon": "fa-twitter-square",
        "action": _(u"Follow {platform_name} on Twitter")
    },
    "linkedin": {
        # Translators: This is the website name of www.linkedin.com.  Please
        # translate this the way that LinkedIn advertises in your language.
        "title": _("LinkedIn"),
        "icon": "fa-linkedin-square",
        "action": _(u"Follow {platform_name} on LinkedIn")
    },
    "instagram": {
        # Translators: This is the website name of www.instagram.com.  Please
        # translate this the way that Instagram advertises in your language.
        "title": _("Instagram"),
        "icon": "fa-instagram",
        "action": _(u"Follow {platform_name} on Instagram")
    },
    "tumblr": {
        # Translators: This is the website name of www.tumblr.com.  Please
        # translate this the way that Tumblr advertises in your language.
        "title": _("Tumblr"),
        "icon": "fa-tumblr"
    },
    "meetup": {
        # Translators: This is the website name of www.meetup.com.  Please
        # translate this the way that MeetUp advertises in your language.
        "title": _("Meetup"),
        "icon": "fa-calendar"
    },
    "reddit": {
        # Translators: This is the website name of www.reddit.com.  Please
        # translate this the way that Reddit advertises in your language.
        "title": _("Reddit"),
        "icon": "fa-reddit-square",
        "action": _(u"Subscribe to the {platform_name} subreddit"),
    },
    "vk": {
        # Translators: This is the website name of https://vk.com.  Please
        # translate this the way that VK advertises in your language.
        "title": _("VK"),
        "icon": "fa-vk"
    },
    "weibo": {
        # Translators: This is the website name of http://www.weibo.com.  Please
        # translate this the way that Weibo advertises in your language.
        "title": _("Weibo"),
        "icon": "fa-weibo"
    },
    "youtube": {
        # Translators: This is the website name of www.youtube.com.  Please
        # translate this the way that YouTube advertises in your language.
        "title": _("Youtube"),
        "icon": "fa-youtube-square",
        "action": _(u"Subscribe to the {platform_name} YouTube channel")
    }
}

#################SOCAIL AUTH OAUTH######################
SOCIAL_AUTH_OAUTH_SECRETS = {}

################# Mobile URLS ##########################

# These are URLs to the app store for mobile.
MOBILE_STORE_URLS = {}

################# Student Verification #################
VERIFY_STUDENT = {
    "DAYS_GOOD_FOR": 365,  # How many days is a verficiation good for?
    # The variable represents the window within which a verification is considered to be "expiring soon."
    "EXPIRING_SOON_WINDOW": 28,
}

################# Student Verification Expiry Email #################
VERIFICATION_EXPIRY_EMAIL = {
    "RESEND_DAYS": 15,
    "DAYS_RANGE": 1,
    "DEFAULT_EMAILS": 2,
}

DISABLE_ACCOUNT_ACTIVATION_REQUIREMENT_SWITCH = "verify_student_disable_account_activation_requirement"

################ Enable credit eligibility feature ####################
ENABLE_CREDIT_ELIGIBILITY = True
FEATURES['ENABLE_CREDIT_ELIGIBILITY'] = ENABLE_CREDIT_ELIGIBILITY

############# Cross-domain requests #################

if FEATURES.get('ENABLE_CORS_HEADERS'):
    CORS_ALLOW_CREDENTIALS = True
    CORS_ORIGIN_WHITELIST = ()
    CORS_ORIGIN_ALLOW_ALL = False
    CORS_ALLOW_HEADERS = corsheaders_default_headers + (
        'use-jwt-cookie',
    )

CORS_ORIGIN_WHITELIST = []
CORS_ORIGIN_ALLOW_ALL = False
# Default cache expiration for the cross-domain proxy HTML page.
# This is a static page that can be iframed into an external page
# to simulate cross-domain requests.
XDOMAIN_PROXY_CACHE_TIMEOUT = 60 * 15

LOGIN_REDIRECT_WHITELIST = []

###################### Registration ##################################

# For each of the fields, give one of the following values:
# - 'required': to display the field, and make it mandatory
# - 'optional': to display the field, and make it non-mandatory
# - 'hidden': to not display the field

REGISTRATION_EXTRA_FIELDS = {
    'confirm_email': 'hidden',
    'level_of_education': 'optional',
    'gender': 'optional',
    'year_of_birth': 'optional',
    'mailing_address': 'optional',
    'goals': 'optional',
    'honor_code': 'required',
    'terms_of_service': 'hidden',
    'city': 'hidden',
    'country': 'hidden',
}

REGISTRATION_FIELD_ORDER = [
    "name",
    "first_name",
    "last_name",
    "username",
    "email",
    "confirm_email",
    "password",
    "city",
    "state",
    "country",
    "gender",
    "year_of_birth",
    "level_of_education",
    "specialty",
    "profession"
    "company",
    "title",
    "mailing_address",
    "goals",
    "honor_code",
    "terms_of_service",
]

# Optional setting to restrict registration / account creation to only emails
# that match a regex in this list. Set to None to allow any email (default).
REGISTRATION_EMAIL_PATTERNS_ALLOWED = None

########################## CERTIFICATE NAME ########################
CERT_NAME_SHORT = "Certificate"
CERT_NAME_LONG = "Certificate of Achievement"

#################### OpenBadges Settings #######################

BADGING_BACKEND = 'badges.backends.badgr.BadgrBackend'

# Be sure to set up images for course modes using the BadgeImageConfiguration model in the certificates app.
BADGR_API_TOKEN = None
# Do not add the trailing slash here.
BADGR_BASE_URL = "http://localhost:8005"
BADGR_ISSUER_SLUG = "example-issuer"
# Number of seconds to wait on the badging server when contacting it before giving up.
BADGR_TIMEOUT = 10

###################### Grade Downloads ######################
# These keys are used for all of our asynchronous downloadable files, including
# the ones that contain information other than grades.
GRADES_DOWNLOAD_ROUTING_KEY = HIGH_MEM_QUEUE

POLICY_CHANGE_GRADES_ROUTING_KEY = 'edx.lms.core.default'

RECALCULATE_GRADES_ROUTING_KEY = 'edx.lms.core.default'

SOFTWARE_SECURE_VERIFICATION_ROUTING_KEY = 'edx.lms.core.default'

GRADES_DOWNLOAD = {
    'STORAGE_CLASS': 'django.core.files.storage.FileSystemStorage',
    'STORAGE_KWARGS': {
        'location': '/tmp/edx-s3/grades',
    },
    'STORAGE_TYPE': None,
    'BUCKET': None,
    'ROOT_PATH': None,
}

FINANCIAL_REPORTS = {
    'STORAGE_TYPE': 'localfs',
    'BUCKET': None,
    'ROOT_PATH': 'sandbox',
}

#### Grading policy change-related settings #####
# Rate limit for regrading tasks that a grading policy change can kick off
POLICY_CHANGE_TASK_RATE_LIMIT = '300/h'

#### PASSWORD POLICY SETTINGS #####
AUTH_PASSWORD_VALIDATORS = [
    {
        "NAME": "django.contrib.auth.password_validation.UserAttributeSimilarityValidator",
    },
    {
        "NAME": "util.password_policy_validators.MinimumLengthValidator",
        "OPTIONS": {
            "min_length": 2
        }
    },
    {
        "NAME": "util.password_policy_validators.MaximumLengthValidator",
        "OPTIONS": {
            "max_length": 75
        }
    },
]

PASSWORD_POLICY_COMPLIANCE_ROLLOUT_CONFIG = {
    'ENFORCE_COMPLIANCE_ON_LOGIN': False
}

############################ ORA 2 ############################################

# By default, don't use a file prefix
ORA2_FILE_PREFIX = None

# Default File Upload Storage bucket and prefix. Used by the FileUpload Service.
FILE_UPLOAD_STORAGE_BUCKET_NAME = 'SET-ME-PLEASE (ex. bucket-name)'
FILE_UPLOAD_STORAGE_PREFIX = 'submissions_attachments'

##### ACCOUNT LOCKOUT DEFAULT PARAMETERS #####
MAX_FAILED_LOGIN_ATTEMPTS_ALLOWED = 6
MAX_FAILED_LOGIN_ATTEMPTS_LOCKOUT_PERIOD_SECS = 30 * 60


##### LMS DEADLINE DISPLAY TIME_ZONE #######
TIME_ZONE_DISPLAYED_FOR_DEADLINES = 'UTC'


########################## VIDEO IMAGE STORAGE ############################

VIDEO_IMAGE_SETTINGS = dict(
    VIDEO_IMAGE_MAX_BYTES=2 * 1024 * 1024,    # 2 MB
    VIDEO_IMAGE_MIN_BYTES=2 * 1024,       # 2 KB
    # Backend storage
    # STORAGE_CLASS='storages.backends.s3boto.S3BotoStorage',
    # STORAGE_KWARGS=dict(bucket='video-image-bucket'),
    STORAGE_KWARGS=dict(
        location=MEDIA_ROOT,
        base_url=MEDIA_URL,
    ),
    DIRECTORY_PREFIX='video-images/',
)

VIDEO_IMAGE_MAX_AGE = 31536000

########################## VIDEO TRANSCRIPTS STORAGE ############################

VIDEO_TRANSCRIPTS_SETTINGS = dict(
    VIDEO_TRANSCRIPTS_MAX_BYTES=3 * 1024 * 1024,    # 3 MB
    # Backend storage
    # STORAGE_CLASS='storages.backends.s3boto.S3BotoStorage',
    # STORAGE_KWARGS=dict(bucket='video-transcripts-bucket'),
    STORAGE_KWARGS=dict(
        location=MEDIA_ROOT,
        base_url=MEDIA_URL,
    ),
    DIRECTORY_PREFIX='video-transcripts/',
)

VIDEO_TRANSCRIPTS_MAX_AGE = 31536000

# Source:
# http://loc.gov/standards/iso639-2/ISO-639-2_utf-8.txt according to http://en.wikipedia.org/wiki/ISO_639-1
# Note that this is used as the set of choices to the `code` field of the
# `LanguageProficiency` model.
ALL_LANGUAGES = [
    [u"aa", u"Afar"],
    [u"ab", u"Abkhazian"],
    [u"af", u"Afrikaans"],
    [u"ak", u"Akan"],
    [u"sq", u"Albanian"],
    [u"am", u"Amharic"],
    [u"ar", u"Arabic"],
    [u"an", u"Aragonese"],
    [u"hy", u"Armenian"],
    [u"as", u"Assamese"],
    [u"av", u"Avaric"],
    [u"ae", u"Avestan"],
    [u"ay", u"Aymara"],
    [u"az", u"Azerbaijani"],
    [u"ba", u"Bashkir"],
    [u"bm", u"Bambara"],
    [u"eu", u"Basque"],
    [u"be", u"Belarusian"],
    [u"bn", u"Bengali"],
    [u"bh", u"Bihari languages"],
    [u"bi", u"Bislama"],
    [u"bs", u"Bosnian"],
    [u"br", u"Breton"],
    [u"bg", u"Bulgarian"],
    [u"my", u"Burmese"],
    [u"ca", u"Catalan"],
    [u"ch", u"Chamorro"],
    [u"ce", u"Chechen"],
    [u"zh", u"Chinese"],
    [u"zh_HANS", u"Simplified Chinese"],
    [u"zh_HANT", u"Traditional Chinese"],
    [u"cu", u"Church Slavic"],
    [u"cv", u"Chuvash"],
    [u"kw", u"Cornish"],
    [u"co", u"Corsican"],
    [u"cr", u"Cree"],
    [u"cs", u"Czech"],
    [u"da", u"Danish"],
    [u"dv", u"Divehi"],
    [u"nl", u"Dutch"],
    [u"dz", u"Dzongkha"],
    [u"en", u"English"],
    [u"eo", u"Esperanto"],
    [u"et", u"Estonian"],
    [u"ee", u"Ewe"],
    [u"fo", u"Faroese"],
    [u"fj", u"Fijian"],
    [u"fi", u"Finnish"],
    [u"fr", u"French"],
    [u"fy", u"Western Frisian"],
    [u"ff", u"Fulah"],
    [u"ka", u"Georgian"],
    [u"de", u"German"],
    [u"gd", u"Gaelic"],
    [u"ga", u"Irish"],
    [u"gl", u"Galician"],
    [u"gv", u"Manx"],
    [u"el", u"Greek"],
    [u"gn", u"Guarani"],
    [u"gu", u"Gujarati"],
    [u"ht", u"Haitian"],
    [u"ha", u"Hausa"],
    [u"he", u"Hebrew"],
    [u"hz", u"Herero"],
    [u"hi", u"Hindi"],
    [u"ho", u"Hiri Motu"],
    [u"hr", u"Croatian"],
    [u"hu", u"Hungarian"],
    [u"ig", u"Igbo"],
    [u"is", u"Icelandic"],
    [u"io", u"Ido"],
    [u"ii", u"Sichuan Yi"],
    [u"iu", u"Inuktitut"],
    [u"ie", u"Interlingue"],
    [u"ia", u"Interlingua"],
    [u"id", u"Indonesian"],
    [u"ik", u"Inupiaq"],
    [u"it", u"Italian"],
    [u"jv", u"Javanese"],
    [u"ja", u"Japanese"],
    [u"kl", u"Kalaallisut"],
    [u"kn", u"Kannada"],
    [u"ks", u"Kashmiri"],
    [u"kr", u"Kanuri"],
    [u"kk", u"Kazakh"],
    [u"km", u"Central Khmer"],
    [u"ki", u"Kikuyu"],
    [u"rw", u"Kinyarwanda"],
    [u"ky", u"Kirghiz"],
    [u"kv", u"Komi"],
    [u"kg", u"Kongo"],
    [u"ko", u"Korean"],
    [u"kj", u"Kuanyama"],
    [u"ku", u"Kurdish"],
    [u"lo", u"Lao"],
    [u"la", u"Latin"],
    [u"lv", u"Latvian"],
    [u"li", u"Limburgan"],
    [u"ln", u"Lingala"],
    [u"lt", u"Lithuanian"],
    [u"lb", u"Luxembourgish"],
    [u"lu", u"Luba-Katanga"],
    [u"lg", u"Ganda"],
    [u"mk", u"Macedonian"],
    [u"mh", u"Marshallese"],
    [u"ml", u"Malayalam"],
    [u"mi", u"Maori"],
    [u"mr", u"Marathi"],
    [u"ms", u"Malay"],
    [u"mg", u"Malagasy"],
    [u"mt", u"Maltese"],
    [u"mn", u"Mongolian"],
    [u"na", u"Nauru"],
    [u"nv", u"Navajo"],
    [u"nr", u"Ndebele, South"],
    [u"nd", u"Ndebele, North"],
    [u"ng", u"Ndonga"],
    [u"ne", u"Nepali"],
    [u"nn", u"Norwegian Nynorsk"],
    [u"nb", u"Bokmål, Norwegian"],
    [u"no", u"Norwegian"],
    [u"ny", u"Chichewa"],
    [u"oc", u"Occitan"],
    [u"oj", u"Ojibwa"],
    [u"or", u"Oriya"],
    [u"om", u"Oromo"],
    [u"os", u"Ossetian"],
    [u"pa", u"Panjabi"],
    [u"fa", u"Persian"],
    [u"pi", u"Pali"],
    [u"pl", u"Polish"],
    [u"pt", u"Portuguese"],
    [u"ps", u"Pushto"],
    [u"qu", u"Quechua"],
    [u"rm", u"Romansh"],
    [u"ro", u"Romanian"],
    [u"rn", u"Rundi"],
    [u"ru", u"Russian"],
    [u"sg", u"Sango"],
    [u"sa", u"Sanskrit"],
    [u"si", u"Sinhala"],
    [u"sk", u"Slovak"],
    [u"sl", u"Slovenian"],
    [u"se", u"Northern Sami"],
    [u"sm", u"Samoan"],
    [u"sn", u"Shona"],
    [u"sd", u"Sindhi"],
    [u"so", u"Somali"],
    [u"st", u"Sotho, Southern"],
    [u"es", u"Spanish"],
    [u"sc", u"Sardinian"],
    [u"sr", u"Serbian"],
    [u"ss", u"Swati"],
    [u"su", u"Sundanese"],
    [u"sw", u"Swahili"],
    [u"sv", u"Swedish"],
    [u"ty", u"Tahitian"],
    [u"ta", u"Tamil"],
    [u"tt", u"Tatar"],
    [u"te", u"Telugu"],
    [u"tg", u"Tajik"],
    [u"tl", u"Tagalog"],
    [u"th", u"Thai"],
    [u"bo", u"Tibetan"],
    [u"ti", u"Tigrinya"],
    [u"to", u"Tonga (Tonga Islands)"],
    [u"tn", u"Tswana"],
    [u"ts", u"Tsonga"],
    [u"tk", u"Turkmen"],
    [u"tr", u"Turkish"],
    [u"tw", u"Twi"],
    [u"ug", u"Uighur"],
    [u"uk", u"Ukrainian"],
    [u"ur", u"Urdu"],
    [u"uz", u"Uzbek"],
    [u"ve", u"Venda"],
    [u"vi", u"Vietnamese"],
    [u"vo", u"Volapük"],
    [u"cy", u"Welsh"],
    [u"wa", u"Walloon"],
    [u"wo", u"Wolof"],
    [u"xh", u"Xhosa"],
    [u"yi", u"Yiddish"],
    [u"yo", u"Yoruba"],
    [u"za", u"Zhuang"],
    [u"zu", u"Zulu"]
]


### Apps only installed in some instances
# The order of INSTALLED_APPS matters, so this tuple is the app name and the item in INSTALLED_APPS
# that this app should be inserted *before*. A None here means it should be appended to the list.
OPTIONAL_APPS = [
    ('problem_builder', 'openedx.core.djangoapps.content.course_overviews.apps.CourseOverviewsConfig'),
    ('edx_sga', None),

    # edx-ora2
    ('submissions', 'openedx.core.djangoapps.content.course_overviews.apps.CourseOverviewsConfig'),
    ('openassessment', 'openedx.core.djangoapps.content.course_overviews.apps.CourseOverviewsConfig'),
    ('openassessment.assessment', 'openedx.core.djangoapps.content.course_overviews.apps.CourseOverviewsConfig'),
    ('openassessment.fileupload', 'openedx.core.djangoapps.content.course_overviews.apps.CourseOverviewsConfig'),
    ('openassessment.workflow', 'openedx.core.djangoapps.content.course_overviews.apps.CourseOverviewsConfig'),
    ('openassessment.xblock', 'openedx.core.djangoapps.content.course_overviews.apps.CourseOverviewsConfig'),

    # edxval
    ('edxval', 'openedx.core.djangoapps.content.course_overviews.apps.CourseOverviewsConfig'),

    # Organizations App (http://github.com/edx/edx-organizations)
    ('organizations', None),

    # Enterprise Apps (http://github.com/edx/edx-enterprise)
    ('enterprise', None),
    ('consent', None),
    ('integrated_channels.integrated_channel', None),
    ('integrated_channels.degreed', None),
    ('integrated_channels.sap_success_factors', None),
    ('integrated_channels.cornerstone', None),
    ('integrated_channels.xapi', None),

    # Required by the Enterprise App
    ('django_object_actions', None),  # https://github.com/crccheck/django-object-actions
]

for app_name, insert_before in OPTIONAL_APPS:
    # First attempt to only find the module rather than actually importing it,
    # to avoid circular references - only try to import if it can't be found
    # by find_spec, which doesn't work with import hooks
    if importlib.util.find_spec(app_name) is None:
        try:
            __import__(app_name)
        except ImportError:
            continue

    try:
        INSTALLED_APPS.insert(INSTALLED_APPS.index(insert_before), app_name)
    except (IndexError, ValueError):
        INSTALLED_APPS.append(app_name)

### External auth usage -- prefixes for ENROLLMENT_DOMAIN
SHIBBOLETH_DOMAIN_PREFIX = 'shib:'

### Analytics API
ANALYTICS_API_KEY = ""
ANALYTICS_API_URL = "http://localhost:18100"
ANALYTICS_DASHBOARD_URL = 'http://localhost:18110/courses'
ANALYTICS_DASHBOARD_NAME = 'Your Platform Name Here Insights'

# REGISTRATION CODES DISPLAY INFORMATION SUBTITUTIONS IN THE INVOICE ATTACHMENT
INVOICE_CORP_ADDRESS = "Please place your corporate address\nin this configuration"
INVOICE_PAYMENT_INSTRUCTIONS = "This is where you can\nput directions on how people\nbuying registration codes"

# Country code overrides
# Used by django-countries
COUNTRIES_OVERRIDE = {
    # Taiwan is specifically not translated to avoid it being translated as "Taiwan (Province of China)"
    "TW": "Taiwan",
    'XK': _('Kosovo'),
}

# which access.py permission name to check in order to determine if a course is visible in
# the course catalog. We default this to the legacy permission 'see_exists'.
COURSE_CATALOG_VISIBILITY_PERMISSION = 'see_exists'

# which access.py permission name to check in order to determine if a course about page is
# visible. We default this to the legacy permission 'see_exists'.
COURSE_ABOUT_VISIBILITY_PERMISSION = 'see_exists'

DEFAULT_COURSE_VISIBILITY_IN_CATALOG = "both"
DEFAULT_MOBILE_AVAILABLE = False

# Enrollment API Cache Timeout
ENROLLMENT_COURSE_DETAILS_CACHE_TIMEOUT = 60

# These tabs are currently disabled
NOTES_DISABLED_TABS = ['course_structure', 'tags']

# Configuration used for generating PDF Receipts/Invoices
PDF_RECEIPT_TAX_ID = '00-0000000'
PDF_RECEIPT_FOOTER_TEXT = 'Enter your receipt footer text here.'
PDF_RECEIPT_DISCLAIMER_TEXT = 'ENTER YOUR RECEIPT DISCLAIMER TEXT HERE.'
PDF_RECEIPT_BILLING_ADDRESS = 'Enter your receipt billing address here.'
PDF_RECEIPT_TERMS_AND_CONDITIONS = 'Enter your receipt terms and conditions here.'
PDF_RECEIPT_TAX_ID_LABEL = 'fake Tax ID'
PDF_RECEIPT_LOGO_PATH = PROJECT_ROOT + '/static/images/openedx-logo-tag.png'
# Height of the Logo in mm
PDF_RECEIPT_LOGO_HEIGHT_MM = 12
PDF_RECEIPT_COBRAND_LOGO_PATH = PROJECT_ROOT + '/static/images/logo.png'
# Height of the Co-brand Logo in mm
PDF_RECEIPT_COBRAND_LOGO_HEIGHT_MM = 12

# Use None for the default search engine
SEARCH_ENGINE = None
# Use LMS specific search initializer
SEARCH_INITIALIZER = "lms.lib.courseware_search.lms_search_initializer.LmsSearchInitializer"
# Use the LMS specific result processor
SEARCH_RESULT_PROCESSOR = "lms.lib.courseware_search.lms_result_processor.LmsSearchResultProcessor"
# Use the LMS specific filter generator
SEARCH_FILTER_GENERATOR = "lms.lib.courseware_search.lms_filter_generator.LmsSearchFilterGenerator"
# Override to skip enrollment start date filtering in course search
SEARCH_SKIP_ENROLLMENT_START_DATE_FILTERING = False

# The configuration visibility of account fields.
ACCOUNT_VISIBILITY_CONFIGURATION = {
    # Default visibility level for accounts without a specified value
    # The value is one of: 'all_users', 'private'
    "default_visibility": "all_users",

    # The list of account fields that are always public
    "public_fields": [
        'account_privacy',
        'profile_image',
        'username',
    ],
}

# The list of all fields that are shared with other users using the bulk 'all_users' privacy setting
ACCOUNT_VISIBILITY_CONFIGURATION["bulk_shareable_fields"] = (
    ACCOUNT_VISIBILITY_CONFIGURATION["public_fields"] + [
        'bio',
        'course_certificates',
        'country',
        'date_joined',
        'language_proficiencies',
        "level_of_education",
        'social_links',
        'time_zone',

        # Not an actual field, but used to signal whether badges should be public.
        'accomplishments_shared',
    ]
)

# The list of all fields that can be shared selectively with other users using the 'custom' privacy setting
ACCOUNT_VISIBILITY_CONFIGURATION["custom_shareable_fields"] = (
    ACCOUNT_VISIBILITY_CONFIGURATION["bulk_shareable_fields"] + [
        "name",
    ]
)

# The list of account fields that are visible only to staff and users viewing their own profiles
ACCOUNT_VISIBILITY_CONFIGURATION["admin_fields"] = (
    ACCOUNT_VISIBILITY_CONFIGURATION["custom_shareable_fields"] + [
        "email",
        "extended_profile",
        "gender",
        "state",
        "goals",
        "is_active",
        "mailing_address",
        "requires_parental_consent",
        "secondary_email",
        "secondary_email_enabled",
        "year_of_birth",
        "phone_number",
    ]
)

# The current list of social platforms to be shown to the user.
#
# url_stub represents the host URL, it must end with a forward
# slash and represent the profile at https://www.[url_stub][username]
#
# The example will be used as a placeholder in the social link
# input field as well as in some messaging describing an example of a
# valid link.
SOCIAL_PLATFORMS = {
    'facebook': {
        'display_name': 'Facebook',
        'url_stub': 'facebook.com/',
        'example': 'https://www.facebook.com/username'
    },
    'twitter': {
        'display_name': 'Twitter',
        'url_stub': 'twitter.com/',
        'example': 'https://www.twitter.com/username'
    },
    'linkedin': {
        'display_name': 'LinkedIn',
        'url_stub': 'linkedin.com/in/',
        'example': 'www.linkedin.com/in/username'
    }
}

# E-Commerce API Configuration
ECOMMERCE_PUBLIC_URL_ROOT = 'http://localhost:8002'
ECOMMERCE_API_URL = 'http://localhost:8002/api/v2'
ECOMMERCE_API_TIMEOUT = 5
ECOMMERCE_SERVICE_WORKER_USERNAME = 'ecommerce_worker'
ECOMMERCE_API_SIGNING_KEY = 'SET-ME-PLEASE'

COURSE_CATALOG_API_URL = 'http://localhost:8008/api/v1'

CREDENTIALS_INTERNAL_SERVICE_URL = 'http://localhost:8005'
CREDENTIALS_PUBLIC_SERVICE_URL = 'http://localhost:8005'

COMMENTS_SERVICE_URL = 'http://localhost:18080'
COMMENTS_SERVICE_KEY = 'password'

# Reverification checkpoint name pattern
CHECKPOINT_PATTERN = r'(?P<checkpoint_name>[^/]+)'

# For the fields override feature
# If using FEATURES['INDIVIDUAL_DUE_DATES'], you should add
# 'lms.djangoapps.courseware.student_field_overrides.IndividualStudentOverrideProvider' to
# this setting.
FIELD_OVERRIDE_PROVIDERS = ()

# Modulestore-level field override providers. These field override providers don't
# require student context.
MODULESTORE_FIELD_OVERRIDE_PROVIDERS = ('openedx.features.content_type_gating.'
                                        'field_override.ContentTypeGatingFieldOverride',)

# PROFILE IMAGE CONFIG
# WARNING: Certain django storage backends do not support atomic
# file overwrites (including the default, OverwriteStorage) - instead
# there are separate calls to delete and then write a new file in the
# storage backend.  This introduces the risk of a race condition
# occurring when a user uploads a new profile image to replace an
# earlier one (the file will temporarily be deleted).
PROFILE_IMAGE_BACKEND = {
<<<<<<< HEAD
    'class': 'django.core.files.storage.FileSystemStorage',
=======
    'class': 'openedx.core.storage.OverwriteStorage',
>>>>>>> cbe913ef
    'options': {
        'location': os.path.join(MEDIA_ROOT, 'profile-images/'),
        'base_url': os.path.join(MEDIA_URL, 'profile-images/'),
    },
}
PROFILE_IMAGE_DEFAULT_FILENAME = 'images/profiles/default'
PROFILE_IMAGE_DEFAULT_FILE_EXTENSION = 'png'
# This key is used in generating unguessable URLs to users'
# profile images. Once it has been set, changing it will make the
# platform unaware of current image URLs.
PROFILE_IMAGE_HASH_SEED = 'placeholder_secret_key'
PROFILE_IMAGE_MAX_BYTES = 1024 * 1024
PROFILE_IMAGE_MIN_BYTES = 100
PROFILE_IMAGE_SIZES_MAP = {
    'full': 500,
    'large': 120,
    'medium': 50,
    'small': 30
}

# Sets the maximum number of courses listed on the homepage
# If set to None, all courses will be listed on the homepage
HOMEPAGE_COURSE_MAX = None

################################ Settings for Credit Courses ################################
# Initial delay used for retrying tasks.
# Additional retries use longer delays.
# Value is in seconds.
CREDIT_TASK_DEFAULT_RETRY_DELAY = 30

# Maximum number of retries per task for errors that are not related
# to throttling.
CREDIT_TASK_MAX_RETRIES = 5

# Dummy secret key for dev/test
SECRET_KEY = 'dev key'

# Secret keys shared with credit providers.
# Used to digitally sign credit requests (us --> provider)
# and validate responses (provider --> us).
# Each key in the dictionary is a credit provider ID, and
# the value is the 32-character key.
CREDIT_PROVIDER_SECRET_KEYS = {}

# Maximum age in seconds of timestamps we will accept
# when a credit provider notifies us that a student has been approved
# or denied for credit.
CREDIT_PROVIDER_TIMESTAMP_EXPIRATION = 15 * 60

# The Help link to the FAQ page about the credit
CREDIT_HELP_LINK_URL = ""

# Default domain for the e-mail address associated with users who are created
# via the LTI Provider feature. Note that the generated e-mail addresses are
# not expected to be active; this setting simply allows administrators to
# route any messages intended for LTI users to a common domain.
LTI_USER_EMAIL_DOMAIN = 'lti.example.com'

# An aggregate score is one derived from multiple problems (such as the
# cumulative score for a vertical element containing many problems). Sending
# aggregate scores immediately introduces two issues: one is a race condition
# between the view method and the Celery task where the updated score may not
# yet be visible to the database if the view has not yet returned (and committed
# its transaction). The other is that the student is likely to receive a stream
# of notifications as the score is updated with every problem. Waiting a
# reasonable period of time allows the view transaction to end, and allows us to
# collapse multiple score updates into a single message.
# The time value is in seconds.
LTI_AGGREGATE_SCORE_PASSBACK_DELAY = 15 * 60

# Credit notifications settings
NOTIFICATION_EMAIL_CSS = "templates/credit_notifications/credit_notification.css"
NOTIFICATION_EMAIL_EDX_LOGO = "templates/credit_notifications/edx-logo-header.png"


################################ Settings for JWTs ################################

JWT_ISSUER = 'http://127.0.0.1:8000/oauth2'
DEFAULT_JWT_ISSUER = {
    'ISSUER': 'http://127.0.0.1:8000/oauth2',
    'AUDIENCE': 'change-me',
    'SECRET_KEY': 'SET-ME-PLEASE'
}
JWT_EXPIRATION = 30
JWT_PRIVATE_SIGNING_KEY = None

JWT_AUTH = {
    'JWT_VERIFY_EXPIRATION': True,

    'JWT_PAYLOAD_GET_USERNAME_HANDLER': lambda d: d.get('username'),
    'JWT_LEEWAY': 1,
    'JWT_DECODE_HANDLER': 'edx_rest_framework_extensions.auth.jwt.decoder.jwt_decode_handler',

    'JWT_AUTH_COOKIE': 'edx-jwt-cookie',

    # Number of seconds before JWTs expire
    'JWT_EXPIRATION': 30,
    'JWT_IN_COOKIE_EXPIRATION': 60 * 60,

    'JWT_LOGIN_CLIENT_ID': 'login-service-client-id',
    'JWT_LOGIN_SERVICE_USERNAME': 'login_service_user',

    'JWT_SUPPORTED_VERSION': '1.2.0',

    'JWT_ALGORITHM': 'HS256',
    'JWT_SECRET_KEY': SECRET_KEY,

    'JWT_SIGNING_ALGORITHM': 'RS512',
    'JWT_PRIVATE_SIGNING_JWK': None,
    'JWT_PUBLIC_SIGNING_JWK_SET': None,

    'JWT_ISSUER': 'http://127.0.0.1:8000/oauth2',
    'JWT_AUDIENCE': 'change-me',
    'JWT_ISSUERS': [
        {
            'ISSUER': 'http://127.0.0.1:8000/oauth2',
            'AUDIENCE': 'change-me',
            'SECRET_KEY': SECRET_KEY
        }
    ],
    'JWT_AUTH_COOKIE_HEADER_PAYLOAD': 'edx-jwt-cookie-header-payload',
    'JWT_AUTH_COOKIE_SIGNATURE': 'edx-jwt-cookie-signature',
    'JWT_AUTH_HEADER_PREFIX': 'JWT',
}

EDX_DRF_EXTENSIONS = {
    # Set this value to an empty dict in order to prevent automatically updating
    # user data from values in (possibly stale) JWTs.
    'JWT_PAYLOAD_USER_ATTRIBUTE_MAPPING': {},
}

################################ Settings for rss_proxy ################################

RSS_PROXY_CACHE_TIMEOUT = 3600  # The length of time we cache RSS retrieved from remote URLs in seconds

#### Custom Courses for EDX (CCX) configuration

# This is an arbitrary hard limit.
# The reason we introcuced this number is because we do not want the CCX
# to compete with the MOOC.
CCX_MAX_STUDENTS_ALLOWED = 200

# Financial assistance settings

# Maximum and minimum length of answers, in characters, for the
# financial assistance form
FINANCIAL_ASSISTANCE_MIN_LENGTH = 1250
FINANCIAL_ASSISTANCE_MAX_LENGTH = 2500

#### Registration form extension. ####
# Only used if combined login/registration is enabled.
# This can be used to add fields to the registration page.
# It must be a path to a valid form, in dot-separated syntax.
# IE: custom_form_app.forms.RegistrationExtensionForm
# Note: If you want to use a model to store the results of the form, you will
# need to add the model's app to the ADDL_INSTALLED_APPS array in your
# lms.env.json file.

REGISTRATION_EXTENSION_FORM = None

# Identifier included in the User Agent from open edX mobile apps.
MOBILE_APP_USER_AGENT_REGEXES = [
    r'edX/org.edx.mobile',
]

# cache timeout in seconds for Mobile App Version Upgrade
APP_UPGRADE_CACHE_TIMEOUT = 3600

# Offset for courseware.StudentModuleHistoryExtended which is used to
# calculate the starting primary key for the underlying table.  This gap
# should be large enough that you do not generate more than N courseware.StudentModuleHistory
# records before you have deployed the app to write to coursewarehistoryextended.StudentModuleHistoryExtended
# if you want to avoid an overlap in ids while searching for history across the two tables.
STUDENTMODULEHISTORYEXTENDED_OFFSET = 10000

# Cutoff date for granting audit certificates

AUDIT_CERT_CUTOFF_DATE = None

################################ Settings for Credentials Service ################################

CREDENTIALS_SERVICE_USERNAME = 'credentials_service_user'
CREDENTIALS_GENERATION_ROUTING_KEY = DEFAULT_PRIORITY_QUEUE

# Queue to use for award program certificates
PROGRAM_CERTIFICATES_ROUTING_KEY = 'edx.lms.core.default'

# Settings for Comprehensive Theming app

# See https://github.com/edx/edx-django-sites-extensions for more info
# Default site to use if site matching request headers does not exist
SITE_ID = 1

# dir containing all themes
COMPREHENSIVE_THEME_DIRS = []

# Theme directory locale paths
COMPREHENSIVE_THEME_LOCALE_PATHS = []

# Theme to use when no site or site theme is defined,
# set to None if you want to use openedx theme
DEFAULT_SITE_THEME = None

ENABLE_COMPREHENSIVE_THEMING = False

# API access management
API_ACCESS_MANAGER_EMAIL = 'api-access@example.com'
API_ACCESS_FROM_EMAIL = 'api-requests@example.com'
API_DOCUMENTATION_URL = 'https://course-catalog-api-guide.readthedocs.io/en/latest/'
AUTH_DOCUMENTATION_URL = 'https://course-catalog-api-guide.readthedocs.io/en/latest/authentication/index.html'

# Affiliate cookie tracking
AFFILIATE_COOKIE_NAME = 'dev_affiliate_id'

############## Settings for RedirectMiddleware ###############

# Setting this to None causes Redirect data to never expire
# The cache is cleared when Redirect models are saved/deleted
REDIRECT_CACHE_TIMEOUT = None  # The length of time we cache Redirect model data
REDIRECT_CACHE_KEY_PREFIX = 'redirects'

############## Settings for LMS Context Sensitive Help ##############

HELP_TOKENS_INI_FILE = REPO_ROOT / "lms" / "envs" / "help_tokens.ini"
HELP_TOKENS_LANGUAGE_CODE = lambda settings: settings.LANGUAGE_CODE
HELP_TOKENS_VERSION = lambda settings: doc_version()
HELP_TOKENS_BOOKS = {
    'learner': 'https://edx.readthedocs.io/projects/open-edx-learner-guide',
    'course_author': 'https://edx.readthedocs.io/projects/open-edx-building-and-running-a-course',
}
derived('HELP_TOKENS_LANGUAGE_CODE', 'HELP_TOKENS_VERSION')

############## OPEN EDX ENTERPRISE SERVICE CONFIGURATION ######################
# The Open edX Enterprise service is currently hosted via the LMS container/process.
# However, for all intents and purposes this service is treated as a standalone IDA.
# These configuration settings are specific to the Enterprise service and you should
# not find references to them within the edx-platform project.
#
# Only used if FEATURES['ENABLE_ENTERPRISE_INTEGRATION'] == True.

ENTERPRISE_ENROLLMENT_API_URL = LMS_INTERNAL_ROOT_URL + LMS_ENROLLMENT_API_PATH
ENTERPRISE_PUBLIC_ENROLLMENT_API_URL = LMS_ROOT_URL + LMS_ENROLLMENT_API_PATH
ENTERPRISE_COURSE_ENROLLMENT_AUDIT_MODES = ['audit', 'honor']
ENTERPRISE_SUPPORT_URL = ''
ENTERPRISE_CUSTOMER_CATALOG_DEFAULT_CONTENT_FILTER = {}
ENTERPRISE_CUSTOMER_SUCCESS_EMAIL = "customersuccess@edx.org"
ENTERPRISE_INTEGRATIONS_EMAIL = "enterprise-integrations@edx.org"

############## ENTERPRISE SERVICE API CLIENT CONFIGURATION ######################
# The LMS communicates with the Enterprise service via the EdxRestApiClient class
# These default settings are utilized by the LMS when interacting with the service,
# and are overridden by the configuration parameter accessors defined in production.py

ENTERPRISE_API_URL = 'https://localhost:18000/enterprise/api/v1'
ENTERPRISE_CONSENT_API_URL = LMS_INTERNAL_ROOT_URL + '/consent/api/v1/'
ENTERPRISE_SERVICE_WORKER_USERNAME = 'enterprise_worker'
ENTERPRISE_API_CACHE_TIMEOUT = 3600  # Value is in seconds
ENTERPRISE_CUSTOMER_LOGO_IMAGE_SIZE = 512   # Enterprise logo image size limit in KB's
ENTERPRISE_CATALOG_INTERNAL_ROOT_URL = 'http://enterprise.catalog.app:18160'

############## ENTERPRISE SERVICE LMS CONFIGURATION ##################################
# The LMS has some features embedded that are related to the Enterprise service, but
# which are not provided by the Enterprise service. These settings provide base values
# for those features.

ENTERPRISE_PLATFORM_WELCOME_TEMPLATE = _(u'Welcome to {platform_name}.')
ENTERPRISE_SPECIFIC_BRANDED_WELCOME_TEMPLATE = _(
    u'You have left the {start_bold}{enterprise_name}{end_bold} website and are now on the {platform_name} site. '
    u'{enterprise_name} has partnered with {platform_name} to offer you high-quality, always available learning '
    u'programs to help you advance your knowledge and career. '
    u'{line_break}Please note that {platform_name} has a different {privacy_policy_link_start}Privacy Policy'
    u'{privacy_policy_link_end} from {enterprise_name}.'
)
ENTERPRISE_TAGLINE = ''
ENTERPRISE_EXCLUDED_REGISTRATION_FIELDS = {
    'age',
    'level_of_education',
    'gender',
    'goals',
    'year_of_birth',
    'mailing_address',
}
ENTERPRISE_READONLY_ACCOUNT_FIELDS = [
    'username',
    'name',
    'email',
    'country',
]
ENTERPRISE_CUSTOMER_COOKIE_NAME = 'enterprise_customer_uuid'
BASE_COOKIE_DOMAIN = 'localhost'
SYSTEM_TO_FEATURE_ROLE_MAPPING = {
    ENTERPRISE_ADMIN_ROLE: [ENTERPRISE_DASHBOARD_ADMIN_ROLE],
    ENTERPRISE_OPERATOR_ROLE: [
        ENTERPRISE_DASHBOARD_ADMIN_ROLE,
        ENTERPRISE_CATALOG_ADMIN_ROLE,
        ENTERPRISE_ENROLLMENT_API_ADMIN_ROLE,
        ENTERPRISE_REPORTING_CONFIG_ADMIN_ROLE
    ],
}

DATA_CONSENT_SHARE_CACHE_TIMEOUT = 8 * 60 * 60  # 8 hours

ENTERPRISE_MARKETING_FOOTER_QUERY_PARAMS = {}
ENTERPRISE_TAGLINE = ''

# List of enterprise customer uuids to exclude from transition to use of enterprise-catalog
ENTERPRISE_CUSTOMERS_EXCLUDED_FROM_CATALOG = []

############## Settings for Course Enrollment Modes ######################
# The min_price key refers to the minimum price allowed for an instance
# of a particular type of course enrollment mode. This is not to be confused
# with the min_price field of the CourseMode model, which refers to the actual
# price of the CourseMode.
COURSE_ENROLLMENT_MODES = {
    "audit": {
        "id": 1,
        "slug": "audit",
        "display_name": _("Audit"),
        "min_price": 0,
    },
    "verified": {
        "id": 2,
        "slug": "verified",
        "display_name": _("Verified"),
        "min_price": 1,
    },
    "professional": {
        "id": 3,
        "slug": "professional",
        "display_name": _("Professional"),
        "min_price": 1,
    },
    "no-id-professional": {
        "id": 4,
        "slug": "no-id-professional",
        "display_name": _("No-Id-Professional"),
        "min_price": 0,
    },
    "credit": {
        "id": 5,
        "slug": "credit",
        "display_name": _("Credit"),
        "min_price": 0,
    },
    "honor": {
        "id": 6,
        "slug": "honor",
        "display_name": _("Honor"),
        "min_price": 0,
    },
    "masters": {
        "id": 7,
        "slug": "masters",
        "display_name": _("Master's"),
        "min_price": 0,
    },
}

CONTENT_TYPE_GATE_GROUP_IDS = {
    'limited_access': 1,
    'full_access': 2,
}

############## Settings for the Discovery App ######################

COURSES_API_CACHE_TIMEOUT = 3600  # Value is in seconds

############## Settings for CourseGraph ############################
COURSEGRAPH_JOB_QUEUE = DEFAULT_PRIORITY_QUEUE


# Initialize to 'unknown', but read from JSON in production.py
EDX_PLATFORM_REVISION = 'release'

############## Settings for Completion API #########################

# Once a user has watched this percentage of a video, mark it as complete:
# (0.0 = 0%, 1.0 = 100%)
COMPLETION_VIDEO_COMPLETE_PERCENTAGE = 0.95
COMPLETION_BY_VIEWING_DELAY_MS = 5000

############### Settings for Django Rate limit #####################
RATELIMIT_ENABLE = True
RATELIMIT_RATE = '120/m'

############### Settings for Retirement #####################
RETIRED_USERNAME_PREFIX = 'retired__user_'
RETIRED_EMAIL_PREFIX = 'retired__user_'
RETIRED_EMAIL_DOMAIN = 'retired.invalid'
RETIRED_USERNAME_FMT = lambda settings: settings.RETIRED_USERNAME_PREFIX + '{}'
RETIRED_EMAIL_FMT = lambda settings: settings.RETIRED_EMAIL_PREFIX + '{}@' + settings.RETIRED_EMAIL_DOMAIN
derived('RETIRED_USERNAME_FMT', 'RETIRED_EMAIL_FMT')
RETIRED_USER_SALTS = ['abc', '123']
RETIREMENT_SERVICE_WORKER_USERNAME = 'RETIREMENT_SERVICE_USER'
RETIREMENT_SERVICE_USER_EMAIL = "retirement_worker@example.com"
RETIREMENT_SERVICE_USER_NAME = "retirement_worker"

# These states are the default, but are designed to be overridden in configuration.
RETIREMENT_STATES = [
    'PENDING',

    'LOCKING_ACCOUNT',
    'LOCKING_COMPLETE',

    # Use these states only when ENABLE_DISCUSSION_SERVICE is True.
    'RETIRING_FORUMS',
    'FORUMS_COMPLETE',

    # TODO - Change these states to be the LMS-only email opt-out - PLAT-2189
    'RETIRING_EMAIL_LISTS',
    'EMAIL_LISTS_COMPLETE',

    'RETIRING_ENROLLMENTS',
    'ENROLLMENTS_COMPLETE',

    # Use these states only when ENABLE_STUDENT_NOTES is True.
    'RETIRING_NOTES',
    'NOTES_COMPLETE',

    'RETIRING_LMS',
    'LMS_COMPLETE',

    'ERRORED',
    'ABORTED',
    'COMPLETE',
]

USERNAME_REPLACEMENT_WORKER = "REPLACE WITH VALID USERNAME"

############## Settings for Microfrontends  #########################
# If running a Gradebook container locally,
# modify lms/envs/private.py to give it a non-null value
WRITABLE_GRADEBOOK_URL = None

PROFILE_MICROFRONTEND_URL = None
ORDER_HISTORY_MICROFRONTEND_URL = None
ACCOUNT_MICROFRONTEND_URL = None
PROGRAM_CONSOLE_MICROFRONTEND_URL = None
LEARNING_MICROFRONTEND_URL = None

############### Settings for the ace_common plugin #################
ACE_ENABLED_CHANNELS = ['django_email']
ACE_ENABLED_POLICIES = ['bulk_email_optout']
ACE_CHANNEL_SAILTHRU_DEBUG = True
ACE_CHANNEL_SAILTHRU_TEMPLATE_NAME = None
ACE_ROUTING_KEY = 'edx.lms.core.default'
ACE_CHANNEL_DEFAULT_EMAIL = 'django_email'
ACE_CHANNEL_TRANSACTIONAL_EMAIL = 'django_email'
ACE_CHANNEL_SAILTHRU_API_KEY = ""
ACE_CHANNEL_SAILTHRU_API_SECRET = ""

############### Settings swift #####################################
SWIFT_USERNAME = None
SWIFT_KEY = None
SWIFT_TENANT_ID = None
SWIFT_TENANT_NAME = None
SWIFT_AUTH_URL = None
SWIFT_AUTH_VERSION = None
SWIFT_REGION_NAME = None
SWIFT_USE_TEMP_URLS = None
SWIFT_TEMP_URL_KEY = None
SWIFT_TEMP_URL_DURATION = 1800  # seconds

############### Settings for facebook ##############################
FACEBOOK_APP_ID = 'FACEBOOK_APP_ID'
FACEBOOK_APP_SECRET = 'FACEBOOK_APP_SECRET'
FACEBOOK_API_VERSION = 'v2.1'

############### Settings for django-fernet-fields ##################
FERNET_KEYS = [
    'DUMMY KEY CHANGE BEFORE GOING TO PRODUCTION',
]

############### Settings for user-state-client ##################
# Maximum number of rows to fetch in XBlockUserStateClient calls. Adjust for performance
USER_STATE_BATCH_SIZE = 5000

############### Settings for edx-rbac  ###############
SYSTEM_WIDE_ROLE_CLASSES = []

############## Plugin Django Apps #########################

from openedx.core.djangoapps.plugins import plugin_apps, plugin_settings, constants as plugin_constants
INSTALLED_APPS.extend(plugin_apps.get_apps(plugin_constants.ProjectType.LMS))
plugin_settings.add_plugins(__name__, plugin_constants.ProjectType.LMS, plugin_constants.SettingsType.COMMON)

DEPRECATED_ADVANCED_COMPONENT_TYPES = []

############### Settings for video pipeline ##################
VIDEO_UPLOAD_PIPELINE = {
    'BUCKET': '',
    'ROOT_PATH': '',
}

############### Settings for django file storage ##################
DEFAULT_FILE_STORAGE = 'django.core.files.storage.FileSystemStorage'

### Proctoring configuration (redirct URLs and keys shared between systems) ####
PROCTORING_BACKENDS = {
    'DEFAULT': 'null',
    # The null key needs to be quoted because
    # null is a language independent type in YAML
    'null': {}
}

############### The SAML private/public key values ################
SOCIAL_AUTH_SAML_SP_PRIVATE_KEY = ""
SOCIAL_AUTH_SAML_SP_PUBLIC_CERT = ""
SOCIAL_AUTH_SAML_SP_PRIVATE_KEY_DICT = {}
SOCIAL_AUTH_SAML_SP_PUBLIC_CERT_DICT = {}

######################### rate limit for yt_video_metadata api ##############

RATE_LIMIT_FOR_VIDEO_METADATA_API = '10/minute'

########################## MAILCHIMP SETTINGS #################################
MAILCHIMP_NEW_USER_LIST_ID = ""

########################## BLOCKSTORE #####################################
BLOCKSTORE_PUBLIC_URL_ROOT = 'http://localhost:18250'
BLOCKSTORE_API_URL = 'http://localhost:18250/api/v1/'
# Which of django's caches to use for storing anonymous user state for XBlocks
# in the blockstore-based XBlock runtime
XBLOCK_RUNTIME_V2_EPHEMERAL_DATA_CACHE = 'default'

########################## LEARNER PORTAL ##############################
LEARNER_PORTAL_URL_ROOT = 'http://localhost:8734'

######################### MICROSITE ###############################
MICROSITE_ROOT_DIR = '/edx/app/edxapp/edx-microsite'
MICROSITE_CONFIGURATION = {}

SYSLOG_SERVER = ''
FEEDBACK_SUBMISSION_EMAIL = ''
GITHUB_REPO_ROOT = '/edx/var/edxapp/data'

##################### SUPPORT URL ############################
SUPPORT_HOW_TO_UNENROLL_LINK = ''<|MERGE_RESOLUTION|>--- conflicted
+++ resolved
@@ -183,11 +183,7 @@
     'ENABLE_VERIFIED_CERTIFICATES': False,
 
     # .. toggle_name: DISABLE_HONOR_CERTIFICATES
-<<<<<<< HEAD
-    # .. toggle_type: feature_flag
-=======
     # .. toggle_implementation: DjangoSetting
->>>>>>> cbe913ef
     # .. toggle_default: False
     # .. toggle_description: Set to True to disable honor certificates. Typically used when your installation only allows verified certificates, like courses.edx.org.
     # .. toggle_category: certificates
@@ -196,16 +192,11 @@
     # .. toggle_expiration_date: None
     # .. toggle_tickets: https://openedx.atlassian.net/browse/PROD-269
     # .. toggle_status: supported
-<<<<<<< HEAD
-    'DISABLE_HONOR_CERTIFICATES': False,  # Toggle to disable honor certificates
-
-=======
     # .. toggle_warnings: ???
     'DISABLE_HONOR_CERTIFICATES': False,  # Toggle to disable honor certificates
 
     'DISABLE_AUDIT_CERTIFICATES': False,  # Toggle to disable audit certificates
 
->>>>>>> cbe913ef
     # for acceptance and load testing
     'AUTOMATIC_AUTH_FOR_TESTING': False,
 
@@ -2413,11 +2404,7 @@
 
     # User API
     'rest_framework',
-<<<<<<< HEAD
-    'rest_framework.authtoken',
-=======
-
->>>>>>> cbe913ef
+
     'openedx.core.djangoapps.user_api',
 
     # Shopping cart
@@ -3401,11 +3388,7 @@
 # occurring when a user uploads a new profile image to replace an
 # earlier one (the file will temporarily be deleted).
 PROFILE_IMAGE_BACKEND = {
-<<<<<<< HEAD
-    'class': 'django.core.files.storage.FileSystemStorage',
-=======
     'class': 'openedx.core.storage.OverwriteStorage',
->>>>>>> cbe913ef
     'options': {
         'location': os.path.join(MEDIA_ROOT, 'profile-images/'),
         'base_url': os.path.join(MEDIA_URL, 'profile-images/'),
