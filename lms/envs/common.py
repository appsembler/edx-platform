"""
This is the common settings file, intended to set sane defaults. If you have a
piece of configuration that's dependent on a set of feature flags being set,
then create a function that returns the calculated value based on the value of
FEATURES[...]. Modules that extend this one can change the feature
configuration in an environment specific config file and re-calculate those
values.

We should make a method that calls all these config methods so that you just
make one call at the end of your site-specific dev file to reset all the
dependent variables (like INSTALLED_APPS) for you.

Longer TODO:
1. Right now our treatment of static content in general and in particular
   course-specific static content is haphazard.
2. We should have a more disciplined approach to feature flagging, even if it
   just means that we stick them in a dict called FEATURES.
3. We need to handle configuration for multiple courses. This could be as
   multiple sites, but we do need a way to map their data assets.
"""

# We intentionally define lots of variables that aren't used
# pylint: disable=unused-import

# Pylint gets confused by path.py instances, which report themselves as class
# objects. As a result, pylint applies the wrong regex in validating names,
# and throws spurious errors. Therefore, we disable invalid-name checking.
# pylint: disable=invalid-name


import importlib.util
import sys
import os

from corsheaders.defaults import default_headers as corsheaders_default_headers
from path import Path as path
from django.utils.translation import ugettext_lazy as _
from enterprise.constants import (
    ENTERPRISE_ADMIN_ROLE,
    ENTERPRISE_CATALOG_ADMIN_ROLE,
    ENTERPRISE_DASHBOARD_ADMIN_ROLE,
    ENTERPRISE_ENROLLMENT_API_ADMIN_ROLE,
    ENTERPRISE_REPORTING_CONFIG_ADMIN_ROLE,
    ENTERPRISE_OPERATOR_ROLE
)

from openedx.core.constants import COURSE_KEY_REGEX, COURSE_KEY_PATTERN, COURSE_ID_PATTERN
from openedx.core.djangoapps.theming.helpers_dirs import (
    get_themes_unchecked,
    get_theme_base_dirs_from_settings
)
from openedx.core.lib.derived import derived, derived_collection_entry
from openedx.core.release import doc_version
from lms.djangoapps.lms_xblock.mixin import LmsBlockMixin

################################### FEATURES ###################################
# .. setting_name: PLATFORM_NAME
# .. setting_default: Your Platform Name Here
# .. setting_description: The display name of the platform to be used in
#     templates/emails/etc.
PLATFORM_NAME = _('Your Platform Name Here')
PLATFORM_DESCRIPTION = _('Your Platform Description Here')
CC_MERCHANT_NAME = PLATFORM_NAME

PLATFORM_FACEBOOK_ACCOUNT = "http://www.facebook.com/YourPlatformFacebookAccount"
PLATFORM_TWITTER_ACCOUNT = "@YourPlatformTwitterAccount"


ENABLE_JASMINE = False

LMS_ROOT_URL = 'https://localhost:18000'
LMS_INTERNAL_ROOT_URL = LMS_ROOT_URL
LMS_ENROLLMENT_API_PATH = "/api/enrollment/v1/"

# List of logout URIs for each IDA that the learner should be logged out of when they logout of the LMS. Only applies to
# IDA for which the social auth flow uses DOT (Django OAuth Toolkit).
IDA_LOGOUT_URI_LIST = []

# Features
FEATURES = {
    # .. toggle_name: FEATURES['DISPLAY_DEBUG_INFO_TO_STAFF']
    # .. toggle_implementation: DjangoSetting
    # .. toggle_default: True
    # .. toggle_description: Add a "Staff Debug" button to course modules for debugging
    #   by course staff.
    # .. toggle_use_cases: open_edx
    # .. toggle_creation_date: 2015-09-04
    # .. toggle_tickets: https://github.com/edx/edx-platform/pull/2425
    'DISPLAY_DEBUG_INFO_TO_STAFF': True,

    # .. toggle_name: FEATURES['DISPLAY_HISTOGRAMS_TO_STAFF']
    # .. toggle_implementation: DjangoSetting
    # .. toggle_default: False
    # .. toggle_description: This displays histograms in the Staff Debug Info panel to course staff.
    # .. toggle_use_cases: open_edx
    # .. toggle_creation_date: 2014-02-13
    # .. toggle_warnings: Generating histograms requires scanning the courseware_studentmodule table on each view. This
    #   can make staff access to courseware very slow on large courses.
    # .. toggle_tickets: https://github.com/edx/edx-platform/pull/2425
    'DISPLAY_HISTOGRAMS_TO_STAFF': False,  # For large courses this slows down courseware access for staff.

    'REROUTE_ACTIVATION_EMAIL': False,  # nonempty string = address for all activation emails

    # .. toggle_name: FEATURES['DISABLE_START_DATES']
    # .. toggle_implementation: DjangoSetting
    # .. toggle_default: False
    # .. toggle_description: When True, all courses will be active, regardless of start
    #   date.
    # .. toggle_use_cases: open_edx
    # .. toggle_creation_date: 2012-07-24
    # .. toggle_warnings: This will cause ALL courses to be immediately visible.
    # .. toggle_tickets: https://github.com/edx/edx-platform/pull/17913
    ## DO NOT SET TO True IN THIS FILE
    ## Doing so will cause all courses to be released on production
    'DISABLE_START_DATES': False,

    # .. toggle_name: FEATURES['ENABLE_DISCUSSION_SERVICE']
    # .. toggle_implementation: DjangoSetting
    # .. toggle_default: True
    # .. toggle_description: When True, it will enable the Discussion tab in courseware for all courses. Setting this
    #   to False will not contain inline discussion components and discussion tab in any courses.
    # .. toggle_use_cases: open_edx
    # .. toggle_creation_date: 2012-08-14
    # .. toggle_warnings: If the discussion panel is present in the course and the value for this flag is False then,
    #   attempting to expand those components will cause errors. So, this should only be set to False with an LMS that
    #   is running courses that do not contain discussion components.
    #   For consistency in user-experience, keep the value in sync with the setting of the same name in the CMS.
    'ENABLE_DISCUSSION_SERVICE': True,

    # .. toggle_name: FEATURES['ENABLE_TEXTBOOK']
    # .. toggle_implementation: DjangoSetting
    # .. toggle_default: True
    # .. toggle_description: Add PDF and HTML textbook tabs to the courseware.
    # .. toggle_use_cases: open_edx
    # .. toggle_creation_date: 2014-03-27
    # .. toggle_warnings: For consistency in user-experience, keep the value in sync with the setting of the same name
    #   in the CMS.
    # .. toggle_tickets: https://github.com/edx/edx-platform/pull/3064
    'ENABLE_TEXTBOOK': True,

    # .. toggle_name: FEATURES['ENABLE_DISCUSSION_HOME_PANEL']
    # .. toggle_implementation: DjangoSetting
    # .. toggle_default: True
    # .. toggle_description: Hides or displays a welcome panel under the Discussion tab, which includes a subscription
    #   on/off setting for discussion digest emails.
    # .. toggle_use_cases: open_edx
    # .. toggle_creation_date: 2013-07-30
    # .. toggle_warnings: This should remain off in production until digest notifications are online.
    # .. toggle_tickets: https://github.com/edx/edx-platform/pull/520
    'ENABLE_DISCUSSION_HOME_PANEL': False,

    # .. toggle_name: FEATURES['ENABLE_DISCUSSION_EMAIL_DIGEST']
    # .. toggle_implementation: DjangoSetting
    # .. toggle_default: False
    # .. toggle_description: Set this to True if you want the discussion digest emails
    #   enabled automatically for new users. This will be set on all new account
    #   registrations.
    # .. toggle_use_cases: open_edx
    # .. toggle_creation_date: 2014-08-19
    # .. toggle_target_removal_date: None
    # .. toggle_warnings: It is not recommended to enable this feature if ENABLE_DISCUSSION_HOME_PANEL is not enabled,
    #   since subscribers who receive digests in that case will only be able to unsubscribe via links embedded in
    #   their emails, and they will have no way to resubscribe.
    # .. toggle_tickets: https://github.com/edx/edx-platform/pull/4891
    'ENABLE_DISCUSSION_EMAIL_DIGEST': False,

    # .. toggle_name: FEATURES['ENABLE_UNICODE_USERNAME']
    # .. toggle_implementation: DjangoSetting
    # .. toggle_default: False
    # .. toggle_description: Set this to True to allow unicode characters in username. Enabling this will also
    #   automatically enable SOCIAL_AUTH_CLEAN_USERNAMES. When this is enabled, usernames will have to match the
    #   regular expression defined by USERNAME_REGEX_PARTIAL.
    # .. toggle_use_cases: open_edx
    # .. toggle_creation_date: 2017-06-27
    # .. toggle_tickets: https://github.com/edx/edx-platform/pull/14729
    'ENABLE_UNICODE_USERNAME': False,

    # .. toggle_name: FEATURES['ENABLE_DJANGO_ADMIN_SITE']
    # .. toggle_implementation: DjangoSetting
    # .. toggle_default: True
    # .. toggle_description: Set to False if you want to disable Django's admin site.
    # .. toggle_use_cases: open_edx
    # .. toggle_creation_date: 2013-09-26
    # .. toggle_warnings: It is not recommended to disable this feature as there are many settings available on
    #  Django's admin site and will be inaccessible to the superuser.
    # .. toggle_tickets: https://github.com/edx/edx-platform/pull/829
    'ENABLE_DJANGO_ADMIN_SITE': True,
    'ENABLE_LMS_MIGRATION': False,

    # .. toggle_name: FEATURES['ENABLE_MASQUERADE']
    # .. toggle_implementation: DjangoSetting
    # .. toggle_default: True
    # .. toggle_description: None
    # .. toggle_use_cases: open_edx
    # .. toggle_creation_date: 2013-04-13
    'ENABLE_MASQUERADE': True,

    # .. toggle_name: FEATURES['DISABLE_LOGIN_BUTTON']
    # .. toggle_implementation: DjangoSetting
    # .. toggle_default: False
    # .. toggle_description: Removes the display of the login button in the navigation bar.
    #   Change is only at the UI level. Used in systems where login is automatic, eg MIT SSL
    # .. toggle_use_cases: open_edx
    # .. toggle_creation_date: 2013-12-03
    'DISABLE_LOGIN_BUTTON': False,

    # .. toggle_name: FEATURES['ENABLE_OAUTH2_PROVIDER']
    # .. toggle_implementation: DjangoSetting
    # .. toggle_default: False
    # .. toggle_description: Enable this feature to allow this Open edX platform to be an OAuth2 authentication
    #   provider. This is necessary to enable some other features, such as the REST API for the mobile application.
    # .. toggle_use_cases: temporary
    # .. toggle_creation_date: 2014-09-09
    # .. toggle_target_removal_date: None
    # .. toggle_warnings: This temporary feature toggle does not have a target removal date.
    'ENABLE_OAUTH2_PROVIDER': False,

    # .. toggle_name: FEATURES['ENABLE_XBLOCK_VIEW_ENDPOINT']
    # .. toggle_implementation: DjangoSetting
    # .. toggle_default: False
    # .. toggle_description: Enable an API endpoint, named "xblock_view", to serve rendered XBlock views. This might be
    #   used by external applications. See for instance jquery-xblock (now unmaintained):
    #   https://github.com/edx-solutions/jquery-xblock
    # .. toggle_use_cases: open_edx
    # .. toggle_creation_date: 2014-03-14
    # .. toggle_tickets: https://github.com/edx/edx-platform/pull/2968
    'ENABLE_XBLOCK_VIEW_ENDPOINT': False,

    # Allows to configure the LMS to provide CORS headers to serve requests from other
    # domains
    'ENABLE_CORS_HEADERS': False,

    # Can be turned off if course lists need to be hidden. Effects views and templates.
    # .. toggle_name: FEATURES['COURSES_ARE_BROWSABLE']
    # .. toggle_implementation: DjangoSetting
    # .. toggle_default: True
    # .. toggle_description: When this is set to True, all the courses will be listed on the /courses page and Explore
    #   Courses link will be visible. Set to False if courses list and Explore Courses link need to be hidden.
    # .. toggle_use_cases: open_edx
    # .. toggle_creation_date: 2013-09-28
    # .. toggle_warnings: This Effects views and templates.
    # .. toggle_tickets: https://github.com/edx/edx-platform/pull/1073
    'COURSES_ARE_BROWSABLE': True,

    # Can be turned off to disable the help link in the navbar
    # .. toggle_name: FEATURES['ENABLE_HELP_LINK']
    # .. toggle_implementation: DjangoSetting
    # .. toggle_default: True
    # .. toggle_description: When True, a help link is displayed on the main navbar. Set False to hide it.
    # .. toggle_use_cases: open_edx
    # .. toggle_creation_date: 2021-03-05
    # .. toggle_tickets: https://github.com/edx/edx-platform/pull/26106
    'ENABLE_HELP_LINK': True,

    # .. toggle_name: FEATURES['HIDE_DASHBOARD_COURSES_UNTIL_ACTIVATED']
    # .. toggle_implementation: DjangoSetting
    # .. toggle_default: False
    # .. toggle_description: When set, it hides the Courses list on the Learner Dashboard page if the learner has not
    #   yet activated the account and not enrolled in any courses.
    # .. toggle_use_cases: open_edx
    # .. toggle_creation_date: 2018-05-18
    # .. toggle_tickets: https://openedx.atlassian.net/browse/OSPR-1814
    'HIDE_DASHBOARD_COURSES_UNTIL_ACTIVATED': False,

    # .. toggle_name: FEATURES['ENABLE_STUDENT_HISTORY_VIEW']
    # .. toggle_implementation: DjangoSetting
    # .. toggle_default: True
    # .. toggle_description: This provides a UI to show a student's submission history in a problem by the Staff Debug
    #   tool. Set to False if you want to hide Submission History from the courseware page.
    # .. toggle_use_cases: open_edx
    # .. toggle_creation_date: 2013-02-15
    # .. toggle_tickets: https://github.com/edx/edx-platform/commit/8f17e6ae9ed76fa75b3caf867b65ccb632cb6870
    'ENABLE_STUDENT_HISTORY_VIEW': True,

    # Turn on a page that lets staff enter Python code to be run in the
    # sandbox, for testing whether it's enabled properly.
    'ENABLE_DEBUG_RUN_PYTHON': False,

    # Enable URL that shows information about the status of variuous services
    'ENABLE_SERVICE_STATUS': False,

    # Don't autoplay videos for students
    'AUTOPLAY_VIDEOS': False,

    # Move the student to next page when a video finishes. Set to True to show
    # an auto-advance button in videos. If False, videos never auto-advance.
    'ENABLE_AUTOADVANCE_VIDEOS': False,

    # Enable instructor dash to submit background tasks
    'ENABLE_INSTRUCTOR_BACKGROUND_TASKS': True,

    # Enable instructor to assign individual due dates
    # Note: In order for this feature to work, you must also add
    # 'lms.djangoapps.courseware.student_field_overrides.IndividualStudentOverrideProvider' to
    # the setting FIELD_OVERRIDE_PROVIDERS, in addition to setting this flag to
    # True.
    'INDIVIDUAL_DUE_DATES': False,

    # .. toggle_name: CUSTOM_COURSES_EDX
    # .. toggle_implementation: DjangoSetting
    # .. toggle_default: False
    # .. toggle_description: Set to True to enable Custom Courses for edX, a feature that is more commonly known as
    #   CCX. Documentation for configuring and using this feature is available at
    #   https://edx.readthedocs.io/projects/open-edx-ca/en/latest/set_up_course/custom_courses.html
    # .. toggle_warnings: When set to true, 'lms.djangoapps.ccx.overrides.CustomCoursesForEdxOverrideProvider' will
    #    be added to MODULESTORE_FIELD_OVERRIDE_PROVIDERS
    # .. toggle_use_cases: opt_in, circuit_breaker
    # .. toggle_creation_date: 2015-04-10
    # .. toggle_tickets: https://github.com/edx/edx-platform/pull/6636
    'CUSTOM_COURSES_EDX': False,

    # Toggle to enable certificates of courses on dashboard
    'ENABLE_VERIFIED_CERTIFICATES': False,

    # .. toggle_name: FEATURES['DISABLE_HONOR_CERTIFICATES']
    # .. toggle_implementation: DjangoSetting
    # .. toggle_default: False
    # .. toggle_description: Set to True to disable honor certificates. Typically used when your installation only
    #   allows verified certificates, like courses.edx.org.
    # .. toggle_use_cases: open_edx
    # .. toggle_creation_date: 2019-05-14
    # .. toggle_tickets: https://openedx.atlassian.net/browse/PROD-269
    'DISABLE_HONOR_CERTIFICATES': False,  # Toggle to disable honor certificates

    'DISABLE_AUDIT_CERTIFICATES': False,  # Toggle to disable audit certificates

    # .. toggle_name: FEATURES['AUTOMATIC_AUTH_FOR_TESTING']
    # .. toggle_implementation: DjangoSetting
    # .. toggle_default: False
    # .. toggle_description: Set to True to perform acceptance and load test. Auto auth view is responsible for load
    #   testing and is controlled by this feature flag. Auto-auth causes issues in Bok Choy tests because it resets the
    #   requesting user. Session verification (of CacheBackedAuthenticationMiddleware) is a security feature, but it
    #   can be turned off by enabling this feature flag.
    # .. toggle_use_cases: open_edx
    # .. toggle_creation_date: 2013-07-25
    # .. toggle_warnings: If this has been set to True then the account activation email will be skipped.
    # .. toggle_tickets: https://github.com/edx/edx-platform/pull/417
    'AUTOMATIC_AUTH_FOR_TESTING': False,

    # .. toggle_name: FEATURES['RESTRICT_AUTOMATIC_AUTH']
    # .. toggle_implementation: DjangoSetting
    # .. toggle_default: True
    # .. toggle_description: Prevent auto auth from creating superusers or modifying existing users. Auto auth is a
    #   mechanism where superusers can simply modify attributes of other users by accessing the "/auto_auth url" with
    #   the right
    #   querystring parameters.
    # .. toggle_use_cases: open_edx
    # .. toggle_creation_date: 2018-05-07
    # .. toggle_tickets: https://openedx.atlassian.net/browse/TE-2545
    'RESTRICT_AUTOMATIC_AUTH': True,

    # .. toggle_name: FEATURES['ENABLE_LOGIN_MICROFRONTEND']
    # .. toggle_implementation: DjangoSetting
    # .. toggle_default: False
    # .. toggle_description: Enable the login micro frontend.
    # .. toggle_use_cases: open_edx
    # .. toggle_creation_date: 2018-05-07
    # .. toggle_warnings: The login MFE domain name should be listed in LOGIN_REDIRECT_WHITELIST.
    'ENABLE_LOGIN_MICROFRONTEND': False,

    # .. toggle_name: FEATURES['SKIP_EMAIL_VALIDATION']
    # .. toggle_implementation: DjangoSetting
    # .. toggle_default: False
    # .. toggle_description: Turn this on to skip sending emails for user validation.
    #   Beware, as this leaves the door open to potential spam abuse.
    # .. toggle_use_cases: open_edx
    # .. toggle_creation_date: 2018-05-07
    # .. toggle_warnings: The login MFE domain name should be listed in LOGIN_REDIRECT_WHITELIST.
    'SKIP_EMAIL_VALIDATION': False,

    # .. toggle_name: FEATURES['ENABLE_COSMETIC_DISPLAY_PRICE']
    # .. toggle_implementation: DjangoSetting
    # .. toggle_default: False
    # .. toggle_description: Enable the display of "cosmetic_display_price", set in a course advanced settings. This
    #   cosmetic price is used when there is no registration price associated to the course.
    # .. toggle_use_cases: open_edx
    # .. toggle_creation_date: 2014-10-10
    # .. toggle_tickets: https://github.com/edx/edx-platform/pull/6876
    # .. toggle_warnings: The use case of this feature toggle is uncertain.
    'ENABLE_COSMETIC_DISPLAY_PRICE': False,

    # Automatically approve student identity verification attempts
    # .. toggle_name: FEATURES['AUTOMATIC_VERIFY_STUDENT_IDENTITY_FOR_TESTING']
    # .. toggle_implementation: DjangoSetting
    # .. toggle_default: False
    # .. toggle_description: If set to True, then we want to skip posting anything to Software Secure. Bypass posting
    #   anything to Software Secure if the auto verify feature for testing is enabled. We actually don't even create
    #   the message because that would require encryption and message signing that rely on settings.VERIFY_STUDENT
    #   values that aren't set in dev. So we just pretend like we successfully posted and automatically approve student
    #   identity verification attempts.
    # .. toggle_use_cases: open_edx
    # .. toggle_creation_date: 2013-10-03
    # .. toggle_tickets: https://github.com/edx/edx-platform/pull/1184
    'AUTOMATIC_VERIFY_STUDENT_IDENTITY_FOR_TESTING': False,

    # Maximum number of rows to include in the csv file for downloading problem responses.
    'MAX_PROBLEM_RESPONSES_COUNT': 5000,

    'ENABLED_PAYMENT_REPORTS': [
        "refund_report",
        "itemized_purchase_report",
        "university_revenue_share",
        "certificate_status"
    ],

    # Turn off account locking if failed login attempts exceeds a limit
    # .. toggle_name: FEATURES['ENABLE_MAX_FAILED_LOGIN_ATTEMPTS']
    # .. toggle_implementation: DjangoSetting
    # .. toggle_default: True
    # .. toggle_description: This feature will keep track of the number of failed login attempts on a given user's
    #   email. If the number of consecutive failed login attempts - without a successful login at some point - reaches
    #   a configurable threshold (default 6), then the account will be locked for a configurable amount of seconds
    #   (30 minutes) which will prevent additional login attempts until this time period has passed. If a user
    #   successfully logs in, all the counter which tracks the number of failed attempts will be reset back to 0. If
    #   set to False then account locking will be disabled for failed login attempts.
    # .. toggle_use_cases: open_edx
    # .. toggle_creation_date: 2014-01-30
    # .. toggle_tickets: https://github.com/edx/edx-platform/pull/2331
    'ENABLE_MAX_FAILED_LOGIN_ATTEMPTS': True,

    # Hide any Personally Identifiable Information from application logs
    'SQUELCH_PII_IN_LOGS': True,

    # .. toggle_name: FEATURES['EMBARGO']
    # .. toggle_implementation: DjangoSetting
    # .. toggle_default: False
    # .. toggle_description: Turns on embargo functionality, which blocks users from
    #   the site or courses based on their location. Embargo can restrict users by states
    #   and whitelist/blacklist (IP Addresses (ie. 10.0.0.0), Networks (ie. 10.0.0.0/24)), or the user profile country.
    # .. toggle_use_cases: open_edx
    # .. toggle_creation_date: 2014-02-27
    # .. toggle_target_removal_date: None
    # .. toggle_warnings: reverse proxy should be configured appropriately for example Client IP address headers
    #   (e.g HTTP_X_FORWARDED_FOR) should be configured.
    # .. toggle_tickets: https://github.com/edx/edx-platform/pull/2749
    'EMBARGO': False,

    # Whether the Wiki subsystem should be accessible via the direct /wiki/ paths. Setting this to True means
    # that people can submit content and modify the Wiki in any arbitrary manner. We're leaving this as True in the
    # defaults, so that we maintain current behavior
    'ALLOW_WIKI_ROOT_ACCESS': True,

    # .. toggle_name: FEATURES['ENABLE_THIRD_PARTY_AUTH']
    # .. toggle_implementation: DjangoSetting
    # .. toggle_default: False
    # .. toggle_description: Turn on third-party auth. Disabled for now because full mplementations are not yet
    #   available. Remember to run migrations if you enable this; we don't create tables by default. This feature can
    #   be enabled on a per-site basis. When enabling this feature, remember to define the allowed authentication
    #   backends with the AUTHENTICATION_BACKENDS setting.
    # .. toggle_use_cases: open_edx
    # .. toggle_creation_date: 2014-09-15
    'ENABLE_THIRD_PARTY_AUTH': False,

    # .. toggle_name: FEATURES['ENABLE_MKTG_SITE']
    # .. toggle_implementation: DjangoSetting
    # .. toggle_default: False
    # .. toggle_description: Toggle to enable alternate urls for marketing links.
    # .. toggle_use_cases: open_edx
    # .. toggle_creation_date: 2014-03-24
    # .. toggle_warnings: When this is enabled, the MKTG_URLS setting should be defined. The use case of this feature
    #   toggle is uncertain.
    'ENABLE_MKTG_SITE': False,

    # Prevent concurrent logins per user
    'PREVENT_CONCURRENT_LOGINS': True,

    # .. toggle_name: FEATURES['ALWAYS_REDIRECT_HOMEPAGE_TO_DASHBOARD_FOR_AUTHENTICATED_USER']
    # .. toggle_implementation: DjangoSetting
    # .. toggle_default: True
    # .. toggle_description: When a logged in user goes to the homepage ('/') the user will be redirected to the
    #   dashboard page when this flag is set to True - this is default Open edX behavior. Set to False to not redirect
    #   the user.
    # .. toggle_use_cases: open_edx
    # .. toggle_creation_date: 2014-09-16
    # .. toggle_tickets: https://github.com/edx/edx-platform/pull/5220
    'ALWAYS_REDIRECT_HOMEPAGE_TO_DASHBOARD_FOR_AUTHENTICATED_USER': True,

    # .. toggle_name: FEATURES['ENABLE_COURSE_SORTING_BY_START_DATE']
    # .. toggle_implementation: DjangoSetting
    # .. toggle_default: True
    # .. toggle_description: When a user goes to the homepage ('/') the user sees the courses listed in the
    #   announcement dates order - this is default Open edX behavior. Set to True to change the course sorting behavior
    #   by their start dates, latest first.
    # .. toggle_use_cases: open_edx
    # .. toggle_creation_date: 2015-03-27
    # .. toggle_tickets: https://github.com/edx/edx-platform/pull/7548
    'ENABLE_COURSE_SORTING_BY_START_DATE': True,

    # .. toggle_name: FEATURES['ENABLE_COURSE_HOME_REDIRECT']
    # .. toggle_implementation: DjangoSetting
    # .. toggle_default: True
    # .. toggle_description: When enabled, along with the ENABLE_MKTG_SITE feature toggle, users who attempt to access a
    #   course "about" page will be redirected to the course home url. This url might be the course "info" page or the
    #   unified course tab (when the DISABLE_UNIFIED_COURSE_TAB_FLAG waffle is not enabled).
    # .. toggle_use_cases: open_edx
    # .. toggle_creation_date: 2019-01-15
    # .. toggle_tickets: https://github.com/edx/edx-platform/pull/19604
    'ENABLE_COURSE_HOME_REDIRECT': True,

    # Expose Mobile REST API. Note that if you use this, you must also set
    # ENABLE_OAUTH2_PROVIDER to True
    'ENABLE_MOBILE_REST_API': False,

    # .. toggle_name: FEATURES['ENABLE_COMBINED_LOGIN_REGISTRATION_FOOTER']
    # .. toggle_implementation: DjangoSetting
    # .. toggle_default: False
    # .. toggle_description: Display the standard footer in the login page. This feature can be overridden by a site-
    #   specific configuration.
    # .. toggle_use_cases: open_edx
    # .. toggle_creation_date: 2016-06-24
    # .. toggle_tickets: https://openedx.atlassian.net/browse/OSPR-1320
    'ENABLE_COMBINED_LOGIN_REGISTRATION_FOOTER': False,

    # Enable organizational email opt-in
    'ENABLE_MKTG_EMAIL_OPT_IN': False,

    # .. toggle_name: FEATURES['ENABLE_FOOTER_MOBILE_APP_LINKS']
    # .. toggle_implementation: DjangoSetting
    # .. toggle_default: False
    # .. toggle_description: Set to True if you want show the mobile app links (Apple App Store & Google Play Store) in
    #   the footer.
    # .. toggle_use_cases: open_edx
    # .. toggle_creation_date: 2015-01-13
    # .. toggle_warnings: If you set this to True then you should also set your mobile application's app store and play
    #   store URLs in the MOBILE_STORE_URLS settings dictionary. These links are not part of the default theme. If you
    #   want these links on your footer then you should use the edx.org theme.
    # .. toggle_tickets: https://github.com/edx/edx-platform/pull/6588
    'ENABLE_FOOTER_MOBILE_APP_LINKS': False,

    # Let students save and manage their annotations
    # .. toggle_name: FEATURES['ENABLE_EDXNOTES']
    # .. toggle_implementation: SettingToggle
    # .. toggle_default: False
    # .. toggle_description: This toggle enables the students to save and manage their annotations in the
    #   course using the notes service. The bulk of the actual work in storing the notes is done by
    #   a separate service (see the edx-notes-api repo).
    # .. toggle_warnings: Requires the edx-notes-api service properly running and to have configured the django settings
    #   EDXNOTES_INTERNAL_API and EDXNOTES_PUBLIC_API. If you update this setting, also update it in Studio.
    # .. toggle_use_cases: open_edx
    # .. toggle_creation_date: 2015-01-04
    # .. toggle_tickets: https://github.com/edx/edx-platform/pull/6321
    'ENABLE_EDXNOTES': False,

    # Toggle to enable coordination with the Publisher tool (keep in sync with cms/envs/common.py)
    'ENABLE_PUBLISHER': False,

    # Milestones application flag
    'MILESTONES_APP': False,

    # Prerequisite courses feature flag
    'ENABLE_PREREQUISITE_COURSES': False,

    # For easily adding modes to courses during acceptance testing
    'MODE_CREATION_FOR_TESTING': False,

    # For caching programs in contexts where the LMS can only
    # be reached over HTTP.
    'EXPOSE_CACHE_PROGRAMS_ENDPOINT': False,

    # Courseware search feature
    # .. toggle_name: FEATURES['ENABLE_COURSEWARE_SEARCH']
    # .. toggle_implementation: DjangoSetting
    # .. toggle_default: False
    # .. toggle_description: When enabled, this adds a Search the course widget on the course outline and courseware
    #   pages for searching courseware data.
    # .. toggle_use_cases: open_edx
    # .. toggle_creation_date: 2015-01-29
    # .. toggle_warnings: In order to get this working, your courses data should be indexed in Elasticsearch. You will
    #   see the search widget on the courseware page only if the DISABLE_COURSE_OUTLINE_PAGE_FLAG is set.
    # .. toggle_tickets: https://github.com/edx/edx-platform/pull/6506
    'ENABLE_COURSEWARE_SEARCH': False,

    # .. toggle_name: FEATURES['ENABLE_COURSEWARE_SEARCH_FOR_COURSE_STAFF']
    # .. toggle_implementation: DjangoSetting
    # .. toggle_default: False
    # .. toggle_description: When enabled, this adds a Search the course widget on the course outline and courseware
    #   pages for searching courseware data but for course staff users only.
    # .. toggle_use_cases: open_edx
    # .. toggle_creation_date: 2019-12-06
    # .. toggle_warnings: In order to get this working, your courses data should be indexed in Elasticsearch. If
    #   ENABLE_COURSEWARE_SEARCH is enabled then the search widget will be visible to all learners and this flag's
    #   value does not matter in that case. This flag is enabled in devstack by default.
    # .. toggle_tickets: https://openedx.atlassian.net/browse/TNL-6931
    'ENABLE_COURSEWARE_SEARCH_FOR_COURSE_STAFF': False,

    # Dashboard search feature
    # .. toggle_name: FEATURES['ENABLE_DASHBOARD_SEARCH']
    # .. toggle_implementation: DjangoSetting
    # .. toggle_default: False
    # .. toggle_description: When enabled, this adds a Search Your Courses widget on the dashboard page for searching
    #   courseware data.
    # .. toggle_use_cases: open_edx
    # .. toggle_creation_date: 2015-01-29
    # .. toggle_warnings: In order to get this working, your courses data should be indexed in Elasticsearch.
    # .. toggle_tickets: https://github.com/edx/edx-platform/pull/6506
    'ENABLE_DASHBOARD_SEARCH': False,

    # log all information from cybersource callbacks
    'LOG_POSTPAY_CALLBACKS': True,

    # .. toggle_name: FEATURES['LICENSING']
    # .. toggle_implementation: DjangoSetting
    # .. toggle_default: False
    # .. toggle_description: Toggle platform-wide course licensing. The course.license attribute is then used to append
    #   license information to the courseware.
    # .. toggle_use_cases: open_edx
    # .. toggle_creation_date: 2015-05-14
    # .. toggle_tickets: https://github.com/edx/edx-platform/pull/7315
    'LICENSING': False,

    # Certificates Web/HTML Views
    'CERTIFICATES_HTML_VIEW': False,

    # .. toggle_name: FEATURES['CUSTOM_CERTIFICATE_TEMPLATES_ENABLED']
    # .. toggle_implementation: DjangoSetting
    # .. toggle_default: False
    # .. toggle_description: Set to True to enable custom certificate templates which are configured via Django admin.
    # .. toggle_warnings: None
    # .. toggle_use_cases: open_edx
    # .. toggle_creation_date: 2015-08-13
    # .. toggle_target_removal_date: None
    # .. toggle_tickets: https://openedx.atlassian.net/browse/SOL-1044
    'CUSTOM_CERTIFICATE_TEMPLATES_ENABLED': False,

    # .. toggle_name: FEATURES['ENABLE_COURSE_DISCOVERY']
    # .. toggle_implementation: DjangoSetting
    # .. toggle_default: False
    # .. toggle_description: Add a course search widget to the LMS for searching courses. When this is enabled, the
    #   latest courses are no longer displayed on the LMS landing page. Also, an "Explore Courses" item is added to the
    #   navbar.
    # .. toggle_use_cases: open_edx
    # .. toggle_creation_date: 2015-04-23
    # .. toggle_target_removal_date: None
    # .. toggle_warnings: The COURSE_DISCOVERY_MEANINGS setting should be properly defined.
    # .. toggle_tickets: https://github.com/edx/edx-platform/pull/7845
    'ENABLE_COURSE_DISCOVERY': False,

    # Setting for overriding default filtering facets for Course discovery
    # COURSE_DISCOVERY_FILTERS = ["org", "language", "modes"]

    # Software secure fake page feature flag
    'ENABLE_SOFTWARE_SECURE_FAKE': False,

    # Teams feature
    'ENABLE_TEAMS': True,

    # Show video bumper in LMS
    'ENABLE_VIDEO_BUMPER': False,

    # How many seconds to show the bumper again, default is 7 days:
    'SHOW_BUMPER_PERIODICITY': 7 * 24 * 3600,

    # .. toggle_name: FEATURES['ENABLE_SPECIAL_EXAMS']
    # .. toggle_implementation: DjangoSetting
    # .. toggle_default: False
    # .. toggle_description: Enable to use special exams, aka timed and proctored exams.
    # .. toggle_use_cases: open_edx
    # .. toggle_creation_date: 2015-09-04
    # .. toggle_tickets: https://github.com/edx/edx-platform/pull/9744
    'ENABLE_SPECIAL_EXAMS': False,

    # .. toggle_name: FEATURES['ENABLE_OPENBADGES']
    # .. toggle_implementation: DjangoSetting
    # .. toggle_default: False
    # .. toggle_description: Enables support for the creation of OpenBadges as a method of awarding credentials.
    # .. toggle_warnings: The following settings (all of which are in the same file) should be set or reviewed prior to
    #    enabling this setting: BADGING_BACKEND, BADGR_API_TOKEN, BADGR_BASE_URL, BADGR_ISSUER_SLUG, BADGR_TIMEOUT.
    #    Full guide for setting up OpenBadges available here:
    #    https://edx.readthedocs.io/projects/edx-installing-configuring-and-running/en/latest/configuration/enable_badging.html  pylint: disable=line-too-long,useless-suppression
    # .. toggle_use_cases: open_edx
    # .. toggle_creation_date: 2015-04-30
    # .. toggle_tickets: https://openedx.atlassian.net/browse/SOL-1325
    'ENABLE_OPENBADGES': False,

    # .. toggle_name: FEATURES['ENABLE_LTI_PROVIDER']
    # .. toggle_implementation: DjangoSetting
    # .. toggle_default: False
    # .. toggle_description: When set to True, Open edX site can be used as an LTI Provider to other systems
    #    and applications.
    # .. toggle_warnings: After enabling this feature flag there are multiple steps invloved to configure edX
    #    as LTI provider. Full guide is available here:
    #    https://edx.readthedocs.io/projects/edx-installing-configuring-and-running/en/latest/configuration/lti/index.html
    # .. toggle_use_cases: open_edx
    # .. toggle_creation_date: 2015-04-24
    # .. toggle_tickets: https://github.com/edx/edx-platform/pull/7689
    'ENABLE_LTI_PROVIDER': False,

    # .. toggle_name: FEATURES['SHOW_HEADER_LANGUAGE_SELECTOR']
    # .. toggle_implementation: DjangoSetting
    # .. toggle_default: False
    # .. toggle_description: When set to True, language selector will be visible in the header.
    # .. toggle_use_cases: open_edx
    # .. toggle_creation_date: 2017-05-25
    # .. toggle_warnings: You should set the languages in the DarkLangConfig table to get this working. If you have
    #   not set any languages in the DarkLangConfig table then the language selector will not be visible in the header.
    # .. toggle_tickets: https://github.com/edx/edx-platform/pull/15133
    'SHOW_HEADER_LANGUAGE_SELECTOR': False,

    # At edX it's safe to assume that English transcripts are always available
    # This is not the case for all installations.
    # The default value in {lms,cms}/envs/common.py and xmodule/tests/test_video.py should be consistent.
    'FALLBACK_TO_ENGLISH_TRANSCRIPTS': True,

    # .. toggle_name: FEATURES['SHOW_FOOTER_LANGUAGE_SELECTOR']
    # .. toggle_implementation: DjangoSetting
    # .. toggle_default: False
    # .. toggle_description: When set to True, language selector will be visible in the footer.
    # .. toggle_use_cases: open_edx
    # .. toggle_creation_date: 2017-05-25
    # .. toggle_warnings: LANGUAGE_COOKIE is required to use footer-language-selector, set it if it has not been set.
    # .. toggle_tickets: https://github.com/edx/edx-platform/pull/15133
    'SHOW_FOOTER_LANGUAGE_SELECTOR': False,

    # .. toggle_name: FEATURES['ENABLE_CSMH_EXTENDED']
    # .. toggle_implementation: DjangoSetting
    # .. toggle_default: True
    # .. toggle_description: Write Courseware Student Module History (CSMH) to the extended table: this logs all
    #   student activities to MySQL, in a separate database.
    # .. toggle_use_cases: open_edx
    # .. toggle_creation_date: 2020-11-05
    # .. toggle_warnings: Even though most Open edX instances run with a separate CSMH database, it may not always be
    #   the case. When disabling this feature flag, remember to remove "lms.djangoapps.coursewarehistoryextended"
    #   from the INSTALLED_APPS and the "StudentModuleHistoryExtendedRouter" from the DATABASE_ROUTERS.
    'ENABLE_CSMH_EXTENDED': True,

    # Read from both the CSMH and CSMHE history tables.
    # This is the default, but can be disabled if all history
    # lives in the Extended table, saving the frontend from
    # making multiple queries.
    'ENABLE_READING_FROM_MULTIPLE_HISTORY_TABLES': True,

    # Set this to False to facilitate cleaning up invalid xml from your modulestore.
    'ENABLE_XBLOCK_XML_VALIDATION': True,

    # .. toggle_name: FEATURES['ALLOW_PUBLIC_ACCOUNT_CREATION']
    # .. toggle_implementation: DjangoSetting
    # .. toggle_default: True
    # .. toggle_description: Allow public account creation. If this is disabled, users will no longer have access to
    #   the signup page.
    # .. toggle_use_cases: open_edx
    # .. toggle_creation_date: 2017-04-12
    # .. toggle_tickets: https://openedx.atlassian.net/browse/YONK-513
    'ALLOW_PUBLIC_ACCOUNT_CREATION': True,

    # .. toggle_name: FEATURES['ENABLE_COOKIE_CONSENT']
    # .. toggle_implementation: DjangoSetting
    # .. toggle_default: False
    # .. toggle_description: Enable header banner for cookie consent using this service:
    #   https://cookieconsent.insites.com/
    # .. toggle_use_cases: open_edx
    # .. toggle_creation_date: 2017-03-03
    # .. toggle_tickets: https://openedx.atlassian.net/browse/OSPR-1560
    'ENABLE_COOKIE_CONSENT': False,

    # Whether or not the dynamic EnrollmentTrackUserPartition should be registered.
    'ENABLE_ENROLLMENT_TRACK_USER_PARTITION': True,

    # Enable one click program purchase
    # See LEARNER-493
    'ENABLE_ONE_CLICK_PROGRAM_PURCHASE': False,

    # .. toggle_name: FEATURES['ALLOW_EMAIL_ADDRESS_CHANGE']
    # .. toggle_implementation: DjangoSetting
    # .. toggle_default: True
    # .. toggle_description: Allow users to change their email address on the Account Settings page. If this is
    #   disabled, users will not be able to change their email address.
    # .. toggle_use_cases: open_edx
    # .. toggle_creation_date: 2017-06-26
    # .. toggle_tickets: https://openedx.atlassian.net/browse/OSPR-1735
    'ALLOW_EMAIL_ADDRESS_CHANGE': True,

    # .. toggle_name: FEATURES['ENABLE_BULK_ENROLLMENT_VIEW']
    # .. toggle_implementation: DjangoSetting
    # .. toggle_default: False
    # .. toggle_description: When set to True the bulk enrollment view is enabled and one can use it to enroll multiple
    #   users in a course using bulk enrollment API endpoint (/api/bulk_enroll/v1/bulk_enroll).
    # .. toggle_use_cases: open_edx
    # .. toggle_creation_date: 2017-07-15
    # .. toggle_tickets: https://github.com/edx/edx-platform/pull/15006
    'ENABLE_BULK_ENROLLMENT_VIEW': False,

    # Whether course goals is enabled.
    'ENABLE_COURSE_GOALS': True,

    # Set to enable Enterprise integration
    'ENABLE_ENTERPRISE_INTEGRATION': False,

    # .. toggle_name: FEATURES['ENABLE_HTML_XBLOCK_STUDENT_VIEW_DATA']
    # .. toggle_implementation: DjangoSetting
    # .. toggle_default: False
    # .. toggle_description: Whether HTML Block returns HTML content with the Course Blocks API when the API
    #   is called with student_view_data=html query parameter.
    # .. toggle_warnings: Because the Course Blocks API caches its data, the cache must be cleared (e.g. by
    #   re-publishing the course) for changes to this flag to take effect.
    # .. toggle_use_cases: open_edx
    # .. toggle_creation_date: 2017-08-28
    # .. toggle_tickets: https://openedx.atlassian.net/browse/OSPR-1880
    'ENABLE_HTML_XBLOCK_STUDENT_VIEW_DATA': False,

    # .. toggle_name: FEATURES['ENABLE_CHANGE_USER_PASSWORD_ADMIN']
    # .. toggle_implementation: DjangoSetting
    # .. toggle_default: False
    # .. toggle_description: Whether to send an email for failed password reset attempts or not. This happens when a
    #   user asks for a password reset but they don't have an account associated to their email. This is useful for
    #   notifying users that they don't have an account associated with email addresses they believe they've registered
    #   with. This setting can be overridden by a site-specific configuration.
    # .. toggle_use_cases: open_edx
    # .. toggle_creation_date: 2017-07-20
    # .. toggle_tickets: https://openedx.atlassian.net/browse/OSPR-1832
    'ENABLE_PASSWORD_RESET_FAILURE_EMAIL': False,

    # Sets the default browser support. For more information go to http://browser-update.org/customize.html
    'UNSUPPORTED_BROWSER_ALERT_VERSIONS': "{i:10,f:-3,o:-3,s:-3,c:-3}",

    # .. toggle_name: FEATURES['ENABLE_ACCOUNT_DELETION']
    # .. toggle_implementation: DjangoSetting
    # .. toggle_default: True
    # .. toggle_description: Whether to display the account deletion section on Account Settings page. Set to False to
    #   hide this section.
    # .. toggle_use_cases: open_edx
    # .. toggle_creation_date: 2018-06-01
    # .. toggle_tickets: https://github.com/edx/edx-platform/pull/18298
    'ENABLE_ACCOUNT_DELETION': True,

    # Enable feature to remove enrollments and users. Used to reset state of master's integration environments
    'ENABLE_ENROLLMENT_RESET': False,
    'DISABLE_MOBILE_COURSE_AVAILABLE': False,

    # .. toggle_name: FEATURES['ENABLE_CHANGE_USER_PASSWORD_ADMIN']
    # .. toggle_implementation: DjangoSetting
    # .. toggle_default: False
    # .. toggle_description: Set to True to enable changing a user password through django admin. This is disabled by
    #   default because enabling allows a method to bypass password policy.
    # .. toggle_use_cases: open_edx
    # .. toggle_creation_date: 2020-02-21
    # .. toggle_tickets: 'https://github.com/edx/edx-platform/pull/21616'
    'ENABLE_CHANGE_USER_PASSWORD_ADMIN': False,

    # .. toggle_name: FEATURES['ENABLE_AUTHN_MICROFRONTEND']
    # .. toggle_implementation: DjangoSetting
    # .. toggle_default: False
    # .. toggle_description: Supports staged rollout of a new micro-frontend-based implementation of the logistration.
    # .. toggle_use_cases: temporary, open_edx
    # .. toggle_creation_date: 2020-09-08
    # .. toggle_target_removal_date: None
    # .. toggle_tickets: 'https://github.com/edx/edx-platform/pull/24908'
    # .. toggle_warnings: Also set settings.AUTHN_MICROFRONTEND_URL for rollout. This temporary feature
    #   toggle does not have a target removal date.
    'ENABLE_AUTHN_MICROFRONTEND': False,

    ### ORA Feature Flags ###
    # .. toggle_name: FEATURES['ENABLE_ORA_ALL_FILE_URLS']
    # .. toggle_implementation: DjangoSetting
    # .. toggle_default: False
    # .. toggle_description: A "work-around" feature toggle meant to help in cases where some file uploads are not
    #   discoverable.  If enabled, will iterate through all possible file key suffixes up to the max for displaying
    #   file metadata in staff assessments.
    # .. toggle_use_cases: temporary
    # .. toggle_creation_date: 2020-03-03
    # .. toggle_target_removal_date: None
    # .. toggle_tickets: https://openedx.atlassian.net/browse/EDUCATOR-4951
    # .. toggle_warnings: This temporary feature toggle does not have a target removal date.
    'ENABLE_ORA_ALL_FILE_URLS': False,

    # .. toggle_name: FEATURES['ENABLE_ORA_USER_STATE_UPLOAD_DATA']
    # .. toggle_implementation: DjangoSetting
    # .. toggle_default: False
    # .. toggle_description: A "work-around" feature toggle meant to help in cases where some file uploads are not
    #   discoverable.  If enabled, will pull file metadata from StudentModule.state for display in staff assessments.
    # .. toggle_use_cases: temporary
    # .. toggle_creation_date: 2020-03-03
    # .. toggle_target_removal_date: None
    # .. toggle_tickets: https://openedx.atlassian.net/browse/EDUCATOR-4951
    # .. toggle_warnings: This temporary feature toggle does not have a target removal date.
    'ENABLE_ORA_USER_STATE_UPLOAD_DATA': False,

    # .. toggle_name: FEATURES['ENABLE_ORA_USERNAMES_ON_DATA_EXPORT']
    # .. toggle_implementation: DjangoSetting
    # .. toggle_default: False
    # .. toggle_description: Set to True to add deanonymized usernames to ORA data
    #   report.
    # .. toggle_use_cases: temporary
    # .. toggle_creation_date: 2020-06-11
    # .. toggle_target_removal_date: None
    # .. toggle_tickets: https://openedx.atlassian.net/browse/TNL-7273
    # .. toggle_warnings: This temporary feature toggle does not have a target removal date.
    'ENABLE_ORA_USERNAMES_ON_DATA_EXPORT': False,

    # .. toggle_name: FEATURES['ENABLE_COURSE_ASSESSMENT_GRADE_CHANGE_SIGNAL']
    # .. toggle_implementation: DjangoSetting
    # .. toggle_default: False
    # .. toggle_description: Set to True to start sending signals for assessment level grade updates. Notably, the only
    #   handler of this signal at the time of this writing sends assessment updates to enterprise integrated channels.
    # .. toggle_use_cases: temporary
    # .. toggle_creation_date: 2020-12-09
    # .. toggle_target_removal_date: 2021-02-01
    # .. toggle_tickets: https://openedx.atlassian.net/browse/ENT-3818
    'ENABLE_COURSE_ASSESSMENT_GRADE_CHANGE_SIGNAL': False,

<<<<<<< HEAD
    'TAHOE_ENABLE_API_DOCS_URLS': False,  # RED-2861
=======
    # .. toggle_name: FEATURES['ALLOW_ADMIN_ENTERPRISE_COURSE_ENROLLMENT_DELETION']
    # .. toggle_implementation: DjangoSetting
    # .. toggle_default: False
    # .. toggle_description: If true, allows for the deletion of EnterpriseCourseEnrollment records via Django Admin.
    # .. toggle_use_cases: opt_in
    # .. toggle_creation_date: 2021-01-27
    # .. toggle_tickets: https://openedx.atlassian.net/browse/ENT-4022
    'ALLOW_ADMIN_ENTERPRISE_COURSE_ENROLLMENT_DELETION': False,

    # .. toggle_name: FEATURES['ENABLE_BULK_USER_RETIREMENT']
    # .. toggle_implementation: DjangoSetting
    # .. toggle_default: False
    # .. toggle_description: Set to True to enable bulk user retirement through REST API. This is disabled by
    #   default.
    # .. toggle_use_cases: open_edx
    # .. toggle_creation_date: 2021-03-11
    # .. toggle_target_removal_date: None
    # .. toggle_warnings: None
    # .. toggle_tickets: 'https://openedx.atlassian.net/browse/OSPR-5290'
    'ENABLE_BULK_USER_RETIREMENT': False,
>>>>>>> 83ceefc4
}

# Specifies extra XBlock fields that should available when requested via the Course Blocks API
# Should be a list of tuples of (block_type, field_name), where block_type can also be "*" for all block types.
# e.g. COURSE_BLOCKS_API_EXTRA_FIELDS = [  ('course', 'other_course_settings'), ("problem", "weight")  ]
COURSE_BLOCKS_API_EXTRA_FIELDS = []


ASSET_IGNORE_REGEX = r"(^\._.*$)|(^\.DS_Store$)|(^.*~$)"

# Used for A/B testing
DEFAULT_GROUPS = []

# If this is true, random scores will be generated for the purpose of debugging the profile graphs
GENERATE_PROFILE_SCORES = False

# Used with XQueue
XQUEUE_WAITTIME_BETWEEN_REQUESTS = 5  # seconds
XQUEUE_INTERFACE = {
    'url': 'http://localhost:18040',
    'basic_auth': ['edx', 'edx'],
    'django_auth': {
        'username': 'lms',
        'password': 'password'
    }
}

# Used with Email sending
RETRY_ACTIVATION_EMAIL_MAX_ATTEMPTS = 5
RETRY_ACTIVATION_EMAIL_TIMEOUT = 0.5

# Software Secure request retry settings
# Time in seconds before a retry of the task should be 60 mints.
SOFTWARE_SECURE_REQUEST_RETRY_DELAY = 60 * 60
# Maximum of 6 retries before giving up.
SOFTWARE_SECURE_RETRY_MAX_ATTEMPTS = 6

RETRY_CALENDAR_SYNC_EMAIL_MAX_ATTEMPTS = 5
# Deadline message configurations
COURSE_MESSAGE_ALERT_DURATION_IN_DAYS = 14

############################# SET PATH INFORMATION #############################
PROJECT_ROOT = path(__file__).abspath().dirname().dirname()  # /edx-platform/lms
REPO_ROOT = PROJECT_ROOT.dirname()
COMMON_ROOT = REPO_ROOT / "common"
OPENEDX_ROOT = REPO_ROOT / "openedx"
ENV_ROOT = REPO_ROOT.dirname()  # virtualenv dir /edx-platform is in
COURSES_ROOT = ENV_ROOT / "data"
NODE_MODULES_ROOT = REPO_ROOT / "node_modules"

DATA_DIR = COURSES_ROOT

# TODO: This path modification exists as temporary support for deprecated import patterns.
# It will be removed in an upcoming Open edX release.
# See docs/decisions/0007-sys-path-modification-removal.rst
sys.path.append(REPO_ROOT / 'import_shims' / 'lms')

# For Node.js

system_node_path = os.environ.get("NODE_PATH", NODE_MODULES_ROOT)

node_paths = [
    COMMON_ROOT / "static/js/vendor",
    system_node_path,
]
NODE_PATH = ':'.join(node_paths)

# For geolocation ip database
GEOIP_PATH = REPO_ROOT / "common/static/data/geoip/GeoLite2-Country.mmdb"
# Where to look for a status message
STATUS_MESSAGE_PATH = ENV_ROOT / "status_message.json"

############################ Global Database Configuration #####################

DATABASE_ROUTERS = [
    'openedx.core.lib.django_courseware_routers.StudentModuleHistoryExtendedRouter',
    'edx_django_utils.db.read_replica.ReadReplicaRouter',
]

############################ Cache Configuration ###############################

CACHES = {
    'blockstore': {
        'KEY_PREFIX': 'blockstore',
        'KEY_FUNCTION': 'common.djangoapps.util.memcache.safe_key',
        'LOCATION': ['localhost:11211'],
        'TIMEOUT': '86400',  # This data should be long-lived for performance, BundleCache handles invalidation
        'BACKEND': 'django.core.cache.backends.memcached.MemcachedCache',
    },
    'course_structure_cache': {
        'KEY_PREFIX': 'course_structure',
        'KEY_FUNCTION': 'common.djangoapps.util.memcache.safe_key',
        'LOCATION': ['localhost:11211'],
        'TIMEOUT': '7200',
        'BACKEND': 'django.core.cache.backends.memcached.MemcachedCache',
    },
    'celery': {
        'KEY_PREFIX': 'celery',
        'KEY_FUNCTION': 'common.djangoapps.util.memcache.safe_key',
        'LOCATION': ['localhost:11211'],
        'TIMEOUT': '7200',
        'BACKEND': 'django.core.cache.backends.memcached.MemcachedCache',
    },
    'mongo_metadata_inheritance': {
        'KEY_PREFIX': 'mongo_metadata_inheritance',
        'KEY_FUNCTION': 'common.djangoapps.util.memcache.safe_key',
        'LOCATION': ['localhost:11211'],
        'TIMEOUT': 300,
        'BACKEND': 'django.core.cache.backends.memcached.MemcachedCache',
    },
    'staticfiles': {
        'KEY_FUNCTION': 'common.djangoapps.util.memcache.safe_key',
        'LOCATION': ['localhost:11211'],
        'KEY_PREFIX': 'staticfiles_general',
        'BACKEND': 'django.core.cache.backends.memcached.MemcachedCache',
    },
    'default': {
        'VERSION': '1',
        'KEY_FUNCTION': 'common.djangoapps.util.memcache.safe_key',
        'LOCATION': ['localhost:11211'],
        'KEY_PREFIX': 'default',
        'BACKEND': 'django.core.cache.backends.memcached.MemcachedCache',
    },
    'configuration': {
        'KEY_FUNCTION': 'common.djangoapps.util.memcache.safe_key',
        'LOCATION': ['localhost:11211'],
        'KEY_PREFIX': 'configuration',
        'BACKEND': 'django.core.cache.backends.memcached.MemcachedCache',
    },
    'general': {
        'KEY_FUNCTION': 'common.djangoapps.util.memcache.safe_key',
        'LOCATION': ['localhost:11211'],
        'KEY_PREFIX': 'general',
        'BACKEND': 'django.core.cache.backends.memcached.MemcachedCache',
    },
}

############################ OAUTH2 Provider ###################################
OAUTH_EXPIRE_CONFIDENTIAL_CLIENT_DAYS = 365
OAUTH_EXPIRE_PUBLIC_CLIENT_DAYS = 30

################################## DJANGO OAUTH TOOLKIT #######################################

# Scope description strings are presented to the user
# on the application authorization page. See
# lms/templates/oauth2_provider/authorize.html for details.
# Non-default scopes should be added directly to OAUTH2_PROVIDER['SCOPES'] below.
OAUTH2_DEFAULT_SCOPES = {
    'read': _('Read access'),
    'write': _('Write access'),
    'email': _('Know your email address'),
    'profile': _('Know your name and username'),
}

OAUTH2_PROVIDER = {
    'OAUTH2_VALIDATOR_CLASS': 'openedx.core.djangoapps.oauth_dispatch.dot_overrides.validators.EdxOAuth2Validator',
    # 3 months and then we expire refresh tokens using edx_clear_expired_tokens (length is mobile app driven)
    'REFRESH_TOKEN_EXPIRE_SECONDS': 7776000,
    'SCOPES_BACKEND_CLASS': 'openedx.core.djangoapps.oauth_dispatch.scopes.ApplicationModelScopes',
    'SCOPES': dict(OAUTH2_DEFAULT_SCOPES, **{
        'certificates:read': _('Retrieve your course certificates'),
        'grades:read': _('Retrieve your grades for your enrolled courses'),
        'tpa:read': _('Retrieve your third-party authentication username mapping'),
        'user_id': _('Know your user identifier'),
    }),
    'DEFAULT_SCOPES': OAUTH2_DEFAULT_SCOPES,
    'REQUEST_APPROVAL_PROMPT': 'auto_even_if_expired',
    'ERROR_RESPONSE_WITH_SCOPES': True,
}
# This is required for the migrations in oauth_dispatch.models
# otherwise it fails saying this attribute is not present in Settings
OAUTH2_PROVIDER_APPLICATION_MODEL = 'oauth2_provider.Application'

# Automatically clean up edx-django-oauth2-provider tokens on use
OAUTH_DELETE_EXPIRED = True
OAUTH_ID_TOKEN_EXPIRATION = 60 * 60
OAUTH_ENFORCE_SECURE = True
OAUTH_EXPIRE_CONFIDENTIAL_CLIENT_DAYS = 365
OAUTH_EXPIRE_PUBLIC_CLIENT_DAYS = 30

################################## THIRD_PARTY_AUTH CONFIGURATION #############################
TPA_PROVIDER_BURST_THROTTLE = '10/min'
TPA_PROVIDER_SUSTAINED_THROTTLE = '50/hr'

################################## TEMPLATE CONFIGURATION #####################################
# Mako templating
import tempfile  # pylint: disable=wrong-import-position,wrong-import-order
MAKO_MODULE_DIR = os.path.join(tempfile.gettempdir(), 'mako_lms')
MAKO_TEMPLATE_DIRS_BASE = [
    PROJECT_ROOT / 'templates',
    COMMON_ROOT / 'templates',
    COMMON_ROOT / 'lib' / 'capa' / 'capa' / 'templates',
    COMMON_ROOT / 'djangoapps' / 'pipeline_mako' / 'templates',
    OPENEDX_ROOT / 'core' / 'djangoapps' / 'cors_csrf' / 'templates',
    OPENEDX_ROOT / 'core' / 'djangoapps' / 'dark_lang' / 'templates',
    OPENEDX_ROOT / 'core' / 'lib' / 'license' / 'templates',
    OPENEDX_ROOT / 'features' / 'course_experience' / 'templates',
]


def _make_mako_template_dirs(settings):
    """
    Derives the final Mako template directories list from other settings.
    """
    if settings.ENABLE_COMPREHENSIVE_THEMING:
        themes_dirs = get_theme_base_dirs_from_settings(settings.COMPREHENSIVE_THEME_DIRS)
        for theme in get_themes_unchecked(themes_dirs, settings.PROJECT_ROOT):
            if theme.themes_base_dir not in settings.MAKO_TEMPLATE_DIRS_BASE:
                settings.MAKO_TEMPLATE_DIRS_BASE.insert(0, theme.themes_base_dir)
    return settings.MAKO_TEMPLATE_DIRS_BASE


CONTEXT_PROCESSORS = [
    'django.template.context_processors.request',
    'django.template.context_processors.static',
    'django.template.context_processors.i18n',
    'django.contrib.auth.context_processors.auth',  # this is required for admin
    'django.template.context_processors.csrf',

    # Added for django-wiki
    'django.template.context_processors.media',
    'django.template.context_processors.tz',
    'django.contrib.messages.context_processors.messages',
    'sekizai.context_processors.sekizai',

    # Hack to get required link URLs to password reset templates
    'common.djangoapps.edxmako.shortcuts.marketing_link_context_processor',

    # Timezone processor (sends language and time_zone preference)
    'lms.djangoapps.courseware.context_processor.user_timezone_locale_prefs',

    # Online contextual help
    'help_tokens.context_processor',
    'openedx.core.djangoapps.site_configuration.context_processors.configuration_context',

    # Mobile App processor (Detects if request is from the mobile app)
    'lms.djangoapps.mobile_api.context_processor.is_from_mobile_app'
]

# Django templating
TEMPLATES = [
    {
        'NAME': 'django',
        'BACKEND': 'django.template.backends.django.DjangoTemplates',
        # Don't look for template source files inside installed applications.
        'APP_DIRS': False,
        # Instead, look for template source files in these dirs.
        'DIRS': [
            PROJECT_ROOT / "templates",
            COMMON_ROOT / 'templates',
            COMMON_ROOT / 'lib' / 'capa' / 'capa' / 'templates',
            COMMON_ROOT / 'djangoapps' / 'pipeline_mako' / 'templates',
            COMMON_ROOT / 'static',  # required to statically include common Underscore templates
        ],
        # Options specific to this backend.
        'OPTIONS': {
            'loaders': [
                # We have to use mako-aware template loaders to be able to include
                # mako templates inside django templates (such as main_django.html).
                'openedx.core.djangoapps.theming.template_loaders.ThemeTemplateLoader',
                'common.djangoapps.edxmako.makoloader.MakoFilesystemLoader',
                'common.djangoapps.edxmako.makoloader.MakoAppDirectoriesLoader',
            ],
            'context_processors': CONTEXT_PROCESSORS,
            # Change 'debug' in your environment settings files - not here.
            'debug': False
        }
    },
    {
        'NAME': 'mako',
        'BACKEND': 'common.djangoapps.edxmako.backend.Mako',
        # Don't look for template source files inside installed applications.
        'APP_DIRS': False,
        # Instead, look for template source files in these dirs.
        'DIRS': _make_mako_template_dirs,
        # Options specific to this backend.
        'OPTIONS': {
            'context_processors': CONTEXT_PROCESSORS,
            # Change 'debug' in your environment settings files - not here.
            'debug': False,
        }
    },
]
derived_collection_entry('TEMPLATES', 1, 'DIRS')
DEFAULT_TEMPLATE_ENGINE = TEMPLATES[0]
DEFAULT_TEMPLATE_ENGINE_DIRS = DEFAULT_TEMPLATE_ENGINE['DIRS'][:]

###############################################################################################

AUTHENTICATION_BACKENDS = [
    'rules.permissions.ObjectPermissionBackend',
    'openedx.core.djangoapps.oauth_dispatch.dot_overrides.backends.EdxRateLimitedAllowAllUsersModelBackend',
    'bridgekeeper.backends.RulePermissionBackend',
]

STUDENT_FILEUPLOAD_MAX_SIZE = 4 * 1000 * 1000  # 4 MB
MAX_FILEUPLOADS_PER_INPUT = 20

ACCESS_CONTROL_BACKENDS = {}

# Set request limits for maximum size of a request body and maximum number of GET/POST parameters. (>=Django 1.10)
# Limits are currently disabled - but can be used for finer-grained denial-of-service protection.
DATA_UPLOAD_MAX_MEMORY_SIZE = None
DATA_UPLOAD_MAX_NUMBER_FIELDS = None

# Configuration option for when we want to grab server error pages
STATIC_GRAB = False
DEV_CONTENT = True

# License for serving content in China
ICP_LICENSE = None
ICP_LICENSE_INFO = {}

ELASTIC_SEARCH_CONFIG = [
    {
        'use_ssl': False,
        'host': 'localhost',
        'port': 9200
    }
]

VIDEO_CDN_URL = {
    'EXAMPLE_COUNTRY_CODE': "http://example.com/edx/video?s3_url="
}

STATIC_ROOT_BASE = '/edx/var/edxapp/staticfiles'

LOGGING_ENV = 'sandbox'

EDX_ROOT_URL = ''
EDX_API_KEY = "PUT_YOUR_API_KEY_HERE"

LOGIN_REDIRECT_URL = EDX_ROOT_URL + '/login'
LOGIN_URL = EDX_ROOT_URL + '/login'

PARTNER_SUPPORT_EMAIL = ''

CERT_QUEUE = 'certificates'

ALTERNATE_WORKER_QUEUES = 'cms'

LOCAL_LOGLEVEL = "INFO"

LOG_DIR = '/edx/var/log/edx'

DATA_DIR = '/edx/var/edxapp/data'

# .. setting_name: MAINTENANCE_BANNER_TEXT
# .. setting_default: 'Sample banner message'
# .. setting_description: Specifies the text that is rendered on the maintenance banner.
# .. setting_warning: Depends on the `open_edx_util.display_maintenance_warning` waffle switch.
#   The banner is only rendered when the switch is activated.
MAINTENANCE_BANNER_TEXT = 'Sample banner message'

DJFS = {
    'type': 'osfs',
    'directory_root': '/edx/var/edxapp/django-pyfs/static/django-pyfs',
    'url_root': '/static/django-pyfs',
}

# Set certificate issued date format. It supports all formats supported by
# `common.djangoapps.util.date_utils.strftime_localized`.
CERTIFICATE_DATE_FORMAT = "%B %-d, %Y"

### Dark code. Should be enabled in local settings for devel.

ENABLE_MULTICOURSE = False  # set to False to disable multicourse display (see lib.util.views.edXhome)

# .. toggle_name: WIKI_ENABLED
# .. toggle_implementation: DjangoSetting
# .. toggle_default: True
# .. toggle_description: This setting allows us to have a collaborative tool to contribute or
#   modify content of course related materials.
# .. toggle_use_cases: open_edx
# .. toggle_creation_date: 2012-07-13
WIKI_ENABLED = True

###

COURSE_MODE_DEFAULTS = {
    'bulk_sku': None,
    'currency': 'usd',
    'description': None,
    'expiration_datetime': None,
    'min_price': 0,
    'name': _('Audit'),
    'sku': None,
    'slug': 'audit',
    'suggested_prices': '',
}

# IP addresses that are allowed to reload the course, etc.
# TODO (vshnayder): Will probably need to change as we get real access control in.
LMS_MIGRATION_ALLOWED_IPS = []

USAGE_KEY_PATTERN = r'(?P<usage_key_string>(?:i4x://?[^/]+/[^/]+/[^/]+/[^@]+(?:@[^/]+)?)|(?:[^/]+))'
ASSET_KEY_PATTERN = r'(?P<asset_key_string>(?:/?c4x(:/)?/[^/]+/[^/]+/[^/]+/[^@]+(?:@[^/]+)?)|(?:[^/]+))'
USAGE_ID_PATTERN = r'(?P<usage_id>(?:i4x://?[^/]+/[^/]+/[^/]+/[^@]+(?:@[^/]+)?)|(?:[^/]+))'


# The space is required for space-dependent languages like Arabic and Farsi.
# However, backward compatibility with Ficus older releases is still maintained (space is still not valid)
# in the AccountCreationForm and the user_api through the ENABLE_UNICODE_USERNAME feature flag.
USERNAME_REGEX_PARTIAL = r'[\w .@_+-]+'
USERNAME_PATTERN = fr'(?P<username>{USERNAME_REGEX_PARTIAL})'


############################## EVENT TRACKING #################################
LMS_SEGMENT_KEY = None
LMS_SEGMENT_SITE = None

SEGMENT_ORIGINAL_API = 'https://api.segment.io/v1'
SEGMENT_REPLICATE_API = '/segmentio/send'

# FIXME: Should we be doing this truncation?
TRACK_MAX_EVENT = 50000

DEBUG_TRACK_LOG = False

TRACKING_BACKENDS = {
    'logger': {
        'ENGINE': 'common.djangoapps.track.backends.logger.LoggerBackend',
        'OPTIONS': {
            'name': 'tracking'
        }
    }
}

# We're already logging events, and we don't want to capture user
# names/passwords.  Heartbeat events are likely not interesting.
TRACKING_IGNORE_URL_PATTERNS = [r'^/event', r'^/login', r'^/heartbeat', r'^/segmentio/event', r'^/performance']

EVENT_TRACKING_ENABLED = True
EVENT_TRACKING_BACKENDS = {
    'tracking_logs': {
        'ENGINE': 'eventtracking.backends.routing.RoutingBackend',
        'OPTIONS': {
            'backends': {
                'logger': {
                    'ENGINE': 'eventtracking.backends.logger.LoggerBackend',
                    'OPTIONS': {
                        'name': 'tracking',
                        'max_event_size': TRACK_MAX_EVENT,
                    }
                }
            },
            'processors': [
                {'ENGINE': 'common.djangoapps.track.shim.LegacyFieldMappingProcessor'},
                {'ENGINE': 'common.djangoapps.track.shim.PrefixedEventProcessor'}
            ]
        }
    },
    'segmentio': {
        'ENGINE': 'eventtracking.backends.routing.RoutingBackend',
        'OPTIONS': {
            'backends': {
                'segment': {'ENGINE': 'eventtracking.backends.segment.SegmentBackend'}
            },
            'processors': [
                {
                    'ENGINE': 'eventtracking.processors.whitelist.NameWhitelistProcessor',
                    'OPTIONS': {
                        'whitelist': []
                    }
                },
                {
                    'ENGINE': 'openedx.core.djangoapps.appsembler.eventtracking.segment.SegmentTopLevelPropertiesProcessor'
                },
                {
                    'ENGINE': 'common.djangoapps.track.shim.GoogleAnalyticsProcessor'
                }
            ]
        }
    }
}
EVENT_TRACKING_PROCESSORS = []

EVENT_TRACKING_SEGMENTIO_EMIT_WHITELIST = []

TRACKING_SEGMENTIO_WEBHOOK_SECRET = None
TRACKING_SEGMENTIO_ALLOWED_TYPES = ['track']
TRACKING_SEGMENTIO_DISALLOWED_SUBSTRING_NAMES = []
TRACKING_SEGMENTIO_SOURCE_MAP = {
    'analytics-android': 'mobile',
    'analytics-ios': 'mobile',
}

######################## GOOGLE ANALYTICS ###########################
GOOGLE_ANALYTICS_ACCOUNT = None
GOOGLE_SITE_VERIFICATION_ID = ''
GOOGLE_ANALYTICS_LINKEDIN = 'GOOGLE_ANALYTICS_LINKEDIN_DUMMY'
GOOGLE_ANALYTICS_TRACKING_ID = None

######################## BRANCH.IO ###########################
BRANCH_IO_KEY = ''

######################## OPTIMIZELY ###########################
OPTIMIZELY_PROJECT_ID = None

######################## subdomain specific settings ###########################
COURSE_LISTINGS = {}

############# XBlock Configuration ##########

# Import after sys.path fixup
# pylint: disable=wrong-import-position
from xmodule.modulestore.edit_info import EditInfoMixin
from xmodule.modulestore.inheritance import InheritanceMixin
from xmodule.modulestore import prefer_xmodules
from xmodule.x_module import XModuleMixin
# pylint: enable=wrong-import-position

# These are the Mixins that should be added to every XBlock.
# This should be moved into an XBlock Runtime/Application object
# once the responsibility of XBlock creation is moved out of modulestore - cpennington
XBLOCK_MIXINS = (LmsBlockMixin, InheritanceMixin, XModuleMixin, EditInfoMixin)
XBLOCK_EXTRA_MIXINS = ()

# .. setting_name: XBLOCK_SELECT_FUNCTION
# .. setting_default: prefer_xmodules
# .. setting_description: Function used to select an XBlock from the python package EntryPoints.
#     Some alternatives are `prefer_xmodules` and `default_select`. The `prefer_modules` function
#     will choose the first "xmodule" if there is one, otherwise, it will act like `default_select`.
#     The `default_select` function will simply choose the first match found.
XBLOCK_SELECT_FUNCTION = prefer_xmodules

# .. setting_name: XBLOCK_FIELD_DATA_WRAPPERS
# .. setting_default: ()
# .. setting_description: Paths to wrapper methods which should be applied to every XBlock's FieldData.
XBLOCK_FIELD_DATA_WRAPPERS = ()

XBLOCK_FS_STORAGE_BUCKET = None
XBLOCK_FS_STORAGE_PREFIX = None

# .. setting_name: XBLOCK_SETTINGS
# .. setting_default: {}
# .. setting_description: Dictionary containing server-wide configuration of XBlocks on a per-type basis.
#     By default, keys should match the XBlock `block_settings_key` attribute/property. If the attribute/property
#     is not defined, use the XBlock class name. Check `common.lib.xmodule.xmodule.services.SettingsService`
#     for more reference.
XBLOCK_SETTINGS = {}

############# ModuleStore Configuration ##########

MODULESTORE_BRANCH = 'published-only'

DOC_STORE_CONFIG = {
    'db': 'edxapp',
    'host': 'localhost',
    'replicaSet': '',
    'password': 'password',
    'port': 27017,
    'user': 'edxapp',
    'collection': 'modulestore',
    'ssl': False,
    # https://api.mongodb.com/python/2.9.1/api/pymongo/mongo_client.html#module-pymongo.mongo_client
    # default is never timeout while the connection is open,
    #this means it needs to explicitly close raising pymongo.errors.NetworkTimeout
    'socketTimeoutMS': 6000,
    'connectTimeoutMS': 2000,  # default is 20000, I believe raises pymongo.errors.ConnectionFailure
    # Not setting waitQueueTimeoutMS and waitQueueMultiple since pymongo defaults to nobody being allowed to wait
    'auth_source': None,
    'read_preference': 'SECONDARY_PREFERRED'
}

CONTENTSTORE = {
    'ENGINE': 'xmodule.contentstore.mongo.MongoContentStore',
    # connection strings are duplicated temporarily for
    # backward compatibility
    'OPTIONS': {
        'db': 'edxapp',
        'host': 'localhost',
        'password': 'password',
        'port': 27017,
        'user': 'edxapp',
        'ssl': False,
        'auth_source': None
    },
    'ADDITIONAL_OPTIONS': {},
    'DOC_STORE_CONFIG': DOC_STORE_CONFIG
}

MODULESTORE = {
    'default': {
        'ENGINE': 'xmodule.modulestore.mixed.MixedModuleStore',
        'OPTIONS': {
            'mappings': {},
            'stores': [
                {
                    'NAME': 'split',
                    'ENGINE': 'xmodule.modulestore.split_mongo.split_draft.DraftVersioningModuleStore',
                    'DOC_STORE_CONFIG': DOC_STORE_CONFIG,
                    'OPTIONS': {
                        'default_class': 'xmodule.hidden_module.HiddenDescriptor',
                        'fs_root': DATA_DIR,
                        'render_template': 'common.djangoapps.edxmako.shortcuts.render_to_string',
                    }
                },
                {
                    'NAME': 'draft',
                    'ENGINE': 'xmodule.modulestore.mongo.DraftMongoModuleStore',
                    'DOC_STORE_CONFIG': DOC_STORE_CONFIG,
                    'OPTIONS': {
                        'default_class': 'xmodule.hidden_module.HiddenDescriptor',
                        'fs_root': DATA_DIR,
                        'render_template': 'common.djangoapps.edxmako.shortcuts.render_to_string',
                    }
                }
            ]
        }
    }
}

DATABASES = {
    # edxapp's edxapp-migrate scripts and the edxapp_migrate play
    # will ensure that any DB not named read_replica will be migrated
    # for both the lms and cms.
    'default': {
        'ATOMIC_REQUESTS': True,
        'CONN_MAX_AGE': 0,
        'ENGINE': 'django.db.backends.mysql',
        'HOST': 'localhost',
        'NAME': 'edxapp',
        'OPTIONS': {},
        'PASSWORD': 'password',
        'PORT': '3306',
        'USER': 'edxapp001'
    },
    'read_replica': {
        'CONN_MAX_AGE': 0,
        'ENGINE': 'django.db.backends.mysql',
        'HOST': 'localhost',
        'NAME': 'edxapp',
        'OPTIONS': {},
        'PASSWORD': 'password',
        'PORT': '3306',
        'USER': 'edxapp001'
    },
    'student_module_history': {
        'CONN_MAX_AGE': 0,
        'ENGINE': 'django.db.backends.mysql',
        'HOST': 'localhost',
        'NAME': 'edxapp_csmh',
        'OPTIONS': {},
        'PASSWORD': 'password',
        'PORT': '3306',
        'USER': 'edxapp001'
    }
}

#################### Python sandbox ############################################

CODE_JAIL = {
    # from https://github.com/edx/codejail/blob/master/codejail/django_integration.py#L24, '' should be same as None
    'python_bin': '/edx/app/edxapp/venvs/edxapp-sandbox/bin/python',
    # User to run as in the sandbox.
    'user': 'sandbox',

    # Configurable limits.
    'limits': {
        # How many CPU seconds can jailed code use?
        'CPU': 1,
        # Limit the memory of the jailed process to something high but not
        # infinite (512MiB in bytes)
        'VMEM': 536870912,
        # Time in seconds that the jailed process has to run.
        'REALTIME': 3,
        'PROXY': 0,
    },

    # Overrides to default configurable 'limits' (above).
    # Keys should be course run ids (or, in the special case of code running
    # on the /debug/run_python page, the key is 'debug_run_python').
    # Values should be dictionaries that look like 'limits'.
    "limit_overrides": {},
}

# Some courses are allowed to run unsafe code. This is a list of regexes, one
# of them must match the course id for that course to run unsafe code.
#
# For example:
#
#   COURSES_WITH_UNSAFE_CODE = [
#       r"Harvard/XY123.1/.*"
#   ]
COURSES_WITH_UNSAFE_CODE = []

############################### DJANGO BUILT-INS ###############################
# Change DEBUG in your environment settings files, not here
DEBUG = False
USE_TZ = True
SESSION_COOKIE_SECURE = False
SESSION_SAVE_EVERY_REQUEST = False
SESSION_SERIALIZER = 'openedx.core.lib.session_serializers.PickleSerializer'
SESSION_COOKIE_DOMAIN = ""
SESSION_COOKIE_NAME = 'sessionid'

# django-session-cookie middleware
DCS_SESSION_COOKIE_SAMESITE = 'None'
DCS_SESSION_COOKIE_SAMESITE_FORCE_ALL = True

# CMS base
CMS_BASE = 'localhost:18010'

# LMS base
LMS_BASE = 'localhost:18000'

# Studio name
STUDIO_NAME = 'Studio'
STUDIO_SHORT_NAME = 'Studio'

# Site info
SITE_NAME = "localhost"
HTTPS = 'on'
ROOT_URLCONF = 'lms.urls'
# NOTE: Please set ALLOWED_HOSTS to some sane value, as we do not allow the default '*'

# Platform Email
EMAIL_BACKEND = 'django.core.mail.backends.smtp.EmailBackend'
EMAIL_HOST = 'localhost'
EMAIL_PORT = 25
EMAIL_USE_TLS = False
EMAIL_HOST_USER = ''
EMAIL_HOST_PASSWORD = ''
DEFAULT_FROM_EMAIL = 'registration@example.com'
DEFAULT_FEEDBACK_EMAIL = 'feedback@example.com'
SERVER_EMAIL = 'devops@example.com'
TECH_SUPPORT_EMAIL = 'technical@example.com'
CONTACT_EMAIL = 'info@example.com'
BUGS_EMAIL = 'bugs@example.com'
UNIVERSITY_EMAIL = 'university@example.com'
PRESS_EMAIL = 'press@example.com'
FINANCE_EMAIL = ''

# Platform mailing address
CONTACT_MAILING_ADDRESS = 'SET-ME-PLEASE'

# Account activation email sender address
ACTIVATION_EMAIL_FROM_ADDRESS = ''

ADMINS = ()
MANAGERS = ADMINS

# Static content
STATIC_URL = '/static/'
STATIC_ROOT = ENV_ROOT / "staticfiles"
STATIC_URL_BASE = '/static/'

STATICFILES_DIRS = [
    COMMON_ROOT / "static",
    PROJECT_ROOT / "static",
    NODE_MODULES_ROOT / "@edx",
]

FAVICON_PATH = 'images/favicon.ico'
DEFAULT_COURSE_ABOUT_IMAGE_URL = 'images/pencils.jpg'

# User-uploaded content
MEDIA_ROOT = '/edx/var/edxapp/media/'
MEDIA_URL = '/media/'

# Locale/Internationalization
CELERY_TIMEZONE = 'UTC'
TIME_ZONE = 'UTC'
LANGUAGE_CODE = 'en'  # http://www.i18nguy.com/unicode/language-identifiers.html
# these languages display right to left
LANGUAGES_BIDI = ("he", "ar", "fa", "ur", "fa-ir", "rtl")

LANGUAGE_COOKIE = "openedx-language-preference"

# Sourced from http://www.localeplanet.com/icu/ and wikipedia
LANGUAGES = [
<<<<<<< HEAD
    ('en', u'English'),
    ('rtl', u'Right-to-Left Test Language'),
    ('eo', u'Dummy Language (Esperanto)'),  # Dummy languaged used for testing
    ('fake2', u'Fake translations'),        # Another dummy language for testing (not pushed to prod)

    ('am', u'አማርኛ'),  # Amharic
    ('ar', u'العربية'),  # Arabic
    ('az', u'azərbaycanca'),  # Azerbaijani
    ('bg-bg', u'български (България)'),  # Bulgarian (Bulgaria)
    ('bn-bd', u'বাংলা (বাংলাদেশ)'),  # Bengali (Bangladesh)
    ('bn-in', u'বাংলা (ভারত)'),  # Bengali (India)
    ('bs', u'bosanski'),  # Bosnian
    ('ca', u'Català'),  # Catalan
    ('ca@valencia', u'Català (València)'),  # Catalan (Valencia)
    ('cs', u'Čeština'),  # Czech
    ('cy', u'Cymraeg'),  # Welsh
    ('da', u'dansk'),  # Danish
    ('de-de', u'Deutsch (Deutschland)'),  # German (Germany)
    ('el', u'Ελληνικά'),  # Greek
    ('en-uk', u'English (United Kingdom)'),  # English (United Kingdom)
    ('en@lolcat', u'LOLCAT English'),  # LOLCAT English
    ('en@pirate', u'Pirate English'),  # Pirate English
    ('es-419', u'Español (Latinoamérica)'),  # Spanish (Latin America)
    ('es-ar', u'Español (Argentina)'),  # Spanish (Argentina)
    ('es-ec', u'Español (Ecuador)'),  # Spanish (Ecuador)
    ('es-es', u'Español (España)'),  # Spanish (Spain)
    ('es-mx', u'Español (México)'),  # Spanish (Mexico)
    ('es-pe', u'Español (Perú)'),  # Spanish (Peru)
    ('et-ee', u'Eesti (Eesti)'),  # Estonian (Estonia)
    ('eu-es', u'euskara (Espainia)'),  # Basque (Spain)
    ('fa', u'فارسی'),  # Persian
    ('fa-ir', u'فارسی (ایران)'),  # Persian (Iran)
    ('fi-fi', u'Suomi (Suomi)'),  # Finnish (Finland)
    ('fil', u'Filipino'),  # Filipino
    ('fr', u'Français'),  # French
    ('fr-ca', u'Français (Canada)'),  # French (Canada)
    ('gl', u'Galego'),  # Galician
    ('gu', u'ગુજરાતી'),  # Gujarati
    ('he', u'עברית'),  # Hebrew
    ('hi', u'हिन्दी'),  # Hindi
    ('hr', u'hrvatski'),  # Croatian
    ('hu', u'magyar'),  # Hungarian
    ('hy-am', u'Հայերեն (Հայաստան)'),  # Armenian (Armenia)
    ('id', u'Bahasa Indonesia'),  # Indonesian
    ('it-it', u'Italiano (Italia)'),  # Italian (Italy)
    ('ja-jp', u'日本語 (日本)'),  # Japanese (Japan)
    ('kk-kz', u'қазақ тілі (Қазақстан)'),  # Kazakh (Kazakhstan)
    ('km-kh', u'ភាសាខ្មែរ (កម្ពុជា)'),  # Khmer (Cambodia)
    ('kn', u'ಕನ್ನಡ'),  # Kannada
    ('ko-kr', u'한국어 (대한민국)'),  # Korean (Korea)
    ('lt-lt', u'Lietuvių (Lietuva)'),  # Lithuanian (Lithuania)
    ('ml', u'മലയാളം'),  # Malayalam
    ('mn', u'Монгол хэл'),  # Mongolian
    ('mr', u'मराठी'),  # Marathi
    ('ms', u'Bahasa Melayu'),  # Malay
    ('nb', u'Norsk bokmål'),  # Norwegian Bokmål
    ('ne', u'नेपाली'),  # Nepali
    ('nl-nl', u'Nederlands (Nederland)'),  # Dutch (Netherlands)
    ('or', u'ଓଡ଼ିଆ'),  # Oriya
    ('pl', u'Polski'),  # Polish
    ('pt-br', u'Português (Brasil)'),  # Portuguese (Brazil)
    ('pt-pt', u'Português (Portugal)'),  # Portuguese (Portugal)
    ('ro', u'română'),  # Romanian
    ('ru', u'Русский'),  # Russian
    ('si', u'සිංහල'),  # Sinhala
    ('sk', u'Slovenčina'),  # Slovak
    ('sl', u'Slovenščina'),  # Slovenian
    ('sq', u'shqip'),  # Albanian
    ('sr', u'Српски'),  # Serbian
    ('sv', u'svenska'),  # Swedish
    ('sw', u'Kiswahili'),  # Swahili
    ('ta', u'தமிழ்'),  # Tamil
    ('te', u'తెలుగు'),  # Telugu
    ('th', u'ไทย'),  # Thai
    ('tr-tr', u'Türkçe (Türkiye)'),  # Turkish (Turkey)
    ('uk', u'Українська'),  # Ukranian
    ('ur', u'اردو'),  # Urdu
    ('vi', u'Tiếng Việt'),  # Vietnamese
    ('uz', u'Ўзбек'),  # Uzbek
    ('zh-cn', u'中文 (简体)'),  # Chinese (China)
    ('zh-hk', u'中文 (香港)'),  # Chinese (Hong Kong)
    ('zh-tw', u'中文 (台灣)'),  # Chinese (Taiwan)
=======
    ('en', 'English'),
    ('rtl', 'Right-to-Left Test Language'),
    ('eo', 'Dummy Language (Esperanto)'),  # Dummy languaged used for testing
    ('fake2', 'Fake translations'),        # Another dummy language for testing (not pushed to prod)

    ('am', 'አማርኛ'),  # Amharic
    ('ar', 'العربية'),  # Arabic
    ('az', 'azərbaycanca'),  # Azerbaijani
    ('bg-bg', 'български (България)'),  # Bulgarian (Bulgaria)
    ('bn-bd', 'বাংলা (বাংলাদেশ)'),  # Bengali (Bangladesh)
    ('bn-in', 'বাংলা (ভারত)'),  # Bengali (India)
    ('bs', 'bosanski'),  # Bosnian
    ('ca', 'Català'),  # Catalan
    ('ca@valencia', 'Català (València)'),  # Catalan (Valencia)
    ('cs', 'Čeština'),  # Czech
    ('cy', 'Cymraeg'),  # Welsh
    ('da', 'dansk'),  # Danish
    ('de-de', 'Deutsch (Deutschland)'),  # German (Germany)
    ('el', 'Ελληνικά'),  # Greek
    ('en-uk', 'English (United Kingdom)'),  # English (United Kingdom)
    ('en@lolcat', 'LOLCAT English'),  # LOLCAT English
    ('en@pirate', 'Pirate English'),  # Pirate English
    ('es-419', 'Español (Latinoamérica)'),  # Spanish (Latin America)
    ('es-ar', 'Español (Argentina)'),  # Spanish (Argentina)
    ('es-ec', 'Español (Ecuador)'),  # Spanish (Ecuador)
    ('es-es', 'Español (España)'),  # Spanish (Spain)
    ('es-mx', 'Español (México)'),  # Spanish (Mexico)
    ('es-pe', 'Español (Perú)'),  # Spanish (Peru)
    ('et-ee', 'Eesti (Eesti)'),  # Estonian (Estonia)
    ('eu-es', 'euskara (Espainia)'),  # Basque (Spain)
    ('fa', 'فارسی'),  # Persian
    ('fa-ir', 'فارسی (ایران)'),  # Persian (Iran)
    ('fi-fi', 'Suomi (Suomi)'),  # Finnish (Finland)
    ('fil', 'Filipino'),  # Filipino
    ('fr', 'Français'),  # French
    ('gl', 'Galego'),  # Galician
    ('gu', 'ગુજરાતી'),  # Gujarati
    ('he', 'עברית'),  # Hebrew
    ('hi', 'हिन्दी'),  # Hindi
    ('hr', 'hrvatski'),  # Croatian
    ('hu', 'magyar'),  # Hungarian
    ('hy-am', 'Հայերեն (Հայաստան)'),  # Armenian (Armenia)
    ('id', 'Bahasa Indonesia'),  # Indonesian
    ('it-it', 'Italiano (Italia)'),  # Italian (Italy)
    ('ja-jp', '日本語 (日本)'),  # Japanese (Japan)
    ('kk-kz', 'қазақ тілі (Қазақстан)'),  # Kazakh (Kazakhstan)
    ('km-kh', 'ភាសាខ្មែរ (កម្ពុជា)'),  # Khmer (Cambodia)
    ('kn', 'ಕನ್ನಡ'),  # Kannada
    ('ko-kr', '한국어 (대한민국)'),  # Korean (Korea)
    ('lt-lt', 'Lietuvių (Lietuva)'),  # Lithuanian (Lithuania)
    ('ml', 'മലയാളം'),  # Malayalam
    ('mn', 'Монгол хэл'),  # Mongolian
    ('mr', 'मराठी'),  # Marathi
    ('ms', 'Bahasa Melayu'),  # Malay
    ('nb', 'Norsk bokmål'),  # Norwegian Bokmål
    ('ne', 'नेपाली'),  # Nepali
    ('nl-nl', 'Nederlands (Nederland)'),  # Dutch (Netherlands)
    ('or', 'ଓଡ଼ିଆ'),  # Oriya
    ('pl', 'Polski'),  # Polish
    ('pt-br', 'Português (Brasil)'),  # Portuguese (Brazil)
    ('pt-pt', 'Português (Portugal)'),  # Portuguese (Portugal)
    ('ro', 'română'),  # Romanian
    ('ru', 'Русский'),  # Russian
    ('si', 'සිංහල'),  # Sinhala
    ('sk', 'Slovenčina'),  # Slovak
    ('sl', 'Slovenščina'),  # Slovenian
    ('sq', 'shqip'),  # Albanian
    ('sr', 'Српски'),  # Serbian
    ('sv', 'svenska'),  # Swedish
    ('sw', 'Kiswahili'),  # Swahili
    ('ta', 'தமிழ்'),  # Tamil
    ('te', 'తెలుగు'),  # Telugu
    ('th', 'ไทย'),  # Thai
    ('tr-tr', 'Türkçe (Türkiye)'),  # Turkish (Turkey)
    ('uk', 'Українська'),  # Ukranian
    ('ur', 'اردو'),  # Urdu
    ('vi', 'Tiếng Việt'),  # Vietnamese
    ('uz', 'Ўзбек'),  # Uzbek
    ('zh-cn', '中文 (简体)'),  # Chinese (China)
    ('zh-hk', '中文 (香港)'),  # Chinese (Hong Kong)
    ('zh-tw', '中文 (台灣)'),  # Chinese (Taiwan)
>>>>>>> 83ceefc4
]

LANGUAGE_DICT = dict(LANGUAGES)

# Languages supported for custom course certificate templates
CERTIFICATE_TEMPLATE_LANGUAGES = {
    'en': 'English',
    'es': 'Español',
}

USE_I18N = True
USE_L10N = True

STATICI18N_FILENAME_FUNCTION = 'statici18n.utils.legacy_filename'
STATICI18N_ROOT = PROJECT_ROOT / "static"
STATICI18N_OUTPUT_DIR = "js/i18n"


# Localization strings (e.g. django.po) are under these directories
def _make_locale_paths(settings):  # pylint: disable=missing-function-docstring
    locale_paths = [settings.REPO_ROOT + '/conf/locale']  # edx-platform/conf/locale/
    if settings.ENABLE_COMPREHENSIVE_THEMING:
        # Add locale paths to settings for comprehensive theming.
        for locale_path in settings.COMPREHENSIVE_THEME_LOCALE_PATHS:
            locale_paths += (path(locale_path), )
    return locale_paths
LOCALE_PATHS = _make_locale_paths
derived('LOCALE_PATHS')

# Messages
MESSAGE_STORAGE = 'django.contrib.messages.storage.session.SessionStorage'

# Guidelines for translators
TRANSLATORS_GUIDE = 'https://edx.readthedocs.org/projects/edx-developer-guide/en/latest/' \
                    'conventions/internationalization/i18n_translators_guide.html'

#################################### AWS #######################################
# S3BotoStorage insists on a timeout for uploaded assets. We should make it
# permanent instead, but rather than trying to figure out exactly where that
# setting is, I'm just bumping the expiration time to something absurd (100
# years). This is only used if DEFAULT_FILE_STORAGE is overriden to use S3
# in the global settings.py
AWS_QUERYSTRING_EXPIRE = 10 * 365 * 24 * 60 * 60  # 10 years
AWS_SES_REGION_NAME = 'us-east-1'
AWS_SES_REGION_ENDPOINT = 'email.us-east-1.amazonaws.com'
AWS_ACCESS_KEY_ID = None
AWS_SECRET_ACCESS_KEY = None
AWS_QUERYSTRING_AUTH = False
AWS_STORAGE_BUCKET_NAME = "SET-ME-PLEASE (ex. bucket-name)"
AWS_S3_CUSTOM_DOMAIN = "SET-ME-PLEASE (ex. bucket-name.s3.amazonaws.com)"

################################# SIMPLEWIKI ###################################
SIMPLE_WIKI_REQUIRE_LOGIN_EDIT = True
SIMPLE_WIKI_REQUIRE_LOGIN_VIEW = False

################################# WIKI ###################################
from lms.djangoapps.course_wiki import settings as course_wiki_settings  # pylint: disable=wrong-import-position

# .. toggle_name: WIKI_ACCOUNT_HANDLING
# .. toggle_implementation: DjangoSetting
# .. toggle_default: False
# .. toggle_description: We recommend you leave this as 'False' for an Open edX installation
#   to get the proper behavior for register, login and logout. For the original docs see:
#   https://github.com/edx/django-wiki/blob/edx_release/wiki/conf/settings.py
# .. toggle_use_cases: open_edx
# .. toggle_creation_date: 2012-08-13
WIKI_ACCOUNT_HANDLING = False
WIKI_EDITOR = 'lms.djangoapps.course_wiki.editors.CodeMirror'
WIKI_SHOW_MAX_CHILDREN = 0  # We don't use the little menu that shows children of an article in the breadcrumb
# .. toggle_name: WIKI_ANONYMOUS
# .. toggle_implementation: DjangoSetting
# .. toggle_default: False
# .. toggle_description: Enabling this allows access to anonymous users.
#   For the original docs, see:
#   https://github.com/edx/django-wiki/blob/edx_release/wiki/conf/settings.py
# .. toggle_warnings: Setting allow anonymous access to `True` may have styling issues.
# .. toggle_use_cases: open_edx
# .. toggle_creation_date: 2012-08-21
WIKI_ANONYMOUS = False

WIKI_CAN_DELETE = course_wiki_settings.CAN_DELETE
WIKI_CAN_MODERATE = course_wiki_settings.CAN_MODERATE
WIKI_CAN_CHANGE_PERMISSIONS = course_wiki_settings.CAN_CHANGE_PERMISSIONS
WIKI_CAN_ASSIGN = course_wiki_settings.CAN_ASSIGN
# .. toggle_name: WIKI_USE_BOOTSTRAP_SELECT_WIDGET
# .. toggle_implementation: DjangoSetting
# .. toggle_default: False
# .. toggle_description: Enabling this will use the bootstrap select widget.
#   For the original docs, see:
#   https://github.com/edx/django-wiki/blob/edx_release/wiki/conf/settings.py
# .. toggle_use_cases: open_edx
# .. toggle_creation_date: 2012-08-22
WIKI_USE_BOOTSTRAP_SELECT_WIDGET = False
# .. toggle_name: WIKI_LINK_LIVE_LOOKUPS
# .. toggle_implementation: DjangoSetting
# .. toggle_default: False
# .. toggle_description: This setting is defined in the original docs:
#   https://github.com/edx/django-wiki/blob/edx_release/wiki/conf/settings.py
# .. toggle_use_cases: open_edx
# .. toggle_creation_date: 2012-08-23
WIKI_LINK_LIVE_LOOKUPS = False
WIKI_LINK_DEFAULT_LEVEL = 2

##### Zendesk #####
ZENDESK_URL = ''
ZENDESK_USER = ''
ZENDESK_API_KEY = ''
ZENDESK_CUSTOM_FIELDS = {}
ZENDESK_OAUTH_ACCESS_TOKEN = ''
# A mapping of string names to Zendesk Group IDs
# To get the IDs of your groups you can go to
# {zendesk_url}/api/v2/groups.json
ZENDESK_GROUP_ID_MAPPING = {}

##### EMBARGO #####
EMBARGO_SITE_REDIRECT_URL = None

##### shoppingcart Payment #####
PAYMENT_SUPPORT_EMAIL = 'billing@example.com'

# Setting for PAID_COURSE_REGISTRATION, DOES NOT AFFECT VERIFIED STUDENTS
PAID_COURSE_REGISTRATION_CURRENCY = ['usd', '$']

################################# EdxNotes config  #########################

# Configure the LMS to use our stub EdxNotes implementation
# .. setting_name: EDXNOTES_PUBLIC_API
# .. setting_default: http://localhost:18120/api/v1
# .. setting_description: Set the public API endpoint LMS will use in the frontend to
#     interact with the edx_notes_api service.
# .. setting_warning: This setting must be a publicly accessible endpoint. It is only used
#     when the setting FEATURES['ENABLE_EDXNOTES'] is activated.
EDXNOTES_PUBLIC_API = 'http://localhost:18120/api/v1'
# .. setting_name: EDXNOTES_INTERNAL_API
# .. setting_default: http://localhost:18120/api/v1
# .. setting_description: Set the internal API endpoint LMS will use in the backend to
#     interact with the edx_notes_api service.
# .. setting_warning: Normally set to the same value of EDXNOTES_PUBLIC_API. It is not
#     mandatory for this setting to be a publicly accessible endpoint, but to be accessible
#     by the LMS service. It is only used when the setting FEATURES['ENABLE_EDXNOTES'] is
#     activated.
EDXNOTES_INTERNAL_API = 'http://localhost:18120/api/v1'
# .. setting_name: EDXNOTES_CLIENT_NAME
# .. setting_default: edx-notes
# .. setting_description: Set the name of the Oauth client used by LMS to authenticate with
#     the edx_notes_api service.
# .. setting_warning: The Oauth client must be created in the platform Django admin in the
#     path /admin/oauth2_provider/application/, setting the name field of the client as the
#     value of this setting.
EDXNOTES_CLIENT_NAME = "edx-notes"
# .. setting_name: EDXNOTES_CONNECT_TIMEOUT
# .. setting_default: 0.5
# .. setting_description: Set the number of seconds LMS will wait to establish an internal
#     connection to the edx_notes_api service.
EDXNOTES_CONNECT_TIMEOUT = 0.5  # time in seconds
# .. setting_name: EDXNOTES_READ_TIMEOUT
# .. setting_default: 1.5
# .. setting_description: Set the number of seconds LMS will wait for a response from the
#     edx_notes_api service internal endpoint.
EDXNOTES_READ_TIMEOUT = 1.5  # time in seconds

########################## Parental controls config  #######################

# The age at which a learner no longer requires parental consent, or None
# if parental consent is never required.
PARENTAL_CONSENT_AGE_LIMIT = 13

######################### Branded Footer ###################################
# Constants for the footer used on the site and shared with other sites
# (such as marketing and the blog) via the branding API.

# URL for Open edX displayed in the footer
FOOTER_OPENEDX_URL = "https://open.edx.org"

# URL for the OpenEdX logo image
# We use logo images served from files.edx.org so we can (roughly) track
# how many OpenEdX installations are running.
# Site operators can choose from these logo options:
# * https://files.edx.org/openedx-logos/open-edx-logo-tag.png
# * https://files.edx.org/openedx-logos/open-edx-logo-tag-light.png"
# * https://files.edx.org/openedx-logos/open-edx-logo-tag-dark.png
FOOTER_OPENEDX_LOGO_IMAGE = "https://files.edx.org/openedx-logos/open-edx-logo-tag.png"

# This is just a placeholder image.
# Site operators can customize this with their organization's image.
FOOTER_ORGANIZATION_IMAGE = "images/logo.png"

# These are referred to both by the Django asset pipeline
# AND by the branding footer API, which needs to decide which
# version of the CSS to serve.
FOOTER_CSS = {
    "openedx": {
        "ltr": "style-lms-footer",
        "rtl": "style-lms-footer-rtl",
    },
    "edx": {
        "ltr": "style-lms-footer-edx",
        "rtl": "style-lms-footer-edx-rtl",
    },
}

# Cache expiration for the version of the footer served
# by the branding API.
FOOTER_CACHE_TIMEOUT = 30 * 60

# Max age cache control header for the footer (controls browser caching).
FOOTER_BROWSER_CACHE_MAX_AGE = 5 * 60

# Credit api notification cache timeout
CREDIT_NOTIFICATION_CACHE_TIMEOUT = 5 * 60 * 60

################################# Middleware ###################################

MIDDLEWARE = [
    'openedx.core.lib.x_forwarded_for.middleware.XForwardedForMiddleware',

    # Avoid issue with https://blog.heroku.com/chrome-changes-samesite-cookie
    # Override was found here https://github.com/django/django/pull/11894
    'django_cookies_samesite.middleware.CookiesSameSite',

    'crum.CurrentRequestUserMiddleware',

    # A newer and safer request cache.
    'edx_django_utils.cache.middleware.RequestCacheMiddleware',

    # Generate code ownership attributes. Keep this immediately after RequestCacheMiddleware.
    'edx_django_utils.monitoring.CodeOwnerMonitoringMiddleware',

    # Monitoring and logging middleware
    'openedx.core.lib.request_utils.ExpectedErrorMiddleware',
    'edx_django_utils.monitoring.CachedCustomMonitoringMiddleware',

    # Cookie monitoring
    'openedx.core.lib.request_utils.CookieMonitoringMiddleware',

    'lms.djangoapps.mobile_api.middleware.AppVersionUpgrade',
    'openedx.core.djangoapps.header_control.middleware.HeaderControlMiddleware',
    'lms.djangoapps.discussion.django_comment_client.middleware.AjaxExceptionMiddleware',
    'django.middleware.common.CommonMiddleware',

    'django.contrib.sites.middleware.CurrentSiteMiddleware',
    'edx_rest_framework_extensions.auth.jwt.middleware.JwtAuthCookieMiddleware',

    # Allows us to define redirects via Django admin
    'django_sites_extensions.middleware.RedirectMiddleware',

    # Instead of SessionMiddleware, we use a more secure version
    # 'django.contrib.sessions.middleware.SessionMiddleware',
    'openedx.core.djangoapps.safe_sessions.middleware.SafeSessionMiddleware',

    # Instead of AuthenticationMiddleware, we use a cached backed version
    #'django.contrib.auth.middleware.AuthenticationMiddleware',
    'openedx.core.djangoapps.cache_toolbox.middleware.CacheBackedAuthenticationMiddleware',

    'common.djangoapps.student.middleware.UserStandingMiddleware',
    'openedx.core.djangoapps.contentserver.middleware.StaticContentServer',

    # Adds user tags to tracking events
    # Must go before TrackMiddleware, to get the context set up
    'openedx.core.djangoapps.user_api.middleware.UserTagsEventContextMiddleware',

    'django.contrib.messages.middleware.MessageMiddleware',
    'common.djangoapps.track.middleware.TrackMiddleware',

    # CORS and CSRF
    'corsheaders.middleware.CorsMiddleware',
    'openedx.core.djangoapps.cors_csrf.middleware.CorsCSRFMiddleware',
    'openedx.core.djangoapps.cors_csrf.middleware.CsrfCrossDomainCookieMiddleware',
    'django.middleware.csrf.CsrfViewMiddleware',

    'splash.middleware.SplashMiddleware',

    'openedx.core.djangoapps.geoinfo.middleware.CountryMiddleware',
    'openedx.core.djangoapps.embargo.middleware.EmbargoMiddleware',

    # Allows us to use enterprise customer's language as the learner's default language
    # This middleware must come before `LanguagePreferenceMiddleware` middleware
    'enterprise.middleware.EnterpriseLanguagePreferenceMiddleware',

    # Allows us to set user preferences
    'openedx.core.djangoapps.lang_pref.middleware.LanguagePreferenceMiddleware',

    # Allows us to dark-launch particular languages.
    # Must be after LangPrefMiddleware, so ?preview-lang query params can override
    # user's language preference. ?clear-lang resets to user's language preference.
    'openedx.core.djangoapps.dark_lang.middleware.DarkLangMiddleware',

    # Detects user-requested locale from 'accept-language' header in http request.
    # Must be after DarkLangMiddleware.
    'django.middleware.locale.LocaleMiddleware',

    'lms.djangoapps.discussion.django_comment_client.utils.ViewNameMiddleware',
    'codejail.django_integration.ConfigureCodeJailMiddleware',

    # catches any uncaught RateLimitExceptions and returns a 403 instead of a 500
    'ratelimitbackend.middleware.RateLimitMiddleware',

    # for expiring inactive sessions
    'openedx.core.djangoapps.session_inactivity_timeout.middleware.SessionInactivityTimeout',

    # use Django built in clickjacking protection
    'django.middleware.clickjacking.XFrameOptionsMiddleware',

    # to redirected unenrolled students to the course info page
    'lms.djangoapps.courseware.middleware.CacheCourseIdMiddleware',
    'lms.djangoapps.courseware.middleware.RedirectMiddleware',

    'lms.djangoapps.course_wiki.middleware.WikiAccessMiddleware',

    'openedx.core.djangoapps.theming.middleware.CurrentSiteThemeMiddleware',

    'waffle.middleware.WaffleMiddleware',

    # Enables force_django_cache_miss functionality for TieredCache.
    'edx_django_utils.cache.middleware.TieredCacheMiddleware',

    # Adds monitoring attributes to requests.
    'edx_rest_framework_extensions.middleware.RequestCustomAttributesMiddleware',

    'edx_rest_framework_extensions.auth.jwt.middleware.EnsureJWTAuthSettingsMiddleware',

    # Handles automatically storing user ids in django-simple-history tables when possible.
    'simple_history.middleware.HistoryRequestMiddleware',

    # This must be last
    'openedx.core.djangoapps.site_configuration.middleware.SessionCookieDomainOverrideMiddleware',
]

# Clickjacking protection can be disbaled by setting this to 'ALLOW'
X_FRAME_OPTIONS = 'DENY'

# Platform for Privacy Preferences header
P3P_HEADER = 'CP="Open EdX does not have a P3P policy."'

############################### PIPELINE #######################################

PIPELINE = {
    'PIPELINE_ENABLED': True,
    'CSS_COMPRESSOR': None,
    'JS_COMPRESSOR': 'pipeline.compressors.uglifyjs.UglifyJSCompressor',
    # Don't wrap JavaScript as there is code that depends upon updating the global namespace
    'DISABLE_WRAPPER': True,
    # Specify the UglifyJS binary to use
    'UGLIFYJS_BINARY': 'node_modules/.bin/uglifyjs',
}

STATICFILES_STORAGE = 'openedx.core.storage.ProductionStorage'
STATICFILES_STORAGE_KWARGS = {}

# List of finder classes that know how to find static files in various locations.
# Note: the pipeline finder is included to be able to discover optimized files
STATICFILES_FINDERS = [
    'openedx.core.djangoapps.theming.finders.ThemeFilesFinder',
    'django.contrib.staticfiles.finders.FileSystemFinder',
    'django.contrib.staticfiles.finders.AppDirectoriesFinder',
    'openedx.core.lib.xblock_pipeline.finder.XBlockPipelineFinder',
    'pipeline.finders.PipelineFinder',
]

from openedx.core.lib.rooted_paths import rooted_glob  # pylint: disable=wrong-import-position

courseware_js = [
    'js/ajax-error.js',
    'js/courseware.js',
    'js/histogram.js',
    'js/navigation.js',
    'js/modules/tab.js',
]


# Before a student accesses courseware, we do not
# need many of the JS dependencies.  This includes
# only the dependencies used everywhere in the LMS
# (including the dashboard/account/profile pages)
# Currently, this partially duplicates the "main vendor"
# JavaScript file, so only one of the two should be included
# on a page at any time.
# In the future, we will likely refactor this to use
# RequireJS and an optimizer.
base_vendor_js = [
    'common/js/vendor/jquery.js',
    'common/js/vendor/jquery-migrate.js',
    'js/vendor/jquery.cookie.js',
    'js/vendor/url.min.js',
    'common/js/vendor/underscore.js',
    'common/js/vendor/underscore.string.js',
    'common/js/vendor/picturefill.js',

    # Make some edX UI Toolkit utilities available in the global "edx" namespace
    'edx-ui-toolkit/js/utils/global-loader.js',
    'edx-ui-toolkit/js/utils/string-utils.js',
    'edx-ui-toolkit/js/utils/html-utils.js',

    # Finally load RequireJS and dependent vendor libraries
    'common/js/vendor/require.js',
    'js/RequireJS-namespace-undefine.js',
    'js/vendor/URI.min.js',
    'common/js/vendor/backbone.js'
]

main_vendor_js = base_vendor_js + [
    'js/vendor/json2.js',
    'js/vendor/jquery-ui.min.js',
    'js/vendor/jquery.qtip.min.js',
    'js/vendor/jquery.ba-bbq.min.js',
]

# Common files used by both RequireJS code and non-RequireJS code
base_application_js = [
    'js/src/utility.js',
    'js/src/logger.js',
    'js/user_dropdown_v1.js',  # Custom dropdown keyboard handling for legacy pages
    'js/dialog_tab_controls.js',
    'js/src/string_utils.js',
    'js/form.ext.js',
    'js/src/ie_shim.js',
    'js/src/accessibility_tools.js',
    'js/toggle_login_modal.js',
    'js/src/lang_edx.js',
]

dashboard_js = (
    sorted(rooted_glob(PROJECT_ROOT / 'static', 'js/dashboard/**/*.js'))
)
discussion_js = (
    rooted_glob(PROJECT_ROOT / 'static', 'js/customwmd.js') +
    rooted_glob(PROJECT_ROOT / 'static', 'js/mathjax_accessible.js') +
    rooted_glob(PROJECT_ROOT / 'static', 'js/mathjax_delay_renderer.js') +
    sorted(rooted_glob(COMMON_ROOT / 'static', 'common/js/discussion/**/*.js'))
)

discussion_vendor_js = [
    'js/Markdown.Converter.js',
    'js/Markdown.Sanitizer.js',
    'js/Markdown.Editor.js',
    'js/vendor/jquery.timeago.js',
    'js/src/jquery.timeago.locale.js',
    'js/vendor/jquery.truncate.js',
    'js/jquery.ajaxfileupload.js',
    'js/split.js'
]

instructor_dash_js = sorted(rooted_glob(PROJECT_ROOT / 'static', 'js/instructor_dashboard/**/*.js'))

verify_student_js = [
    'js/sticky_filter.js',
    'js/query-params.js',
    'js/verify_student/models/verification_model.js',
    'js/verify_student/views/error_view.js',
    'js/verify_student/views/image_input_view.js',
    'js/verify_student/views/webcam_photo_view.js',
    'js/verify_student/views/step_view.js',
    'js/verify_student/views/intro_step_view.js',
    'js/verify_student/views/make_payment_step_view.js',
    'js/verify_student/views/face_photo_step_view.js',
    'js/verify_student/views/id_photo_step_view.js',
    'js/verify_student/views/review_photos_step_view.js',
    'js/verify_student/views/enrollment_confirmation_step_view.js',
    'js/verify_student/views/pay_and_verify_view.js',
    'js/verify_student/pay_and_verify.js',
]

reverify_js = [
    'js/verify_student/views/error_view.js',
    'js/verify_student/views/image_input_view.js',
    'js/verify_student/views/webcam_photo_view.js',
    'js/verify_student/views/step_view.js',
    'js/verify_student/views/face_photo_step_view.js',
    'js/verify_student/views/id_photo_step_view.js',
    'js/verify_student/views/review_photos_step_view.js',
    'js/verify_student/views/reverify_success_step_view.js',
    'js/verify_student/models/verification_model.js',
    'js/verify_student/views/reverify_view.js',
    'js/verify_student/reverify.js',
]

incourse_reverify_js = [
    'js/verify_student/views/error_view.js',
    'js/verify_student/views/image_input_view.js',
    'js/verify_student/views/webcam_photo_view.js',
    'js/verify_student/models/verification_model.js',
    'js/verify_student/views/incourse_reverify_view.js',
    'js/verify_student/incourse_reverify.js',
]

ccx_js = sorted(rooted_glob(PROJECT_ROOT / 'static', 'js/ccx/**/*.js'))

certificates_web_view_js = [
    'common/js/vendor/jquery.js',
    'common/js/vendor/jquery-migrate.js',
    'js/vendor/jquery.cookie.js',
    'js/src/logger.js',
    'js/utils/facebook.js',
]

credit_web_view_js = [
    'common/js/vendor/jquery.js',
    'common/js/vendor/jquery-migrate.js',
    'js/vendor/jquery.cookie.js',
    'js/src/logger.js',
]

PIPELINE['STYLESHEETS'] = {
    'style-vendor': {
        'source_filenames': [
            'css/vendor/font-awesome.css',
            'css/vendor/jquery.qtip.min.css',
        ],
        'output_filename': 'css/lms-style-vendor.css',
    },
    'style-vendor-tinymce-content': {
        'source_filenames': [
            'js/vendor/tinymce/js/tinymce/skins/studio-tmce4/content.min.css'
        ],
        'output_filename': 'css/lms-style-vendor-tinymce-content.css',
    },
    'style-vendor-tinymce-skin': {
        'source_filenames': [
            'js/vendor/tinymce/js/tinymce/skins/studio-tmce4/skin.min.css'
        ],
        'output_filename': 'css/lms-style-vendor-tinymce-skin.css',
    },
    'style-main-v1': {
        'source_filenames': [
            'css/lms-main-v1.css',
        ],
        'output_filename': 'css/lms-main-v1.css',
    },
    'style-main-v1-rtl': {
        'source_filenames': [
            'css/lms-main-v1-rtl.css',
        ],
        'output_filename': 'css/lms-main-v1-rtl.css',
    },
    'style-course-vendor': {
        'source_filenames': [
            'js/vendor/CodeMirror/codemirror.css',
            'css/vendor/jquery.treeview.css',
            'css/vendor/ui-lightness/jquery-ui-1.8.22.custom.css',
        ],
        'output_filename': 'css/lms-style-course-vendor.css',
    },
    'style-course': {
        'source_filenames': [
            'css/lms-course.css',
        ],
        'output_filename': 'css/lms-course.css',
    },
    'style-course-rtl': {
        'source_filenames': [
            'css/lms-course-rtl.css',
        ],
        'output_filename': 'css/lms-course-rtl.css',
    },
    'style-student-notes': {
        'source_filenames': [
            'css/vendor/edxnotes/annotator.min.css',
        ],
        'output_filename': 'css/lms-style-student-notes.css',
    },
    'style-inline-discussion': {
        'source_filenames': [
            'css/discussion/inline-discussion.css',
        ],
        'output_filename': 'css/discussion/inline-discussion.css',
    },
    'style-inline-discussion-rtl': {
        'source_filenames': [
            'css/discussion/inline-discussion-rtl.css',
        ],
        'output_filename': 'css/discussion/inline-discussion-rtl.css',
    },
    FOOTER_CSS['openedx']['ltr']: {
        'source_filenames': [
            'css/lms-footer.css',
        ],
        'output_filename': 'css/lms-footer.css',
    },
    FOOTER_CSS['openedx']['rtl']: {
        'source_filenames': [
            'css/lms-footer-rtl.css',
        ],
        'output_filename': 'css/lms-footer-rtl.css'
    },
    FOOTER_CSS['edx']['ltr']: {
        'source_filenames': [
            'css/lms-footer-edx.css',
        ],
        'output_filename': 'css/lms-footer-edx.css'
    },
    FOOTER_CSS['edx']['rtl']: {
        'source_filenames': [
            'css/lms-footer-edx-rtl.css',
        ],
        'output_filename': 'css/lms-footer-edx-rtl.css'
    },
    'style-certificates': {
        'source_filenames': [
            'certificates/css/main-ltr.css',
            'css/vendor/font-awesome.css',
        ],
        'output_filename': 'css/certificates-style.css'
    },
    'style-certificates-rtl': {
        'source_filenames': [
            'certificates/css/main-rtl.css',
            'css/vendor/font-awesome.css',
        ],
        'output_filename': 'css/certificates-style-rtl.css'
    },
    'style-mobile': {
        'source_filenames': [
            'css/lms-mobile.css',
        ],
        'output_filename': 'css/lms-mobile.css',
    },
    'style-mobile-rtl': {
        'source_filenames': [
            'css/lms-mobile-rtl.css',
        ],
        'output_filename': 'css/lms-mobile-rtl.css',
    },
}

common_js = [
    'js/src/ajax_prefix.js',
    'js/src/jquery.immediateDescendents.js',
    'js/src/xproblem.js',
]
xblock_runtime_js = [
    'common/js/xblock/core.js',
    'common/js/xblock/runtime.v1.js',
    'lms/js/xblock/lms.runtime.v1.js',
]
lms_application_js = [
    'js/calculator.js',
    'js/feedback_form.js',
    'js/main.js',
]

PIPELINE['JAVASCRIPT'] = {
    'base_application': {
        'source_filenames': base_application_js,
        'output_filename': 'js/lms-base-application.js',
    },
    'application': {
        'source_filenames': (
            common_js + xblock_runtime_js + base_application_js + lms_application_js +
            [
                'js/sticky_filter.js',
                'js/query-params.js',
                'common/js/vendor/moment-with-locales.js',
                'common/js/vendor/moment-timezone-with-data.js',
            ]
        ),
        'output_filename': 'js/lms-application.js',
    },
    'courseware': {
        'source_filenames': courseware_js,
        'output_filename': 'js/lms-courseware.js',
    },
    'base_vendor': {
        'source_filenames': base_vendor_js,
        'output_filename': 'js/lms-base-vendor.js',
    },
    'main_vendor': {
        'source_filenames': main_vendor_js,
        'output_filename': 'js/lms-main_vendor.js',
    },
    'module-descriptor-js': {
        'source_filenames': rooted_glob(COMMON_ROOT / 'static/', 'xmodule/descriptors/js/*.js'),
        'output_filename': 'js/lms-module-descriptors.js',
    },
    'module-js': {
        'source_filenames': rooted_glob(COMMON_ROOT / 'static', 'xmodule/modules/js/*.js'),
        'output_filename': 'js/lms-modules.js',
    },
    'discussion': {
        'source_filenames': discussion_js,
        'output_filename': 'js/discussion.js',
    },
    'discussion_vendor': {
        'source_filenames': discussion_vendor_js,
        'output_filename': 'js/discussion_vendor.js',
    },
    'instructor_dash': {
        'source_filenames': instructor_dash_js,
        'output_filename': 'js/instructor_dash.js',
    },
    'dashboard': {
        'source_filenames': dashboard_js,
        'output_filename': 'js/dashboard.js'
    },
    'verify_student': {
        'source_filenames': verify_student_js,
        'output_filename': 'js/verify_student.js'
    },
    'reverify': {
        'source_filenames': reverify_js,
        'output_filename': 'js/reverify.js'
    },
    'incourse_reverify': {
        'source_filenames': incourse_reverify_js,
        'output_filename': 'js/incourse_reverify.js'
    },
    'ccx': {
        'source_filenames': ccx_js,
        'output_filename': 'js/ccx.js'
    },
    'footer_edx': {
        'source_filenames': ['js/footer-edx.js'],
        'output_filename': 'js/footer-edx.js'
    },
    'certificates_wv': {
        'source_filenames': certificates_web_view_js,
        'output_filename': 'js/certificates/web_view.js'
    },
    'credit_wv': {
        'source_filenames': credit_web_view_js,
        'output_filename': 'js/credit/web_view.js'
    }
}


STATICFILES_IGNORE_PATTERNS = (
    "*.py",
    "*.pyc",

    # It would be nice if we could do, for example, "**/*.scss",
    # but these strings get passed down to the `fnmatch` module,
    # which doesn't support that. :(
    # http://docs.python.org/2/library/fnmatch.html
    "sass/*.scss",
    "sass/*/*.scss",
    "sass/*/*/*.scss",
    "sass/*/*/*/*.scss",

    # Ignore tests
    "spec",
    "spec_helpers",

    # Symlinks used by js-test-tool
    "xmodule_js",
)


################################# DJANGO-REQUIRE ###############################

# The baseUrl to pass to the r.js optimizer, relative to STATIC_ROOT.
REQUIRE_BASE_URL = "./"

# The name of a build profile to use for your project, relative to REQUIRE_BASE_URL.
# A sensible value would be 'app.build.js'. Leave blank to use the built-in default build profile.
# Set to False to disable running the default profile (e.g. if only using it to build Standalone
# Modules)
REQUIRE_BUILD_PROFILE = "lms/js/build.js"

# The name of the require.js script used by your project, relative to REQUIRE_BASE_URL.
REQUIRE_JS = "common/js/vendor/require.js"

# Whether to run django-require in debug mode.
REQUIRE_DEBUG = False

# In production, the Django pipeline appends a file hash to JavaScript file names.
# This makes it difficult for RequireJS to load its requirements, since module names
# specified in JavaScript code do not include the hash.
# For this reason, we calculate the actual path including the hash on the server
# when rendering the page.  We then override the default paths provided to RequireJS
# so it can resolve the module name to the correct URL.
#
# If you want to load JavaScript dependencies using RequireJS
# but you don't want to include those dependencies in the JS bundle for the page,
# then you need to add the js urls in this list.
REQUIRE_JS_PATH_OVERRIDES = {
    'course_bookmarks/js/views/bookmark_button': 'course_bookmarks/js/views/bookmark_button.js',
    'js/views/message_banner': 'js/views/message_banner.js',
    'moment': 'common/js/vendor/moment-with-locales.js',
    'moment-timezone': 'common/js/vendor/moment-timezone-with-data.js',
    'js/courseware/course_info_events': 'js/courseware/course_info_events.js',
    'js/courseware/accordion_events': 'js/courseware/accordion_events.js',
    'js/dateutil_factory': 'js/dateutil_factory.js',
    'js/courseware/link_clicked_events': 'js/courseware/link_clicked_events.js',
    'js/courseware/toggle_element_visibility': 'js/courseware/toggle_element_visibility.js',
    'js/student_account/logistration_factory': 'js/student_account/logistration_factory.js',
    'js/courseware/courseware_factory': 'js/courseware/courseware_factory.js',
    'js/groups/views/cohorts_dashboard_factory': 'js/groups/views/cohorts_dashboard_factory.js',
    'js/groups/discussions_management/discussions_dashboard_factory':
        'js/discussions_management/views/discussions_dashboard_factory.js',
    'draggabilly': 'js/vendor/draggabilly.js',
    'hls': 'common/js/vendor/hls.js'
}

########################## DJANGO WEBPACK LOADER ##############################

WEBPACK_LOADER = {
    'DEFAULT': {
        'BUNDLE_DIR_NAME': 'bundles/',
        'STATS_FILE': os.path.join(STATIC_ROOT, 'webpack-stats.json')
    },
    'WORKERS': {
        'BUNDLE_DIR_NAME': 'bundles/',
        'STATS_FILE': os.path.join(STATIC_ROOT, 'webpack-worker-stats.json')
    }
}
WEBPACK_CONFIG_PATH = 'webpack.prod.config.js'

########################## DJANGO DEBUG TOOLBAR ###############################

# We don't enable Django Debug Toolbar universally, but whenever we do, we want
# to avoid patching settings.  Patched settings can cause circular import
# problems: https://django-debug-toolbar.readthedocs.org/en/1.0/installation.html#explicit-setup

DEBUG_TOOLBAR_PATCH_SETTINGS = False

################################# CELERY ######################################

# Message configuration

CELERY_TASK_SERIALIZER = 'json'
CELERY_RESULT_SERIALIZER = 'json'

CELERY_MESSAGE_COMPRESSION = 'gzip'

# Results configuration

CELERY_IGNORE_RESULT = False
CELERY_STORE_ERRORS_EVEN_IF_IGNORED = True

# Events configuration

CELERY_TRACK_STARTED = True

CELERY_SEND_EVENTS = True
CELERY_SEND_TASK_SENT_EVENT = True

# Exchange configuration

CELERY_DEFAULT_EXCHANGE = 'edx.core'
CELERY_DEFAULT_EXCHANGE_TYPE = 'direct'

# Queues configuration

HIGH_PRIORITY_QUEUE = 'edx.core.high'
DEFAULT_PRIORITY_QUEUE = 'edx.core.default'
HIGH_MEM_QUEUE = 'edx.core.high_mem'

CELERY_QUEUE_HA_POLICY = 'all'

CELERY_CREATE_MISSING_QUEUES = True

CELERY_DEFAULT_QUEUE = DEFAULT_PRIORITY_QUEUE
CELERY_DEFAULT_ROUTING_KEY = DEFAULT_PRIORITY_QUEUE

CELERY_QUEUES = [
    'edx.lms.core.default',
    'edx.lms.core.high',
    'edx.lms.core.high_mem'
]

# let logging work as configured:
CELERYD_HIJACK_ROOT_LOGGER = False

CELERY_BROKER_VHOST = ''
CELERY_BROKER_USE_SSL = False
CELERY_EVENT_QUEUE_TTL = None

CELERY_BROKER_TRANSPORT = 'amqp'
CELERY_BROKER_HOSTNAME = 'localhost'
CELERY_BROKER_USER = 'celery'
CELERY_BROKER_PASSWORD = 'celery'

############################## HEARTBEAT ######################################

# Checks run in normal mode by the heartbeat djangoapp
HEARTBEAT_CHECKS = [
    'openedx.core.djangoapps.heartbeat.default_checks.check_modulestore',
    'openedx.core.djangoapps.heartbeat.default_checks.check_database',
]

# Other checks to run by default in "extended"/heavy mode
HEARTBEAT_EXTENDED_CHECKS = (
    'openedx.core.djangoapps.heartbeat.default_checks.check_celery',
)

HEARTBEAT_CELERY_TIMEOUT = 5
HEARTBEAT_CELERY_ROUTING_KEY = HIGH_PRIORITY_QUEUE

################################ Block Structures ###################################

# .. setting_name: BLOCK_STRUCTURES_SETTINGS
# .. setting_default: dict of settings
# .. setting_description: Stores all the settings used by block structures and block structure
#   related tasks. See BLOCK_STRUCTURES_SETTINGS[XXX] documentation for details of each setting.
#   For more information, check https://github.com/edx/edx-platform/pull/13388.
BLOCK_STRUCTURES_SETTINGS = dict(
    # .. setting_name: BLOCK_STRUCTURES_SETTINGS['COURSE_PUBLISH_TASK_DELAY']
    # .. setting_default: 30
    # .. setting_description: Delay, in seconds, after a new edit of a course is published before
    #   updating the block structures cache. This is needed for a better chance at getting
    #   the latest changes when there are secondary reads in sharded mongoDB clusters.
    #   For more information, check https://github.com/edx/edx-platform/pull/13388 and
    #   https://github.com/edx/edx-platform/pull/14571.
    COURSE_PUBLISH_TASK_DELAY=30,

    # .. setting_name: BLOCK_STRUCTURES_SETTINGS['TASK_DEFAULT_RETRY_DELAY']
    # .. setting_default: 30
    # .. setting_description: Delay, in seconds, between retry attempts if a block structure task
    #   fails. For more information, check https://github.com/edx/edx-platform/pull/13388 and
    #   https://github.com/edx/edx-platform/pull/14571.
    TASK_DEFAULT_RETRY_DELAY=30,

    # .. setting_name: BLOCK_STRUCTURES_SETTINGS['TASK_MAX_RETRIES']
    # .. setting_default: 5
    # .. setting_description: Maximum number of retries per block structure task.
    #   If the maximum number of retries is exceeded, then you can attempt to either manually run
    #   the celery task, or wait for it to be triggered again.
    #   For more information, check https://github.com/edx/edx-platform/pull/13388 and
    #   https://github.com/edx/edx-platform/pull/14571.
    TASK_MAX_RETRIES=5,

    # .. toggle_name: BLOCK_STRUCTURES_SETTINGS['PRUNING_ACTIVE']
    # .. toggle_implementation: DjangoSetting
    # .. toggle_default: False
    # .. toggle_description: When `True`, only a specified number of versions of block structure
    #   files are kept for each structure, and the rest are cleaned up. The number of versions that
    #   are kept can be specified in the `BlockStructureConfiguration`, which can be edited in
    #   Django Admin. The default number of versions that are kept is `5`.
    # .. toggle_warnings: This toggle will likely be deprecated and removed.
    # .. toggle_use_cases: temporary
    # .. toggle_creation_date: 2018-03-22
    # .. toggle_target_removal_date: 2018-06-22
    # .. toggle_tickets: https://github.com/edx/edx-platform/pull/14571,
    #   https://github.com/edx/edx-platform/pull/17760,
    #   https://openedx.atlassian.net/browse/DEPR-146
    PRUNING_ACTIVE=False,
)

################################ Bulk Email ###################################

# Suffix used to construct 'from' email address for bulk emails.
# A course-specific identifier is prepended.
BULK_EMAIL_DEFAULT_FROM_EMAIL = 'no-reply@example.com'

# Parameters for breaking down course enrollment into subtasks.
BULK_EMAIL_EMAILS_PER_TASK = 500

# Initial delay used for retrying tasks.  Additional retries use
# longer delays.  Value is in seconds.
BULK_EMAIL_DEFAULT_RETRY_DELAY = 30

# Maximum number of retries per task for errors that are not related
# to throttling.
BULK_EMAIL_MAX_RETRIES = 5

# Maximum number of retries per task for errors that are related to
# throttling.  If this is not set, then there is no cap on such retries.
BULK_EMAIL_INFINITE_RETRY_CAP = 1000

# We want Bulk Email running on the high-priority queue, so we define the
# routing key that points to it.  At the moment, the name is the same.
BULK_EMAIL_ROUTING_KEY = HIGH_PRIORITY_QUEUE

# We also define a queue for smaller jobs so that large courses don't block
# smaller emails (see BULK_EMAIL_JOB_SIZE_THRESHOLD setting)
BULK_EMAIL_ROUTING_KEY_SMALL_JOBS = 'edx.lms.core.default'

# For emails with fewer than these number of recipients, send them through
# a different queue to avoid large courses blocking emails that are meant to be
# sent to self and staff
BULK_EMAIL_JOB_SIZE_THRESHOLD = 100

# Flag to indicate if individual email addresses should be logged as they are sent
# a bulk email message.
BULK_EMAIL_LOG_SENT_EMAILS = False

# Delay in seconds to sleep between individual mail messages being sent,
# when a bulk email task is retried for rate-related reasons.  Choose this
# value depending on the number of workers that might be sending email in
# parallel, and what the SES rate is.
BULK_EMAIL_RETRY_DELAY_BETWEEN_SENDS = 0.02

############################# Email Opt In ####################################

# Minimum age for organization-wide email opt in
EMAIL_OPTIN_MINIMUM_AGE = PARENTAL_CONSENT_AGE_LIMIT

############################## Video ##########################################

YOUTUBE = {
    # YouTube JavaScript API
    'API': 'https://www.youtube.com/iframe_api',

    'TEST_TIMEOUT': 1500,

    # URL to get YouTube metadata
    'METADATA_URL': 'https://www.googleapis.com/youtube/v3/videos/',

    # Current youtube api for requesting transcripts.
    # For example: http://video.google.com/timedtext?lang=en&v=j_jEn79vS3g.
    'TEXT_API': {
        'url': 'video.google.com/timedtext',
        'params': {
            'lang': 'en',
            'v': 'set_youtube_id_of_11_symbols_here',
        },
    },

    'IMAGE_API': 'http://img.youtube.com/vi/{youtube_id}/0.jpg',  # /maxresdefault.jpg for 1920*1080
}
YOUTUBE_API_KEY = 'PUT_YOUR_API_KEY_HERE'

################################### APPS ######################################

# The order of INSTALLED_APPS is important, when adding new apps here
# remember to check that you are not creating new
# RemovedInDjango19Warnings in the test logs.
INSTALLED_APPS = [
    # Standard ones that are always installed...
    'django.contrib.auth',
    'django.contrib.contenttypes',
    'django.contrib.humanize',
    'django.contrib.messages',
    'django.contrib.redirects',
    'django.contrib.sessions',
    'django.contrib.sites',
    'django.contrib.staticfiles',
    'django_celery_results',

    # Common Initialization
    'openedx.core.djangoapps.common_initialization.apps.CommonInitializationConfig',

    # LMS-specific Initialization
    'lms.djangoapps.lms_initialization.apps.LMSInitializationConfig',

    # Common views
    'openedx.core.djangoapps.common_views',

    # History tables
    'simple_history',

    # Database-backed configuration
    'config_models',
    'openedx.core.djangoapps.config_model_utils',
    'waffle',

    # Monitor the status of services
    'openedx.core.djangoapps.service_status',

    # Display status message to students
    'common.djangoapps.status',

    # For asset pipelining
    'common.djangoapps.edxmako.apps.EdxMakoConfig',
    'pipeline',
    'common.djangoapps.static_replace',
    'webpack_loader',

    # For user interface plugins
    'web_fragments',
    'openedx.core.djangoapps.plugin_api',

    # For content serving
    'openedx.core.djangoapps.contentserver',

    # Site configuration for theming and behavioral modification
    'openedx.core.djangoapps.site_configuration',

    # Video module configs (This will be moved to Video once it becomes an XBlock)
    'openedx.core.djangoapps.video_config',

    # edX Video Pipeline integration
    'openedx.core.djangoapps.video_pipeline',

    # Our courseware
    'lms.djangoapps.courseware',
    'lms.djangoapps.coursewarehistoryextended',
    'common.djangoapps.student.apps.StudentConfig',

    'lms.djangoapps.static_template_view',
    'lms.djangoapps.staticbook',
    'common.djangoapps.track',
    'eventtracking.django.apps.EventTrackingConfig',
    'common.djangoapps.util',
    'lms.djangoapps.certificates.apps.CertificatesConfig',
    'lms.djangoapps.instructor_task',
    'openedx.core.djangoapps.course_groups',
    'lms.djangoapps.bulk_email',
    'lms.djangoapps.branding',

    # New (Blockstore-based) XBlock runtime
    'openedx.core.djangoapps.xblock.apps.LmsXBlockAppConfig',

    # Student support tools
    'lms.djangoapps.support',

    # django-oauth-toolkit
    'oauth2_provider',
    'openedx.core.djangoapps.oauth_dispatch.apps.OAuthDispatchAppConfig',

    'common.djangoapps.third_party_auth',

    # System Wide Roles
    'openedx.core.djangoapps.system_wide_roles',

    'openedx.core.djangoapps.auth_exchange',

    # For the wiki
    'wiki',  # The new django-wiki from benjaoming
    'django_notify',
    'lms.djangoapps.course_wiki',  # Our customizations
    'mptt',
    'sekizai',
    #'wiki.plugins.attachments',
    'wiki.plugins.links',
    # Notifications were enabled, but only 11 people used it in three years. It
    # got tangled up during the Django 1.8 migration, so we are disabling it.
    # See TNL-3783 for details.
    #'wiki.plugins.notifications',
    'lms.djangoapps.course_wiki.plugins.markdownedx',

    # For testing
    'django.contrib.admin',  # only used in DEBUG mode
    'lms.djangoapps.debug',
    'openedx.core.djangoapps.util.apps.UtilConfig',

    # Discussion forums
    'openedx.core.djangoapps.django_comment_common',

    # Notes
    'lms.djangoapps.edxnotes',

    # Splash screen
    'splash',

    # User API
    'rest_framework',
    'rest_framework.authtoken',
    'openedx.core.djangoapps.user_api',

    # Shopping cart
    'lms.djangoapps.shoppingcart',

    # Different Course Modes
    'common.djangoapps.course_modes.apps.CourseModesConfig',

    # Enrollment API
    'openedx.core.djangoapps.enrollments.apps.EnrollmentsConfig',

    # Entitlement API
    'common.djangoapps.entitlements.apps.EntitlementsConfig',

    # Bulk Enrollment API
    'lms.djangoapps.bulk_enroll',

    # Student Identity Verification
    'lms.djangoapps.verify_student.apps.VerifyStudentConfig',

    # Dark-launching languages
    'openedx.core.djangoapps.dark_lang',

    # RSS Proxy
    'lms.djangoapps.rss_proxy',

    # Country embargo support
    'openedx.core.djangoapps.embargo',

    # Course action state
    'common.djangoapps.course_action_state',

    # Additional problem types
    'edx_jsme',    # Molecular Structure

    # Country list
    'django_countries',

    # edX Mobile API
    'lms.djangoapps.mobile_api.apps.MobileApiConfig',
    'social_django',

    # Surveys
    'lms.djangoapps.survey.apps.SurveyConfig',

    'lms.djangoapps.lms_xblock.apps.LMSXBlockConfig',

    # Course data caching
    'openedx.core.djangoapps.content.course_overviews.apps.CourseOverviewsConfig',
    'openedx.core.djangoapps.content.block_structure.apps.BlockStructureConfig',
    'lms.djangoapps.course_blocks',


    # Coursegraph
    'openedx.core.djangoapps.coursegraph.apps.CoursegraphConfig',

    # Mailchimp Syncing
    'lms.djangoapps.mailing',

    # CORS and cross-domain CSRF
    'corsheaders',
    'openedx.core.djangoapps.cors_csrf',

    'lms.djangoapps.commerce.apps.CommerceConfig',

    # Credit courses
    'openedx.core.djangoapps.credit.apps.CreditConfig',

    # Course teams
    'lms.djangoapps.teams',

    'common.djangoapps.xblock_django',

    # programs support
    'openedx.core.djangoapps.programs.apps.ProgramsConfig',

    # Catalog integration
    'openedx.core.djangoapps.catalog',

    # Self-paced course configuration
    'openedx.core.djangoapps.self_paced',

    'sorl.thumbnail',

    # edx-milestones service
    'milestones',

    # Gating of course content
    'lms.djangoapps.gating.apps.GatingConfig',

    # Static i18n support
    'statici18n',

    # API access administration
    'openedx.core.djangoapps.api_admin',

    # Verified Track Content Cohorting (Beta feature that will hopefully be removed)
    'openedx.core.djangoapps.verified_track_content',

    # Learner's dashboard
    'lms.djangoapps.learner_dashboard',

    # Needed whether or not enabled, due to migrations
    'lms.djangoapps.badges.apps.BadgesConfig',

    # Enables default site and redirects
    'django_sites_extensions',

    # Email marketing integration
    'lms.djangoapps.email_marketing.apps.EmailMarketingConfig',

    # additional release utilities to ease automation
    'release_util',

    # rule-based authorization
    'rules.apps.AutodiscoverRulesConfig',
    'bridgekeeper',

    # Customized celery tasks, including persisting failed tasks so they can
    # be retried
    'celery_utils',

    # Ability to detect and special-case crawler behavior
    'openedx.core.djangoapps.crawlers',

    # Unusual migrations
    'common.djangoapps.database_fixups',

    'openedx.core.djangoapps.waffle_utils',

    # Course Goals
    'lms.djangoapps.course_goals.apps.CourseGoalsConfig',

    # Features
    'openedx.features.calendar_sync',
    'openedx.features.course_bookmarks',
    'openedx.features.course_experience',
    'openedx.features.course_search',
    'openedx.features.enterprise_support.apps.EnterpriseSupportConfig',
    'openedx.features.learner_profile',
    'openedx.features.course_duration_limits',
    'openedx.features.content_type_gating',
    'openedx.features.discounts',
    'openedx.features.effort_estimation',

    'lms.djangoapps.experiments',

    # DRF filters
    'django_filters',

    # API Documentation
    'drf_yasg',

    # edx-drf-extensions
    'csrf.apps.CsrfAppConfig',  # Enables frontend apps to retrieve CSRF tokens.
    'xss_utils',

    # so sample_task is available to celery workers
    'openedx.core.djangoapps.heartbeat',

    # signal handlers to capture course dates into edx-when
    'openedx.core.djangoapps.course_date_signals',

    # Management of external user ids
    'openedx.core.djangoapps.external_user_ids',

    # Provides api for Demographics support
    'openedx.core.djangoapps.demographics',

    # Management of per-user schedules
    'openedx.core.djangoapps.schedules',
    'rest_framework_jwt',

    # Learning Sequence Navigation
    'openedx.core.djangoapps.content.learning_sequences.apps.LearningSequencesConfig',

    'ratelimitbackend',

    # Backends for receiving edX LMS events
    'event_routing_backends.apps.EventRoutingBackendsConfig',

    # Database-backed Organizations App (http://github.com/edx/edx-organizations)
    'organizations',

    # Bulk User Retirement
    'lms.djangoapps.bulk_user_retirement',

    # management of user-triggered async tasks (course import/export, etc.)
    # This is only used by Studio, but is being added here because the
    # app-permissions script that assigns users to Django admin roles only runs
    # in the LMS process at the moment, so anything that has Django admin access
    # permissions needs to be listed as an LMS app or the script will fail.
    'user_tasks',
]

######################### CSRF #########################################

# Forwards-compatibility with Django 1.7
CSRF_COOKIE_AGE = 60 * 60 * 24 * 7 * 52
# It is highly recommended that you override this in any environment accessed by
# end users
CSRF_COOKIE_SECURE = False
CSRF_TRUSTED_ORIGINS = []
CROSS_DOMAIN_CSRF_COOKIE_DOMAIN = ''
CROSS_DOMAIN_CSRF_COOKIE_NAME = ''

######################### Django Rest Framework ########################

REST_FRAMEWORK = {
    'DEFAULT_PAGINATION_CLASS': 'edx_rest_framework_extensions.paginators.DefaultPagination',
    'DEFAULT_RENDERER_CLASSES': (
        'rest_framework.renderers.JSONRenderer',
    ),
    'EXCEPTION_HANDLER': 'openedx.core.lib.request_utils.expected_error_exception_handler',
    'PAGE_SIZE': 10,
    'URL_FORMAT_OVERRIDE': None,
    'DEFAULT_THROTTLE_RATES': {
        'user': '60/minute',
        'service_user': '800/minute',
        'registration_validation': '30/minute',
    },
}

REGISTRATION_VALIDATION_RATELIMIT = '30/7d'
REGISTRATION_RATELIMIT = '60/7d'

SWAGGER_SETTINGS = {
    'DEFAULT_INFO': 'openedx.core.apidocs.api_info',
}

# How long to cache OpenAPI schemas and UI, in seconds.
OPENAPI_CACHE_TIMEOUT = 0

######################### MARKETING SITE ###############################
EDXMKTG_LOGGED_IN_COOKIE_NAME = 'edxloggedin'
EDXMKTG_USER_INFO_COOKIE_NAME = 'edx-user-info'
EDXMKTG_USER_INFO_COOKIE_VERSION = 1

MKTG_URLS = {}
MKTG_URL_OVERRIDES = {}
MKTG_URL_LINK_MAP = {
    'ABOUT': 'about',
    'CONTACT': 'contact',
    'FAQ': 'help',
    'COURSES': 'courses',
    'ROOT': 'root',
    'TOS': 'tos',
    'HONOR': 'honor',  # If your site does not have an honor code, simply delete this line.
    'TOS_AND_HONOR': 'edx-terms-service',
    'PRIVACY': 'privacy',
    'PRESS': 'press',
    'BLOG': 'blog',
    'DONATE': 'donate',
    'SITEMAP.XML': 'sitemap_xml',

    # Verified Certificates
    'WHAT_IS_VERIFIED_CERT': 'verified-certificate',
}

STATIC_TEMPLATE_VIEW_DEFAULT_FILE_EXTENSION = 'html'

SUPPORT_SITE_LINK = ''
ID_VERIFICATION_SUPPORT_LINK = ''
PASSWORD_RESET_SUPPORT_LINK = ''
ACTIVATION_EMAIL_SUPPORT_LINK = ''
LOGIN_ISSUE_SUPPORT_LINK = ''

# Days before the expired date that we warn the user
ENTITLEMENT_EXPIRED_ALERT_PERIOD = 90

############################# SOCIAL MEDIA SHARING #############################
# Social Media Sharing on Student Dashboard
SOCIAL_SHARING_SETTINGS = {
    # Note: Ensure 'CUSTOM_COURSE_URLS' has a matching value in cms/envs/common.py
    'CUSTOM_COURSE_URLS': False,
    'DASHBOARD_FACEBOOK': False,
    'FACEBOOK_BRAND': None,
    'CERTIFICATE_FACEBOOK': False,
    'CERTIFICATE_FACEBOOK_TEXT': None,
    'CERTIFICATE_TWITTER': False,
    'CERTIFICATE_TWITTER_TEXT': None,
    'DASHBOARD_TWITTER': False,
    'DASHBOARD_TWITTER_TEXT': None,
    'TWITTER_BRAND': None
}

################# Social Media Footer Links #######################
# The names list controls the order of social media
# links in the footer.
SOCIAL_MEDIA_FOOTER_NAMES = [
    "facebook",
    "twitter",
    # "youtube", see PROD-816 for more details
    "linkedin",
    "instagram",
    "reddit",
]

# The footer URLs dictionary maps social footer names
# to URLs defined in configuration.
SOCIAL_MEDIA_FOOTER_URLS = {}

# The display dictionary defines the title
# and icon class for each social media link.
SOCIAL_MEDIA_FOOTER_DISPLAY = {
    "facebook": {
        # Translators: This is the website name of www.facebook.com.  Please
        # translate this the way that Facebook advertises in your language.
        "title": _("Facebook"),
        "icon": "fa-facebook-square",
        "action": _("Like {platform_name} on Facebook")
    },
    "twitter": {
        # Translators: This is the website name of www.twitter.com.  Please
        # translate this the way that Twitter advertises in your language.
        "title": _("Twitter"),
        "icon": "fa-twitter-square",
        "action": _("Follow {platform_name} on Twitter")
    },
    "linkedin": {
        # Translators: This is the website name of www.linkedin.com.  Please
        # translate this the way that LinkedIn advertises in your language.
        "title": _("LinkedIn"),
        "icon": "fa-linkedin-square",
        "action": _("Follow {platform_name} on LinkedIn")
    },
    "instagram": {
        # Translators: This is the website name of www.instagram.com.  Please
        # translate this the way that Instagram advertises in your language.
        "title": _("Instagram"),
        "icon": "fa-instagram",
        "action": _("Follow {platform_name} on Instagram")
    },
    "tumblr": {
        # Translators: This is the website name of www.tumblr.com.  Please
        # translate this the way that Tumblr advertises in your language.
        "title": _("Tumblr"),
        "icon": "fa-tumblr"
    },
    "meetup": {
        # Translators: This is the website name of www.meetup.com.  Please
        # translate this the way that MeetUp advertises in your language.
        "title": _("Meetup"),
        "icon": "fa-calendar"
    },
    "reddit": {
        # Translators: This is the website name of www.reddit.com.  Please
        # translate this the way that Reddit advertises in your language.
        "title": _("Reddit"),
        "icon": "fa-reddit-square",
        "action": _("Subscribe to the {platform_name} subreddit"),
    },
    "vk": {
        # Translators: This is the website name of https://vk.com.  Please
        # translate this the way that VK advertises in your language.
        "title": _("VK"),
        "icon": "fa-vk"
    },
    "weibo": {
        # Translators: This is the website name of http://www.weibo.com.  Please
        # translate this the way that Weibo advertises in your language.
        "title": _("Weibo"),
        "icon": "fa-weibo"
    },
    "youtube": {
        # Translators: This is the website name of www.youtube.com.  Please
        # translate this the way that YouTube advertises in your language.
        "title": _("Youtube"),
        "icon": "fa-youtube-square",
        "action": _("Subscribe to the {platform_name} YouTube channel")
    }
}

#################SOCAIL AUTH OAUTH######################
SOCIAL_AUTH_OAUTH_SECRETS = {}

################# Mobile URLS ##########################

# These are URLs to the app store for mobile.
MOBILE_STORE_URLS = {}

################# Student Verification #################
VERIFY_STUDENT = {
    "DAYS_GOOD_FOR": 365,  # How many days is a verficiation good for?
    # The variable represents the window within which a verification is considered to be "expiring soon."
    "EXPIRING_SOON_WINDOW": 28,
}

################# Student Verification Expiry Email #################
VERIFICATION_EXPIRY_EMAIL = {
    "RESEND_DAYS": 15,
    "DAYS_RANGE": 1,
    "DEFAULT_EMAILS": 2,
}

DISABLE_ACCOUNT_ACTIVATION_REQUIREMENT_SWITCH = "verify_student_disable_account_activation_requirement"

################ Enable credit eligibility feature ####################
ENABLE_CREDIT_ELIGIBILITY = True
# .. toggle_name: FEATURES['ENABLE_CREDIT_ELIGIBILITY']
# .. toggle_implementation: DjangoSetting
# .. toggle_default: True
# .. toggle_description: When enabled, it is possible to define a credit eligibility criteria in the CMS. A "Credit
#   Eligibility" section then appears for those courses in the LMS.
# .. toggle_use_cases: open_edx
# .. toggle_creation_date: 2015-06-17
# .. toggle_tickets: https://github.com/edx/edx-platform/pull/8550
FEATURES['ENABLE_CREDIT_ELIGIBILITY'] = ENABLE_CREDIT_ELIGIBILITY

############# Cross-domain requests #################

if FEATURES.get('ENABLE_CORS_HEADERS'):
    CORS_ALLOW_CREDENTIALS = True
    CORS_ORIGIN_WHITELIST = ()
    CORS_ORIGIN_ALLOW_ALL = False
    CORS_ALLOW_INSECURE = False
    CORS_ALLOW_HEADERS = corsheaders_default_headers + (
        'use-jwt-cookie',
    )

# Default cache expiration for the cross-domain proxy HTML page.
# This is a static page that can be iframed into an external page
# to simulate cross-domain requests.
XDOMAIN_PROXY_CACHE_TIMEOUT = 60 * 15

LOGIN_REDIRECT_WHITELIST = []

###################### Registration ##################################

# .. setting_name: REGISTRATION_EXTRA_FIELDS
# .. setting_default: {'confirm_email': 'hidden', 'level_of_education': 'optional', 'gender': 'optional',
#   'year_of_birth': 'optional', 'mailing_address': 'optional', 'goals': 'optional', 'honor_code': 'required',
#   'terms_of_service': 'hidden', 'city': 'hidden', 'country': 'hidden'}
# .. setting_description: The signup form may contain extra fields that are presented to every user. For every field, we
#   can specifiy whether it should be "required": to display the field, and make it mandatory; "optional": to display
#   the field, and make it non-mandatory; "hidden": to not display the field.
#   When the terms of service are not visible and agreement to the honor code is required (the default), the signup page
#   includes a paragraph that links to the honor code page (defined my MKTG_URLS["HONOR"]). This page might not be
#   available for all Open edX platforms. In such cases, the "honor_code" registration field should be "hidden".
REGISTRATION_EXTRA_FIELDS = {
    'confirm_email': 'hidden',
    'level_of_education': 'optional',
    'gender': 'optional',
    'year_of_birth': 'optional',
    'mailing_address': 'optional',
    'goals': 'optional',
    'honor_code': 'required',
    'terms_of_service': 'hidden',
    'city': 'hidden',
    'country': 'hidden',
}

REGISTRATION_FIELD_ORDER = [
    "name",
    "first_name",
    "last_name",
    "username",
    "email",
    "confirm_email",
    "password",
    "city",
    "state",
    "country",
    "gender",
    "year_of_birth",
    "level_of_education",
    "specialty",
    "profession"
    "company",
    "title",
    "mailing_address",
    "goals",
    "honor_code",
    "terms_of_service",
]

# Optional setting to restrict registration / account creation to only emails
# that match a regex in this list. Set to None to allow any email (default).
REGISTRATION_EMAIL_PATTERNS_ALLOWED = None

########################## CERTIFICATE NAME ########################
CERT_NAME_SHORT = "Certificate"
CERT_NAME_LONG = "Certificate of Achievement"

#################### OpenBadges Settings #######################

# .. setting_name: BADGING_BACKEND
# .. setting_default: 'lms.djangoapps.badges.backends.badgr.BadgrBackend'
# .. setting_description: The backend service class (or callable) for creating OpenBadges. It must implement
#    the interface provided by lms.djangoapps.badges.backends.base.BadgeBackend
# .. setting_warning: Review FEATURES['ENABLE_OPENBADGES'] for further context.
BADGING_BACKEND = 'lms.djangoapps.badges.backends.badgr.BadgrBackend'

# .. setting_name: BADGR_API_TOKEN
# .. setting_default: None
# .. setting_description: The API token string for Badgr. You should be able to create this via Badgr's settings. See
#    https://github.com/concentricsky/badgr-server for details on setting up Badgr.
# .. setting_warning: Review FEATURES['ENABLE_OPENBADGES'] for further context.
BADGR_API_TOKEN = None

# .. setting_name: BADGR_BASE_URL
# .. setting_default: 'http://localhost:8005'
# .. setting_description: The base URL for the Badgr server.
# .. setting_warning: DO NOT include a trailing slash. Review FEATURES['ENABLE_OPENBADGES'] for further context.
BADGR_BASE_URL = "http://localhost:8005"

# .. setting_name: BADGR_ISSUER_SLUG
# .. setting_default: 'example-issuer'
# .. setting_description: A string that is the slug for the Badgr issuer. The slug can be obtained from the URL of
#    the Badgr Server page that displays the issuer. For example, in the URL
#    http://exampleserver.com/issuer/test-issuer, the issuer slug is "test-issuer".
# .. setting_warning: Review FEATURES['ENABLE_OPENBADGES'] for further context.
BADGR_ISSUER_SLUG = "example-issuer"

# .. setting_name: BADGR_TIMEOUT
# .. setting_default: 10
# .. setting_description: Number of seconds to wait on the badging server when contacting it before giving up.
# .. setting_warning: Review FEATURES['ENABLE_OPENBADGES'] for further context.
BADGR_TIMEOUT = 10

###################### Grade Downloads ######################
# These keys are used for all of our asynchronous downloadable files, including
# the ones that contain information other than grades.
GRADES_DOWNLOAD_ROUTING_KEY = HIGH_MEM_QUEUE

POLICY_CHANGE_GRADES_ROUTING_KEY = 'edx.lms.core.default'

RECALCULATE_GRADES_ROUTING_KEY = 'edx.lms.core.default'

SOFTWARE_SECURE_VERIFICATION_ROUTING_KEY = 'edx.lms.core.default'

GRADES_DOWNLOAD = {
    'STORAGE_CLASS': 'django.core.files.storage.FileSystemStorage',
    'STORAGE_KWARGS': {
        'location': '/tmp/edx-s3/grades',
    },
    'STORAGE_TYPE': None,
    'BUCKET': None,
    'ROOT_PATH': None,
}

FINANCIAL_REPORTS = {
    'STORAGE_TYPE': 'localfs',
    'BUCKET': None,
    'ROOT_PATH': 'sandbox',
}

#### Grading policy change-related settings #####
# Rate limit for regrading tasks that a grading policy change can kick off
POLICY_CHANGE_TASK_RATE_LIMIT = '300/h'

#### PASSWORD POLICY SETTINGS #####
AUTH_PASSWORD_VALIDATORS = [
    {
        "NAME": "django.contrib.auth.password_validation.UserAttributeSimilarityValidator",
    },
    {
        "NAME": "common.djangoapps.util.password_policy_validators.MinimumLengthValidator",
        "OPTIONS": {
            "min_length": 2
        }
    },
    {
        "NAME": "common.djangoapps.util.password_policy_validators.MaximumLengthValidator",
        "OPTIONS": {
            "max_length": 75
        }
    },
]

PASSWORD_POLICY_COMPLIANCE_ROLLOUT_CONFIG = {
    'ENFORCE_COMPLIANCE_ON_LOGIN': False
}

############################ ORA 2 ############################################

# By default, don't use a file prefix
ORA2_FILE_PREFIX = None

# Default File Upload Storage bucket and prefix. Used by the FileUpload Service.
FILE_UPLOAD_STORAGE_BUCKET_NAME = 'SET-ME-PLEASE (ex. bucket-name)'
FILE_UPLOAD_STORAGE_PREFIX = 'submissions_attachments'

##### ACCOUNT LOCKOUT DEFAULT PARAMETERS #####
# .. setting_name: MAX_FAILED_LOGIN_ATTEMPTS_ALLOWED
# .. setting_default: 6
# .. setting_description: Specifies the maximum failed login attempts allowed to users. Once the user reaches this
#   failure threshold then the account will be locked for a configurable amount of seconds (30 minutes) which will
#   prevent additional login attempts until this time period has passed. This setting is related with
#   MAX_FAILED_LOGIN_ATTEMPTS_LOCKOUT_PERIOD_SECS and only used when ENABLE_MAX_FAILED_LOGIN_ATTEMPTS is enabled.
MAX_FAILED_LOGIN_ATTEMPTS_ALLOWED = 6

# .. setting_name: MAX_FAILED_LOGIN_ATTEMPTS_LOCKOUT_PERIOD_SECS
# .. setting_default: 30 * 60
# .. setting_description: Specifies the lockout period in seconds for consecutive failed login attempts. Once the user
#   reaches the threshold of the login failure, then the account will be locked for the given amount of seconds
#   (30 minutes) which will prevent additional login attempts until this time period has passed. This setting is
#   related with MAX_FAILED_LOGIN_ATTEMPTS_ALLOWED and only used when ENABLE_MAX_FAILED_LOGIN_ATTEMPTS is enabled.
MAX_FAILED_LOGIN_ATTEMPTS_LOCKOUT_PERIOD_SECS = 30 * 60


##### LMS DEADLINE DISPLAY TIME_ZONE #######
TIME_ZONE_DISPLAYED_FOR_DEADLINES = 'UTC'


########################## VIDEO IMAGE STORAGE ############################

VIDEO_IMAGE_SETTINGS = dict(
    VIDEO_IMAGE_MAX_BYTES=2 * 1024 * 1024,    # 2 MB
    VIDEO_IMAGE_MIN_BYTES=2 * 1024,       # 2 KB
    # Backend storage
    # STORAGE_CLASS='storages.backends.s3boto.S3BotoStorage',
    # STORAGE_KWARGS=dict(bucket='video-image-bucket'),
    STORAGE_KWARGS=dict(
        location=MEDIA_ROOT,
        base_url=MEDIA_URL,
    ),
    DIRECTORY_PREFIX='video-images/',
)

VIDEO_IMAGE_MAX_AGE = 31536000

########################## VIDEO TRANSCRIPTS STORAGE ############################

VIDEO_TRANSCRIPTS_SETTINGS = dict(
    VIDEO_TRANSCRIPTS_MAX_BYTES=3 * 1024 * 1024,    # 3 MB
    # Backend storage
    # STORAGE_CLASS='storages.backends.s3boto.S3BotoStorage',
    # STORAGE_KWARGS=dict(bucket='video-transcripts-bucket'),
    STORAGE_KWARGS=dict(
        location=MEDIA_ROOT,
        base_url=MEDIA_URL,
    ),
    DIRECTORY_PREFIX='video-transcripts/',
)

VIDEO_TRANSCRIPTS_MAX_AGE = 31536000

# Source:
# http://loc.gov/standards/iso639-2/ISO-639-2_utf-8.txt according to http://en.wikipedia.org/wiki/ISO_639-1
# Note that this is used as the set of choices to the `code` field of the
# `LanguageProficiency` model.
ALL_LANGUAGES = [
    ["aa", "Afar"],
    ["ab", "Abkhazian"],
    ["af", "Afrikaans"],
    ["ak", "Akan"],
    ["sq", "Albanian"],
    ["am", "Amharic"],
    ["ar", "Arabic"],
    ["an", "Aragonese"],
    ["hy", "Armenian"],
    ["as", "Assamese"],
    ["av", "Avaric"],
    ["ae", "Avestan"],
    ["ay", "Aymara"],
    ["az", "Azerbaijani"],
    ["ba", "Bashkir"],
    ["bm", "Bambara"],
    ["eu", "Basque"],
    ["be", "Belarusian"],
    ["bn", "Bengali"],
    ["bh", "Bihari languages"],
    ["bi", "Bislama"],
    ["bs", "Bosnian"],
    ["br", "Breton"],
    ["bg", "Bulgarian"],
    ["my", "Burmese"],
    ["ca", "Catalan"],
    ["ch", "Chamorro"],
    ["ce", "Chechen"],
    ["zh", "Chinese"],
    ["zh_HANS", "Simplified Chinese"],
    ["zh_HANT", "Traditional Chinese"],
    ["cu", "Church Slavic"],
    ["cv", "Chuvash"],
    ["kw", "Cornish"],
    ["co", "Corsican"],
    ["cr", "Cree"],
    ["cs", "Czech"],
    ["da", "Danish"],
    ["dv", "Divehi"],
    ["nl", "Dutch"],
    ["dz", "Dzongkha"],
    ["en", "English"],
    ["eo", "Esperanto"],
    ["et", "Estonian"],
    ["ee", "Ewe"],
    ["fo", "Faroese"],
    ["fj", "Fijian"],
    ["fi", "Finnish"],
    ["fr", "French"],
    ["fy", "Western Frisian"],
    ["ff", "Fulah"],
    ["ka", "Georgian"],
    ["de", "German"],
    ["gd", "Gaelic"],
    ["ga", "Irish"],
    ["gl", "Galician"],
    ["gv", "Manx"],
    ["el", "Greek"],
    ["gn", "Guarani"],
    ["gu", "Gujarati"],
    ["ht", "Haitian"],
    ["ha", "Hausa"],
    ["he", "Hebrew"],
    ["hz", "Herero"],
    ["hi", "Hindi"],
    ["ho", "Hiri Motu"],
    ["hr", "Croatian"],
    ["hu", "Hungarian"],
    ["ig", "Igbo"],
    ["is", "Icelandic"],
    ["io", "Ido"],
    ["ii", "Sichuan Yi"],
    ["iu", "Inuktitut"],
    ["ie", "Interlingue"],
    ["ia", "Interlingua"],
    ["id", "Indonesian"],
    ["ik", "Inupiaq"],
    ["it", "Italian"],
    ["jv", "Javanese"],
    ["ja", "Japanese"],
    ["kl", "Kalaallisut"],
    ["kn", "Kannada"],
    ["ks", "Kashmiri"],
    ["kr", "Kanuri"],
    ["kk", "Kazakh"],
    ["km", "Central Khmer"],
    ["ki", "Kikuyu"],
    ["rw", "Kinyarwanda"],
    ["ky", "Kirghiz"],
    ["kv", "Komi"],
    ["kg", "Kongo"],
    ["ko", "Korean"],
    ["kj", "Kuanyama"],
    ["ku", "Kurdish"],
    ["lo", "Lao"],
    ["la", "Latin"],
    ["lv", "Latvian"],
    ["li", "Limburgan"],
    ["ln", "Lingala"],
    ["lt", "Lithuanian"],
    ["lb", "Luxembourgish"],
    ["lu", "Luba-Katanga"],
    ["lg", "Ganda"],
    ["mk", "Macedonian"],
    ["mh", "Marshallese"],
    ["ml", "Malayalam"],
    ["mi", "Maori"],
    ["mr", "Marathi"],
    ["ms", "Malay"],
    ["mg", "Malagasy"],
    ["mt", "Maltese"],
    ["mn", "Mongolian"],
    ["na", "Nauru"],
    ["nv", "Navajo"],
    ["nr", "Ndebele, South"],
    ["nd", "Ndebele, North"],
    ["ng", "Ndonga"],
    ["ne", "Nepali"],
    ["nn", "Norwegian Nynorsk"],
    ["nb", "Bokmål, Norwegian"],
    ["no", "Norwegian"],
    ["ny", "Chichewa"],
    ["oc", "Occitan"],
    ["oj", "Ojibwa"],
    ["or", "Oriya"],
    ["om", "Oromo"],
    ["os", "Ossetian"],
    ["pa", "Panjabi"],
    ["fa", "Persian"],
    ["pi", "Pali"],
    ["pl", "Polish"],
    ["pt", "Portuguese"],
    ["ps", "Pushto"],
    ["qu", "Quechua"],
    ["rm", "Romansh"],
    ["ro", "Romanian"],
    ["rn", "Rundi"],
    ["ru", "Russian"],
    ["sg", "Sango"],
    ["sa", "Sanskrit"],
    ["si", "Sinhala"],
    ["sk", "Slovak"],
    ["sl", "Slovenian"],
    ["se", "Northern Sami"],
    ["sm", "Samoan"],
    ["sn", "Shona"],
    ["sd", "Sindhi"],
    ["so", "Somali"],
    ["st", "Sotho, Southern"],
    ["es", "Spanish"],
    ["sc", "Sardinian"],
    ["sr", "Serbian"],
    ["ss", "Swati"],
    ["su", "Sundanese"],
    ["sw", "Swahili"],
    ["sv", "Swedish"],
    ["ty", "Tahitian"],
    ["ta", "Tamil"],
    ["tt", "Tatar"],
    ["te", "Telugu"],
    ["tg", "Tajik"],
    ["tl", "Tagalog"],
    ["th", "Thai"],
    ["bo", "Tibetan"],
    ["ti", "Tigrinya"],
    ["to", "Tonga (Tonga Islands)"],
    ["tn", "Tswana"],
    ["ts", "Tsonga"],
    ["tk", "Turkmen"],
    ["tr", "Turkish"],
    ["tw", "Twi"],
    ["ug", "Uighur"],
    ["uk", "Ukrainian"],
    ["ur", "Urdu"],
    ["uz", "Uzbek"],
    ["ve", "Venda"],
    ["vi", "Vietnamese"],
    ["vo", "Volapük"],
    ["cy", "Welsh"],
    ["wa", "Walloon"],
    ["wo", "Wolof"],
    ["xh", "Xhosa"],
    ["yi", "Yiddish"],
    ["yo", "Yoruba"],
    ["za", "Zhuang"],
    ["zu", "Zulu"]
]


### Apps only installed in some instances
# The order of INSTALLED_APPS matters, so this tuple is the app name and the item in INSTALLED_APPS
# that this app should be inserted *before*. A None here means it should be appended to the list.
OPTIONAL_APPS = [
    ('problem_builder', 'openedx.core.djangoapps.content.course_overviews.apps.CourseOverviewsConfig'),
    ('edx_sga', None),

    # edx-ora2
    ('submissions', 'openedx.core.djangoapps.content.course_overviews.apps.CourseOverviewsConfig'),
    ('openassessment', 'openedx.core.djangoapps.content.course_overviews.apps.CourseOverviewsConfig'),
    ('openassessment.assessment', 'openedx.core.djangoapps.content.course_overviews.apps.CourseOverviewsConfig'),
    ('openassessment.fileupload', 'openedx.core.djangoapps.content.course_overviews.apps.CourseOverviewsConfig'),
    ('openassessment.workflow', 'openedx.core.djangoapps.content.course_overviews.apps.CourseOverviewsConfig'),
    ('openassessment.xblock', 'openedx.core.djangoapps.content.course_overviews.apps.CourseOverviewsConfig'),

    # edxval
    ('edxval', 'openedx.core.djangoapps.content.course_overviews.apps.CourseOverviewsConfig'),

    # Enterprise Apps (http://github.com/edx/edx-enterprise)
    ('enterprise', None),
    ('consent', None),
    ('integrated_channels.integrated_channel', None),
    ('integrated_channels.degreed', None),
    ('integrated_channels.sap_success_factors', None),
    ('integrated_channels.cornerstone', None),
    ('integrated_channels.xapi', None),
    ('integrated_channels.blackboard', None),
    ('integrated_channels.canvas', None),
    ('integrated_channels.moodle', None),

    # Required by the Enterprise App
    ('django_object_actions', None),  # https://github.com/crccheck/django-object-actions
]

for app_name, insert_before in OPTIONAL_APPS:
    # First attempt to only find the module rather than actually importing it,
    # to avoid circular references - only try to import if it can't be found
    # by find_spec, which doesn't work with import hooks
    if importlib.util.find_spec(app_name) is None:
        try:
            __import__(app_name)
        except ImportError:
            continue

    try:
        INSTALLED_APPS.insert(INSTALLED_APPS.index(insert_before), app_name)
    except (IndexError, ValueError):
        INSTALLED_APPS.append(app_name)

### External auth usage -- prefixes for ENROLLMENT_DOMAIN
SHIBBOLETH_DOMAIN_PREFIX = 'shib:'

### Analytics API
ANALYTICS_API_KEY = ""
ANALYTICS_API_URL = "http://localhost:18100"
ANALYTICS_DASHBOARD_URL = 'http://localhost:18110/courses'
ANALYTICS_DASHBOARD_NAME = 'Your Platform Name Here Insights'

# REGISTRATION CODES DISPLAY INFORMATION SUBTITUTIONS IN THE INVOICE ATTACHMENT
INVOICE_CORP_ADDRESS = "Please place your corporate address\nin this configuration"
INVOICE_PAYMENT_INSTRUCTIONS = "This is where you can\nput directions on how people\nbuying registration codes"

# Country code overrides
# Used by django-countries
COUNTRIES_OVERRIDE = {
    # Taiwan is specifically not translated to avoid it being translated as "Taiwan (Province of China)"
    "TW": "Taiwan",
    'XK': _('Kosovo'),
}

# which access.py permission name to check in order to determine if a course is visible in
# the course catalog. We default this to the legacy permission 'see_exists'.
COURSE_CATALOG_VISIBILITY_PERMISSION = 'see_exists'

# which access.py permission name to check in order to determine if a course about page is
# visible. We default this to the legacy permission 'see_exists'.
COURSE_ABOUT_VISIBILITY_PERMISSION = 'see_exists'

DEFAULT_COURSE_VISIBILITY_IN_CATALOG = "both"

# .. toggle_name: DEFAULT_MOBILE_AVAILABLE
# .. toggle_implementation: DjangoSetting
# .. toggle_default: False
# .. toggle_description: This specifies if the courses are available for mobile by default. To make any individual
#   course available for mobile one can set the value of Mobile Course Available to true in Advanced Settings from the
#   studio when this is False.
# .. toggle_use_cases: open_edx
# .. toggle_creation_date: 2021-01-26
# .. toggle_tickets: https://openedx.atlassian.net/browse/OSPR-1985
DEFAULT_MOBILE_AVAILABLE = False

# Enrollment API Cache Timeout
ENROLLMENT_COURSE_DETAILS_CACHE_TIMEOUT = 60

# These tabs are currently disabled
NOTES_DISABLED_TABS = ['course_structure', 'tags']

# Configuration used for generating PDF Receipts/Invoices
PDF_RECEIPT_TAX_ID = '00-0000000'
PDF_RECEIPT_FOOTER_TEXT = 'Enter your receipt footer text here.'
PDF_RECEIPT_DISCLAIMER_TEXT = 'ENTER YOUR RECEIPT DISCLAIMER TEXT HERE.'
PDF_RECEIPT_BILLING_ADDRESS = 'Enter your receipt billing address here.'
PDF_RECEIPT_TERMS_AND_CONDITIONS = 'Enter your receipt terms and conditions here.'
PDF_RECEIPT_TAX_ID_LABEL = 'fake Tax ID'
PDF_RECEIPT_LOGO_PATH = PROJECT_ROOT + '/static/images/openedx-logo-tag.png'
# Height of the Logo in mm
PDF_RECEIPT_LOGO_HEIGHT_MM = 12
PDF_RECEIPT_COBRAND_LOGO_PATH = PROJECT_ROOT + '/static/images/logo.png'
# Height of the Co-brand Logo in mm
PDF_RECEIPT_COBRAND_LOGO_HEIGHT_MM = 12

# Use None for the default search engine
SEARCH_ENGINE = None
# Use LMS specific search initializer
SEARCH_INITIALIZER = "lms.lib.courseware_search.lms_search_initializer.LmsSearchInitializer"
# Use the LMS specific result processor
SEARCH_RESULT_PROCESSOR = "lms.lib.courseware_search.lms_result_processor.LmsSearchResultProcessor"
# Use the LMS specific filter generator
SEARCH_FILTER_GENERATOR = "lms.lib.courseware_search.lms_filter_generator.LmsSearchFilterGenerator"
# Override to skip enrollment start date filtering in course search
SEARCH_SKIP_ENROLLMENT_START_DATE_FILTERING = False

# The configuration visibility of account fields.
ACCOUNT_VISIBILITY_CONFIGURATION = {
    # Default visibility level for accounts without a specified value
    # The value is one of: 'all_users', 'private'
    "default_visibility": "all_users",

    # The list of account fields that are always public
    "public_fields": [
        'account_privacy',
        'profile_image',
        'username',
    ],
}

# The list of all fields that are shared with other users using the bulk 'all_users' privacy setting
ACCOUNT_VISIBILITY_CONFIGURATION["bulk_shareable_fields"] = (
    ACCOUNT_VISIBILITY_CONFIGURATION["public_fields"] + [
        'bio',
        'course_certificates',
        'country',
        'date_joined',
        'language_proficiencies',
        "level_of_education",
        'social_links',
        'time_zone',

        # Not an actual field, but used to signal whether badges should be public.
        'accomplishments_shared',
    ]
)

# The list of all fields that can be shared selectively with other users using the 'custom' privacy setting
ACCOUNT_VISIBILITY_CONFIGURATION["custom_shareable_fields"] = (
    ACCOUNT_VISIBILITY_CONFIGURATION["bulk_shareable_fields"] + [
        "name",
    ]
)

# The list of account fields that are visible only to staff and users viewing their own profiles
ACCOUNT_VISIBILITY_CONFIGURATION["admin_fields"] = (
    ACCOUNT_VISIBILITY_CONFIGURATION["custom_shareable_fields"] + [
        "email",
        "id",
        "extended_profile",
        "gender",
        "state",
        "goals",
        "is_active",
        "last_login",
        "mailing_address",
        "requires_parental_consent",
        "secondary_email",
        "secondary_email_enabled",
        "year_of_birth",
        "phone_number",
    ]
)

# The current list of social platforms to be shown to the user.
#
# url_stub represents the host URL, it must end with a forward
# slash and represent the profile at https://www.[url_stub][username]
#
# The example will be used as a placeholder in the social link
# input field as well as in some messaging describing an example of a
# valid link.
SOCIAL_PLATFORMS = {
    'facebook': {
        'display_name': 'Facebook',
        'url_stub': 'facebook.com/',
        'example': 'https://www.facebook.com/username'
    },
    'twitter': {
        'display_name': 'Twitter',
        'url_stub': 'twitter.com/',
        'example': 'https://www.twitter.com/username'
    },
    'linkedin': {
        'display_name': 'LinkedIn',
        'url_stub': 'linkedin.com/in/',
        'example': 'www.linkedin.com/in/username'
    }
}

# E-Commerce API Configuration
ECOMMERCE_PUBLIC_URL_ROOT = 'http://localhost:8002'
ECOMMERCE_API_URL = 'http://localhost:8002/api/v2'
ECOMMERCE_API_TIMEOUT = 5
ECOMMERCE_SERVICE_WORKER_USERNAME = 'ecommerce_worker'
ECOMMERCE_API_SIGNING_KEY = 'SET-ME-PLEASE'

COURSE_CATALOG_URL_ROOT = 'http://localhost:8008'
COURSE_CATALOG_API_URL = f'{COURSE_CATALOG_URL_ROOT}/api/v1'

CREDENTIALS_INTERNAL_SERVICE_URL = 'http://localhost:8005'
CREDENTIALS_PUBLIC_SERVICE_URL = 'http://localhost:8005'

COMMENTS_SERVICE_URL = 'http://localhost:18080'
COMMENTS_SERVICE_KEY = 'password'

# Reverification checkpoint name pattern
CHECKPOINT_PATTERN = r'(?P<checkpoint_name>[^/]+)'

# For the fields override feature
# If using FEATURES['INDIVIDUAL_DUE_DATES'], you should add
# 'lms.djangoapps.courseware.student_field_overrides.IndividualStudentOverrideProvider' to
# this setting.
FIELD_OVERRIDE_PROVIDERS = ()

# Modulestore-level field override providers. These field override providers don't
# require student context.
MODULESTORE_FIELD_OVERRIDE_PROVIDERS = ('openedx.features.content_type_gating.'
                                        'field_override.ContentTypeGatingFieldOverride',)

# PROFILE IMAGE CONFIG
# WARNING: Certain django storage backends do not support atomic
# file overwrites (including the default, OverwriteStorage) - instead
# there are separate calls to delete and then write a new file in the
# storage backend.  This introduces the risk of a race condition
# occurring when a user uploads a new profile image to replace an
# earlier one (the file will temporarily be deleted).
PROFILE_IMAGE_BACKEND = {
    'class': 'openedx.core.storage.OverwriteStorage',
    'options': {
        'location': os.path.join(MEDIA_ROOT, 'profile-images/'),
        'base_url': os.path.join(MEDIA_URL, 'profile-images/'),
    },
}
PROFILE_IMAGE_DEFAULT_FILENAME = 'images/profiles/default'
PROFILE_IMAGE_DEFAULT_FILE_EXTENSION = 'png'
# This key is used in generating unguessable URLs to users'
# profile images. Once it has been set, changing it will make the
# platform unaware of current image URLs.
PROFILE_IMAGE_HASH_SEED = 'placeholder_secret_key'
PROFILE_IMAGE_MAX_BYTES = 1024 * 1024
PROFILE_IMAGE_MIN_BYTES = 100
PROFILE_IMAGE_SIZES_MAP = {
    'full': 500,
    'large': 120,
    'medium': 50,
    'small': 30
}

# Sets the maximum number of courses listed on the homepage
# If set to None, all courses will be listed on the homepage
HOMEPAGE_COURSE_MAX = None

################################ Settings for Credit Courses ################################
# Initial delay used for retrying tasks.
# Additional retries use longer delays.
# Value is in seconds.
CREDIT_TASK_DEFAULT_RETRY_DELAY = 30

# Maximum number of retries per task for errors that are not related
# to throttling.
CREDIT_TASK_MAX_RETRIES = 5

# Dummy secret key for dev/test
SECRET_KEY = 'dev key'

# Secret keys shared with credit providers.
# Used to digitally sign credit requests (us --> provider)
# and validate responses (provider --> us).
# Each key in the dictionary is a credit provider ID, and
# the value is the 32-character key.
CREDIT_PROVIDER_SECRET_KEYS = {}

# Maximum age in seconds of timestamps we will accept
# when a credit provider notifies us that a student has been approved
# or denied for credit.
CREDIT_PROVIDER_TIMESTAMP_EXPIRATION = 15 * 60

# The Help link to the FAQ page about the credit
CREDIT_HELP_LINK_URL = ""

# Default domain for the e-mail address associated with users who are created
# via the LTI Provider feature. Note that the generated e-mail addresses are
# not expected to be active; this setting simply allows administrators to
# route any messages intended for LTI users to a common domain.
LTI_USER_EMAIL_DOMAIN = 'lti.example.com'

# An aggregate score is one derived from multiple problems (such as the
# cumulative score for a vertical element containing many problems). Sending
# aggregate scores immediately introduces two issues: one is a race condition
# between the view method and the Celery task where the updated score may not
# yet be visible to the database if the view has not yet returned (and committed
# its transaction). The other is that the student is likely to receive a stream
# of notifications as the score is updated with every problem. Waiting a
# reasonable period of time allows the view transaction to end, and allows us to
# collapse multiple score updates into a single message.
# The time value is in seconds.
LTI_AGGREGATE_SCORE_PASSBACK_DELAY = 15 * 60

# Credit notifications settings
NOTIFICATION_EMAIL_CSS = "templates/credit_notifications/credit_notification.css"
NOTIFICATION_EMAIL_EDX_LOGO = "templates/credit_notifications/edx-logo-header.png"


################################ Settings for JWTs ################################

JWT_ISSUER = 'http://127.0.0.1:8000/oauth2'
DEFAULT_JWT_ISSUER = {
    'ISSUER': 'http://127.0.0.1:8000/oauth2',
    'AUDIENCE': 'change-me',
    'SECRET_KEY': 'SET-ME-PLEASE'
}
JWT_EXPIRATION = 30
JWT_PRIVATE_SIGNING_KEY = None

JWT_AUTH = {
    'JWT_VERIFY_EXPIRATION': True,

    'JWT_PAYLOAD_GET_USERNAME_HANDLER': lambda d: d.get('username'),
    'JWT_LEEWAY': 1,
    'JWT_DECODE_HANDLER': 'edx_rest_framework_extensions.auth.jwt.decoder.jwt_decode_handler',

    'JWT_AUTH_COOKIE': 'edx-jwt-cookie',

    # Number of seconds before JWTs expire
    'JWT_EXPIRATION': 30,
    'JWT_IN_COOKIE_EXPIRATION': 60 * 60,

    'JWT_LOGIN_CLIENT_ID': 'login-service-client-id',
    'JWT_LOGIN_SERVICE_USERNAME': 'login_service_user',

    'JWT_SUPPORTED_VERSION': '1.2.0',

    'JWT_ALGORITHM': 'HS256',
    'JWT_SECRET_KEY': SECRET_KEY,

    'JWT_SIGNING_ALGORITHM': 'RS512',
    'JWT_PRIVATE_SIGNING_JWK': None,
    'JWT_PUBLIC_SIGNING_JWK_SET': None,

    'JWT_ISSUER': 'http://127.0.0.1:8000/oauth2',
    'JWT_AUDIENCE': 'change-me',
    'JWT_ISSUERS': [
        {
            'ISSUER': 'http://127.0.0.1:8000/oauth2',
            'AUDIENCE': 'change-me',
            'SECRET_KEY': SECRET_KEY
        }
    ],
    'JWT_AUTH_COOKIE_HEADER_PAYLOAD': 'edx-jwt-cookie-header-payload',
    'JWT_AUTH_COOKIE_SIGNATURE': 'edx-jwt-cookie-signature',
    'JWT_AUTH_HEADER_PREFIX': 'JWT',
}

EDX_DRF_EXTENSIONS = {
    # Set this value to an empty dict in order to prevent automatically updating
    # user data from values in (possibly stale) JWTs.
    'JWT_PAYLOAD_USER_ATTRIBUTE_MAPPING': {},
}

################################ Settings for rss_proxy ################################

RSS_PROXY_CACHE_TIMEOUT = 3600  # The length of time we cache RSS retrieved from remote URLs in seconds

#### Custom Courses for EDX (CCX) configuration

# .. setting_name: CCX_MAX_STUDENTS_ALLOWED
# .. setting_default: 200
# .. setting_description: Maximum number of students allowed in a CCX (Custom Courses for edX), This is an arbitrary
#   hard limit, chosen so that a CCX does not compete with public MOOCs.
CCX_MAX_STUDENTS_ALLOWED = 200

# Financial assistance settings

# Maximum and minimum length of answers, in characters, for the
# financial assistance form
FINANCIAL_ASSISTANCE_MIN_LENGTH = 1250
FINANCIAL_ASSISTANCE_MAX_LENGTH = 2500

#### Registration form extension. ####
# Only used if combined login/registration is enabled.
# This can be used to add fields to the registration page.
# It must be a path to a valid form, in dot-separated syntax.
# IE: custom_form_app.forms.RegistrationExtensionForm
# Note: If you want to use a model to store the results of the form, you will
# need to add the model's app to the ADDL_INSTALLED_APPS array in your
# lms.yml file.

REGISTRATION_EXTENSION_FORM = None

# Identifier included in the User Agent from open edX mobile apps.
MOBILE_APP_USER_AGENT_REGEXES = [
    r'edX/org.edx.mobile',
]

# cache timeout in seconds for Mobile App Version Upgrade
APP_UPGRADE_CACHE_TIMEOUT = 3600

# Offset for courseware.StudentModuleHistoryExtended which is used to
# calculate the starting primary key for the underlying table.  This gap
# should be large enough that you do not generate more than N courseware.StudentModuleHistory
# records before you have deployed the app to write to coursewarehistoryextended.StudentModuleHistoryExtended
# if you want to avoid an overlap in ids while searching for history across the two tables.
STUDENTMODULEHISTORYEXTENDED_OFFSET = 10000

# Cutoff date for granting audit certificates

AUDIT_CERT_CUTOFF_DATE = None

################################ Settings for Credentials Service ################################

CREDENTIALS_SERVICE_USERNAME = 'credentials_service_user'
CREDENTIALS_GENERATION_ROUTING_KEY = DEFAULT_PRIORITY_QUEUE

# Queue to use for award program certificates
PROGRAM_CERTIFICATES_ROUTING_KEY = 'edx.lms.core.default'

# Settings for Comprehensive Theming app

# See https://github.com/edx/edx-django-sites-extensions for more info
# Default site to use if site matching request headers does not exist
SITE_ID = 1

# .. setting_name: COMPREHENSIVE_THEME_DIRS
# .. setting_default: []
# .. setting_description: A list of directories containing themes folders,
#   each entry should be a full path to the directory containing the theme folder.
COMPREHENSIVE_THEME_DIRS = []

# .. setting_name: COMPREHENSIVE_THEME_LOCALE_PATHS
# .. setting_default: []
# .. setting_description: A list of the paths to themes locale directories e.g.
#   "COMPREHENSIVE_THEME_LOCALE_PATHS" : ["/edx/src/edx-themes/conf/locale"].
COMPREHENSIVE_THEME_LOCALE_PATHS = []

# .. setting_name: DEFAULT_SITE_THEME
# .. setting_default: None
# .. setting_description: Theme to use when no site or site theme is defined, for example
#   "dark-theme". Set to None if you want to use openedx default theme.
# .. setting_warning: The theme folder needs to be in 'edx-platform/themes' or define the path
#   to the theme folder in COMPREHENSIVE_THEME_DIRS. To be effective, ENABLE_COMPREHENSIVE_THEMING
#   has to be enabled.
DEFAULT_SITE_THEME = None

# .. toggle_name: ENABLE_COMPREHENSIVE_THEMING
# .. toggle_implementation: DjangoSetting
# .. toggle_default: False
# .. toggle_description: When enabled, this toggle activates the use of the custom theme
#   defined by DEFAULT_SITE_THEME.
# .. toggle_use_cases: open_edx
# .. toggle_creation_date: 2016-06-30
ENABLE_COMPREHENSIVE_THEMING = False

# API access management
API_ACCESS_MANAGER_EMAIL = 'api-access@example.com'
API_ACCESS_FROM_EMAIL = 'api-requests@example.com'
API_DOCUMENTATION_URL = 'https://course-catalog-api-guide.readthedocs.io/en/latest/'
AUTH_DOCUMENTATION_URL = 'https://course-catalog-api-guide.readthedocs.io/en/latest/authentication/index.html'

# Affiliate cookie tracking
AFFILIATE_COOKIE_NAME = 'dev_affiliate_id'

############## Settings for RedirectMiddleware ###############

# Setting this to None causes Redirect data to never expire
# The cache is cleared when Redirect models are saved/deleted
REDIRECT_CACHE_TIMEOUT = None  # The length of time we cache Redirect model data
REDIRECT_CACHE_KEY_PREFIX = 'redirects'

############## Settings for LMS Context Sensitive Help ##############

HELP_TOKENS_INI_FILE = REPO_ROOT / "lms" / "envs" / "help_tokens.ini"
HELP_TOKENS_LANGUAGE_CODE = lambda settings: settings.LANGUAGE_CODE
HELP_TOKENS_VERSION = lambda settings: doc_version()
HELP_TOKENS_BOOKS = {
    'learner': 'https://edx.readthedocs.io/projects/open-edx-learner-guide',
    'course_author': 'https://edx.readthedocs.io/projects/open-edx-building-and-running-a-course',
}
derived('HELP_TOKENS_LANGUAGE_CODE', 'HELP_TOKENS_VERSION')

############## OPEN EDX ENTERPRISE SERVICE CONFIGURATION ######################
# The Open edX Enterprise service is currently hosted via the LMS container/process.
# However, for all intents and purposes this service is treated as a standalone IDA.
# These configuration settings are specific to the Enterprise service and you should
# not find references to them within the edx-platform project.
#
# Only used if FEATURES['ENABLE_ENTERPRISE_INTEGRATION'] == True.

ENTERPRISE_ENROLLMENT_API_URL = LMS_INTERNAL_ROOT_URL + LMS_ENROLLMENT_API_PATH
ENTERPRISE_PUBLIC_ENROLLMENT_API_URL = LMS_ROOT_URL + LMS_ENROLLMENT_API_PATH
ENTERPRISE_COURSE_ENROLLMENT_AUDIT_MODES = ['audit', 'honor']
ENTERPRISE_SUPPORT_URL = ''
ENTERPRISE_CUSTOMER_CATALOG_DEFAULT_CONTENT_FILTER = {}
ENTERPRISE_CUSTOMER_SUCCESS_EMAIL = "customersuccess@edx.org"
ENTERPRISE_INTEGRATIONS_EMAIL = "enterprise-integrations@edx.org"


# The setting key maps to the channel code (e.g. 'SAP' for success factors), Channel code is defined as
# part of django model of each integrated channel in edx-enterprise.
# The absence of a key/value pair translates to NO LIMIT on the number of "chunks" transmitted per cycle.
INTEGRATED_CHANNELS_API_CHUNK_TRANSMISSION_LIMIT = {}

############## ENTERPRISE SERVICE API CLIENT CONFIGURATION ######################
# The LMS communicates with the Enterprise service via the EdxRestApiClient class
# These default settings are utilized by the LMS when interacting with the service,
# and are overridden by the configuration parameter accessors defined in production.py

ENTERPRISE_API_URL = 'https://localhost:18000/enterprise/api/v1'
ENTERPRISE_CONSENT_API_URL = LMS_INTERNAL_ROOT_URL + '/consent/api/v1/'
ENTERPRISE_SERVICE_WORKER_USERNAME = 'enterprise_worker'
ENTERPRISE_API_CACHE_TIMEOUT = 3600  # Value is in seconds
ENTERPRISE_CUSTOMER_LOGO_IMAGE_SIZE = 512   # Enterprise logo image size limit in KB's
ENTERPRISE_CATALOG_INTERNAL_ROOT_URL = 'http://enterprise.catalog.app:18160'
# Defines the usernames of service users who should be throttled
# at a higher rate than normal users when making requests of enterprise endpoints.
ENTERPRISE_ALL_SERVICE_USERNAMES = [
    'ecommerce_worker',
    'enterprise_worker',
    'license_manager_worker',
    'enterprise_catalog_worker',
    'enterprise_channel_worker',
]


############## ENTERPRISE SERVICE LMS CONFIGURATION ##################################
# The LMS has some features embedded that are related to the Enterprise service, but
# which are not provided by the Enterprise service. These settings provide base values
# for those features.

ENTERPRISE_PLATFORM_WELCOME_TEMPLATE = _('Welcome to {platform_name}.')
ENTERPRISE_SPECIFIC_BRANDED_WELCOME_TEMPLATE = _(
    'You have left the {start_bold}{enterprise_name}{end_bold} website and are now on the {platform_name} site. '
    '{enterprise_name} has partnered with {platform_name} to offer you high-quality, always available learning '
    'programs to help you advance your knowledge and career. '
    '{line_break}Please note that {platform_name} has a different {privacy_policy_link_start}Privacy Policy'
    '{privacy_policy_link_end} from {enterprise_name}.'
)
ENTERPRISE_PROXY_LOGIN_WELCOME_TEMPLATE = _(
    '{start_bold}{enterprise_name}{end_bold} has partnered with {start_bold}{platform_name}{end_bold} '
    'to offer you high-quality learning opportunities from the world\'s best institutions and universities.'
)
ENTERPRISE_TAGLINE = ''
ENTERPRISE_EXCLUDED_REGISTRATION_FIELDS = {
    'age',
    'level_of_education',
    'gender',
    'goals',
    'year_of_birth',
    'mailing_address',
}
ENTERPRISE_READONLY_ACCOUNT_FIELDS = [
    'username',
    'name',
    'email',
    'country',
]
ENTERPRISE_CUSTOMER_COOKIE_NAME = 'enterprise_customer_uuid'
BASE_COOKIE_DOMAIN = 'localhost'
SYSTEM_TO_FEATURE_ROLE_MAPPING = {
    ENTERPRISE_ADMIN_ROLE: [
        ENTERPRISE_DASHBOARD_ADMIN_ROLE,
        ENTERPRISE_CATALOG_ADMIN_ROLE,
        ENTERPRISE_ENROLLMENT_API_ADMIN_ROLE,
        ENTERPRISE_REPORTING_CONFIG_ADMIN_ROLE,
    ],
    ENTERPRISE_OPERATOR_ROLE: [
        ENTERPRISE_DASHBOARD_ADMIN_ROLE,
        ENTERPRISE_CATALOG_ADMIN_ROLE,
        ENTERPRISE_ENROLLMENT_API_ADMIN_ROLE,
        ENTERPRISE_REPORTING_CONFIG_ADMIN_ROLE,
    ],
}

DATA_CONSENT_SHARE_CACHE_TIMEOUT = 8 * 60 * 60  # 8 hours

ENTERPRISE_MARKETING_FOOTER_QUERY_PARAMS = {}
ENTERPRISE_TAGLINE = ''

############## Settings for Course Enrollment Modes ######################
# The min_price key refers to the minimum price allowed for an instance
# of a particular type of course enrollment mode. This is not to be confused
# with the min_price field of the CourseMode model, which refers to the actual
# price of the CourseMode.
COURSE_ENROLLMENT_MODES = {
    "audit": {
        "id": 1,
        "slug": "audit",
        "display_name": _("Audit"),
        "min_price": 0,
    },
    "verified": {
        "id": 2,
        "slug": "verified",
        "display_name": _("Verified"),
        "min_price": 1,
    },
    "professional": {
        "id": 3,
        "slug": "professional",
        "display_name": _("Professional"),
        "min_price": 1,
    },
    "no-id-professional": {
        "id": 4,
        "slug": "no-id-professional",
        "display_name": _("No-Id-Professional"),
        "min_price": 0,
    },
    "credit": {
        "id": 5,
        "slug": "credit",
        "display_name": _("Credit"),
        "min_price": 0,
    },
    "honor": {
        "id": 6,
        "slug": "honor",
        "display_name": _("Honor"),
        "min_price": 0,
    },
    "masters": {
        "id": 7,
        "slug": "masters",
        "display_name": _("Master's"),
        "min_price": 0,
    },
    "executive-education": {
        "id": 8,
        "slug": "executive-educations",
        "display_name": _("Executive Education"),
        "min_price": 1
    }
}

CONTENT_TYPE_GATE_GROUP_IDS = {
    'limited_access': 1,
    'full_access': 2,
}

############## Settings for the Discovery App ######################

COURSES_API_CACHE_TIMEOUT = 3600  # Value is in seconds

############## Settings for CourseGraph ############################
COURSEGRAPH_JOB_QUEUE = DEFAULT_PRIORITY_QUEUE


# Initialize to 'unknown', but read from JSON in production.py
EDX_PLATFORM_REVISION = 'release'

############## Settings for Completion API #########################

# Once a user has watched this percentage of a video, mark it as complete:
# (0.0 = 0%, 1.0 = 100%)
COMPLETION_VIDEO_COMPLETE_PERCENTAGE = 0.95
COMPLETION_BY_VIEWING_DELAY_MS = 5000

############### Settings for Django Rate limit #####################
RATELIMIT_ENABLE = True
RATELIMIT_RATE = '120/m'

##### LOGISTRATION RATE LIMIT SETTINGS #####
LOGISTRATION_RATELIMIT_RATE = '100/5m'
LOGISTRATION_PER_EMAIL_RATELIMIT_RATE = '30/5m'
LOGISTRATION_API_RATELIMIT = '20/m'
RESET_PASSWORD_TOKEN_VALIDATE_API_RATELIMIT = '30/7d'
RESET_PASSWORD_API_RATELIMIT = '30/7d'

##### PASSWORD RESET RATE LIMIT SETTINGS #####
PASSWORD_RESET_IP_RATE = '1/m'
PASSWORD_RESET_EMAIL_RATE = '2/h'

############### Settings for Retirement #####################
# .. setting_name: RETIRED_USERNAME_PREFIX
# .. setting_default: retired__user_
# .. setting_description: Set the prefix part of hashed usernames for retired users. Used by the derived
#     setting RETIRED_USERNAME_FMT.
RETIRED_USERNAME_PREFIX = 'retired__user_'
# .. setting_name: RETIRED_EMAIL_PREFIX
# .. setting_default: retired__user_
# .. setting_description: Set the prefix part of hashed emails for retired users. Used by the derived
#     setting RETIRED_EMAIL_FMT.
RETIRED_EMAIL_PREFIX = 'retired__user_'
# .. setting_name: RETIRED_EMAIL_DOMAIN
# .. setting_default: retired.invalid
# .. setting_description: Set the domain part of hashed emails for retired users. Used by the derived
#     setting RETIRED_EMAIL_FMT.
RETIRED_EMAIL_DOMAIN = 'retired.invalid'
# .. setting_name: RETIRED_USERNAME_FMT
# .. setting_default: retired__user_{}
# .. setting_description: Set the format a retired user username field gets transformed into, where {}
#     is replaced with the hash of the original username. This is a derived setting that depends on
#     RETIRED_USERNAME_PREFIX value.
RETIRED_USERNAME_FMT = lambda settings: settings.RETIRED_USERNAME_PREFIX + '{}'
# .. setting_name: RETIRED_EMAIL_FMT
# .. setting_default: retired__user_{}@retired.invalid
# .. setting_description: Set the format a retired user email field gets transformed into, where {} is
#     replaced with the hash of the original email. This is a derived setting that depends on
#     RETIRED_EMAIL_PREFIX and RETIRED_EMAIL_DOMAIN values.
RETIRED_EMAIL_FMT = lambda settings: settings.RETIRED_EMAIL_PREFIX + '{}@' + settings.RETIRED_EMAIL_DOMAIN
derived('RETIRED_USERNAME_FMT', 'RETIRED_EMAIL_FMT')
# .. setting_name: RETIRED_USER_SALTS
# .. setting_default: ['abc', '123']
# .. setting_description: Set a list of salts used for hashing usernames and emails on users retirement.
# .. setting_warning: Only the last item in this list is used as a salt for all new retirements, but
#     historical salts are preserved in order to guarantee that all hashed usernames and emails can still
#     be checked.
RETIRED_USER_SALTS = ['abc', '123']
# .. setting_name: RETIREMENT_SERVICE_WORKER_USERNAME
# .. setting_default: RETIREMENT_SERVICE_USER
# .. setting_description: Set the username of the retirement service worker user. Retirement scripts
#     authenticate with LMS as this user with oauth client credentials.
RETIREMENT_SERVICE_WORKER_USERNAME = 'RETIREMENT_SERVICE_USER'

# These states are the default, but are designed to be overridden in configuration.
# .. setting_name: RETIREMENT_STATES
# .. setting_default:
#     [
#         'PENDING',
#         'LOCKING_ACCOUNT',
#         'LOCKING_COMPLETE',
#         'RETIRING_FORUMS',
#         'FORUMS_COMPLETE',
#         'RETIRING_EMAIL_LISTS',
#         'EMAIL_LISTS_COMPLETE',
#         'RETIRING_ENROLLMENTS',
#         'ENROLLMENTS_COMPLETE',
#         'RETIRING_NOTES',
#         'NOTES_COMPLETE',
#         'RETIRING_LMS',
#         'LMS_COMPLETE',
#         'ERRORED',
#         'ABORTED',
#         'COMPLETE',
#     ]
# .. setting_description: Set a list that defines the name and order of states for the retirement
#     workflow.
# .. setting_warning: These states are stored in the database and it is the responsibility of the
#     administrator to populate the state list since the states can vary across different installations.
#     There must be, at minimum, a PENDING state at the beginning, and COMPLETED, ERRORED, and ABORTED
#     states at the end of the list.
RETIREMENT_STATES = [
    'PENDING',

    'LOCKING_ACCOUNT',
    'LOCKING_COMPLETE',

    # Use these states only when ENABLE_DISCUSSION_SERVICE is True.
    'RETIRING_FORUMS',
    'FORUMS_COMPLETE',

    # TODO - Change these states to be the LMS-only email opt-out - PLAT-2189
    'RETIRING_EMAIL_LISTS',
    'EMAIL_LISTS_COMPLETE',

    'RETIRING_ENROLLMENTS',
    'ENROLLMENTS_COMPLETE',

    # Use these states only when ENABLE_STUDENT_NOTES is True.
    'RETIRING_NOTES',
    'NOTES_COMPLETE',

    'RETIRING_LMS',
    'LMS_COMPLETE',

    'ERRORED',
    'ABORTED',
    'COMPLETE',
]

USERNAME_REPLACEMENT_WORKER = "REPLACE WITH VALID USERNAME"

############## Settings for Microfrontends  #########################
# If running a Gradebook container locally,
# modify lms/envs/private.py to give it a non-null value
WRITABLE_GRADEBOOK_URL = None
# .. setting_name: PROFILE_MICROFRONTEND_URL
# .. setting_default: None
# .. setting_description: Base URL of the micro-frontend-based profile page.
# .. setting_warning: Also set site's ENABLE_PROFILE_MICROFRONTEND and
#     learner_profile.redirect_to_microfrontend waffle flag
PROFILE_MICROFRONTEND_URL = None
ORDER_HISTORY_MICROFRONTEND_URL = None
# .. setting_name: ACCOUNT_MICROFRONTEND_URL
# .. setting_default: None
# .. setting_description: Base URL of the micro-frontend-based account settings page.
# .. setting_warning: Also set site's ENABLE_ACCOUNT_MICROFRONTEND and
#     account.redirect_to_microfrontend waffle flag
ACCOUNT_MICROFRONTEND_URL = None
AUTHN_MICROFRONTEND_URL = None
AUTHN_MICROFRONTEND_DOMAIN = None
PROGRAM_CONSOLE_MICROFRONTEND_URL = None
# .. setting_name: LEARNING_MICROFRONTEND_URL
# .. setting_default: None
# .. setting_description: Base URL of the micro-frontend-based courseware page.
# .. setting_warning: Also set site's courseware.courseware_mfe waffle flag.
LEARNING_MICROFRONTEND_URL = None

############### Settings for the ace_common plugin #################
ACE_ENABLED_CHANNELS = ['django_email']
ACE_ENABLED_POLICIES = ['bulk_email_optout']
ACE_CHANNEL_SAILTHRU_DEBUG = True
ACE_CHANNEL_SAILTHRU_TEMPLATE_NAME = None
ACE_ROUTING_KEY = 'edx.lms.core.default'
ACE_CHANNEL_DEFAULT_EMAIL = 'django_email'
ACE_CHANNEL_TRANSACTIONAL_EMAIL = 'django_email'
ACE_CHANNEL_SAILTHRU_API_KEY = ""
ACE_CHANNEL_SAILTHRU_API_SECRET = ""

############### Settings swift #####################################
SWIFT_USERNAME = None
SWIFT_KEY = None
SWIFT_TENANT_ID = None
SWIFT_TENANT_NAME = None
SWIFT_AUTH_URL = None
SWIFT_AUTH_VERSION = None
SWIFT_REGION_NAME = None
SWIFT_USE_TEMP_URLS = None
SWIFT_TEMP_URL_KEY = None
SWIFT_TEMP_URL_DURATION = 1800  # seconds

############### Settings for facebook ##############################
FACEBOOK_APP_ID = 'FACEBOOK_APP_ID'
FACEBOOK_APP_SECRET = 'FACEBOOK_APP_SECRET'
FACEBOOK_API_VERSION = 'v2.1'

############### Settings for django-fernet-fields ##################
FERNET_KEYS = [
    'DUMMY KEY CHANGE BEFORE GOING TO PRODUCTION',
]

############### Settings for user-state-client ##################
# Maximum number of rows to fetch in XBlockUserStateClient calls. Adjust for performance
USER_STATE_BATCH_SIZE = 5000

############### Settings for edx-rbac  ###############
SYSTEM_WIDE_ROLE_CLASSES = []

############## Plugin Django Apps #########################

from edx_django_utils.plugins import get_plugin_apps, add_plugins  # pylint: disable=wrong-import-position,wrong-import-order
from openedx.core.djangoapps.plugins.constants import ProjectType, SettingsType  # pylint: disable=wrong-import-position
INSTALLED_APPS.extend(get_plugin_apps(ProjectType.LMS))
add_plugins(__name__, ProjectType.LMS, SettingsType.COMMON)

DEPRECATED_ADVANCED_COMPONENT_TYPES = []

############### Settings for video pipeline ##################
VIDEO_UPLOAD_PIPELINE = {
    'VEM_S3_BUCKET': '',
    'BUCKET': '',
    'ROOT_PATH': '',
}

############### Settings for django file storage ##################
DEFAULT_FILE_STORAGE = 'django.core.files.storage.FileSystemStorage'

### Proctoring configuration (redirct URLs and keys shared between systems) ####
PROCTORING_BACKENDS = {
    'DEFAULT': 'null',
    # The null key needs to be quoted because
    # null is a language independent type in YAML
    'null': {}
}

############### The SAML private/public key values ################
SOCIAL_AUTH_SAML_SP_PRIVATE_KEY = ""
SOCIAL_AUTH_SAML_SP_PUBLIC_CERT = ""
SOCIAL_AUTH_SAML_SP_PRIVATE_KEY_DICT = {}
SOCIAL_AUTH_SAML_SP_PUBLIC_CERT_DICT = {}

######################### rate limit for yt_video_metadata api ##############

RATE_LIMIT_FOR_VIDEO_METADATA_API = '10/minute'

########################## MAILCHIMP SETTINGS #################################
MAILCHIMP_NEW_USER_LIST_ID = ""

########################## BLOCKSTORE #####################################
BLOCKSTORE_PUBLIC_URL_ROOT = 'http://localhost:18250'
BLOCKSTORE_API_URL = 'http://localhost:18250/api/v1/'

# .. setting_name: XBLOCK_RUNTIME_V2_EPHEMERAL_DATA_CACHE
# .. setting_default: default
# .. setting_description: The django cache key of the cache to use for storing anonymous user state for XBlocks.
XBLOCK_RUNTIME_V2_EPHEMERAL_DATA_CACHE = 'default'

# .. setting_name: BLOCKSTORE_BUNDLE_CACHE_TIMEOUT
# .. setting_default: 3000
# .. setting_description: Maximum time-to-live of cached Bundles fetched from
#     Blockstore, in seconds. When the values returned from Blockstore have
#     TTLs of their own (such as signed S3 URLs), the maximum TTL of this cache
#     must be lower than the minimum TTL of those values.
#     We use a default of 3000s (50mins) because temporary URLs are often
#     configured to expire after one hour.
BLOCKSTORE_BUNDLE_CACHE_TIMEOUT = 3000

######################### MICROSITE ###############################
MICROSITE_ROOT_DIR = '/edx/app/edxapp/edx-microsite'
MICROSITE_CONFIGURATION = {}

SYSLOG_SERVER = ''
FEEDBACK_SUBMISSION_EMAIL = ''
GITHUB_REPO_ROOT = '/edx/var/edxapp/data'

##################### SUPPORT URL ############################
SUPPORT_HOW_TO_UNENROLL_LINK = ''

######################## Setting for content libraries ########################
MAX_BLOCKS_PER_CONTENT_LIBRARY = 1000

######################## Setting for django-countries ########################
# django-countries provides an option to make the desired countries come up in
# selection forms, if left empty countries will come up in ascending order as before.
# This accepts a list of ISO3166-1 two letter country code, For example,
# COUNTRIES_FIRST = ['SA', 'BH', 'QA'] will display these countries on top of the list
# https://github.com/SmileyChris/django-countries#show-certain-countries-first
COUNTRIES_FIRST = []

################# Settings for brand logos. #################
LOGO_IMAGE_EXTRA_TEXT = ''
LOGO_URL = None
LOGO_URL_PNG = None
LOGO_TRADEMARK_URL = None
FAVICON_URL = None
DEFAULT_EMAIL_LOGO_URL = 'https://edx-cdn.org/v3/default/logo.png'<|MERGE_RESOLUTION|>--- conflicted
+++ resolved
@@ -897,9 +897,6 @@
     # .. toggle_tickets: https://openedx.atlassian.net/browse/ENT-3818
     'ENABLE_COURSE_ASSESSMENT_GRADE_CHANGE_SIGNAL': False,
 
-<<<<<<< HEAD
-    'TAHOE_ENABLE_API_DOCS_URLS': False,  # RED-2861
-=======
     # .. toggle_name: FEATURES['ALLOW_ADMIN_ENTERPRISE_COURSE_ENROLLMENT_DELETION']
     # .. toggle_implementation: DjangoSetting
     # .. toggle_default: False
@@ -920,7 +917,8 @@
     # .. toggle_warnings: None
     # .. toggle_tickets: 'https://openedx.atlassian.net/browse/OSPR-5290'
     'ENABLE_BULK_USER_RETIREMENT': False,
->>>>>>> 83ceefc4
+
+    'TAHOE_ENABLE_API_DOCS_URLS': False,  # RED-2861
 }
 
 # Specifies extra XBlock fields that should available when requested via the Course Blocks API
@@ -1693,90 +1691,6 @@
 
 # Sourced from http://www.localeplanet.com/icu/ and wikipedia
 LANGUAGES = [
-<<<<<<< HEAD
-    ('en', u'English'),
-    ('rtl', u'Right-to-Left Test Language'),
-    ('eo', u'Dummy Language (Esperanto)'),  # Dummy languaged used for testing
-    ('fake2', u'Fake translations'),        # Another dummy language for testing (not pushed to prod)
-
-    ('am', u'አማርኛ'),  # Amharic
-    ('ar', u'العربية'),  # Arabic
-    ('az', u'azərbaycanca'),  # Azerbaijani
-    ('bg-bg', u'български (България)'),  # Bulgarian (Bulgaria)
-    ('bn-bd', u'বাংলা (বাংলাদেশ)'),  # Bengali (Bangladesh)
-    ('bn-in', u'বাংলা (ভারত)'),  # Bengali (India)
-    ('bs', u'bosanski'),  # Bosnian
-    ('ca', u'Català'),  # Catalan
-    ('ca@valencia', u'Català (València)'),  # Catalan (Valencia)
-    ('cs', u'Čeština'),  # Czech
-    ('cy', u'Cymraeg'),  # Welsh
-    ('da', u'dansk'),  # Danish
-    ('de-de', u'Deutsch (Deutschland)'),  # German (Germany)
-    ('el', u'Ελληνικά'),  # Greek
-    ('en-uk', u'English (United Kingdom)'),  # English (United Kingdom)
-    ('en@lolcat', u'LOLCAT English'),  # LOLCAT English
-    ('en@pirate', u'Pirate English'),  # Pirate English
-    ('es-419', u'Español (Latinoamérica)'),  # Spanish (Latin America)
-    ('es-ar', u'Español (Argentina)'),  # Spanish (Argentina)
-    ('es-ec', u'Español (Ecuador)'),  # Spanish (Ecuador)
-    ('es-es', u'Español (España)'),  # Spanish (Spain)
-    ('es-mx', u'Español (México)'),  # Spanish (Mexico)
-    ('es-pe', u'Español (Perú)'),  # Spanish (Peru)
-    ('et-ee', u'Eesti (Eesti)'),  # Estonian (Estonia)
-    ('eu-es', u'euskara (Espainia)'),  # Basque (Spain)
-    ('fa', u'فارسی'),  # Persian
-    ('fa-ir', u'فارسی (ایران)'),  # Persian (Iran)
-    ('fi-fi', u'Suomi (Suomi)'),  # Finnish (Finland)
-    ('fil', u'Filipino'),  # Filipino
-    ('fr', u'Français'),  # French
-    ('fr-ca', u'Français (Canada)'),  # French (Canada)
-    ('gl', u'Galego'),  # Galician
-    ('gu', u'ગુજરાતી'),  # Gujarati
-    ('he', u'עברית'),  # Hebrew
-    ('hi', u'हिन्दी'),  # Hindi
-    ('hr', u'hrvatski'),  # Croatian
-    ('hu', u'magyar'),  # Hungarian
-    ('hy-am', u'Հայերեն (Հայաստան)'),  # Armenian (Armenia)
-    ('id', u'Bahasa Indonesia'),  # Indonesian
-    ('it-it', u'Italiano (Italia)'),  # Italian (Italy)
-    ('ja-jp', u'日本語 (日本)'),  # Japanese (Japan)
-    ('kk-kz', u'қазақ тілі (Қазақстан)'),  # Kazakh (Kazakhstan)
-    ('km-kh', u'ភាសាខ្មែរ (កម្ពុជា)'),  # Khmer (Cambodia)
-    ('kn', u'ಕನ್ನಡ'),  # Kannada
-    ('ko-kr', u'한국어 (대한민국)'),  # Korean (Korea)
-    ('lt-lt', u'Lietuvių (Lietuva)'),  # Lithuanian (Lithuania)
-    ('ml', u'മലയാളം'),  # Malayalam
-    ('mn', u'Монгол хэл'),  # Mongolian
-    ('mr', u'मराठी'),  # Marathi
-    ('ms', u'Bahasa Melayu'),  # Malay
-    ('nb', u'Norsk bokmål'),  # Norwegian Bokmål
-    ('ne', u'नेपाली'),  # Nepali
-    ('nl-nl', u'Nederlands (Nederland)'),  # Dutch (Netherlands)
-    ('or', u'ଓଡ଼ିଆ'),  # Oriya
-    ('pl', u'Polski'),  # Polish
-    ('pt-br', u'Português (Brasil)'),  # Portuguese (Brazil)
-    ('pt-pt', u'Português (Portugal)'),  # Portuguese (Portugal)
-    ('ro', u'română'),  # Romanian
-    ('ru', u'Русский'),  # Russian
-    ('si', u'සිංහල'),  # Sinhala
-    ('sk', u'Slovenčina'),  # Slovak
-    ('sl', u'Slovenščina'),  # Slovenian
-    ('sq', u'shqip'),  # Albanian
-    ('sr', u'Српски'),  # Serbian
-    ('sv', u'svenska'),  # Swedish
-    ('sw', u'Kiswahili'),  # Swahili
-    ('ta', u'தமிழ்'),  # Tamil
-    ('te', u'తెలుగు'),  # Telugu
-    ('th', u'ไทย'),  # Thai
-    ('tr-tr', u'Türkçe (Türkiye)'),  # Turkish (Turkey)
-    ('uk', u'Українська'),  # Ukranian
-    ('ur', u'اردو'),  # Urdu
-    ('vi', u'Tiếng Việt'),  # Vietnamese
-    ('uz', u'Ўзбек'),  # Uzbek
-    ('zh-cn', u'中文 (简体)'),  # Chinese (China)
-    ('zh-hk', u'中文 (香港)'),  # Chinese (Hong Kong)
-    ('zh-tw', u'中文 (台灣)'),  # Chinese (Taiwan)
-=======
     ('en', 'English'),
     ('rtl', 'Right-to-Left Test Language'),
     ('eo', 'Dummy Language (Esperanto)'),  # Dummy languaged used for testing
@@ -1858,7 +1772,6 @@
     ('zh-cn', '中文 (简体)'),  # Chinese (China)
     ('zh-hk', '中文 (香港)'),  # Chinese (Hong Kong)
     ('zh-tw', '中文 (台灣)'),  # Chinese (Taiwan)
->>>>>>> 83ceefc4
 ]
 
 LANGUAGE_DICT = dict(LANGUAGES)
