--- conflicted
+++ resolved
@@ -693,9 +693,6 @@
     # .. toggle_warnings: This temporary feature toggle does not have a target removal date.
     'ENABLE_ORA_USERNAMES_ON_DATA_EXPORT': False,
 
-<<<<<<< HEAD
-    'TAHOE_ENABLE_API_DOCS_URLS': False,  # RED-2861
-=======
     # .. toggle_name: FEATURES['ENABLE_COURSE_ASSESSMENT_GRADE_CHANGE_SIGNAL']
     # .. toggle_implementation: DjangoSetting
     # .. toggle_default: False
@@ -707,7 +704,8 @@
     # .. toggle_tickets: https://openedx.atlassian.net/browse/ENT-3818
     # .. toggle_warnings: None.
     'ENABLE_COURSE_ASSESSMENT_GRADE_CHANGE_SIGNAL': False,
->>>>>>> 90776770
+
+    'TAHOE_ENABLE_API_DOCS_URLS': False,  # RED-2861
 }
 
 # Specifies extra XBlock fields that should available when requested via the Course Blocks API
@@ -1160,14 +1158,10 @@
                     }
                 },
                 {
-<<<<<<< HEAD
                     'ENGINE': 'openedx.core.djangoapps.appsembler.eventtracking.segment.SegmentTopLevelPropertiesProcessor'
                 },
                 {
-                    'ENGINE': 'track.shim.GoogleAnalyticsProcessor'
-=======
                     'ENGINE': 'common.djangoapps.track.shim.GoogleAnalyticsProcessor'
->>>>>>> 90776770
                 }
             ]
         }
