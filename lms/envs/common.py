--- conflicted
+++ resolved
@@ -1954,10 +1954,6 @@
 
     'lms.djangoapps.lms_xblock',
 
-<<<<<<< HEAD
-    #Accredible,
-    'accredible_certificate',
-=======
     # Course data caching
     'openedx.core.djangoapps.content.course_overviews',
     'openedx.core.djangoapps.content.course_structures',
@@ -1988,7 +1984,6 @@
 
     # Self-paced course configuration
     'openedx.core.djangoapps.self_paced',
->>>>>>> 7b801c66
 )
 
 ######################### CSRF #########################################
