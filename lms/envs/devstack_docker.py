--- conflicted
+++ resolved
@@ -1,116 +1,3 @@
 """ Overrides for Docker-based devstack. """
 
-<<<<<<< HEAD
-from .devstack import *  # pylint: disable=wildcard-import, unused-wildcard-import
-
-# Docker does not support the syslog socket at /dev/log. Rely on the console.
-LOGGING['handlers']['local'] = LOGGING['handlers']['tracking'] = {
-    'class': 'logging.NullHandler',
-}
-
-LOGGING['loggers']['tracking']['handlers'] = ['console']
-
-LMS_BASE = 'localhost:18000'
-CMS_BASE = 'localhost:18010'
-SITE_NAME = LMS_BASE
-LMS_ROOT_URL = 'http://{}'.format(LMS_BASE)
-LMS_INTERNAL_ROOT_URL = LMS_ROOT_URL
-
-ECOMMERCE_PUBLIC_URL_ROOT = 'http://localhost:18130'
-ECOMMERCE_API_URL = 'http://edx.devstack.ecommerce:18130/api/v2'
-
-COMMENTS_SERVICE_URL = 'http://edx.devstack.forum:4567'
-
-ENTERPRISE_API_URL = '{}/enterprise/api/v1/'.format(LMS_INTERNAL_ROOT_URL)
-
-CREDENTIALS_INTERNAL_SERVICE_URL = 'http://edx.devstack.credentials:18150'
-CREDENTIALS_PUBLIC_SERVICE_URL = 'http://localhost:18150'
-
-OAUTH_OIDC_ISSUER = '{}/oauth2'.format(LMS_ROOT_URL)
-
-JWT_AUTH.update({
-    'JWT_ISSUER': OAUTH_OIDC_ISSUER,
-})
-
-FEATURES.update({
-    'AUTOMATIC_AUTH_FOR_TESTING': True,
-    # Appsembler: Hack to allow overriding those values from lms.env.json
-    # 'ENABLE_COURSEWARE_SEARCH': True,
-    # 'ENABLE_COURSEWARE_SEARCH_FOR_COURSE_STAFF': True,
-    # 'ENABLE_COURSE_DISCOVERY': True,
-    # 'ENABLE_DASHBOARD_SEARCH': True,
-    'ENABLE_DISCUSSION_SERVICE': True,
-    'SHOW_HEADER_LANGUAGE_SELECTOR': True,
-    'ENABLE_ENTERPRISE_INTEGRATION': False,
-})
-
-ENABLE_MKTG_SITE = os.environ.get('ENABLE_MARKETING_SITE', False)
-MARKETING_SITE_ROOT = os.environ.get('MARKETING_SITE_ROOT', 'http://localhost:8080')
-
-MKTG_URLS = {
-    'ABOUT': '/about',
-    'ACCESSIBILITY': '/accessibility',
-    'AFFILIATES': '/affiliate-program',
-    'BLOG': '/blog',
-    'CAREERS': '/careers',
-    'CONTACT': '/support/contact_us',
-    'COURSES': '/course',
-    'DONATE': '/donate',
-    'ENTERPRISE': '/enterprise',
-    'FAQ': '/student-faq',
-    'HONOR': '/edx-terms-service',
-    'HOW_IT_WORKS': '/how-it-works',
-    'MEDIA_KIT': '/media-kit',
-    'NEWS': '/news-announcements',
-    'PRESS': '/press',
-    'PRIVACY': '/edx-privacy-policy',
-    'ROOT': MARKETING_SITE_ROOT,
-    'SCHOOLS': '/schools-partners',
-    'SITE_MAP': '/sitemap',
-    'TRADEMARKS': '/trademarks',
-    'TOS': '/edx-terms-service',
-    'TOS_AND_HONOR': '/edx-terms-service',
-    'WHAT_IS_VERIFIED_CERT': '/verified-certificate',
-}
-
-ENTERPRISE_MARKETING_FOOTER_QUERY_PARAMS = {}
-
-CREDENTIALS_SERVICE_USERNAME = 'credentials_worker'
-
-COURSE_CATALOG_API_URL = 'http://edx.devstack.discovery:18381/api/v1/'
-
-REST_FRAMEWORK['DEFAULT_RENDERER_CLASSES'] += (  # noqa F405
-    'rest_framework.renderers.BrowsableAPIRenderer',
-)
-
-# Uncomment the lines below if you'd like to see SQL statements in your devstack LMS log.
-# LOGGING['handlers']['console']['level'] = 'DEBUG'
-# LOGGING['loggers']['django.db.backends'] = {'handlers': ['console'], 'level': 'DEBUG', 'propagate': False}
-
-SYSTEM_WIDE_ROLE_CLASSES = os.environ.get("SYSTEM_WIDE_ROLE_CLASSES", SYSTEM_WIDE_ROLE_CLASSES)
-SYSTEM_WIDE_ROLE_CLASSES.extend(['system_wide_roles.SystemWideRoleAssignment'])
-
-if FEATURES['ENABLE_ENTERPRISE_INTEGRATION']:
-    SYSTEM_WIDE_ROLE_CLASSES.extend(['enterprise.SystemWideEnterpriseUserRoleAssignment'])
-
-########################## THEMING  #######################
-# If you want to enable theming in devstack, uncomment this section and add any relevant
-# theme directories to COMPREHENSIVE_THEME_DIRS
-
-# We have to import the private method here because production.py calls
-# derive_settings('lms.envs.production') which runs _make_mako_template_dirs with
-# the settings from production, which doesn't include these theming settings. Thus,
-# the templating engine is unable to find the themed templates because they don't exist
-# in it's path. Re-calling derive_settings doesn't work because the settings was already
-# changed from a function to a list, and it can't be derived again.
-
-# from .common import _make_mako_template_dirs
-# ENABLE_COMPREHENSIVE_THEMING = True
-# COMPREHENSIVE_THEME_DIRS = [
-#     "/edx/app/edxapp/edx-platform/themes/"
-# ]
-# TEMPLATES[1]["DIRS"] = _make_mako_template_dirs
-# derive_settings(__name__)
-=======
-from .devstack import *  # pylint: disable=wildcard-import, unused-wildcard-import
->>>>>>> 089f03c0
+from .devstack import *  # pylint: disable=wildcard-import, unused-wildcard-import