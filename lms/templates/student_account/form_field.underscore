--- conflicted
+++ resolved
@@ -26,11 +26,7 @@
             } %>
             <% if ( required ) { %> aria-required="true" required<% } %>>
         <% _.each(options, function(el) { %>
-<<<<<<< HEAD
-            <option value="<%= el.value%>"<% if ( el.default ) { %> data-isdefault="true"<% } %><% if (el.value === defaultValue ) { %> selected="selected" <% } %>><%= el.name %></option>
-=======
             <option value="<%= el.value%>"<% if ( el.default ) { %> data-isdefault="true" selected<% } %>><%= el.name %></option>
->>>>>>> 37052afe
         <% }); %>
         </select>
         <% if ( instructions ) { %> <span class="tip tip-input" id="<%= form %>-<%= name %>-desc"><%= instructions %></span><% } %>
