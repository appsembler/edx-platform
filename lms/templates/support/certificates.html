<%page expression_filter="h"/>
<%!
from django.urls import reverse
from django.utils.translation import ugettext as _
from openedx.core.djangolib.js_utils import js_escaped_string
%>
<%namespace name='static' file='../static_content.html'/>

<%inherit file="../main.html" />

<%block name="js_extra">
<%static:require_module module_name="support/js/certificates_factory" class_name="CertificatesFactory">
    new CertificatesFactory({
<<<<<<< HEAD
        userFilter: '${ user_filter | n, js_escaped_string }',
        courseFilter: '${ course_filter | n, js_escaped_string }'
=======
        userFilter: '${ user_filter  | n, js_escaped_string}',
        courseFilter: '${course_filter  | n, js_escaped_string}'
>>>>>>> 112a0c7a
    });
</%static:require_module>
</%block>

<%block name="pagetitle">
${_("Student Support")}
</%block>

<%block name="content">
<section class="container outside-app">
  <h1>${_("Student Support: Certificates")}</h1>
  <div class="certificates-content"></div>
</section>
</%block><|MERGE_RESOLUTION|>--- conflicted
+++ resolved
@@ -11,13 +11,8 @@
 <%block name="js_extra">
 <%static:require_module module_name="support/js/certificates_factory" class_name="CertificatesFactory">
     new CertificatesFactory({
-<<<<<<< HEAD
-        userFilter: '${ user_filter | n, js_escaped_string }',
+        userFilter: '${ user_filter  | n, js_escaped_string }',
         courseFilter: '${ course_filter | n, js_escaped_string }'
-=======
-        userFilter: '${ user_filter  | n, js_escaped_string}',
-        courseFilter: '${course_filter  | n, js_escaped_string}'
->>>>>>> 112a0c7a
     });
 </%static:require_module>
 </%block>
