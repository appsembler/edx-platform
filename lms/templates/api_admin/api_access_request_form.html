--- conflicted
+++ resolved
@@ -16,10 +16,7 @@
     <div class="api-form-container">
       <form action="" method="post" class="api-form">
         <input type="hidden" id="csrf_token" name="csrfmiddlewaretoken" value="${csrf_token}">
-<<<<<<< HEAD
-=======
         ${form.as_p() | n}
->>>>>>> cbe913ef
         ${form.as_p() | n, decode.utf8}
         <input id="api-access-submit" type="submit" value="${_('Request API Access')}"/>
       </form>
