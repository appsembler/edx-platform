<h3 class="hd hd-3 group-header-title" tabindex="-1">
    <span class="title-value"><%- cohort.get('name') %></span>
    <span class="group-count"><%-
        interpolate(
            ngettext('(contains %(student_count)s student)', '(contains %(student_count)s students)', cohort.get('user_count')),
            { student_count: cohort.get('user_count') },
            true
        )
    %></span>
</h3>
<div class="cohort-management-group-setup">
    <div class="setup-value">
        <% if (cohort.get('assignment_type') == "manual") { %>
            <%- gettext("Learners are added to this cohort only when you provide their email addresses or usernames on this page.") %>
<<<<<<< HEAD
            <a href="http://edx.readthedocs.io/projects/open-edx-building-and-running-a-course/en/open-release-eucalyptus.master/course_features/cohorts/cohort_config.html#assign-learners-to-cohorts-manually" class="incontext-help action-secondary action-help" target="_blank"><%- gettext("What does this mean?") %></a>
        <% } else { %>
            <%- gettext("Learners are added to this cohort automatically.") %>
            <a href="http://edx.readthedocs.io/projects/open-edx-building-and-running-a-course/en/open-release-eucalyptus.master/course_features/cohorts/cohorts_overview.html#all-automated-assignment" class="incontext-help action-secondary action-help" target="_blank"><%- gettext("What does this mean?") %></a>
=======
            <a href="http://edx.readthedocs.org/projects/open-edx-building-and-running-a-course/en/open-release-ficus.master/course_features/cohorts/cohort_config.html#assign-learners-to-cohorts-manually" class="incontext-help action-secondary action-help" target="_blank"><%- gettext("What does this mean?") %></a>
        <% } else { %>
            <%- gettext("Learners are added to this cohort automatically.") %>
            <a href="http://edx.readthedocs.org/projects/open-edx-building-and-running-a-course/en/open-release-ficus.master/course_features/cohorts/cohorts_overview.html#all-automated-assignment" class="incontext-help action-secondary action-help" target="_blank"><%- gettext("What does this mean?") %></a>
>>>>>>> 9832c142
        <% } %>
    </div>
</div><|MERGE_RESOLUTION|>--- conflicted
+++ resolved
@@ -12,17 +12,10 @@
     <div class="setup-value">
         <% if (cohort.get('assignment_type') == "manual") { %>
             <%- gettext("Learners are added to this cohort only when you provide their email addresses or usernames on this page.") %>
-<<<<<<< HEAD
-            <a href="http://edx.readthedocs.io/projects/open-edx-building-and-running-a-course/en/open-release-eucalyptus.master/course_features/cohorts/cohort_config.html#assign-learners-to-cohorts-manually" class="incontext-help action-secondary action-help" target="_blank"><%- gettext("What does this mean?") %></a>
-        <% } else { %>
-            <%- gettext("Learners are added to this cohort automatically.") %>
-            <a href="http://edx.readthedocs.io/projects/open-edx-building-and-running-a-course/en/open-release-eucalyptus.master/course_features/cohorts/cohorts_overview.html#all-automated-assignment" class="incontext-help action-secondary action-help" target="_blank"><%- gettext("What does this mean?") %></a>
-=======
             <a href="http://edx.readthedocs.org/projects/open-edx-building-and-running-a-course/en/open-release-ficus.master/course_features/cohorts/cohort_config.html#assign-learners-to-cohorts-manually" class="incontext-help action-secondary action-help" target="_blank"><%- gettext("What does this mean?") %></a>
         <% } else { %>
             <%- gettext("Learners are added to this cohort automatically.") %>
             <a href="http://edx.readthedocs.org/projects/open-edx-building-and-running-a-course/en/open-release-ficus.master/course_features/cohorts/cohorts_overview.html#all-automated-assignment" class="incontext-help action-secondary action-help" target="_blank"><%- gettext("What does this mean?") %></a>
->>>>>>> 9832c142
         <% } %>
     </div>
 </div>