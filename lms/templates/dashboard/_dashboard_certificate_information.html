--- conflicted
+++ resolved
@@ -45,17 +45,11 @@
     </div>
   % else:
     <div class="message message-status ${status_css_class} is-shown">
-<<<<<<< HEAD
-      <p class="message-copy">${_("Your final grade:")}
-        <span class="grade-value">${"{0:.0f}%".format(float(cert_status.get('grade', 0))*100)}</span>.
-
-=======
       <p class="message-copy">
         % if should_display_grade(course_overview.end):
             ${_("Your final grade:")}
-            <span class="grade-value">${"{0:.0f}%".format(float(cert_status['grade'])*100)}</span>.
+            <span class="grade-value">${"{0:.0f}%".format(float(cert_status.get('grade', 0))*100)}</span>.
         % endif
->>>>>>> f0aa3daa
         % if cert_status['status'] == 'notpassing':
           % if enrollment.mode != 'audit':
             ${_("Grade required for a {cert_name_short}:").format(cert_name_short=cert_name_short)}
