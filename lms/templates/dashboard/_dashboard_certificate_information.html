--- conflicted
+++ resolved
@@ -48,16 +48,12 @@
       <p class="message-copy">
         % if should_display_grade(course_overview):
             ${_("Your final grade:")}
-<<<<<<< HEAD
             <span class="grade-value">${"{0:.0f}%".format(float(cert_status.get('grade', 0))*100)}</span>.
-=======
-            <span class="grade-value">${"{0:.0f}%".format(float(cert_status['grade'])*100)}</span>.
         % elif course_overview.certificate_available_date:
           <%
             cert_available_date = course_overview.certificate_available_date.strftime('%Y-%m-%d')
           %>
           ${_("Grades will be finalized on {cert_available_date}".format(cert_available_date=cert_available_date))}
->>>>>>> 089f03c0
         % endif
         % if cert_status['status'] == 'notpassing':
           % if enrollment.mode != 'audit':
