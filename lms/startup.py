"""
Module for code that should run during LMS startup (deprecated)
"""

import django
from django.conf import settings

# Force settings to run so that the python path is modified
settings.INSTALLED_APPS  # pylint: disable=pointless-statement

<<<<<<< HEAD
from openedx.core.lib.django_startup import autostartup
import logging
import analytics
from openedx.core.djangoapps.monkey_patch import (
    third_party_auth,
    django_db_models_options
)

import xmodule.x_module
import lms_xblock.runtime

from startup_configurations.validate_config import validate_lms_config
from openedx.core.djangoapps.theming.core import enable_theming
from openedx.core.djangoapps.theming.helpers import is_comprehensive_theming_enabled
from track.shim import DefaultMultipleSegmentClient

from microsite_configuration import microsite

log = logging.getLogger(__name__)

=======
>>>>>>> 85543b27

def run():
    """
    Executed during django startup
<<<<<<< HEAD
    """
    third_party_auth.patch()
    django_db_models_options.patch()

    # To override the settings before executing the autostartup() for python-social-auth
    if settings.FEATURES.get('ENABLE_THIRD_PARTY_AUTH', False):
        enable_third_party_auth()

    # Comprehensive theming needs to be set up before django startup,
    # because modifying django template paths after startup has no effect.
    if is_comprehensive_theming_enabled():
        enable_theming()

    # We currently use 2 template rendering engines, mako and django_templates,
    # and one of them (django templates), requires the directories be added
    # before the django.setup().
    microsite.enable_microsites_pre_startup(log)

    django.setup()

    autostartup()

    add_mimetypes()

    # Mako requires the directories to be added after the django setup.
    microsite.enable_microsites(log)

    # Initialize Segment analytics module by setting the write_key.
    if settings.LMS_SEGMENT_KEY:
        analytics.write_key = settings.LMS_SEGMENT_KEY
        if settings.LMS_SEGMENT_SITE:
            analytics.default_client = DefaultMultipleSegmentClient()

    # register any dependency injections that we need to support in edx_proctoring
    # right now edx_proctoring is dependent on the openedx.core.djangoapps.credit
    if settings.FEATURES.get('ENABLE_SPECIAL_EXAMS'):
        # Import these here to avoid circular dependencies of the form:
        # edx-platform app --> DRF --> django translation --> edx-platform app
        from edx_proctoring.runtime import set_runtime_service
        from lms.djangoapps.instructor.services import InstructorService
        from openedx.core.djangoapps.credit.services import CreditService
        set_runtime_service('credit', CreditService())
=======
>>>>>>> 85543b27

    NOTE: DO **NOT** add additional code to this method or this file! The Platform Team
          is moving all startup code to more standard locations using Django best practices.
    """
    django.setup()<|MERGE_RESOLUTION|>--- conflicted
+++ resolved
@@ -8,78 +8,10 @@
 # Force settings to run so that the python path is modified
 settings.INSTALLED_APPS  # pylint: disable=pointless-statement
 
-<<<<<<< HEAD
-from openedx.core.lib.django_startup import autostartup
-import logging
-import analytics
-from openedx.core.djangoapps.monkey_patch import (
-    third_party_auth,
-    django_db_models_options
-)
-
-import xmodule.x_module
-import lms_xblock.runtime
-
-from startup_configurations.validate_config import validate_lms_config
-from openedx.core.djangoapps.theming.core import enable_theming
-from openedx.core.djangoapps.theming.helpers import is_comprehensive_theming_enabled
-from track.shim import DefaultMultipleSegmentClient
-
-from microsite_configuration import microsite
-
-log = logging.getLogger(__name__)
-
-=======
->>>>>>> 85543b27
 
 def run():
     """
     Executed during django startup
-<<<<<<< HEAD
-    """
-    third_party_auth.patch()
-    django_db_models_options.patch()
-
-    # To override the settings before executing the autostartup() for python-social-auth
-    if settings.FEATURES.get('ENABLE_THIRD_PARTY_AUTH', False):
-        enable_third_party_auth()
-
-    # Comprehensive theming needs to be set up before django startup,
-    # because modifying django template paths after startup has no effect.
-    if is_comprehensive_theming_enabled():
-        enable_theming()
-
-    # We currently use 2 template rendering engines, mako and django_templates,
-    # and one of them (django templates), requires the directories be added
-    # before the django.setup().
-    microsite.enable_microsites_pre_startup(log)
-
-    django.setup()
-
-    autostartup()
-
-    add_mimetypes()
-
-    # Mako requires the directories to be added after the django setup.
-    microsite.enable_microsites(log)
-
-    # Initialize Segment analytics module by setting the write_key.
-    if settings.LMS_SEGMENT_KEY:
-        analytics.write_key = settings.LMS_SEGMENT_KEY
-        if settings.LMS_SEGMENT_SITE:
-            analytics.default_client = DefaultMultipleSegmentClient()
-
-    # register any dependency injections that we need to support in edx_proctoring
-    # right now edx_proctoring is dependent on the openedx.core.djangoapps.credit
-    if settings.FEATURES.get('ENABLE_SPECIAL_EXAMS'):
-        # Import these here to avoid circular dependencies of the form:
-        # edx-platform app --> DRF --> django translation --> edx-platform app
-        from edx_proctoring.runtime import set_runtime_service
-        from lms.djangoapps.instructor.services import InstructorService
-        from openedx.core.djangoapps.credit.services import CreditService
-        set_runtime_service('credit', CreditService())
-=======
->>>>>>> 85543b27
 
     NOTE: DO **NOT** add additional code to this method or this file! The Platform Team
           is moving all startup code to more standard locations using Django best practices.
