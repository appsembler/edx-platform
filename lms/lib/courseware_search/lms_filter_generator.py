--- conflicted
+++ resolved
@@ -52,14 +52,10 @@
             org_filter_out_set = configuration_helpers.get_all_orgs()
             if org_filter_out_set:
                 exclude_dictionary['org'] = list(org_filter_out_set)
-<<<<<<< HEAD
-        exclude_dictionary['catalog_visibility'] = ['none', 'about']
-=======
 
         if not getattr(settings, "SEARCH_SKIP_INVITATION_ONLY_FILTERING", True):
             exclude_dictionary['invitation_only'] = True
         if not getattr(settings, "SEARCH_SKIP_SHOW_IN_CATALOG_FILTERING", True):
             exclude_dictionary['catalog_visibility'] = 'none'
 
->>>>>>> 1d618055
         return exclude_dictionary