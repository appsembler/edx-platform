"""
Courseware views functions
"""
import beeline
import json
import logging
import urllib
from collections import OrderedDict, namedtuple
from datetime import datetime

import bleach
from django.conf import settings
from django.contrib.auth.decorators import login_required
from django.contrib.auth.models import AnonymousUser, User
from django.core.exceptions import PermissionDenied
from django.db import transaction
from django.db.models import Q, prefetch_related_objects
from django.http import Http404, HttpResponse, HttpResponseBadRequest, HttpResponseForbidden
from django.shortcuts import redirect
from django.template.context_processors import csrf
from django.urls import reverse
from django.utils.decorators import method_decorator
from django.utils.http import urlquote_plus
from django.utils.text import slugify
from django.utils.translation import ugettext as _
from django.views.decorators.cache import cache_control
from django.views.decorators.clickjacking import xframe_options_exempt
from django.views.decorators.csrf import ensure_csrf_cookie
from django.views.decorators.http import require_GET, require_http_methods, require_POST
from django.views.generic import View
from edx_django_utils.monitoring import set_custom_metrics_for_course_key
from markupsafe import escape
from opaque_keys import InvalidKeyError
from opaque_keys.edx.keys import CourseKey, UsageKey
from pytz import UTC
from rest_framework import status
from six import text_type

import shoppingcart
import survey.views
from course_modes.models import CourseMode, get_course_prices
from courseware.access import has_access, has_ccx_coach_role
from courseware.access_utils import check_course_open_for_learner
from courseware.courses import (
    can_self_enroll_in_course,
    course_open_for_self_enrollment,
    get_course,
    get_course_overview_with_access,
    get_course_with_access,
    get_courses,
    get_current_child,
    get_permission_for_course_about,
    get_studio_url,
    sort_by_announcement,
    sort_by_start_date
)
from courseware.masquerade import setup_masquerade
from courseware.model_data import FieldDataCache
from courseware.models import BaseStudentModuleHistory, StudentModule
from courseware.url_helpers import get_redirect_url
from courseware.user_state_client import DjangoXBlockUserStateClient
from edxmako.shortcuts import marketing_link, render_to_response, render_to_string
from enrollment.api import add_enrollment
from ipware.ip import get_ip
from lms.djangoapps.ccx.custom_exception import CCXLocatorValidationException
from lms.djangoapps.certificates import api as certs_api
from lms.djangoapps.certificates.models import CertificateStatuses
from lms.djangoapps.commerce.utils import EcommerceService
from lms.djangoapps.courseware.courses import allow_public_access
from lms.djangoapps.courseware.exceptions import CourseAccessRedirect, Redirect
from lms.djangoapps.experiments.utils import get_experiment_user_metadata_context
from lms.djangoapps.grades.course_grade_factory import CourseGradeFactory
from lms.djangoapps.instructor.enrollment import uses_shib
from lms.djangoapps.instructor.views.api import require_global_staff
from lms.djangoapps.verify_student.services import IDVerificationService
from openedx.core.djangoapps.catalog.utils import get_programs, get_programs_with_type
from openedx.core.djangoapps.certificates import api as auto_certs_api
from openedx.core.djangoapps.content.course_overviews.models import CourseOverview
from openedx.core.djangoapps.credit.api import (
    get_credit_requirement_status,
    is_credit_course,
    is_user_eligible_for_credit
)
from openedx.core.djangoapps.models.course_details import CourseDetails
from openedx.core.djangoapps.plugin_api.views import EdxFragmentView
from openedx.core.djangoapps.programs.utils import ProgramMarketingDataExtender
from openedx.core.djangoapps.self_paced.models import SelfPacedConfiguration
from openedx.core.djangoapps.site_configuration import helpers as configuration_helpers
from openedx.core.djangoapps.util.user_messages import PageLevelMessages
from openedx.core.djangolib.markup import HTML, Text
from openedx.features.course_duration_limits.access import generate_course_expired_fragment
from openedx.features.course_experience import (
    UNIFIED_COURSE_TAB_FLAG,
    COURSE_ENABLE_UNENROLLED_ACCESS_FLAG,
    course_home_url_name,
)
from openedx.features.course_experience.course_tools import CourseToolsPluginManager
from openedx.features.course_experience.views.course_dates import CourseDatesFragmentView
from openedx.features.course_experience.waffle import ENABLE_COURSE_ABOUT_SIDEBAR_HTML
from openedx.features.course_experience.waffle import waffle as course_experience_waffle
from openedx.features.enterprise_support.api import data_sharing_consent_required
from openedx.features.journals.api import get_journals_context
from shoppingcart.utils import is_shopping_cart_enabled
from student.models import CourseEnrollment, UserTestGroup
from track import segment
from util.cache import cache, cache_if_anonymous
from util.db import outer_atomic
from util.milestones_helpers import get_prerequisite_courses_display
from util.views import _record_feedback_in_zendesk, ensure_valid_course_key, ensure_valid_usage_key
from xmodule.course_module import COURSE_VISIBILITY_PUBLIC, COURSE_VISIBILITY_PUBLIC_OUTLINE
from web_fragments.fragment import Fragment
from xmodule.modulestore.django import modulestore
from xmodule.modulestore.exceptions import ItemNotFoundError, NoPathToItem
from xmodule.tabs import CourseTabList
from xmodule.x_module import STUDENT_VIEW

from ..entrance_exams import user_can_skip_entrance_exam
from ..module_render import get_module, get_module_by_usage_id, get_module_for_descriptor

log = logging.getLogger("edx.courseware")


# Only display the requirements on learner dashboard for
# credit and verified modes.
REQUIREMENTS_DISPLAY_MODES = CourseMode.CREDIT_MODES + [CourseMode.VERIFIED]

CertData = namedtuple(
    "CertData", ["cert_status", "title", "msg", "download_url", "cert_web_view_url"]
)

AUDIT_PASSING_CERT_DATA = CertData(
    CertificateStatuses.audit_passing,
    _('Your enrollment: Audit track'),
    _('You are enrolled in the audit track for this course. The audit track does not include a certificate.'),
    download_url=None,
    cert_web_view_url=None
)

<<<<<<< HEAD
=======
HONOR_PASSING_CERT_DATA = CertData(
    CertificateStatuses.honor_passing,
    _('Your enrollment: Honor track'),
    _('You are enrolled in the honor track for this course. The honor track does not include a certificate.'),
    download_url=None,
    cert_web_view_url=None
)

INELIGIBLE_PASSING_CERT_DATA = {
    CourseMode.AUDIT: AUDIT_PASSING_CERT_DATA,
    CourseMode.HONOR: HONOR_PASSING_CERT_DATA
}

>>>>>>> 441d6384
GENERATING_CERT_DATA = CertData(
    CertificateStatuses.generating,
    _("We're working on it..."),
    _(
        "We're creating your certificate. You can keep working in your courses and a link "
        "to it will appear here and on your Dashboard when it is ready."
    ),
    download_url=None,
    cert_web_view_url=None
)

INVALID_CERT_DATA = CertData(
    CertificateStatuses.invalidated,
    _('Your certificate has been invalidated'),
    _('Please contact your course team if you have any questions.'),
    download_url=None,
    cert_web_view_url=None
)

REQUESTING_CERT_DATA = CertData(
    CertificateStatuses.requesting,
    _('Congratulations, you qualified for a certificate!'),
    _("You've earned a certificate for this course."),
    download_url=None,
    cert_web_view_url=None
)

UNVERIFIED_CERT_DATA = CertData(
    CertificateStatuses.unverified,
    _('Certificate unavailable'),
    _(
        'You have not received a certificate because you do not have a current {platform_name} '
        'verified identity.'
    ).format(platform_name=configuration_helpers.get_value('PLATFORM_NAME', settings.PLATFORM_NAME)),
    download_url=None,
    cert_web_view_url=None
)


def _downloadable_cert_data(download_url=None, cert_web_view_url=None):
    return CertData(
        CertificateStatuses.downloadable,
        _('Your certificate is available'),
        _("You've earned a certificate for this course."),
        download_url=download_url,
        cert_web_view_url=cert_web_view_url
    )


def user_groups(user):
    """
    TODO (vshnayder): This is not used. When we have a new plan for groups, adjust appropriately.
    """
    if not user.is_authenticated:
        return []

    # TODO: Rewrite in Django
    key = 'user_group_names_{user.id}'.format(user=user)
    cache_expiration = 60 * 60  # one hour

    # Kill caching on dev machines -- we switch groups a lot
    group_names = cache.get(key)
    if settings.DEBUG:
        group_names = None

    if group_names is None:
        group_names = [u.name for u in UserTestGroup.objects.filter(users=user)]
        cache.set(key, group_names, cache_expiration)

    return group_names


@ensure_csrf_cookie
@cache_if_anonymous()
def courses(request):
    """
    Render "find courses" page.  The course selection work is done in courseware.courses.
    """
    courses_list = []
    course_discovery_meanings = getattr(settings, 'COURSE_DISCOVERY_MEANINGS', {})
    if not settings.FEATURES.get('ENABLE_COURSE_DISCOVERY'):
        courses_list = get_courses(request.user)

        if configuration_helpers.get_value("ENABLE_COURSE_SORTING_BY_START_DATE",
                                           settings.FEATURES["ENABLE_COURSE_SORTING_BY_START_DATE"]):
            courses_list = sort_by_start_date(courses_list)
        else:
            courses_list = sort_by_announcement(courses_list)

    # Add marketable programs to the context.
    programs_list = get_programs_with_type(request.site, include_hidden=False)

    return render_to_response(
        "courseware/courses.html",
        {
            'courses': courses_list,
            'course_discovery_meanings': course_discovery_meanings,
            'programs_list': programs_list,
            'journal_info': get_journals_context(request),  # TODO: Course Listing Plugin required
        }
    )


@ensure_csrf_cookie
@ensure_valid_course_key
def jump_to_id(request, course_id, module_id):
    """
    This entry point allows for a shorter version of a jump to where just the id of the element is
    passed in. This assumes that id is unique within the course_id namespace
    """
    course_key = CourseKey.from_string(course_id)
    items = modulestore().get_items(course_key, qualifiers={'name': module_id})

    if len(items) == 0:
        raise Http404(
            u"Could not find id: {0} in course_id: {1}. Referer: {2}".format(
                module_id, course_id, request.META.get("HTTP_REFERER", "")
            ))
    if len(items) > 1:
        log.warning(
            u"Multiple items found with id: %s in course_id: %s. Referer: %s. Using first: %s",
            module_id,
            course_id,
            request.META.get("HTTP_REFERER", ""),
            text_type(items[0].location)
        )

    return jump_to(request, course_id, text_type(items[0].location))


@ensure_csrf_cookie
def jump_to(_request, course_id, location):
    """
    Show the page that contains a specific location.

    If the location is invalid or not in any class, return a 404.

    Otherwise, delegates to the index view to figure out whether this user
    has access, and what they should see.
    """
    try:
        course_key = CourseKey.from_string(course_id)
        usage_key = UsageKey.from_string(location).replace(course_key=course_key)
    except InvalidKeyError:
        raise Http404(u"Invalid course_key or usage_key")
    try:
        redirect_url = get_redirect_url(course_key, usage_key)
    except ItemNotFoundError:
        raise Http404(u"No data at this location: {0}".format(usage_key))
    except NoPathToItem:
        raise Http404(u"This location is not in any class: {0}".format(usage_key))

    return redirect(redirect_url)


@ensure_csrf_cookie
@ensure_valid_course_key
@data_sharing_consent_required
def course_info(request, course_id):
    """
    Display the course's info.html, or 404 if there is no such course.

    Assumes the course_id is in a valid format.
    """
    # TODO: LEARNER-611: This can be deleted with Course Info removal.  The new
    #    Course Home is using its own processing of last accessed.
    def get_last_accessed_courseware(course, request, user):
        """
        Returns the courseware module URL that the user last accessed, or None if it cannot be found.
        """
        field_data_cache = FieldDataCache.cache_for_descriptor_descendents(
            course.id, request.user, course, depth=2
        )
        course_module = get_module_for_descriptor(
            user, request, course, field_data_cache, course.id, course=course
        )
        chapter_module = get_current_child(course_module)
        if chapter_module is not None:
            section_module = get_current_child(chapter_module)
            if section_module is not None:
                url = reverse('courseware_section', kwargs={
                    'course_id': text_type(course.id),
                    'chapter': chapter_module.url_name,
                    'section': section_module.url_name
                })
                return url
        return None

    course_key = CourseKey.from_string(course_id)

    # If the unified course experience is enabled, redirect to the "Course" tab
    if UNIFIED_COURSE_TAB_FLAG.is_enabled(course_key):
        return redirect(reverse(course_home_url_name(course_key), args=[course_id]))

    with modulestore().bulk_operations(course_key):
        course = get_course_with_access(request.user, 'load', course_key)

        staff_access = has_access(request.user, 'staff', course)
        masquerade, user = setup_masquerade(request, course_key, staff_access, reset_masquerade_data=True)

        # LEARNER-612: CCX redirect handled by new Course Home (DONE)
        # LEARNER-1697: Transition banner messages to new Course Home (DONE)
        # if user is not enrolled in a course then app will show enroll/get register link inside course info page.
        user_is_enrolled = CourseEnrollment.is_enrolled(user, course.id)
        show_enroll_banner = request.user.is_authenticated and not user_is_enrolled

        # If the user is not enrolled but this is a course that does not support
        # direct enrollment then redirect them to the dashboard.
        if not user_is_enrolled and not can_self_enroll_in_course(course_key):
            return redirect(reverse('dashboard'))

        # LEARNER-170: Entrance exam is handled by new Course Outline. (DONE)
        # If the user needs to take an entrance exam to access this course, then we'll need
        # to send them to that specific course module before allowing them into other areas
        if not user_can_skip_entrance_exam(user, course):
            return redirect(reverse('courseware', args=[text_type(course.id)]))

        # TODO: LEARNER-611: Remove deprecated course.bypass_home.
        # If the user is coming from the dashboard and bypass_home setting is set,
        # redirect them straight to the courseware page.
        is_from_dashboard = reverse('dashboard') in request.META.get('HTTP_REFERER', [])
        if course.bypass_home and is_from_dashboard:
            return redirect(reverse('courseware', args=[course_id]))

        # Construct the dates fragment
        dates_fragment = None

        if request.user.is_authenticated:
            # TODO: LEARNER-611: Remove enable_course_home_improvements
            if SelfPacedConfiguration.current().enable_course_home_improvements:
                # Shared code with the new Course Home (DONE)
                dates_fragment = CourseDatesFragmentView().render_to_fragment(request, course_id=course_id)

        # This local import is due to the circularity of lms and openedx references.
        # This may be resolved by using stevedore to allow web fragments to be used
        # as plugins, and to avoid the direct import.
        from openedx.features.course_experience.views.course_reviews import CourseReviewsModuleFragmentView

        # Shared code with the new Course Home (DONE)
        # Get the course tools enabled for this user and course
        course_tools = CourseToolsPluginManager.get_enabled_course_tools(request, course_key)

        course_homepage_invert_title =\
            configuration_helpers.get_value(
                'COURSE_HOMEPAGE_INVERT_TITLE',
                False
            )

        course_homepage_show_subtitle =\
            configuration_helpers.get_value(
                'COURSE_HOMEPAGE_SHOW_SUBTITLE',
                True
            )

        course_homepage_show_org =\
            configuration_helpers.get_value('COURSE_HOMEPAGE_SHOW_ORG', True)

        course_title = course.display_number_with_default
        course_subtitle = course.display_name_with_default
        if course_homepage_invert_title:
            course_title = course.display_name_with_default
            course_subtitle = course.display_number_with_default

        context = {
            'request': request,
            'masquerade_user': user,
            'course_id': text_type(course_key),
            'url_to_enroll': CourseTabView.url_to_enroll(course_key),
            'cache': None,
            'course': course,
            'course_title': course_title,
            'course_subtitle': course_subtitle,
            'show_subtitle': course_homepage_show_subtitle,
            'show_org': course_homepage_show_org,
            'staff_access': staff_access,
            'masquerade': masquerade,
            'supports_preview_menu': True,
            'studio_url': get_studio_url(course, 'course_info'),
            'show_enroll_banner': show_enroll_banner,
            'user_is_enrolled': user_is_enrolled,
            'dates_fragment': dates_fragment,
            'course_tools': course_tools,
        }
        context.update(
            get_experiment_user_metadata_context(
                course,
                user,
            )
        )

        # Get the URL of the user's last position in order to display the 'where you were last' message
        context['resume_course_url'] = None
        # TODO: LEARNER-611: Remove enable_course_home_improvements
        if SelfPacedConfiguration.current().enable_course_home_improvements:
            context['resume_course_url'] = get_last_accessed_courseware(course, request, user)

        if not check_course_open_for_learner(user, course):
            # Disable student view button if user is staff and
            # course is not yet visible to students.
            context['disable_student_access'] = True
            context['supports_preview_menu'] = False

        return render_to_response('courseware/info.html', context)


class StaticCourseTabView(EdxFragmentView):
    """
    View that displays a static course tab with a given name.
    """
    @method_decorator(ensure_csrf_cookie)
    @method_decorator(ensure_valid_course_key)
    def get(self, request, course_id, tab_slug, **kwargs):
        """
        Displays a static course tab page with a given name
        """
        course_key = CourseKey.from_string(course_id)
        course = get_course_with_access(request.user, 'load', course_key)
        tab = CourseTabList.get_tab_by_slug(course.tabs, tab_slug)
        if tab is None:
            raise Http404

        # Show warnings if the user has limited access
        CourseTabView.register_user_access_warning_messages(request, course)

        return super(StaticCourseTabView, self).get(request, course=course, tab=tab, **kwargs)

    def render_to_fragment(self, request, course=None, tab=None, **kwargs):
        """
        Renders the static tab to a fragment.
        """
        return get_static_tab_fragment(request, course, tab)

    def render_standalone_response(self, request, fragment, course=None, tab=None, **kwargs):
        """
        Renders this static tab's fragment to HTML for a standalone page.
        """
        return render_to_response('courseware/static_tab.html', {
            'course': course,
            'active_page': 'static_tab_{0}'.format(tab['url_slug']),
            'tab': tab,
            'fragment': fragment,
            'uses_pattern_library': False,
            'disable_courseware_js': True,
        })


class CourseTabView(EdxFragmentView):
    """
    View that displays a course tab page.
    """
    @beeline.traced(name="CourseTabView.get")
    @method_decorator(ensure_csrf_cookie)
    @method_decorator(ensure_valid_course_key)
    @method_decorator(data_sharing_consent_required)
    def get(self, request, course_id, tab_type, **kwargs):
        """
        Displays a course tab page that contains a web fragment.
        """
        course_key = CourseKey.from_string(course_id)
        with modulestore().bulk_operations(course_key):
            course = get_course_with_access(request.user, 'load', course_key)
            try:
                # Render the page
                tab = CourseTabList.get_tab_by_type(course.tabs, tab_type)
                page_context = self.create_page_context(request, course=course, tab=tab, **kwargs)

                # Show warnings if the user has limited access
                # Must come after masquerading on creation of page context
                self.register_user_access_warning_messages(request, course)

                set_custom_metrics_for_course_key(course_key)
                return super(CourseTabView, self).get(request, course=course, page_context=page_context, **kwargs)
            except Exception as exception:  # pylint: disable=broad-except
                return CourseTabView.handle_exceptions(request, course, exception)

    @staticmethod
    def url_to_enroll(course_key):
        """
        Returns the URL to use to enroll in the specified course.
        """
        url_to_enroll = reverse('about_course', args=[text_type(course_key)])
        if settings.FEATURES.get('ENABLE_MKTG_SITE'):
            url_to_enroll = marketing_link('COURSES')
        return url_to_enroll

    @staticmethod
    def register_user_access_warning_messages(request, course):
        """
        Register messages to be shown to the user if they have limited access.
        """
        allow_anonymous = allow_public_access(course, [COURSE_VISIBILITY_PUBLIC])

        if request.user.is_anonymous and not allow_anonymous:
            PageLevelMessages.register_warning_message(
                request,
                Text(_("To see course content, {sign_in_link} or {register_link}.")).format(
                    sign_in_link=HTML('<a href="/login?next={current_url}">{sign_in_label}</a>').format(
                        sign_in_label=_("sign in"),
                        current_url=urlquote_plus(request.path),
                    ),
                    register_link=HTML('<a href="/register?next={current_url}">{register_label}</a>').format(
                        register_label=_("register"),
                        current_url=urlquote_plus(request.path),
                    ),
                )
            )
        else:
            if not CourseEnrollment.is_enrolled(request.user, course.id) and not allow_anonymous:
                # Only show enroll button if course is open for enrollment.
                if course_open_for_self_enrollment(course.id):
                    enroll_message = _(u'You must be enrolled in the course to see course content. \
                            {enroll_link_start}Enroll now{enroll_link_end}.')
                    PageLevelMessages.register_warning_message(
                        request,
                        Text(enroll_message).format(
                            enroll_link_start=HTML('<button class="enroll-btn btn-link">'),
                            enroll_link_end=HTML('</button>')
                        )
                    )
                else:
                    PageLevelMessages.register_warning_message(
                        request,
                        Text(_('You must be enrolled in the course to see course content.'))
                    )

    @staticmethod
    def handle_exceptions(request, course, exception):
        """
        Handle exceptions raised when rendering a view.
        """
        if isinstance(exception, Redirect) or isinstance(exception, Http404):
            raise
        if isinstance(exception, UnicodeEncodeError):
            raise Http404("URL contains Unicode characters")
        if settings.DEBUG:
            raise
        user = request.user
        log.exception(
            u"Error in %s: user=%s, effective_user=%s, course=%s",
            request.path,
            getattr(user, 'real_user', user),
            user,
            None if course is None else text_type(course.id),
        )
        try:
            return render_to_response(
                'courseware/courseware-error.html',
                {
                    'staff_access': has_access(user, 'staff', course),
                    'course': course,
                },
                status=500,
            )
        except:
            # Let the exception propagate, relying on global config to
            # at least return a nice error message
            log.exception("Error while rendering courseware-error page")
            raise

    def uses_bootstrap(self, request, course, tab):
        """
        Returns true if this view uses Bootstrap.
        """
        return tab.uses_bootstrap

    @beeline.traced(name="CourseTabView.create_page_context")
    def create_page_context(self, request, course=None, tab=None, **kwargs):
        """
        Creates the context for the fragment's template.
        """
        staff_access = has_access(request.user, 'staff', course)
        supports_preview_menu = tab.get('supports_preview_menu', False)
        uses_bootstrap = self.uses_bootstrap(request, course, tab=tab)
        if supports_preview_menu:
            masquerade, masquerade_user = setup_masquerade(request, course.id, staff_access, reset_masquerade_data=True)
            request.user = masquerade_user
        else:
            masquerade = None

        context = {
            'course': course,
            'tab': tab,
            'active_page': tab.get('type', None),
            'staff_access': staff_access,
            'masquerade': masquerade,
            'supports_preview_menu': supports_preview_menu,
            'uses_bootstrap': uses_bootstrap,
            'uses_pattern_library': not uses_bootstrap,
            'disable_courseware_js': True,
        }
        # Avoid Multiple Mathjax loading on the 'user_profile'
        if 'profile_page_context' in kwargs:
            context['load_mathjax'] = kwargs['profile_page_context'].get('load_mathjax', True)

        context.update(
            get_experiment_user_metadata_context(
                course,
                request.user,
            )
        )
        return context

    @beeline.traced(name="CourseTabView.render_to_fragment")
    def render_to_fragment(self, request, course=None, page_context=None, **kwargs):
        """
        Renders the course tab to a fragment.
        """
        tab = page_context['tab']
        return tab.render_to_fragment(request, course, **kwargs)

    @beeline.traced(name="CourseTabView.render_standalone_response")
    def render_standalone_response(self, request, fragment, course=None, tab=None, page_context=None, **kwargs):
        """
        Renders this course tab's fragment to HTML for a standalone page.
        """
        if not page_context:
            page_context = self.create_page_context(request, course=course, tab=tab, **kwargs)
        tab = page_context['tab']
        page_context['fragment'] = fragment
        if self.uses_bootstrap(request, course, tab=tab):
            return render_to_response('courseware/tab-view.html', page_context)
        else:
            return render_to_response('courseware/tab-view-v2.html', page_context)


@beeline.traced(name="courseware.views.syllabus")
@ensure_csrf_cookie
@ensure_valid_course_key
def syllabus(request, course_id):
    """
    Display the course's syllabus.html, or 404 if there is no such course.

    Assumes the course_id is in a valid format.
    """

    course_key = CourseKey.from_string(course_id)

    course = get_course_with_access(request.user, 'load', course_key)
    staff_access = bool(has_access(request.user, 'staff', course))

    return render_to_response('courseware/syllabus.html', {
        'course': course,
        'staff_access': staff_access,
    })


def registered_for_course(course, user):
    """
    Return True if user is registered for course, else False
    """
    if user is None:
        return False
    if user.is_authenticated:
        return CourseEnrollment.is_enrolled(user, course.id)
    else:
        return False


class EnrollStaffView(View):
    """
    Displays view for registering in the course to a global staff user.

    User can either choose to 'Enroll' or 'Don't Enroll' in the course.
      Enroll: Enrolls user in course and redirects to the courseware.
      Don't Enroll: Redirects user to course about page.

    Arguments:
     - request    : HTTP request
     - course_id  : course id

    Returns:
     - RedirectResponse
    """
    template_name = 'enroll_staff.html'

    @method_decorator(require_global_staff)
    @method_decorator(ensure_valid_course_key)
    def get(self, request, course_id):
        """
        Display enroll staff view to global staff user with `Enroll` and `Don't Enroll` options.
        """
        user = request.user
        course_key = CourseKey.from_string(course_id)
        with modulestore().bulk_operations(course_key):
            course = get_course_with_access(user, 'load', course_key)
            if not registered_for_course(course, user):
                context = {
                    'course': course,
                    'csrftoken': csrf(request)["csrf_token"]
                }
                return render_to_response(self.template_name, context)

    @method_decorator(require_global_staff)
    @method_decorator(ensure_valid_course_key)
    def post(self, request, course_id):
        """
        Either enrolls the user in course or redirects user to course about page
        depending upon the option (Enroll, Don't Enroll) chosen by the user.
        """
        _next = urllib.quote_plus(request.GET.get('next', 'info'), safe='/:?=')
        course_key = CourseKey.from_string(course_id)
        enroll = 'enroll' in request.POST
        if enroll:
            add_enrollment(request.user.username, course_id)
            log.info(
                u"User %s enrolled in %s via `enroll_staff` view",
                request.user.username,
                course_id
            )
            return redirect(_next)

        # In any other case redirect to the course about page.
        return redirect(reverse('about_course', args=[text_type(course_key)]))


@ensure_csrf_cookie
@ensure_valid_course_key
@cache_if_anonymous()
def course_about(request, course_id):
    """
    Display the course's about page.
    """
    course_key = CourseKey.from_string(course_id)

    # If a user is not able to enroll in a course then redirect
    # them away from the about page to the dashboard.
    if not can_self_enroll_in_course(course_key):
        return redirect(reverse('dashboard'))

    # If user needs to be redirected to course home then redirect
    if _course_home_redirect_enabled():
        return redirect(reverse(course_home_url_name(course_key), args=[text_type(course_key)]))

    with modulestore().bulk_operations(course_key):
        permission = get_permission_for_course_about()
        course = get_course_with_access(request.user, permission, course_key)
        course_details = CourseDetails.populate(course)
        modes = CourseMode.modes_for_course_dict(course_key)
        registered = registered_for_course(course, request.user)

        staff_access = bool(has_access(request.user, 'staff', course))
        studio_url = get_studio_url(course, 'settings/details')

        if has_access(request.user, 'load', course):
            course_target = reverse(course_home_url_name(course.id), args=[text_type(course.id)])
        else:
            course_target = reverse('about_course', args=[text_type(course.id)])

        show_courseware_link = bool(
            (
                has_access(request.user, 'load', course)
            ) or settings.FEATURES.get('ENABLE_LMS_MIGRATION')
        )

        # Note: this is a flow for payment for course registration, not the Verified Certificate flow.
        in_cart = False
        reg_then_add_to_cart_link = ""

        _is_shopping_cart_enabled = is_shopping_cart_enabled()
        if _is_shopping_cart_enabled:
            if request.user.is_authenticated:
                cart = shoppingcart.models.Order.get_cart_for_user(request.user)
                in_cart = shoppingcart.models.PaidCourseRegistration.contained_in_order(cart, course_key) or \
                    shoppingcart.models.CourseRegCodeItem.contained_in_order(cart, course_key)

            reg_then_add_to_cart_link = "{reg_url}?course_id={course_id}&enrollment_action=add_to_cart".format(
                reg_url=reverse('register_user'), course_id=urllib.quote(str(course_id))
            )

        # If the ecommerce checkout flow is enabled and the mode of the course is
        # professional or no id professional, we construct links for the enrollment
        # button to add the course to the ecommerce basket.
        ecomm_service = EcommerceService()
        ecommerce_checkout = ecomm_service.is_enabled(request.user)
        ecommerce_checkout_link = ''
        ecommerce_bulk_checkout_link = ''
        professional_mode = None
        is_professional_mode = CourseMode.PROFESSIONAL in modes or CourseMode.NO_ID_PROFESSIONAL_MODE in modes
        if ecommerce_checkout and is_professional_mode:
            professional_mode = modes.get(CourseMode.PROFESSIONAL, '') or \
                modes.get(CourseMode.NO_ID_PROFESSIONAL_MODE, '')
            if professional_mode.sku:
                ecommerce_checkout_link = ecomm_service.get_checkout_page_url(professional_mode.sku)
            if professional_mode.bulk_sku:
                ecommerce_bulk_checkout_link = ecomm_service.get_checkout_page_url(professional_mode.bulk_sku)

        registration_price, course_price = get_course_prices(course)

        # Determine which checkout workflow to use -- LMS shoppingcart or Otto basket
        can_add_course_to_cart = _is_shopping_cart_enabled and registration_price and not ecommerce_checkout_link

        # Used to provide context to message to student if enrollment not allowed
        can_enroll = bool(has_access(request.user, 'enroll', course))
        invitation_only = course.invitation_only
        is_course_full = CourseEnrollment.objects.is_course_full(course)

        # Register button should be disabled if one of the following is true:
        # - Student is already registered for course
        # - Course is already full
        # - Student cannot enroll in course
        active_reg_button = not (registered or is_course_full or not can_enroll)

        is_shib_course = uses_shib(course)

        # get prerequisite courses display names
        pre_requisite_courses = get_prerequisite_courses_display(course)

        # Overview
        overview = CourseOverview.get_from_id(course.id)

        sidebar_html_enabled = course_experience_waffle().is_enabled(ENABLE_COURSE_ABOUT_SIDEBAR_HTML)

        allow_anonymous = allow_public_access(course, [COURSE_VISIBILITY_PUBLIC, COURSE_VISIBILITY_PUBLIC_OUTLINE])

        # This local import is due to the circularity of lms and openedx references.
        # This may be resolved by using stevedore to allow web fragments to be used
        # as plugins, and to avoid the direct import.
        from openedx.features.course_experience.views.course_reviews import CourseReviewsModuleFragmentView

        # Embed the course reviews tool
        reviews_fragment_view = CourseReviewsModuleFragmentView().render_to_fragment(request, course=course)

        context = {
            'course': course,
            'course_details': course_details,
            'staff_access': staff_access,
            'studio_url': studio_url,
            'registered': registered,
            'course_target': course_target,
            'is_cosmetic_price_enabled': settings.FEATURES.get('ENABLE_COSMETIC_DISPLAY_PRICE'),
            'course_price': course_price,
            'in_cart': in_cart,
            'ecommerce_checkout': ecommerce_checkout,
            'ecommerce_checkout_link': ecommerce_checkout_link,
            'ecommerce_bulk_checkout_link': ecommerce_bulk_checkout_link,
            'professional_mode': professional_mode,
            'reg_then_add_to_cart_link': reg_then_add_to_cart_link,
            'show_courseware_link': show_courseware_link,
            'is_course_full': is_course_full,
            'can_enroll': can_enroll,
            'invitation_only': invitation_only,
            'active_reg_button': active_reg_button,
            'is_shib_course': is_shib_course,
            # We do not want to display the internal courseware header, which is used when the course is found in the
            # context. This value is therefor explicitly set to render the appropriate header.
            'disable_courseware_header': True,
            'can_add_course_to_cart': can_add_course_to_cart,
            'cart_link': reverse('shoppingcart.views.show_cart'),
            'pre_requisite_courses': pre_requisite_courses,
            'course_image_urls': overview.image_urls,
            'reviews_fragment_view': reviews_fragment_view,
            'sidebar_html_enabled': sidebar_html_enabled,
            'allow_anonymous': allow_anonymous,
        }

        return render_to_response('courseware/course_about.html', context)


@ensure_csrf_cookie
@cache_if_anonymous()
def program_marketing(request, program_uuid):
    """
    Display the program marketing page.
    """
    program_data = get_programs(request.site, uuid=program_uuid)

    if not program_data:
        raise Http404

    program = ProgramMarketingDataExtender(program_data, request.user).extend()
    program['type_slug'] = slugify(program['type'])
    skus = program.get('skus')
    ecommerce_service = EcommerceService()

    context = {'program': program}

    if program.get('is_learner_eligible_for_one_click_purchase') and skus:
        context['buy_button_href'] = ecommerce_service.get_checkout_page_url(*skus, program_uuid=program_uuid)

    context['uses_bootstrap'] = True

    return render_to_response('courseware/program_marketing.html', context)


@transaction.non_atomic_requests
@login_required
@cache_control(no_cache=True, no_store=True, must_revalidate=True)
@ensure_valid_course_key
@data_sharing_consent_required
def progress(request, course_id, student_id=None):
    """ Display the progress page. """
    course_key = CourseKey.from_string(course_id)

    with modulestore().bulk_operations(course_key):
        return _progress(request, course_key, student_id)


@beeline.traced(name="courseware.views._progress")
def _progress(request, course_key, student_id):
    """
    Unwrapped version of "progress".

    User progress. We show the grade bar and every problem score.

    Course staff are allowed to see the progress of students in their class.
    """

    if student_id is not None:
        try:
            student_id = int(student_id)
        # Check for ValueError if 'student_id' cannot be converted to integer.
        except ValueError:
            raise Http404

    course = get_course_with_access(request.user, 'load', course_key)

    staff_access = bool(has_access(request.user, 'staff', course))

    masquerade = None
    if student_id is None or student_id == request.user.id:
        # This will be a no-op for non-staff users, returning request.user
        masquerade, student = setup_masquerade(request, course_key, staff_access, reset_masquerade_data=True)
    else:
        try:
            coach_access = has_ccx_coach_role(request.user, course_key)
        except CCXLocatorValidationException:
            coach_access = False

        has_access_on_students_profiles = staff_access or coach_access
        # Requesting access to a different student's profile
        if not has_access_on_students_profiles:
            raise Http404
        try:
            student = User.objects.get(id=student_id)
        except User.DoesNotExist:
            raise Http404

    # NOTE: To make sure impersonation by instructor works, use
    # student instead of request.user in the rest of the function.

    # The pre-fetching of groups is done to make auth checks not require an
    # additional DB lookup (this kills the Progress page in particular).
    prefetch_related_objects([student], 'groups')
    if request.user.id != student.id:
        # refetch the course as the assumed student
        course = get_course_with_access(student, 'load', course_key, check_if_enrolled=True)

    # NOTE: To make sure impersonation by instructor works, use
    # student instead of request.user in the rest of the function.

    course_grade = CourseGradeFactory().read(student, course)
    courseware_summary = course_grade.chapter_grades.values()

    studio_url = get_studio_url(course, 'settings/grading')
    # checking certificate generation configuration
    enrollment_mode, _ = CourseEnrollment.enrollment_mode_for_user(student, course_key)

    course_expiration_fragment = generate_course_expired_fragment(student, course)

    context = {
        'course': course,
        'courseware_summary': courseware_summary,
        'studio_url': studio_url,
        'grade_summary': course_grade.summary,
        'staff_access': staff_access,
        'masquerade': masquerade,
        'supports_preview_menu': True,
        'student': student,
        'credit_course_requirements': _credit_course_requirements(course_key, student),
        'course_expiration_fragment': course_expiration_fragment,
    }
    if certs_api.get_active_web_certificate(course):
        context['certificate_data'] = _get_cert_data(student, course, enrollment_mode, course_grade)
    context.update(
        get_experiment_user_metadata_context(
            course,
            student,
        )
    )

    with outer_atomic():
        response = render_to_response('courseware/progress.html', context)

    return response


def _downloadable_certificate_message(course, cert_downloadable_status):
    if certs_api.has_html_certificates_enabled(course):
        if certs_api.get_active_web_certificate(course) is not None:
            return _downloadable_cert_data(
                download_url=None,
                cert_web_view_url=certs_api.get_certificate_url(
                    course_id=course.id, uuid=cert_downloadable_status['uuid']
                )
            )
        else:
            return GENERATING_CERT_DATA

    # Hack: Was `return _downloadable_cert_data(download_url=cert_downloadable_status['download_url'])`
    return None


def _missing_required_verification(student, enrollment_mode):
    return (
        enrollment_mode in CourseMode.VERIFIED_MODES and not IDVerificationService.user_is_verified(student)
    )


def _certificate_message(student, course, enrollment_mode):
    if certs_api.is_certificate_invalid(student, course.id):
        return INVALID_CERT_DATA

    cert_downloadable_status = certs_api.certificate_downloadable_status(student, course.id)

    if cert_downloadable_status['is_generating']:
        return GENERATING_CERT_DATA

    if cert_downloadable_status['is_unverified'] or _missing_required_verification(student, enrollment_mode):
        return UNVERIFIED_CERT_DATA

    if cert_downloadable_status['is_downloadable']:
        return _downloadable_certificate_message(course, cert_downloadable_status)

    if certs_api.has_html_certificates_enabled(course) and certs_api.get_active_web_certificate(course) is not None:
        return REQUESTING_CERT_DATA
    else:
        return None


def _get_cert_data(student, course, enrollment_mode, course_grade=None):
    """Returns students course certificate related data.

    Arguments:
        student (User): Student for whom certificate to retrieve.
        course (Course): Course object for which certificate data to retrieve.
        enrollment_mode (String): Course mode in which student is enrolled.
        course_grade (CourseGrade): Student's course grade record.

    Returns:
        returns dict if course certificate is available else None.
    """
    if not CourseMode.is_eligible_for_certificate(enrollment_mode):
<<<<<<< HEAD
        return AUDIT_PASSING_CERT_DATA
=======
        return INELIGIBLE_PASSING_CERT_DATA.get(enrollment_mode)
>>>>>>> 441d6384

    certificates_enabled_for_course = certs_api.cert_generation_enabled(course.id)
    if course_grade is None:
        course_grade = CourseGradeFactory().read(student, course)

    if not auto_certs_api.can_show_certificate_message(course, student, course_grade, certificates_enabled_for_course):
        return

    return _certificate_message(student, course, enrollment_mode)


def _credit_course_requirements(course_key, student):
    """Return information about which credit requirements a user has satisfied.

    Arguments:
        course_key (CourseKey): Identifier for the course.
        student (User): Currently logged in user.

    Returns: dict if the credit eligibility enabled and it is a credit course
    and the user is enrolled in either verified or credit mode, and None otherwise.

    """
    # If credit eligibility is not enabled or this is not a credit course,
    # short-circuit and return `None`.  This indicates that credit requirements
    # should NOT be displayed on the progress page.
    if not (settings.FEATURES.get("ENABLE_CREDIT_ELIGIBILITY", False) and is_credit_course(course_key)):
        return None

    # This indicates that credit requirements should NOT be displayed on the progress page.
    enrollment = CourseEnrollment.get_enrollment(student, course_key)
    if enrollment and enrollment.mode not in REQUIREMENTS_DISPLAY_MODES:
        return None

    # Credit requirement statuses for which user does not remain eligible to get credit.
    non_eligible_statuses = ['failed', 'declined']

    # Retrieve the status of the user for each eligibility requirement in the course.
    # For each requirement, the user's status is either "satisfied", "failed", or None.
    # In this context, `None` means that we don't know the user's status, either because
    # the user hasn't done something (for example, submitting photos for verification)
    # or we're waiting on more information (for example, a response from the photo
    # verification service).
    requirement_statuses = get_credit_requirement_status(course_key, student.username)

    # If the user has been marked as "eligible", then they are *always* eligible
    # unless someone manually intervenes.  This could lead to some strange behavior
    # if the requirements change post-launch.  For example, if the user was marked as eligible
    # for credit, then a new requirement was added, the user will see that they're eligible
    # AND that one of the requirements is still pending.
    # We're assuming here that (a) we can mitigate this by properly training course teams,
    # and (b) it's a better user experience to allow students who were at one time
    # marked as eligible to continue to be eligible.
    # If we need to, we can always manually move students back to ineligible by
    # deleting CreditEligibility records in the database.
    if is_user_eligible_for_credit(student.username, course_key):
        eligibility_status = "eligible"

    # If the user has *failed* any requirements (for example, if a photo verification is denied),
    # then the user is NOT eligible for credit.
    elif any(requirement['status'] in non_eligible_statuses for requirement in requirement_statuses):
        eligibility_status = "not_eligible"

    # Otherwise, the user may be eligible for credit, but the user has not
    # yet completed all the requirements.
    else:
        eligibility_status = "partial_eligible"

    return {
        'eligibility_status': eligibility_status,
        'requirements': requirement_statuses,
    }


def _course_home_redirect_enabled():
    """
    Return True value if user needs to be redirected to course home based on value of
    `ENABLE_MKTG_SITE` and `ENABLE_COURSE_HOME_REDIRECT feature` flags

    Returns: boolean True or False
    """
    if configuration_helpers.get_value(
            'ENABLE_MKTG_SITE', settings.FEATURES.get('ENABLE_MKTG_SITE', False)
    ) and configuration_helpers.get_value(
        'ENABLE_COURSE_HOME_REDIRECT', settings.FEATURES.get('ENABLE_COURSE_HOME_REDIRECT', True)
    ):
        return True


@login_required
@ensure_valid_course_key
def submission_history(request, course_id, student_username, location):
    """Render an HTML fragment (meant for inclusion elsewhere) that renders a
    history of all state changes made by this user for this problem location.
    Right now this only works for problems because that's all
    StudentModuleHistory records.
    """

    course_key = CourseKey.from_string(course_id)

    try:
        usage_key = UsageKey.from_string(location).map_into_course(course_key)
    except (InvalidKeyError, AssertionError):
        return HttpResponse(escape(_(u'Invalid location.')))

    course = get_course_overview_with_access(request.user, 'load', course_key)
    staff_access = bool(has_access(request.user, 'staff', course))

    # Permission Denied if they don't have staff access and are trying to see
    # somebody else's submission history.
    if (student_username != request.user.username) and (not staff_access):
        raise PermissionDenied

    user_state_client = DjangoXBlockUserStateClient()
    try:
        history_entries = list(user_state_client.get_history(student_username, usage_key))
    except DjangoXBlockUserStateClient.DoesNotExist:
        return HttpResponse(escape(_(u'User {username} has never accessed problem {location}').format(
            username=student_username,
            location=location
        )))

    # This is ugly, but until we have a proper submissions API that we can use to provide
    # the scores instead, it will have to do.
    csm = StudentModule.objects.filter(
        module_state_key=usage_key,
        student__username=student_username,
        course_id=course_key)

    scores = BaseStudentModuleHistory.get_history(csm)

    if len(scores) != len(history_entries):
        log.warning(
            "Mismatch when fetching scores for student "
            "history for course %s, user %s, xblock %s. "
            "%d scores were found, and %d history entries were found. "
            "Matching scores to history entries by date for display.",
            course_id,
            student_username,
            location,
            len(scores),
            len(history_entries),
        )
        scores_by_date = {
            score.created: score
            for score in scores
        }
        scores = [
            scores_by_date[history.updated]
            for history in history_entries
        ]

    context = {
        'history_entries': history_entries,
        'scores': scores,
        'username': student_username,
        'location': location,
        'course_id': text_type(course_key)
    }

    return render_to_response('courseware/submission_history.html', context)


def get_static_tab_fragment(request, course, tab):
    """
    Returns the fragment for the given static tab
    """
    loc = course.id.make_usage_key(
        tab.type,
        tab.url_slug,
    )
    field_data_cache = FieldDataCache.cache_for_descriptor_descendents(
        course.id, request.user, modulestore().get_item(loc), depth=0
    )
    tab_module = get_module(
        request.user, request, loc, field_data_cache, static_asset_path=course.static_asset_path, course=course
    )

    logging.debug('course_module = %s', tab_module)

    fragment = Fragment()
    if tab_module is not None:
        try:
            fragment = tab_module.render(STUDENT_VIEW, {})
        except Exception:  # pylint: disable=broad-except
            fragment.content = render_to_string('courseware/error-message.html', None)
            log.exception(
                u"Error rendering course=%s, tab=%s", course, tab['url_slug']
            )

    return fragment


@require_GET
@ensure_valid_course_key
def get_course_lti_endpoints(request, course_id):
    """
    View that, given a course_id, returns the a JSON object that enumerates all of the LTI endpoints for that course.

    The LTI 2.0 result service spec at
    http://www.imsglobal.org/lti/ltiv2p0/uml/purl.imsglobal.org/vocab/lis/v2/outcomes/Result/service.html
    says "This specification document does not prescribe a method for discovering the endpoint URLs."  This view
    function implements one way of discovering these endpoints, returning a JSON array when accessed.

    Arguments:
        request (django request object):  the HTTP request object that triggered this view function
        course_id (unicode):  id associated with the course

    Returns:
        (django response object):  HTTP response.  404 if course is not found, otherwise 200 with JSON body.
    """

    course_key = CourseKey.from_string(course_id)

    try:
        course = get_course(course_key, depth=2)
    except ValueError:
        return HttpResponse(status=404)

    anonymous_user = AnonymousUser()
    anonymous_user.known = False  # make these "noauth" requests like module_render.handle_xblock_callback_noauth
    lti_descriptors = modulestore().get_items(course.id, qualifiers={'category': 'lti'})
    lti_descriptors.extend(modulestore().get_items(course.id, qualifiers={'category': 'lti_consumer'}))

    lti_noauth_modules = [
        get_module_for_descriptor(
            anonymous_user,
            request,
            descriptor,
            FieldDataCache.cache_for_descriptor_descendents(
                course_key,
                anonymous_user,
                descriptor
            ),
            course_key,
            course=course
        )
        for descriptor in lti_descriptors
    ]

    endpoints = [
        {
            'display_name': module.display_name,
            'lti_2_0_result_service_json_endpoint': module.get_outcome_service_url(
                service_name='lti_2_0_result_rest_handler') + "/user/{anon_user_id}",
            'lti_1_1_result_service_xml_endpoint': module.get_outcome_service_url(
                service_name='grade_handler'),
        }
        for module in lti_noauth_modules
    ]

    return HttpResponse(json.dumps(endpoints), content_type='application/json')


@login_required
def course_survey(request, course_id):
    """
    URL endpoint to present a survey that is associated with a course_id
    Note that the actual implementation of course survey is handled in the
    views.py file in the Survey Djangoapp
    """

    course_key = CourseKey.from_string(course_id)
    course = get_course_with_access(request.user, 'load', course_key, check_survey_complete=False)

    redirect_url = reverse(course_home_url_name(course.id), args=[course_id])

    # if there is no Survey associated with this course,
    # then redirect to the course instead
    if not course.course_survey_name:
        return redirect(redirect_url)

    return survey.views.view_student_survey(
        request.user,
        course.course_survey_name,
        course=course,
        redirect_url=redirect_url,
        is_required=course.course_survey_required,
    )


def is_course_passed(student, course, course_grade=None):
    """
    check user's course passing status. return True if passed

    Arguments:
        student : user object
        course : course object
        course_grade (CourseGrade) : contains student grade details.

    Returns:
        returns bool value
    """
    if course_grade is None:
        course_grade = CourseGradeFactory().read(student, course)
    return course_grade.passed


# Grades can potentially be written - if so, let grading manage the transaction.
@transaction.non_atomic_requests
@require_POST
def generate_user_cert(request, course_id):
    """Start generating a new certificate for the user.

    Certificate generation is allowed if:
    * The user has passed the course, and
    * The user does not already have a pending/completed certificate.

    Note that if an error occurs during certificate generation
    (for example, if the queue is down), then we simply mark the
    certificate generation task status as "error" and re-run
    the task with a management command.  To students, the certificate
    will appear to be "generating" until it is re-run.

    Args:
        request (HttpRequest): The POST request to this view.
        course_id (unicode): The identifier for the course.

    Returns:
        HttpResponse: 200 on success, 400 if a new certificate cannot be generated.

    """

    if not request.user.is_authenticated:
        log.info(u"Anon user trying to generate certificate for %s", course_id)
        return HttpResponseBadRequest(
            _('You must be signed in to {platform_name} to create a certificate.').format(
                platform_name=configuration_helpers.get_value('PLATFORM_NAME', settings.PLATFORM_NAME)
            )
        )

    student = request.user
    course_key = CourseKey.from_string(course_id)

    course = modulestore().get_course(course_key, depth=2)
    if not course:
        return HttpResponseBadRequest(_("Course is not valid"))

    if not is_course_passed(student, course):
        log.info(u"User %s has not passed the course: %s", student.username, course_id)
        return HttpResponseBadRequest(_("Your certificate will be available when you pass the course."))

    certificate_status = certs_api.certificate_downloadable_status(student, course.id)

    log.info(
        u"User %s has requested for certificate in %s, current status: is_downloadable: %s, is_generating: %s",
        student.username,
        course_id,
        certificate_status["is_downloadable"],
        certificate_status["is_generating"],
    )

    if certificate_status["is_downloadable"]:
        return HttpResponseBadRequest(_("Certificate has already been created."))
    elif certificate_status["is_generating"]:
        return HttpResponseBadRequest(_("Certificate is being created."))
    else:
        # If the certificate is not already in-process or completed,
        # then create a new certificate generation task.
        # If the certificate cannot be added to the queue, this will
        # mark the certificate with "error" status, so it can be re-run
        # with a management command.  From the user's perspective,
        # it will appear that the certificate task was submitted successfully.
        certs_api.generate_user_certificates(student, course.id, course=course, generation_mode='self')
        _track_successful_certificate_generation(student.id, course.id)
        return HttpResponse()


def _track_successful_certificate_generation(user_id, course_id):
    """
    Track a successful certificate generation event.

    Arguments:
        user_id (str): The ID of the user generating the certificate.
        course_id (CourseKey): Identifier for the course.
    Returns:
        None

    """
    event_name = 'edx.bi.user.certificate.generate'
    segment.track(user_id, event_name, {
        'category': 'certificates',
        'label': text_type(course_id)
    })


@require_http_methods(["GET", "POST"])
@ensure_valid_usage_key
@xframe_options_exempt
def render_xblock(request, usage_key_string, check_if_enrolled=True):
    """
    Returns an HttpResponse with HTML content for the xBlock with the given usage_key.
    The returned HTML is a chromeless rendering of the xBlock (excluding content of the containing courseware).
    """
    usage_key = UsageKey.from_string(usage_key_string)

    usage_key = usage_key.replace(course_key=modulestore().fill_in_run(usage_key.course_key))
    course_key = usage_key.course_key

    requested_view = request.GET.get('view', 'student_view')
    if requested_view != 'student_view':
        return HttpResponseBadRequest(
            "Rendering of the xblock view '{}' is not supported.".format(bleach.clean(requested_view, strip=True))
        )

    with modulestore().bulk_operations(course_key):
        # verify the user has access to the course, including enrollment check
        try:
            course = get_course_with_access(request.user, 'load', course_key, check_if_enrolled=check_if_enrolled)
        except CourseAccessRedirect:
            raise Http404("Course not found.")

        # get the block, which verifies whether the user has access to the block.
        block, _ = get_module_by_usage_id(
            request, text_type(course_key), text_type(usage_key), disable_staff_debug_info=True, course=course
        )

        student_view_context = request.GET.dict()
        student_view_context['show_bookmark_button'] = False

        enable_completion_on_view_service = False
        completion_service = block.runtime.service(block, 'completion')
        if completion_service and completion_service.completion_tracking_enabled():
            if completion_service.blocks_to_mark_complete_on_view({block}):
                enable_completion_on_view_service = True
                student_view_context['wrap_xblock_data'] = {
                    'mark-completed-on-view-after-delay': completion_service.get_complete_on_view_delay_ms()
                }

        context = {
            'fragment': block.render('student_view', context=student_view_context),
            'course': course,
            'disable_accordion': True,
            'allow_iframing': True,
            'disable_header': True,
            'disable_footer': True,
            'disable_window_wrap': True,
            'enable_completion_on_view_service': enable_completion_on_view_service,
            'staff_access': bool(has_access(request.user, 'staff', course)),
            'xqa_server': settings.FEATURES.get('XQA_SERVER', 'http://your_xqa_server.com'),
        }
        return render_to_response('courseware/courseware-chromeless.html', context)


# Translators: "percent_sign" is the symbol "%". "platform_name" is a
# string identifying the name of this installation, such as "edX".
FINANCIAL_ASSISTANCE_HEADER = _(
    '{platform_name} now offers financial assistance for learners who want to earn Verified Certificates but'
    ' who may not be able to pay the Verified Certificate fee. Eligible learners may receive up to 90{percent_sign} off'
    ' the Verified Certificate fee for a course.\nTo apply for financial assistance, enroll in the'
    ' audit track for a course that offers Verified Certificates, and then complete this application.'
    ' Note that you must complete a separate application for each course you take.\n We plan to use this'
    ' information to evaluate your application for financial assistance and to further develop our'
    ' financial assistance program.'
).format(
    percent_sign="%",
    platform_name=configuration_helpers.get_value('PLATFORM_NAME', settings.PLATFORM_NAME)
).split('\n')


FA_INCOME_LABEL = _('Annual Household Income')
FA_REASON_FOR_APPLYING_LABEL = _(
    'Tell us about your current financial situation. Why do you need assistance?'
)
FA_GOALS_LABEL = _(
    'Tell us about your learning or professional goals. How will a Verified Certificate in'
    ' this course help you achieve these goals?'
)
FA_EFFORT_LABEL = _(
    'Tell us about your plans for this course. What steps will you take to help you complete'
    ' the course work and receive a certificate?'
)
FA_SHORT_ANSWER_INSTRUCTIONS = _('Use between 250 and 500 words or so in your response.')


@login_required
def financial_assistance(_request):
    """Render the initial financial assistance page."""
    return render_to_response('financial-assistance/financial-assistance.html', {
        'header_text': FINANCIAL_ASSISTANCE_HEADER
    })


@login_required
@require_POST
def financial_assistance_request(request):
    """Submit a request for financial assistance to Zendesk."""
    try:
        data = json.loads(request.body)
        # Simple sanity check that the session belongs to the user
        # submitting an FA request
        username = data['username']
        if request.user.username != username:
            return HttpResponseForbidden()

        course_id = data['course']
        course = modulestore().get_course(CourseKey.from_string(course_id))
        legal_name = data['name']
        email = data['email']
        country = data['country']
        income = data['income']
        reason_for_applying = data['reason_for_applying']
        goals = data['goals']
        effort = data['effort']
        marketing_permission = data['mktg-permission']
        ip_address = get_ip(request)
    except ValueError:
        # Thrown if JSON parsing fails
        return HttpResponseBadRequest(u'Could not parse request JSON.')
    except InvalidKeyError:
        # Thrown if course key parsing fails
        return HttpResponseBadRequest(u'Could not parse request course key.')
    except KeyError as err:
        # Thrown if fields are missing
        return HttpResponseBadRequest(u'The field {} is required.'.format(text_type(err)))

    zendesk_submitted = _record_feedback_in_zendesk(
        legal_name,
        email,
        u'Financial assistance request for learner {username} in course {course_name}'.format(
            username=username,
            course_name=course.display_name
        ),
        u'Financial Assistance Request',
        {'course_id': course_id},
        # Send the application as additional info on the ticket so
        # that it is not shown when support replies. This uses
        # OrderedDict so that information is presented in the right
        # order.
        OrderedDict((
            ('Username', username),
            ('Full Name', legal_name),
            ('Course ID', course_id),
            ('Annual Household Income', income),
            ('Country', country),
            ('Allowed for marketing purposes', 'Yes' if marketing_permission else 'No'),
            (FA_REASON_FOR_APPLYING_LABEL, '\n' + reason_for_applying + '\n\n'),
            (FA_GOALS_LABEL, '\n' + goals + '\n\n'),
            (FA_EFFORT_LABEL, '\n' + effort + '\n\n'),
            ('Client IP', ip_address),
        )),
        group_name='Financial Assistance',
        require_update=True
    )

    if not zendesk_submitted:
        # The call to Zendesk failed. The frontend will display a
        # message to the user.
        return HttpResponse(status=status.HTTP_500_INTERNAL_SERVER_ERROR)

    return HttpResponse(status=status.HTTP_204_NO_CONTENT)


@login_required
def financial_assistance_form(request):
    """Render the financial assistance application form page."""
    user = request.user
    enrolled_courses = get_financial_aid_courses(user)
    incomes = ['Less than $5,000', '$5,000 - $10,000', '$10,000 - $15,000', '$15,000 - $20,000', '$20,000 - $25,000']
    annual_incomes = [
        {'name': _(income), 'value': income} for income in incomes
    ]
    return render_to_response('financial-assistance/apply.html', {
        'header_text': FINANCIAL_ASSISTANCE_HEADER,
        'student_faq_url': marketing_link('FAQ'),
        'dashboard_url': reverse('dashboard'),
        'account_settings_url': reverse('account_settings'),
        'platform_name': configuration_helpers.get_value('PLATFORM_NAME', settings.PLATFORM_NAME),
        'user_details': {
            'email': user.email,
            'username': user.username,
            'name': user.profile.name,
            'country': text_type(user.profile.country.name),
        },
        'submit_url': reverse('submit_financial_assistance_request'),
        'fields': [
            {
                'name': 'course',
                'type': 'select',
                'label': _('Course'),
                'placeholder': '',
                'defaultValue': '',
                'required': True,
                'options': enrolled_courses,
                'instructions': _(
                    'Select the course for which you want to earn a verified certificate. If'
                    ' the course does not appear in the list, make sure that you have enrolled'
                    ' in the audit track for the course.'
                )
            },
            {
                'name': 'income',
                'type': 'select',
                'label': FA_INCOME_LABEL,
                'placeholder': '',
                'defaultValue': '',
                'required': True,
                'options': annual_incomes,
                'instructions': _('Specify your annual household income in US Dollars.')
            },
            {
                'name': 'reason_for_applying',
                'type': 'textarea',
                'label': FA_REASON_FOR_APPLYING_LABEL,
                'placeholder': '',
                'defaultValue': '',
                'required': True,
                'restrictions': {
                    'min_length': settings.FINANCIAL_ASSISTANCE_MIN_LENGTH,
                    'max_length': settings.FINANCIAL_ASSISTANCE_MAX_LENGTH
                },
                'instructions': FA_SHORT_ANSWER_INSTRUCTIONS
            },
            {
                'name': 'goals',
                'type': 'textarea',
                'label': FA_GOALS_LABEL,
                'placeholder': '',
                'defaultValue': '',
                'required': True,
                'restrictions': {
                    'min_length': settings.FINANCIAL_ASSISTANCE_MIN_LENGTH,
                    'max_length': settings.FINANCIAL_ASSISTANCE_MAX_LENGTH
                },
                'instructions': FA_SHORT_ANSWER_INSTRUCTIONS
            },
            {
                'name': 'effort',
                'type': 'textarea',
                'label': FA_EFFORT_LABEL,
                'placeholder': '',
                'defaultValue': '',
                'required': True,
                'restrictions': {
                    'min_length': settings.FINANCIAL_ASSISTANCE_MIN_LENGTH,
                    'max_length': settings.FINANCIAL_ASSISTANCE_MAX_LENGTH
                },
                'instructions': FA_SHORT_ANSWER_INSTRUCTIONS
            },
            {
                'placeholder': '',
                'name': 'mktg-permission',
                'label': _(
                    'I allow edX to use the information provided in this application '
                    '(except for financial information) for edX marketing purposes.'
                ),
                'defaultValue': '',
                'type': 'checkbox',
                'required': False,
                'instructions': '',
                'restrictions': {}
            }
        ],
    })


def get_financial_aid_courses(user):
    """ Retrieve the courses eligible for financial assistance. """
    financial_aid_courses = []
    for enrollment in CourseEnrollment.enrollments_for_user(user).order_by('-created'):

        if enrollment.mode != CourseMode.VERIFIED and \
                enrollment.course_overview and \
                enrollment.course_overview.eligible_for_financial_aid and \
                CourseMode.objects.filter(
                    Q(_expiration_datetime__isnull=True) | Q(_expiration_datetime__gt=datetime.now(UTC)),
                    course_id=enrollment.course_id,
                    mode_slug=CourseMode.VERIFIED).exists():

            financial_aid_courses.append(
                {
                    'name': enrollment.course_overview.display_name,
                    'value': text_type(enrollment.course_id)
                }
            )

    return financial_aid_courses<|MERGE_RESOLUTION|>--- conflicted
+++ resolved
@@ -136,8 +136,6 @@
     cert_web_view_url=None
 )
 
-<<<<<<< HEAD
-=======
 HONOR_PASSING_CERT_DATA = CertData(
     CertificateStatuses.honor_passing,
     _('Your enrollment: Honor track'),
@@ -151,7 +149,6 @@
     CourseMode.HONOR: HONOR_PASSING_CERT_DATA
 }
 
->>>>>>> 441d6384
 GENERATING_CERT_DATA = CertData(
     CertificateStatuses.generating,
     _("We're working on it..."),
@@ -1094,11 +1091,7 @@
         returns dict if course certificate is available else None.
     """
     if not CourseMode.is_eligible_for_certificate(enrollment_mode):
-<<<<<<< HEAD
-        return AUDIT_PASSING_CERT_DATA
-=======
         return INELIGIBLE_PASSING_CERT_DATA.get(enrollment_mode)
->>>>>>> 441d6384
 
     certificates_enabled_for_course = certs_api.cert_generation_enabled(course.id)
     if course_grade is None:
