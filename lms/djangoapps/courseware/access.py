"""
This file contains (or should), all access control logic for the courseware.
Ideally, it will be the only place that needs to know about any special settings
like DISABLE_START_DATES.

Note: The access control logic in this file does NOT check for enrollment in
  a course.  It is expected that higher layers check for enrollment so we
  don't have to hit the enrollments table on every module load.

  If enrollment is to be checked, use get_course_with_access in courseware.courses.
  It is a wrapper around has_access that additionally checks for enrollment.
"""
from datetime import datetime
import logging
import pytz

from django.conf import settings
from django.contrib.auth.models import AnonymousUser
from django.utils.timezone import UTC

from opaque_keys.edx.keys import CourseKey, UsageKey

from xblock.core import XBlock

from xmodule.course_module import (
    CourseDescriptor,
    CATALOG_VISIBILITY_CATALOG_AND_ABOUT,
    CATALOG_VISIBILITY_ABOUT,
)
from xmodule.error_module import ErrorDescriptor
from xmodule.x_module import XModule, DEPRECATION_VSCOMPAT_EVENT
from xmodule.split_test_module import get_split_user_partitions
from xmodule.partitions.partitions import NoSuchUserPartitionError, NoSuchUserPartitionGroupError

from external_auth.models import ExternalAuthMap
from courseware.masquerade import get_masquerade_role, is_masquerading_as_student
from openedx.core.djangoapps.content.course_overviews.models import CourseOverview
from student import auth
from student.models import CourseEnrollmentAllowed
from student.roles import (
    CourseBetaTesterRole,
    CourseInstructorRole,
    CourseStaffRole,
    GlobalStaff,
    SupportStaffRole,
    OrgInstructorRole,
    OrgStaffRole,
)
from util.milestones_helpers import (
    get_pre_requisite_courses_not_completed,
    any_unfulfilled_milestones,
    is_prerequisite_courses_enabled,
)
from ccx_keys.locator import CCXLocator

import dogstats_wrapper as dog_stats_api

<<<<<<< HEAD
from course_access_group.models import CourseAccessGroup

DEBUG_ACCESS = False
=======
from courseware.access_response import (
    MilestoneError,
    MobileAvailabilityError,
    VisibilityError,
)
from courseware.access_utils import (
    adjust_start_date, check_start_date, debug, ACCESS_GRANTED, ACCESS_DENIED,
    in_preview_mode
)
>>>>>>> e5e5abfb

log = logging.getLogger(__name__)


def has_access(user, action, obj, course_key=None):
    """
    Check whether a user has the access to do action on obj.  Handles any magic
    switching based on various settings.

    Things this module understands:
    - start dates for modules
    - visible_to_staff_only for modules
    - DISABLE_START_DATES
    - different access for instructor, staff, course staff, and students.
    - mobile_available flag for course modules

    user: a Django user object. May be anonymous. If none is passed,
                    anonymous is assumed

    obj: The object to check access for.  A module, descriptor, location, or
                    certain special strings (e.g. 'global')

    action: A string specifying the action that the client is trying to perform.

    actions depend on the obj type, but include e.g. 'enroll' for courses.  See the
    type-specific functions below for the known actions for that type.

    course_key: A course_key specifying which course run this access is for.
        Required when accessing anything other than a CourseDescriptor, 'global',
        or a location with category 'course'

    Returns an AccessResponse object.  It is up to the caller to actually
    deny access in a way that makes sense in context.
    """
    # Just in case user is passed in as None, make them anonymous
    if not user:
        user = AnonymousUser()

    if isinstance(course_key, CCXLocator):
        course_key = course_key.to_course_locator()

    if in_preview_mode():
        if not bool(has_staff_access_to_preview_mode(user=user, obj=obj, course_key=course_key)):
            return ACCESS_DENIED

    # delegate the work to type-specific functions.
    # (start with more specific types, then get more general)
    if isinstance(obj, CourseDescriptor):
        return _has_access_course(user, action, obj)

    if isinstance(obj, CourseOverview):
        return _has_access_course(user, action, obj)

    if isinstance(obj, ErrorDescriptor):
        return _has_access_error_desc(user, action, obj, course_key)

    if isinstance(obj, XModule):
        return _has_access_xmodule(user, action, obj, course_key)

    # NOTE: any descriptor access checkers need to go above this
    if isinstance(obj, XBlock):
        return _has_access_descriptor(user, action, obj, course_key)

    if isinstance(obj, CCXLocator):
        return _has_access_ccx_key(user, action, obj)

    if isinstance(obj, CourseKey):
        return _has_access_course_key(user, action, obj)

    if isinstance(obj, UsageKey):
        return _has_access_location(user, action, obj, course_key)

    if isinstance(obj, basestring):
        return _has_access_string(user, action, obj)

    # Passing an unknown object here is a coding error, so rather than
    # returning a default, complain.
    raise TypeError("Unknown object type in has_access(): '{0}'"
                    .format(type(obj)))


# ================ Implementation helpers ================================

def has_staff_access_to_preview_mode(user, obj, course_key=None):
    """
    Returns whether user has staff access to specified modules or not.

    Arguments:

        user: a Django user object.

        obj: The object to check access for.

        course_key: A course_key specifying which course this access is for.

    Returns an AccessResponse object.
    """
    if course_key is None:
        if isinstance(obj, CourseDescriptor) or isinstance(obj, CourseOverview):
            course_key = obj.id

        elif isinstance(obj, ErrorDescriptor):
            course_key = obj.location.course_key

        elif isinstance(obj, XModule):
            course_key = obj.descriptor.course_key

        elif isinstance(obj, XBlock):
            course_key = obj.location.course_key

        elif isinstance(obj, CCXLocator):
            course_key = obj.to_course_locator()

        elif isinstance(obj, CourseKey):
            course_key = obj

        elif isinstance(obj, UsageKey):
            course_key = obj.course_key

    if course_key is None:
        if GlobalStaff().has_user(user):
            return ACCESS_GRANTED
        else:
            return ACCESS_DENIED

    return _has_access_to_course(user, 'staff', course_key=course_key)


def _can_access_descriptor_with_start_date(user, descriptor, course_key):  # pylint: disable=invalid-name
    """
    Checks if a user has access to a descriptor based on its start date.

    If there is no start date specified, grant access.
    Else, check if we're past the start date.

    Note:
        We do NOT check whether the user is staff or if the descriptor
        is detached... it is assumed both of these are checked by the caller.

    Arguments:
        user (User): the user whose descriptor access we are checking.
        descriptor (AType): the descriptor for which we are checking access,
            where AType is CourseDescriptor, CourseOverview, or any other class
            that represents a descriptor and has the attributes .location, .id,
            .start, and .days_early_for_beta.

    Returns:
        AccessResponse: The result of this access check. Possible results are
            ACCESS_GRANTED or a StartDateError.
    """
    return check_start_date(user, descriptor.days_early_for_beta, descriptor.start, course_key)


def _can_view_courseware_with_prerequisites(user, course):  # pylint: disable=invalid-name
    """
    Checks if a user has access to a course based on its prerequisites.

    If the user is staff or anonymous, immediately grant access.
    Else, return whether or not the prerequisite courses have been passed.

    Arguments:
        user (User): the user whose course access we are checking.
        course (AType): the course for which we are checking access.
            where AType is CourseDescriptor, CourseOverview, or any other
            class that represents a course and has the attributes .location
            and .id.
    """

    def _is_prerequisites_disabled():
        """
        Checks if prerequisites are disabled in the settings.
        """
        return ACCESS_DENIED if is_prerequisite_courses_enabled() else ACCESS_GRANTED

    return (
        _is_prerequisites_disabled()
        or _has_staff_access_to_descriptor(user, course, course.id)
        or user.is_anonymous()
        or _has_fulfilled_prerequisites(user, [course.id])
    )


def _can_load_course_on_mobile(user, course):
    """
    Checks if a user can view the given course on a mobile device.

    This function only checks mobile-specific access restrictions. Other access
    restrictions such as start date and the .visible_to_staff_only flag must
    be checked by callers in *addition* to the return value of this function.

    Arguments:
        user (User): the user whose course access we are checking.
        course (CourseDescriptor|CourseOverview): the course for which we are
            checking access.

    Returns:
        bool: whether the course can be accessed on mobile.
    """
    return (
        is_mobile_available_for_user(user, course) and
        (
            _has_staff_access_to_descriptor(user, course, course.id) or
            _has_fulfilled_all_milestones(user, course.id)
        )
    )


def _can_enroll_courselike(user, courselike):
    """
    Ascertain if the user can enroll in the given courselike object.

    Arguments:
        user (User): The user attempting to enroll.
        courselike (CourseDescriptor or CourseOverview): The object representing the
            course in which the user is trying to enroll.

    Returns:
        AccessResponse, indicating whether the user can enroll.
    """
    enrollment_domain = courselike.enrollment_domain
    # Courselike objects (e.g., course descriptors and CourseOverviews) have an attribute named `id`
    # which actually points to a CourseKey. Sigh.
    course_key = courselike.id

    # If using a registration method to restrict enrollment (e.g., Shibboleth)
    if settings.FEATURES.get('RESTRICT_ENROLL_BY_REG_METHOD') and enrollment_domain:
        if user is not None and user.is_authenticated() and \
                ExternalAuthMap.objects.filter(user=user, external_domain=enrollment_domain):
            debug("Allow: external_auth of " + enrollment_domain)
            reg_method_ok = True
        else:
            reg_method_ok = False
    else:
        reg_method_ok = True

    # If the user appears in CourseEnrollmentAllowed paired with the given course key,
    # they may enroll. Note that as dictated by the legacy database schema, the filter
    # call includes a `course_id` kwarg which requires a CourseKey.
    if user is not None and user.is_authenticated():
        if CourseEnrollmentAllowed.objects.filter(email=user.email, course_id=course_key):
            return ACCESS_GRANTED

    if _has_staff_access_to_descriptor(user, courselike, course_key):
        return ACCESS_GRANTED

    if courselike.invitation_only:
        debug("Deny: invitation only")
        return ACCESS_DENIED

    now = datetime.now(UTC())
    enrollment_start = courselike.enrollment_start or datetime.min.replace(tzinfo=pytz.UTC)
    enrollment_end = courselike.enrollment_end or datetime.max.replace(tzinfo=pytz.UTC)
    if reg_method_ok and enrollment_start < now < enrollment_end:
        debug("Allow: in enrollment period")
        return ACCESS_GRANTED

    return ACCESS_DENIED


def _has_access_course(user, action, courselike):
    """
    Check if user has access to a course.

    Arguments:
        user (User): the user whose course access we are checking.
        action (string): The action that is being checked.
        courselike (CourseDescriptor or CourseOverview): The object
            representing the course that the user wants to access.

    Valid actions:

    'load' -- load the courseware, see inside the course
    'load_forum' -- can load and contribute to the forums (one access level for now)
    'load_mobile' -- can load from a mobile context
    'enroll' -- enroll.  Checks for enrollment window.
    'see_exists' -- can see that the course exists.
    'staff' -- staff access to course.
    'see_in_catalog' -- user is able to see the course listed in the course catalog.
    'see_about_page' -- user is able to see the course about page.
    """
    def can_load():
        """
        Can this user load this course?

        NOTE: this is not checking whether user is actually enrolled in the course.
        """
        response = (
            _visible_to_nonstaff_users(courselike) and
            _can_access_descriptor_with_start_date(user, courselike, courselike.id)
        )

        return (
            ACCESS_GRANTED if (response or _has_staff_access_to_descriptor(user, courselike, courselike.id))
            else response
        )

    def can_enroll():
        """
        Returns whether the user can enroll in the course.
        """
<<<<<<< HEAD

        # if using registration method to restrict (say shibboleth)
        if settings.FEATURES.get('RESTRICT_ENROLL_BY_REG_METHOD') and course.enrollment_domain:
            if user is not None and user.is_authenticated() and \
                    ExternalAuthMap.objects.filter(user=user, external_domain=course.enrollment_domain):
                debug("Allow: external_auth of " + course.enrollment_domain)
                reg_method_ok = True
            else:
                reg_method_ok = False
        else:
            reg_method_ok = True  # if not using this access check, it's always OK.

        now = datetime.now(UTC())
        start = course.enrollment_start or datetime.min.replace(tzinfo=pytz.UTC)
        end = course.enrollment_end or datetime.max.replace(tzinfo=pytz.UTC)

        # if user is in CourseEnrollmentAllowed with right course key then can also enroll
        # (note that course.id actually points to a CourseKey)
        # (the filter call uses course_id= since that's the legacy database schema)
        # (sorry that it's confusing :( )
        if user is not None and user.is_authenticated() and CourseEnrollmentAllowed:
            if CourseEnrollmentAllowed.objects.filter(email=user.email, course_id=course.id):
                return True

        if _has_staff_access_to_descriptor(user, course, course.id):
            return True

        # Invitation_only doesn't apply to CourseEnrollmentAllowed or has_staff_access_access
        if course.invitation_only:
            debug("Deny: invitation only")
            return False

        #access group check
        if not is_user_in_course_access_group(user,course.id):
            return False

        if reg_method_ok and start < now < end:
            debug("Allow: in enrollment period")
            return True
=======
        return _can_enroll_courselike(user, courselike)
>>>>>>> e5e5abfb

    def see_exists():
        """
        Can see if can enroll, but also if can load it: if user enrolled in a course and now
        it's past the enrollment period, they should still see it.
        """
<<<<<<< HEAD
        # VS[compat] -- this setting should go away once all courses have
        # properly configured enrollment_start times (if course should be
        # staff-only, set enrollment_start far in the future.)
        if settings.FEATURES.get('ACCESS_REQUIRE_STAFF_FOR_COURSE'):
            dog_stats_api.increment(
                DEPRECATION_VSCOMPAT_EVENT,
                tags=(
                    "location:has_access_course_desc_see_exists",
                    u"course:{}".format(course),
                )
            )

            # if this feature is on, only allow courses that have ispublic set to be
            # seen by non-staff
            if course.ispublic:
                debug("Allow: ACCESS_REQUIRE_STAFF_FOR_COURSE and ispublic")
                return True
            return _has_staff_access_to_descriptor(user, course, course.id)

        return can_enroll() and can_load()
=======
        return ACCESS_GRANTED if (can_enroll() or can_load()) else ACCESS_DENIED
>>>>>>> e5e5abfb

    def can_see_in_catalog():
        """
        Implements the "can see course in catalog" logic if a course should be visible in the main course catalog
        In this case we use the catalog_visibility property on the course descriptor
        but also allow course staff to see this.
        """
        return (
            _has_catalog_visibility(courselike, CATALOG_VISIBILITY_CATALOG_AND_ABOUT)
            or _has_staff_access_to_descriptor(user, courselike, courselike.id)
        )

    def can_see_about_page():
        """
        Implements the "can see course about page" logic if a course about page should be visible
        In this case we use the catalog_visibility property on the course descriptor
        but also allow course staff to see this.
        """
        return (
            _has_catalog_visibility(courselike, CATALOG_VISIBILITY_CATALOG_AND_ABOUT)
            or _has_catalog_visibility(courselike, CATALOG_VISIBILITY_ABOUT)
            or _has_staff_access_to_descriptor(user, courselike, courselike.id)
        )

    checkers = {
        'load': can_load,
        'view_courseware_with_prerequisites':
            lambda: _can_view_courseware_with_prerequisites(user, courselike),
        'load_mobile': lambda: can_load() and _can_load_course_on_mobile(user, courselike),
        'enroll': can_enroll,
        'see_exists': see_exists,
        'staff': lambda: _has_staff_access_to_descriptor(user, courselike, courselike.id),
        'instructor': lambda: _has_instructor_access_to_descriptor(user, courselike, courselike.id),
        'see_in_catalog': can_see_in_catalog,
        'see_about_page': can_see_about_page,
    }

    return _dispatch(checkers, action, user, courselike)


def _has_access_error_desc(user, action, descriptor, course_key):
    """
    Only staff should see error descriptors.

    Valid actions:
    'load' -- load this descriptor, showing it to the user.
    'staff' -- staff access to descriptor.
    """
    def check_for_staff():
        return _has_staff_access_to_descriptor(user, descriptor, course_key)

    checkers = {
        'load': check_for_staff,
        'staff': check_for_staff,
        'instructor': lambda: _has_instructor_access_to_descriptor(user, descriptor, course_key)
    }

    return _dispatch(checkers, action, user, descriptor)


def _has_group_access(descriptor, user, course_key):
    """
    This function returns a boolean indicating whether or not `user` has
    sufficient group memberships to "load" a block (the `descriptor`)
    """
    if len(descriptor.user_partitions) == len(get_split_user_partitions(descriptor.user_partitions)):
        # Short-circuit the process, since there are no defined user partitions that are not
        # user_partitions used by the split_test module. The split_test module handles its own access
        # via updating the children of the split_test module.
        return ACCESS_GRANTED

    # use merged_group_access which takes group access on the block's
    # parents / ancestors into account
    merged_access = descriptor.merged_group_access
    # check for False in merged_access, which indicates that at least one
    # partition's group list excludes all students.
    if False in merged_access.values():
        log.warning("Group access check excludes all students, access will be denied.", exc_info=True)
        return ACCESS_DENIED

    # resolve the partition IDs in group_access to actual
    # partition objects, skipping those which contain empty group directives.
    # If a referenced partition could not be found, it will be denied
    # If the partition is found but is no longer active (meaning it's been disabled)
    # then skip the access check for that partition.
    partitions = []
    for partition_id, group_ids in merged_access.items():
        try:
            partition = descriptor._get_user_partition(partition_id)  # pylint: disable=protected-access
            if partition.active:
                if group_ids is not None:
                    partitions.append(partition)
            else:
                log.debug(
                    "Skipping partition with ID %s in course %s because it is no longer active",
                    partition.id, course_key
                )
        except NoSuchUserPartitionError:
            log.warning("Error looking up user partition, access will be denied.", exc_info=True)
            return ACCESS_DENIED

    # next resolve the group IDs specified within each partition
    partition_groups = []
    try:
        for partition in partitions:
            groups = [
                partition.get_group(group_id)
                for group_id in merged_access[partition.id]
            ]
            if groups:
                partition_groups.append((partition, groups))
    except NoSuchUserPartitionGroupError:
        log.warning("Error looking up referenced user partition group, access will be denied.", exc_info=True)
        return ACCESS_DENIED

    # look up the user's group for each partition
    user_groups = {}
    for partition, groups in partition_groups:
        user_groups[partition.id] = partition.scheme.get_group_for_user(
            course_key,
            user,
            partition,
        )

    # finally: check that the user has a satisfactory group assignment
    # for each partition.
    if not all(user_groups.get(partition.id) in groups for partition, groups in partition_groups):
        return ACCESS_DENIED

    # all checks passed.
    return ACCESS_GRANTED


def _has_access_descriptor(user, action, descriptor, course_key=None):
    """
    Check if user has access to this descriptor.

    Valid actions:
    'load' -- load this descriptor, showing it to the user.
    'staff' -- staff access to descriptor.

    NOTE: This is the fallback logic for descriptors that don't have custom policy
    (e.g. courses).  If you call this method directly instead of going through
    has_access(), it will not do the right thing.
    """
    def can_load():
        """
        NOTE: This does not check that the student is enrolled in the course
        that contains this module.  We may or may not want to allow non-enrolled
        students to see modules.  If not, views should check the course, so we
        don't have to hit the enrollments table on every module load.
        """
        response = (
            _visible_to_nonstaff_users(descriptor)
            and _has_group_access(descriptor, user, course_key)
            and
            (
                _has_detached_class_tag(descriptor)
                or _can_access_descriptor_with_start_date(user, descriptor, course_key)
            )
        )

        return (
            ACCESS_GRANTED if (response or _has_staff_access_to_descriptor(user, descriptor, course_key))
            else response
        )

    checkers = {
        'load': can_load,
        'staff': lambda: _has_staff_access_to_descriptor(user, descriptor, course_key),
        'instructor': lambda: _has_instructor_access_to_descriptor(user, descriptor, course_key)
    }

    return _dispatch(checkers, action, user, descriptor)


def _has_access_xmodule(user, action, xmodule, course_key):
    """
    Check if user has access to this xmodule.

    Valid actions:
      - same as the valid actions for xmodule.descriptor
    """
    # Delegate to the descriptor
    return has_access(user, action, xmodule.descriptor, course_key)


def _has_access_location(user, action, location, course_key):
    """
    Check if user has access to this location.

    Valid actions:
    'staff' : True if the user has staff access to this location

    NOTE: if you add other actions, make sure that

     has_access(user, location, action) == has_access(user, get_item(location), action)
    """
    checkers = {
        'staff': lambda: _has_staff_access_to_location(user, location, course_key)
    }

    return _dispatch(checkers, action, user, location)


def _has_access_course_key(user, action, course_key):
    """
    Check if user has access to the course with this course_key

    Valid actions:
    'staff' : True if the user has staff access to this location
    'instructor' : True if the user has staff access to this location
    """
    checkers = {
        'staff': lambda: _has_staff_access_to_location(user, None, course_key),
        'instructor': lambda: _has_instructor_access_to_location(user, None, course_key),
    }

    return _dispatch(checkers, action, user, course_key)


def _has_access_ccx_key(user, action, ccx_key):
    """Check if user has access to the course for this ccx_key

    Delegates checking to _has_access_course_key
    Valid actions: same as for that function
    """
    course_key = ccx_key.to_course_locator()
    return _has_access_course_key(user, action, course_key)


def _has_access_string(user, action, perm):
    """
    Check if user has certain special access, specified as string.  Valid strings:

    'global'

    Valid actions:

    'staff' -- global staff access.
    'support' -- access to student support functionality
    'certificates' --- access to view and regenerate certificates for other users.
    """

    def check_staff():
        """
        Checks for staff access
        """
        if perm != 'global':
            debug("Deny: invalid permission '%s'", perm)
            return ACCESS_DENIED
        return ACCESS_GRANTED if GlobalStaff().has_user(user) else ACCESS_DENIED

    def check_support():
        """Check that the user has access to the support UI. """
        if perm != 'global':
            return ACCESS_DENIED
        return (
            ACCESS_GRANTED if GlobalStaff().has_user(user) or SupportStaffRole().has_user(user)
            else ACCESS_DENIED
        )

    checkers = {
        'staff': check_staff,
        'support': check_support,
        'certificates': check_support,
    }

    return _dispatch(checkers, action, user, perm)


#####  Internal helper methods below

def _dispatch(table, action, user, obj):
    """
    Helper: call table[action], raising a nice pretty error if there is no such key.

    user and object passed in only for error messages and debugging
    """
    if action in table:
        result = table[action]()
        debug("%s user %s, object %s, action %s",
              'ALLOWED' if result else 'DENIED',
              user,
              obj.location.to_deprecated_string() if isinstance(obj, XBlock) else str(obj),
              action)
        return result

    raise ValueError(u"Unknown action for object type '{0}': '{1}'".format(
        type(obj), action))


def _adjust_start_date_for_beta_testers(user, descriptor, course_key):  # pylint: disable=invalid-name
    """
    If user is in a beta test group, adjust the start date by the appropriate number of
    days.

    Arguments:
       user: A django user.  May be anonymous.
       descriptor: the XModuleDescriptor the user is trying to get access to, with a
       non-None start date.

    Returns:
        A datetime.  Either the same as start, or earlier for beta testers.

    NOTE: number of days to adjust should be cached to avoid looking it up thousands of
    times per query.

    NOTE: For now, this function assumes that the descriptor's location is in the course
    the user is looking at.  Once we have proper usages and definitions per the XBlock
    design, this should use the course the usage is in.
    """
    return adjust_start_date(user, descriptor.days_early_for_beta, descriptor.start, course_key)


def _has_instructor_access_to_location(user, location, course_key=None):
    if course_key is None:
        course_key = location.course_key
    return _has_access_to_course(user, 'instructor', course_key)


def _has_staff_access_to_location(user, location, course_key=None):
    if course_key is None:
        course_key = location.course_key
    return _has_access_to_course(user, 'staff', course_key)


def _has_access_to_course(user, access_level, course_key):
    """
    Returns True if the given user has access_level (= staff or
    instructor) access to the course with the given course_key.
    This ensures the user is authenticated and checks if global staff or has
    staff / instructor access.

    access_level = string, either "staff" or "instructor"
    """
    if user is None or (not user.is_authenticated()):
        debug("Deny: no user or anon user")
        return ACCESS_DENIED

    if not in_preview_mode() and is_masquerading_as_student(user, course_key):
        return ACCESS_DENIED

    if GlobalStaff().has_user(user):
        debug("Allow: user.is_staff")
        return ACCESS_GRANTED

    if access_level not in ('staff', 'instructor'):
        log.debug("Error in access._has_access_to_course access_level=%s unknown", access_level)
        debug("Deny: unknown access level")
        return ACCESS_DENIED

    staff_access = (
        CourseStaffRole(course_key).has_user(user) or
        OrgStaffRole(course_key.org).has_user(user)
    )
    if staff_access and access_level == 'staff':
        debug("Allow: user has course staff access")
        return ACCESS_GRANTED

    instructor_access = (
        CourseInstructorRole(course_key).has_user(user) or
        OrgInstructorRole(course_key.org).has_user(user)
    )

    if instructor_access and access_level in ('staff', 'instructor'):
        debug("Allow: user has course instructor access")
        return ACCESS_GRANTED

    debug("Deny: user did not have correct access")
    return ACCESS_DENIED


def _has_instructor_access_to_descriptor(user, descriptor, course_key):  # pylint: disable=invalid-name
    """Helper method that checks whether the user has staff access to
    the course of the location.

    descriptor: something that has a location attribute
    """
    return _has_instructor_access_to_location(user, descriptor.location, course_key)


def _has_staff_access_to_descriptor(user, descriptor, course_key):
    """Helper method that checks whether the user has staff access to
    the course of the location.

    descriptor: something that has a location attribute
    """
    return _has_staff_access_to_location(user, descriptor.location, course_key)


def _visible_to_nonstaff_users(descriptor):
    """
    Returns if the object is visible to nonstaff users.

    Arguments:
        descriptor: object to check
    """
    return VisibilityError() if descriptor.visible_to_staff_only else ACCESS_GRANTED


def _has_detached_class_tag(descriptor):
    """
    Returns if the given descriptor's type is marked as detached.

    Arguments:
        descriptor: object to check
    """
    return ACCESS_GRANTED if 'detached' in descriptor._class_tags else ACCESS_DENIED  # pylint: disable=protected-access


def _has_fulfilled_all_milestones(user, course_id):
    """
    Returns whether the given user has fulfilled all milestones for the
    given course.

    Arguments:
        course_id: ID of the course to check
        user_id: ID of the user to check
    """
    return MilestoneError() if any_unfulfilled_milestones(course_id, user.id) else ACCESS_GRANTED


def _has_fulfilled_prerequisites(user, course_id):
    """
    Returns whether the given user has fulfilled all prerequisites for the
    given course.

    Arguments:
        user: user to check
        course_id: ID of the course to check
    """
    return MilestoneError() if get_pre_requisite_courses_not_completed(user, course_id) else ACCESS_GRANTED


def _has_catalog_visibility(course, visibility_type):
    """
    Returns whether the given course has the given visibility type
    """
    return ACCESS_GRANTED if course.catalog_visibility == visibility_type else ACCESS_DENIED


def _is_descriptor_mobile_available(descriptor):
    """
    Returns if descriptor is available on mobile.
    """
    return ACCESS_GRANTED if descriptor.mobile_available else MobileAvailabilityError()


def is_mobile_available_for_user(user, descriptor):
    """
    Returns whether the given course is mobile_available for the given user.
    Checks:
        mobile_available flag on the course
        Beta User and staff access overrides the mobile_available flag
    Arguments:
        descriptor (CourseDescriptor|CourseOverview): course or overview of course in question
    """
    return (
        auth.user_has_role(user, CourseBetaTesterRole(descriptor.id))
        or _has_staff_access_to_descriptor(user, descriptor, descriptor.id)
        or _is_descriptor_mobile_available(descriptor)
    )


def get_user_role(user, course_key):
    """
    Return corresponding string if user has staff, instructor or student
    course role in LMS.
    """
    role = get_masquerade_role(user, course_key)
    if role:
        return role
    elif has_access(user, 'instructor', course_key):
        return 'instructor'
    elif has_access(user, 'staff', course_key):
        return 'staff'
    else:
<<<<<<< HEAD
        return 'student'


def in_preview_mode():
    """
    Returns whether the user is in preview mode or not.
    """
    hostname = get_current_request_hostname()
    return hostname and settings.PREVIEW_DOMAIN in hostname.split('.')

def is_user_in_course_access_group(user, course_key):
    if user.is_anonymous():
        return False
        
    #grab CourseAccessGroups associated with user
    groups = CourseAccessGroup.objects.filter(students__email=user.email)

    for group in groups:
        if group.courses.filter(course_id=course_key):
            return True

    return False
=======
        return 'student'
>>>>>>> e5e5abfb
<|MERGE_RESOLUTION|>--- conflicted
+++ resolved
@@ -55,11 +55,6 @@
 
 import dogstats_wrapper as dog_stats_api
 
-<<<<<<< HEAD
-from course_access_group.models import CourseAccessGroup
-
-DEBUG_ACCESS = False
-=======
 from courseware.access_response import (
     MilestoneError,
     MobileAvailabilityError,
@@ -69,7 +64,6 @@
     adjust_start_date, check_start_date, debug, ACCESS_GRANTED, ACCESS_DENIED,
     in_preview_mode
 )
->>>>>>> e5e5abfb
 
 log = logging.getLogger(__name__)
 
@@ -305,6 +299,10 @@
     else:
         reg_method_ok = True
 
+    #access group check
+    if not is_user_in_course_access_group(user,course.id):
+        return ACCESS_DENIED
+
     # If the user appears in CourseEnrollmentAllowed paired with the given course key,
     # they may enroll. Note that as dictated by the legacy database schema, the filter
     # call includes a `course_id` kwarg which requires a CourseKey.
@@ -370,79 +368,14 @@
         """
         Returns whether the user can enroll in the course.
         """
-<<<<<<< HEAD
-
-        # if using registration method to restrict (say shibboleth)
-        if settings.FEATURES.get('RESTRICT_ENROLL_BY_REG_METHOD') and course.enrollment_domain:
-            if user is not None and user.is_authenticated() and \
-                    ExternalAuthMap.objects.filter(user=user, external_domain=course.enrollment_domain):
-                debug("Allow: external_auth of " + course.enrollment_domain)
-                reg_method_ok = True
-            else:
-                reg_method_ok = False
-        else:
-            reg_method_ok = True  # if not using this access check, it's always OK.
-
-        now = datetime.now(UTC())
-        start = course.enrollment_start or datetime.min.replace(tzinfo=pytz.UTC)
-        end = course.enrollment_end or datetime.max.replace(tzinfo=pytz.UTC)
-
-        # if user is in CourseEnrollmentAllowed with right course key then can also enroll
-        # (note that course.id actually points to a CourseKey)
-        # (the filter call uses course_id= since that's the legacy database schema)
-        # (sorry that it's confusing :( )
-        if user is not None and user.is_authenticated() and CourseEnrollmentAllowed:
-            if CourseEnrollmentAllowed.objects.filter(email=user.email, course_id=course.id):
-                return True
-
-        if _has_staff_access_to_descriptor(user, course, course.id):
-            return True
-
-        # Invitation_only doesn't apply to CourseEnrollmentAllowed or has_staff_access_access
-        if course.invitation_only:
-            debug("Deny: invitation only")
-            return False
-
-        #access group check
-        if not is_user_in_course_access_group(user,course.id):
-            return False
-
-        if reg_method_ok and start < now < end:
-            debug("Allow: in enrollment period")
-            return True
-=======
         return _can_enroll_courselike(user, courselike)
->>>>>>> e5e5abfb
 
     def see_exists():
         """
         Can see if can enroll, but also if can load it: if user enrolled in a course and now
         it's past the enrollment period, they should still see it.
         """
-<<<<<<< HEAD
-        # VS[compat] -- this setting should go away once all courses have
-        # properly configured enrollment_start times (if course should be
-        # staff-only, set enrollment_start far in the future.)
-        if settings.FEATURES.get('ACCESS_REQUIRE_STAFF_FOR_COURSE'):
-            dog_stats_api.increment(
-                DEPRECATION_VSCOMPAT_EVENT,
-                tags=(
-                    "location:has_access_course_desc_see_exists",
-                    u"course:{}".format(course),
-                )
-            )
-
-            # if this feature is on, only allow courses that have ispublic set to be
-            # seen by non-staff
-            if course.ispublic:
-                debug("Allow: ACCESS_REQUIRE_STAFF_FOR_COURSE and ispublic")
-                return True
-            return _has_staff_access_to_descriptor(user, course, course.id)
-
-        return can_enroll() and can_load()
-=======
-        return ACCESS_GRANTED if (can_enroll() or can_load()) else ACCESS_DENIED
->>>>>>> e5e5abfb
+        return ACCESS_GRANTED if (can_enroll() and can_load()) else ACCESS_DENIED
 
     def can_see_in_catalog():
         """
@@ -921,16 +854,7 @@
     elif has_access(user, 'staff', course_key):
         return 'staff'
     else:
-<<<<<<< HEAD
         return 'student'
-
-
-def in_preview_mode():
-    """
-    Returns whether the user is in preview mode or not.
-    """
-    hostname = get_current_request_hostname()
-    return hostname and settings.PREVIEW_DOMAIN in hostname.split('.')
 
 def is_user_in_course_access_group(user, course_key):
     if user.is_anonymous():
@@ -943,7 +867,4 @@
         if group.courses.filter(course_id=course_key):
             return True
 
-    return False
-=======
-        return 'student'
->>>>>>> e5e5abfb
+    return False