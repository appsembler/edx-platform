--- conflicted
+++ resolved
@@ -1706,15 +1706,6 @@
 
     @patch('courseware.views.views.is_course_passed', PropertyMock(return_value=True))
     @patch('lms.djangoapps.certificates.api.get_active_web_certificate', PropertyMock(return_value=True))
-<<<<<<< HEAD
-    def test_message_for_audit_mode(self):
-        """ Verify that message appears on progress page, if learner is enrolled
-         in audit mode.
-        """
-        user = UserFactory.create()
-        self.assertTrue(self.client.login(username=user.username, password='test'))
-        CourseEnrollmentFactory(user=user, course_id=self.course.id, mode=CourseMode.AUDIT)
-=======
     @override_settings(FEATURES=FEATURES_WITH_DISABLE_HONOR_CERTIFICATE)
     @ddt.data(CourseMode.AUDIT, CourseMode.HONOR)
     def test_message_for_ineligible_mode(self, course_mode):
@@ -1724,7 +1715,6 @@
         user = UserFactory.create()
         self.assertTrue(self.client.login(username=user.username, password='test'))
         CourseEnrollmentFactory(user=user, course_id=self.course.id, mode=course_mode)
->>>>>>> 221dc99d
 
         with patch('lms.djangoapps.grades.course_grade_factory.CourseGradeFactory.read') as mock_create:
             course_grade = mock_create.return_value
@@ -1733,16 +1723,9 @@
 
             response = self._get_progress_page()
 
-<<<<<<< HEAD
-            self.assertContains(
-                response,
-                u'You are enrolled in the audit track for this course. The audit track does not include a certificate.'
-            )
-=======
             expected_message = (u'You are enrolled in the {mode} track for this course. '
                                 u'The {mode} track does not include a certificate.').format(mode=course_mode)
             self.assertContains(response, expected_message)
->>>>>>> 221dc99d
 
     def test_invalidated_cert_data(self):
         """
