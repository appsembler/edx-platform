"""
This test file will run through some LMS test scenarios regarding access and navigation of the LMS
"""


import time

from django.conf import settings
from django.test.utils import override_settings
from django.urls import reverse
from mock import patch
from six import text_type
from six.moves import range

<<<<<<< HEAD
from courseware.tests.factories import GlobalStaffFactory
from courseware.tests.helpers import LoginEnrollmentTestCase
from openedx.core.djangoapps.site_configuration.tests.test_util import with_site_configuration
=======
from lms.djangoapps.courseware.tests.factories import GlobalStaffFactory
from lms.djangoapps.courseware.tests.helpers import LoginEnrollmentTestCase
>>>>>>> cbe913ef
from openedx.core.djangoapps.waffle_utils.testutils import override_waffle_flag
from openedx.features.course_experience import COURSE_OUTLINE_PAGE_FLAG
from student.tests.factories import UserFactory
from xmodule.modulestore.django import modulestore
from xmodule.modulestore.tests.django_utils import SharedModuleStoreTestCase
from xmodule.modulestore.tests.factories import CourseFactory, ItemFactory


class TestNavigation(SharedModuleStoreTestCase, LoginEnrollmentTestCase):
    """
    Check that navigation state is saved properly.
    """
    STUDENT_INFO = [('view@test.com', 'foo'), ('view2@test.com', 'foo')]

    @classmethod
    def setUpClass(cls):
        # pylint: disable=super-method-not-called
        with super(TestNavigation, cls).setUpClassAndTestData():
            cls.test_course = CourseFactory.create()
            cls.test_course_proctored = CourseFactory.create()
            cls.course = CourseFactory.create()

    @classmethod
    def setUpTestData(cls):
        cls.chapter0 = ItemFactory.create(parent=cls.course,
                                          display_name='Overview')
        cls.chapter9 = ItemFactory.create(parent=cls.course,
                                          display_name='factory_chapter')
        cls.section0 = ItemFactory.create(parent=cls.chapter0,
                                          display_name='Welcome')
        cls.section9 = ItemFactory.create(parent=cls.chapter9,
                                          display_name='factory_section')
        cls.unit0 = ItemFactory.create(parent=cls.section0,
                                       display_name='New Unit 0')

        cls.chapterchrome = ItemFactory.create(parent=cls.course,
                                               display_name='Chrome')
        cls.chromelesssection = ItemFactory.create(parent=cls.chapterchrome,
                                                   display_name='chromeless',
                                                   chrome='none')
        cls.accordionsection = ItemFactory.create(parent=cls.chapterchrome,
                                                  display_name='accordion',
                                                  chrome='accordion')
        cls.tabssection = ItemFactory.create(parent=cls.chapterchrome,
                                             display_name='tabs',
                                             chrome='tabs')
        cls.defaultchromesection = ItemFactory.create(
            parent=cls.chapterchrome,
            display_name='defaultchrome',
        )
        cls.fullchromesection = ItemFactory.create(parent=cls.chapterchrome,
                                                   display_name='fullchrome',
                                                   chrome='accordion,tabs')
        cls.tabtest = ItemFactory.create(parent=cls.chapterchrome,
                                         display_name='pdf_textbooks_tab',
                                         default_tab='progress')

        cls.staff_user = GlobalStaffFactory()
        cls.user = UserFactory()

    def setUp(self):
        super(TestNavigation, self).setUp()

        # Create student accounts and activate them.
        for i in range(len(self.STUDENT_INFO)):
            email, password = self.STUDENT_INFO[i]
            username = 'u{0}'.format(i)
            self.create_account(username, email, password)
            self.activate_user(email)

    def assertTabActive(self, tabname, response):
        ''' Check if the progress tab is active in the tab set '''
        for line in response.content.decode('utf-8').split('\n'):
            if tabname in line and 'active' in line:
                return
        raise AssertionError(u"assertTabActive failed: {} not active".format(tabname))

    def assertTabInactive(self, tabname, response):
        ''' Check if the progress tab is active in the tab set '''
        for line in response.content.decode('utf-8').split('\n'):
            if tabname in line and 'active' in line:
                raise AssertionError("assertTabInactive failed: " + tabname + " active")
        return

    def session_timeout_prep(self):
        """
        Prep for SESSION_INACTIVITY_TIMEOUT_IN_SECONDS feature.
        """
        email, password = self.STUDENT_INFO[0]
        self.login(email, password)

        # make sure we can access courseware immediately
        resp = self.client.get(reverse('dashboard'))
        self.assertEquals(resp.status_code, 200)

    # TODO: LEARNER-71: Do we need to adjust or remove this test?
    @override_waffle_flag(COURSE_OUTLINE_PAGE_FLAG, active=False)
    def test_chrome_settings(self):
        '''
        Test settings for disabling and modifying navigation chrome in the courseware:
        - Accordion enabled, or disabled
        - Navigation tabs enabled, disabled, or redirected
        '''
        email, password = self.STUDENT_INFO[0]
        self.login(email, password)
        self.enroll(self.course, True)

        test_data = (
            ('tabs', False, True),
            ('none', False, False),
            ('accordion', True, False),
            ('fullchrome', True, True),
        )
        for (displayname, accordion, tabs) in test_data:
            response = self.client.get(reverse('courseware_section', kwargs={
                'course_id': text_type(self.course.id),
                'chapter': 'Chrome',
                'section': displayname,
            }))
            self.assertEqual('course-tabs' in response.content.decode('utf-8'), tabs)
            self.assertEqual('course-navigation' in response.content.decode('utf-8'), accordion)

        self.assertTabInactive('progress', response)
        self.assertTabActive('courseware', response)

        response = self.client.get(reverse('courseware_section', kwargs={
            'course_id': text_type(self.course.id),
            'chapter': 'Chrome',
            'section': 'pdf_textbooks_tab',
        }))

        self.assertTabActive('progress', response)
        self.assertTabInactive('courseware', response)

    @override_settings(SESSION_INACTIVITY_TIMEOUT_IN_SECONDS=1)
    def test_inactive_session_timeout(self):
        """
        Verify that an inactive session times out and redirects to the
        login page
        """
        self.session_timeout_prep()
        time.sleep(2)  # then wait a bit and see if we get timed out
        # re-request, and we should get a redirect to login page
        resp = self.client.get(reverse('dashboard'))
<<<<<<< HEAD
        self.assertRedirects(resp, settings.LOGIN_REDIRECT_URL + '?next=' + reverse('dashboard'))
=======
        self.assertEqual(resp.status_code, 200)
>>>>>>> cbe913ef

    @override_settings(SESSION_INACTIVITY_TIMEOUT_IN_SECONDS=20)  # High timeout.
    @with_site_configuration(configuration={
        'SESSION_INACTIVITY_TIMEOUT_IN_SECONDS': 1,  # But customized via SiteConfiguration.
    })
    def test_inactive_session_timeout_site_configuration(self):
        """
        Verify that an inactive session times out and redirects to the
        login page and it's customizable via SiteConfiguration.

        TODO: This is custom work by Appsembler and an upstream candidate.
              Issue: https://github.com/appsembler/edx-platform/issues/684
        """
        self.session_timeout_prep()
        time.sleep(2)  # then wait a bit and see if we get timed out
        # re-request, and we should get a redirect to login page
        resp = self.client.get(reverse('dashboard'))
        self.assertRedirects(resp, settings.LOGIN_REDIRECT_URL + '?next=' + reverse('dashboard'))

    @override_settings(SESSION_INACTIVITY_TIMEOUT_IN_SECONDS=1)  # Low timeout.
    @with_site_configuration(configuration={
        'SESSION_INACTIVITY_TIMEOUT_IN_SECONDS': '',  # Put a falsy value to fallback.
    })
    def test_inactive_session_timeout_site_configuration_fallback(self):
        """
        Verify that an inactive session times out and redirects to the
        login page and it's customizable via SiteConfiguration with fallback to
        the settings.SESSION_INACTIVITY_TIMEOUT_IN_SECONDS for falsy values.

        Why? AMC sends falsy values so this helps to uncomplicates AMC.

        TODO: This is custom work by Appsembler and an upstream candidate.
              Issue: https://github.com/appsembler/edx-platform/issues/684
        """
        self.session_timeout_prep()
        time.sleep(2)  # then wait a bit and see if we get timed out
        resp = self.client.get(reverse('dashboard'))  # re-request
        self.assertRedirects(resp, settings.LOGIN_REDIRECT_URL + '?next=' + reverse('dashboard'))

    def test_redirects_first_time(self):
        """
        Verify that the first time we click on the courseware tab we are
        redirected to the 'Welcome' section.
        """
        email, password = self.STUDENT_INFO[0]
        self.login(email, password)
        self.enroll(self.course, True)
        self.enroll(self.test_course, True)

        resp = self.client.get(reverse('courseware',
                               kwargs={'course_id': text_type(self.course.id)}))
        self.assertRedirects(resp, reverse(
            'courseware_section', kwargs={'course_id': text_type(self.course.id),
                                          'chapter': 'Overview',
                                          'section': 'Welcome'}))

    def test_redirects_second_time(self):
        """
        Verify the accordion remembers we've already visited the Welcome section
        and redirects correspondingly.
        """
        email, password = self.STUDENT_INFO[0]
        self.login(email, password)
        self.enroll(self.course, True)
        self.enroll(self.test_course, True)

        section_url = reverse(
            'courseware_section',
            kwargs={
                'course_id': text_type(self.course.id),
                'chapter': 'Overview',
                'section': 'Welcome',
            },
        )
        self.client.get(section_url)
        resp = self.client.get(
            reverse('courseware', kwargs={'course_id': text_type(self.course.id)}),
        )
        self.assertRedirects(resp, section_url)

    def test_accordion_state(self):
        """
        Verify the accordion remembers which chapter you were last viewing.
        """
        email, password = self.STUDENT_INFO[0]
        self.login(email, password)
        self.enroll(self.course, True)
        self.enroll(self.test_course, True)

        # Now we directly navigate to a section in a chapter other than 'Overview'.
        section_url = reverse(
            'courseware_section',
            kwargs={
                'course_id': text_type(self.course.id),
                'chapter': 'factory_chapter',
                'section': 'factory_section',
            }
        )
        self.assert_request_status_code(200, section_url)

        # And now hitting the courseware tab should redirect to 'factory_chapter'
        url = reverse(
            'courseware',
            kwargs={'course_id': text_type(self.course.id)}
        )
        resp = self.client.get(url)
        self.assertRedirects(resp, section_url)

    # TODO: LEARNER-71: Do we need to adjust or remove this test?
    @override_waffle_flag(COURSE_OUTLINE_PAGE_FLAG, active=False)
    def test_incomplete_course(self):
        email = self.staff_user.email
        password = "test"
        self.login(email, password)
        self.enroll(self.test_course, True)

        test_course_id = text_type(self.test_course.id)

        url = reverse(
            'courseware',
            kwargs={'course_id': test_course_id}
        )
        response = self.assert_request_status_code(200, url)
        self.assertContains(response, "No content has been added to this course")

        section = ItemFactory.create(
            parent_location=self.test_course.location,
            display_name='New Section'
        )
        url = reverse(
            'courseware',
            kwargs={'course_id': test_course_id}
        )
        response = self.assert_request_status_code(200, url)
        self.assertNotContains(response, "No content has been added to this course")
        self.assertContains(response, "New Section")

        subsection = ItemFactory.create(
            parent_location=section.location,
            display_name='New Subsection',
        )
        url = reverse(
            'courseware',
            kwargs={'course_id': test_course_id}
        )
        response = self.assert_request_status_code(200, url)
        self.assertContains(response, "New Subsection")
        self.assertNotContains(response, "sequence-nav")

        ItemFactory.create(
            parent_location=subsection.location,
            display_name='New Unit',
        )
        url = reverse(
            'courseware',
            kwargs={'course_id': test_course_id}
        )
        self.assert_request_status_code(302, url)

    def test_proctoring_js_includes(self):
        """
        Make sure that proctoring JS does not get included on
        courseware pages if either the FEATURE flag is turned off
        or the course is not proctored enabled
        """

        email, password = self.STUDENT_INFO[0]
        self.login(email, password)
        self.enroll(self.test_course_proctored, True)

        test_course_id = text_type(self.test_course_proctored.id)

        with patch.dict(settings.FEATURES, {'ENABLE_SPECIAL_EXAMS': False}):
            url = reverse(
                'courseware',
                kwargs={'course_id': test_course_id}
            )
            resp = self.client.get(url)

            self.assertNotContains(resp, '/static/js/lms-proctoring.js')

        with patch.dict(settings.FEATURES, {'ENABLE_SPECIAL_EXAMS': True}):
            url = reverse(
                'courseware',
                kwargs={'course_id': test_course_id}
            )
            resp = self.client.get(url)

            self.assertNotContains(resp, '/static/js/lms-proctoring.js')

            # now set up a course which is proctored enabled

            self.test_course_proctored.enable_proctored_exams = True
            self.test_course_proctored.save()

            modulestore().update_item(self.test_course_proctored, self.user.id)

            resp = self.client.get(url)

            self.assertContains(resp, '/static/js/lms-proctoring.js')<|MERGE_RESOLUTION|>--- conflicted
+++ resolved
@@ -12,14 +12,8 @@
 from six import text_type
 from six.moves import range
 
-<<<<<<< HEAD
-from courseware.tests.factories import GlobalStaffFactory
-from courseware.tests.helpers import LoginEnrollmentTestCase
-from openedx.core.djangoapps.site_configuration.tests.test_util import with_site_configuration
-=======
 from lms.djangoapps.courseware.tests.factories import GlobalStaffFactory
 from lms.djangoapps.courseware.tests.helpers import LoginEnrollmentTestCase
->>>>>>> cbe913ef
 from openedx.core.djangoapps.waffle_utils.testutils import override_waffle_flag
 from openedx.features.course_experience import COURSE_OUTLINE_PAGE_FLAG
 from student.tests.factories import UserFactory
@@ -164,16 +158,9 @@
         time.sleep(2)  # then wait a bit and see if we get timed out
         # re-request, and we should get a redirect to login page
         resp = self.client.get(reverse('dashboard'))
-<<<<<<< HEAD
-        self.assertRedirects(resp, settings.LOGIN_REDIRECT_URL + '?next=' + reverse('dashboard'))
-=======
         self.assertEqual(resp.status_code, 200)
->>>>>>> cbe913ef
 
     @override_settings(SESSION_INACTIVITY_TIMEOUT_IN_SECONDS=20)  # High timeout.
-    @with_site_configuration(configuration={
-        'SESSION_INACTIVITY_TIMEOUT_IN_SECONDS': 1,  # But customized via SiteConfiguration.
-    })
     def test_inactive_session_timeout_site_configuration(self):
         """
         Verify that an inactive session times out and redirects to the
@@ -189,9 +176,6 @@
         self.assertRedirects(resp, settings.LOGIN_REDIRECT_URL + '?next=' + reverse('dashboard'))
 
     @override_settings(SESSION_INACTIVITY_TIMEOUT_IN_SECONDS=1)  # Low timeout.
-    @with_site_configuration(configuration={
-        'SESSION_INACTIVITY_TIMEOUT_IN_SECONDS': '',  # Put a falsy value to fallback.
-    })
     def test_inactive_session_timeout_site_configuration_fallback(self):
         """
         Verify that an inactive session times out and redirects to the
