# -*- coding: utf-8 -*-
"""
Test for lms courseware app, module render unit
"""
import ddt
import itertools
import json
from nose.plugins.attrib import attr
from functools import partial

from bson import ObjectId
from django.http import Http404, HttpResponse
from django.core.urlresolvers import reverse
from django.conf import settings
from django.test.client import RequestFactory
from django.test.utils import override_settings
from django.contrib.auth.models import AnonymousUser
from mock import MagicMock, patch, Mock
from opaque_keys.edx.keys import UsageKey, CourseKey
from opaque_keys.edx.locations import SlashSeparatedCourseKey
from pyquery import PyQuery
from courseware.module_render import hash_resource
from xblock.field_data import FieldData
from xblock.runtime import Runtime
from xblock.fields import ScopeIds
from xblock.core import XBlock
from xblock.fragment import Fragment

from capa.tests.response_xml_factory import OptionResponseXMLFactory
from courseware import module_render as render
from courseware.courses import get_course_with_access, course_image_url, get_course_info_section
from courseware.field_overrides import OverrideFieldData
from courseware.model_data import FieldDataCache
from courseware.module_render import hash_resource, get_module_for_descriptor
from courseware.models import StudentModule
from courseware.tests.factories import StudentModuleFactory, UserFactory, GlobalStaffFactory
from courseware.tests.tests import LoginEnrollmentTestCase
from courseware.tests.test_submitting_problems import TestSubmittingProblems
from lms.djangoapps.lms_xblock.runtime import quote_slashes
from lms.djangoapps.lms_xblock.field_data import LmsFieldData
from student.models import anonymous_id_for_user
from xmodule.modulestore.tests.django_utils import (
    TEST_DATA_MIXED_TOY_MODULESTORE,
    TEST_DATA_XML_MODULESTORE,
)
from xmodule.lti_module import LTIDescriptor
from xmodule.modulestore import ModuleStoreEnum
from xmodule.modulestore.django import modulestore
from xmodule.modulestore.tests.django_utils import ModuleStoreTestCase
<<<<<<< HEAD
from xmodule.modulestore.tests.factories import ItemFactory, CourseFactory, check_mongo_calls
from xmodule.x_module import XModuleDescriptor, XModule, STUDENT_VIEW, CombinedSystem
=======
from xmodule.modulestore.tests.factories import ItemFactory, CourseFactory, ToyCourseFactory, check_mongo_calls
from xmodule.x_module import XModuleDescriptor, XModule, STUDENT_VIEW, CombinedSystem

from openedx.core.djangoapps.credit.models import CreditCourse
from openedx.core.djangoapps.credit.api import (
    set_credit_requirements,
    set_credit_requirement_status
)

from edx_proctoring.api import (
    create_exam,
    create_exam_attempt,
    update_attempt_status
)
from edx_proctoring.runtime import set_runtime_service
from edx_proctoring.tests.test_services import MockCreditService
>>>>>>> 7b801c66

TEST_DATA_DIR = settings.COMMON_TEST_DATA_ROOT


@XBlock.needs("field-data")
@XBlock.needs("i18n")
@XBlock.needs("fs")
@XBlock.needs("user")
class PureXBlock(XBlock):
    """
    Pure XBlock to use in tests.
    """
    pass


class EmptyXModule(XModule):  # pylint: disable=abstract-method
    """
    Empty XModule for testing with no dependencies.
    """
    pass


class EmptyXModuleDescriptor(XModuleDescriptor):  # pylint: disable=abstract-method
    """
    Empty XModule for testing with no dependencies.
    """
    module_class = EmptyXModule


class GradedStatelessXBlock(XBlock):
    """
    This XBlock exists to test grade storage for blocks that don't store
    student state in a scoped field.
    """

    @XBlock.json_handler
    def set_score(self, json_data, suffix):  # pylint: disable=unused-argument
        """
        Set the score for this testing XBlock.
        """
        self.runtime.publish(
            self,
            'grade',
            {
                'value': json_data['grade'],
                'max_value': 1
            }
        )


@attr('shard_1')
@ddt.ddt
class ModuleRenderTestCase(ModuleStoreTestCase, LoginEnrollmentTestCase):
    """
    Tests of courseware.module_render
    """
    # TODO: this test relies on the specific setup of the toy course.
    # It should be rewritten to build the course it needs and then test that.
    def setUp(self):
        """
        Set up the course and user context
        """
        super(ModuleRenderTestCase, self).setUp()

        self.course_key = ToyCourseFactory.create().id
        self.toy_course = modulestore().get_course(self.course_key)
        self.mock_user = UserFactory()
        self.mock_user.id = 1
        self.request_factory = RequestFactory()

        # Construct a mock module for the modulestore to return
        self.mock_module = MagicMock()
        self.mock_module.id = 1
        self.dispatch = 'score_update'

        # Construct a 'standard' xqueue_callback url
        self.callback_url = reverse(
            'xqueue_callback',
            kwargs=dict(
                course_id=self.course_key.to_deprecated_string(),
                userid=str(self.mock_user.id),
                mod_id=self.mock_module.id,
                dispatch=self.dispatch
            )
        )

    def test_get_module(self):
        self.assertEqual(
            None,
            render.get_module('dummyuser', None, 'invalid location', None)
        )

    def test_module_render_with_jump_to_id(self):
        """
        This test validates that the /jump_to_id/<id> shorthand for intracourse linking works assertIn
        expected. Note there's a HTML element in the 'toy' course with the url_name 'toyjumpto' which
        defines this linkage
        """
        mock_request = MagicMock()
        mock_request.user = self.mock_user

        course = get_course_with_access(self.mock_user, 'load', self.course_key)

        field_data_cache = FieldDataCache.cache_for_descriptor_descendents(
            self.course_key, self.mock_user, course, depth=2)

        module = render.get_module(
            self.mock_user,
            mock_request,
            self.course_key.make_usage_key('html', 'toyjumpto'),
            field_data_cache,
        )

        # get the rendered HTML output which should have the rewritten link
        html = module.render(STUDENT_VIEW).content

        # See if the url got rewritten to the target link
        # note if the URL mapping changes then this assertion will break
        self.assertIn('/courses/' + self.course_key.to_deprecated_string() + '/jump_to_id/vertical_test', html)

    def test_xqueue_callback_success(self):
        """
        Test for happy-path xqueue_callback
        """
        fake_key = 'fake key'
        xqueue_header = json.dumps({'lms_key': fake_key})
        data = {
            'xqueue_header': xqueue_header,
            'xqueue_body': 'hello world',
        }

        # Patch getmodule to return our mock module
        with patch('courseware.module_render.load_single_xblock', return_value=self.mock_module):
            # call xqueue_callback with our mocked information
            request = self.request_factory.post(self.callback_url, data)
            render.xqueue_callback(
                request,
                unicode(self.course_key),
                self.mock_user.id,
                self.mock_module.id,
                self.dispatch
            )

        # Verify that handle ajax is called with the correct data
        request.POST['queuekey'] = fake_key
        self.mock_module.handle_ajax.assert_called_once_with(self.dispatch, request.POST)

    def test_xqueue_callback_missing_header_info(self):
        data = {
            'xqueue_header': '{}',
            'xqueue_body': 'hello world',
        }

        with patch('courseware.module_render.load_single_xblock', return_value=self.mock_module):
            # Test with missing xqueue data
            with self.assertRaises(Http404):
                request = self.request_factory.post(self.callback_url, {})
                render.xqueue_callback(
                    request,
                    unicode(self.course_key),
                    self.mock_user.id,
                    self.mock_module.id,
                    self.dispatch
                )

            # Test with missing xqueue_header
            with self.assertRaises(Http404):
                request = self.request_factory.post(self.callback_url, data)
                render.xqueue_callback(
                    request,
                    unicode(self.course_key),
                    self.mock_user.id,
                    self.mock_module.id,
                    self.dispatch
                )

    def test_get_score_bucket(self):
        self.assertEquals(render.get_score_bucket(0, 10), 'incorrect')
        self.assertEquals(render.get_score_bucket(1, 10), 'partial')
        self.assertEquals(render.get_score_bucket(10, 10), 'correct')
        # get_score_bucket calls error cases 'incorrect'
        self.assertEquals(render.get_score_bucket(11, 10), 'incorrect')
        self.assertEquals(render.get_score_bucket(-1, 10), 'incorrect')

    def test_anonymous_handle_xblock_callback(self):
        dispatch_url = reverse(
            'xblock_handler',
            args=[
                self.course_key.to_deprecated_string(),
                quote_slashes(self.course_key.make_usage_key('videosequence', 'Toy_Videos').to_deprecated_string()),
                'xmodule_handler',
                'goto_position'
            ]
        )
        response = self.client.post(dispatch_url, {'position': 2})
        self.assertEquals(403, response.status_code)
        self.assertEquals('Unauthenticated', response.content)

    def test_missing_position_handler(self):
        """
        Test that sending POST request without or invalid position argument don't raise server error
        """
        self.client.login(username=self.mock_user.username, password="test")
        dispatch_url = reverse(
            'xblock_handler',
            args=[
                self.course_key.to_deprecated_string(),
                quote_slashes(self.course_key.make_usage_key('videosequence', 'Toy_Videos').to_deprecated_string()),
                'xmodule_handler',
                'goto_position'
            ]
        )
        response = self.client.post(dispatch_url)
        self.assertEqual(200, response.status_code)
        self.assertEqual(json.loads(response.content), {'success': True})

        response = self.client.post(dispatch_url, {'position': ''})
        self.assertEqual(200, response.status_code)
        self.assertEqual(json.loads(response.content), {'success': True})

        response = self.client.post(dispatch_url, {'position': '-1'})
        self.assertEqual(200, response.status_code)
        self.assertEqual(json.loads(response.content), {'success': True})

        response = self.client.post(dispatch_url, {'position': "string"})
        self.assertEqual(200, response.status_code)
        self.assertEqual(json.loads(response.content), {'success': True})

        response = self.client.post(dispatch_url, {'position': u"Φυσικά"})
        self.assertEqual(200, response.status_code)
        self.assertEqual(json.loads(response.content), {'success': True})

        response = self.client.post(dispatch_url, {'position': None})
        self.assertEqual(200, response.status_code)
        self.assertEqual(json.loads(response.content), {'success': True})

    @ddt.data('pure', 'vertical')
    @XBlock.register_temp_plugin(PureXBlock, identifier='pure')
    def test_rebinding_same_user(self, block_type):
        request = self.request_factory.get('')
        request.user = self.mock_user
        course = CourseFactory()
        descriptor = ItemFactory(category=block_type, parent=course)
        field_data_cache = FieldDataCache([self.toy_course, descriptor], self.toy_course.id, self.mock_user)
        # This is verifying that caching doesn't cause an error during get_module_for_descriptor, which
        # is why it calls the method twice identically.
        render.get_module_for_descriptor(
            self.mock_user,
            request,
            descriptor,
            field_data_cache,
            self.toy_course.id,
            course=self.toy_course
        )
        render.get_module_for_descriptor(
            self.mock_user,
            request,
            descriptor,
            field_data_cache,
            self.toy_course.id,
            course=self.toy_course
        )

    @override_settings(FIELD_OVERRIDE_PROVIDERS=(
        'ccx.overrides.CustomCoursesForEdxOverrideProvider',
    ))
    def test_rebind_different_users_ccx(self):
        """
        This tests the rebinding a descriptor to a student does not result
        in overly nested _field_data when CCX is enabled.
        """
        request = self.request_factory.get('')
        request.user = self.mock_user
        course = CourseFactory.create(enable_ccx=True)

        descriptor = ItemFactory(category='html', parent=course)
        field_data_cache = FieldDataCache(
            [course, descriptor], course.id, self.mock_user
        )

        # grab what _field_data was originally set to
        original_field_data = descriptor._field_data  # pylint: disable=protected-access, no-member

        render.get_module_for_descriptor(
            self.mock_user, request, descriptor, field_data_cache, course.id, course=course
        )

        # check that _unwrapped_field_data is the same as the original
        # _field_data, but now _field_data as been reset.
        # pylint: disable=protected-access, no-member
        self.assertIs(descriptor._unwrapped_field_data, original_field_data)
        self.assertIsNot(descriptor._unwrapped_field_data, descriptor._field_data)

        # now bind this module to a few other students
        for user in [UserFactory(), UserFactory(), UserFactory()]:
            render.get_module_for_descriptor(
                user,
                request,
                descriptor,
                field_data_cache,
                course.id,
                course=course
            )

        # _field_data should now be wrapped by LmsFieldData
        # pylint: disable=protected-access, no-member
        self.assertIsInstance(descriptor._field_data, LmsFieldData)

        # the LmsFieldData should now wrap OverrideFieldData
        self.assertIsInstance(
            # pylint: disable=protected-access, no-member
            descriptor._field_data._authored_data._source,
            OverrideFieldData
        )

        # the OverrideFieldData should point to the original unwrapped field_data
        self.assertIs(
            # pylint: disable=protected-access, no-member
            descriptor._field_data._authored_data._source.fallback,
            descriptor._unwrapped_field_data
        )

    def test_hash_resource(self):
        """
        Ensure that the resource hasher works and does not fail on unicode,
        decoded or otherwise.
        """
        resources = ['ASCII text', u'❄ I am a special snowflake.', "❄ So am I, but I didn't tell you."]
        self.assertEqual(hash_resource(resources), 'a76e27c8e80ca3efd7ce743093aa59e0')


@attr('shard_1')
class TestHandleXBlockCallback(ModuleStoreTestCase, LoginEnrollmentTestCase):
    """
    Test the handle_xblock_callback function
    """

    def setUp(self):
        super(TestHandleXBlockCallback, self).setUp()

        self.course_key = ToyCourseFactory.create().id
        self.location = self.course_key.make_usage_key('chapter', 'Overview')
        self.toy_course = modulestore().get_course(self.course_key)
        self.mock_user = UserFactory.create()
        self.request_factory = RequestFactory()

        # Construct a mock module for the modulestore to return
        self.mock_module = MagicMock()
        self.mock_module.id = 1
        self.dispatch = 'score_update'

        # Construct a 'standard' xqueue_callback url
        self.callback_url = reverse(
            'xqueue_callback', kwargs={
                'course_id': self.course_key.to_deprecated_string(),
                'userid': str(self.mock_user.id),
                'mod_id': self.mock_module.id,
                'dispatch': self.dispatch
            }
        )

    def _mock_file(self, name='file', size=10):
        """Create a mock file object for testing uploads"""
        mock_file = MagicMock(
            size=size,
            read=lambda: 'x' * size
        )
        # We can't use `name` as a kwarg to Mock to set the name attribute
        # because mock uses `name` to name the mock itself
        mock_file.name = name
        return mock_file

    def test_invalid_location(self):
        request = self.request_factory.post('dummy_url', data={'position': 1})
        request.user = self.mock_user
        with self.assertRaises(Http404):
            render.handle_xblock_callback(
                request,
                self.course_key.to_deprecated_string(),
                'invalid Location',
                'dummy_handler'
                'dummy_dispatch'
            )

    def test_too_many_files(self):
        request = self.request_factory.post(
            'dummy_url',
            data={'file_id': (self._mock_file(), ) * (settings.MAX_FILEUPLOADS_PER_INPUT + 1)}
        )
        request.user = self.mock_user
        self.assertEquals(
            render.handle_xblock_callback(
                request,
                self.course_key.to_deprecated_string(),
                quote_slashes(self.location.to_deprecated_string()),
                'dummy_handler'
            ).content,
            json.dumps({
                'success': 'Submission aborted! Maximum %d files may be submitted at once' %
                           settings.MAX_FILEUPLOADS_PER_INPUT
            }, indent=2)
        )

    def test_too_large_file(self):
        inputfile = self._mock_file(size=1 + settings.STUDENT_FILEUPLOAD_MAX_SIZE)
        request = self.request_factory.post(
            'dummy_url',
            data={'file_id': inputfile}
        )
        request.user = self.mock_user
        self.assertEquals(
            render.handle_xblock_callback(
                request,
                self.course_key.to_deprecated_string(),
                quote_slashes(self.location.to_deprecated_string()),
                'dummy_handler'
            ).content,
            json.dumps({
                'success': 'Submission aborted! Your file "%s" is too large (max size: %d MB)' %
                           (inputfile.name, settings.STUDENT_FILEUPLOAD_MAX_SIZE / (1000 ** 2))
            }, indent=2)
        )

    def test_xmodule_dispatch(self):
        request = self.request_factory.post('dummy_url', data={'position': 1})
        request.user = self.mock_user
        response = render.handle_xblock_callback(
            request,
            self.course_key.to_deprecated_string(),
            quote_slashes(self.location.to_deprecated_string()),
            'xmodule_handler',
            'goto_position',
        )
        self.assertIsInstance(response, HttpResponse)

    def test_bad_course_id(self):
        request = self.request_factory.post('dummy_url')
        request.user = self.mock_user
        with self.assertRaises(Http404):
            render.handle_xblock_callback(
                request,
                'bad_course_id',
                quote_slashes(self.location.to_deprecated_string()),
                'xmodule_handler',
                'goto_position',
            )

    def test_bad_location(self):
        request = self.request_factory.post('dummy_url')
        request.user = self.mock_user
        with self.assertRaises(Http404):
            render.handle_xblock_callback(
                request,
                self.course_key.to_deprecated_string(),
                quote_slashes(self.course_key.make_usage_key('chapter', 'bad_location').to_deprecated_string()),
                'xmodule_handler',
                'goto_position',
            )

    def test_bad_xmodule_dispatch(self):
        request = self.request_factory.post('dummy_url')
        request.user = self.mock_user
        with self.assertRaises(Http404):
            render.handle_xblock_callback(
                request,
                self.course_key.to_deprecated_string(),
                quote_slashes(self.location.to_deprecated_string()),
                'xmodule_handler',
                'bad_dispatch',
            )

    def test_missing_handler(self):
        request = self.request_factory.post('dummy_url')
        request.user = self.mock_user
        with self.assertRaises(Http404):
            render.handle_xblock_callback(
                request,
                self.course_key.to_deprecated_string(),
                quote_slashes(self.location.to_deprecated_string()),
                'bad_handler',
                'bad_dispatch',
            )

    @XBlock.register_temp_plugin(GradedStatelessXBlock, identifier='stateless_scorer')
    def test_score_without_student_state(self):
        course = CourseFactory.create()
        block = ItemFactory.create(category='stateless_scorer', parent=course)

        request = self.request_factory.post(
            'dummy_url',
            data=json.dumps({"grade": 0.75}),
            content_type='application/json'
        )
        request.user = self.mock_user

        response = render.handle_xblock_callback(
            request,
            unicode(course.id),
            quote_slashes(unicode(block.scope_ids.usage_id)),
            'set_score',
            '',
        )
        self.assertEquals(response.status_code, 200)
        student_module = StudentModule.objects.get(
            student=self.mock_user,
            module_state_key=block.scope_ids.usage_id,
        )
        self.assertEquals(student_module.grade, 0.75)
        self.assertEquals(student_module.max_grade, 1)

    @patch.dict('django.conf.settings.FEATURES', {'ENABLE_XBLOCK_VIEW_ENDPOINT': True})
    def test_xblock_view_handler(self):
        args = [
            'edX/toy/2012_Fall',
            quote_slashes('i4x://edX/toy/videosequence/Toy_Videos'),
            'student_view'
        ]
        xblock_view_url = reverse(
            'xblock_view',
            args=args
        )

        request = self.request_factory.get(xblock_view_url)
        request.user = self.mock_user
        response = render.xblock_view(request, *args)
        self.assertEquals(200, response.status_code)

        expected = ['csrf_token', 'html', 'resources']
        content = json.loads(response.content)
        for section in expected:
            self.assertIn(section, content)
        doc = PyQuery(content['html'])
        self.assertEquals(len(doc('div.xblock-student_view-videosequence')), 1)


@attr('shard_1')
@ddt.ddt
class TestTOC(ModuleStoreTestCase):
    """Check the Table of Contents for a course"""
    def setup_request_and_course(self, num_finds, num_sends):
        """
        Sets up the toy course in the modulestore and the request object.
        """
        self.course_key = ToyCourseFactory.create().id  # pylint: disable=attribute-defined-outside-init
        self.chapter = 'Overview'
        chapter_url = '%s/%s/%s' % ('/courses', self.course_key, self.chapter)
        factory = RequestFactory()
        self.request = factory.get(chapter_url)
        self.request.user = UserFactory()
        self.modulestore = self.store._get_modulestore_for_courselike(self.course_key)  # pylint: disable=protected-access, attribute-defined-outside-init
        with self.modulestore.bulk_operations(self.course_key):
            with check_mongo_calls(num_finds, num_sends):
                self.toy_course = self.store.get_course(self.course_key, depth=2)  # pylint: disable=attribute-defined-outside-init
                self.field_data_cache = FieldDataCache.cache_for_descriptor_descendents(
                    self.course_key, self.request.user, self.toy_course, depth=2
                )

    # Mongo makes 3 queries to load the course to depth 2:
    #     - 1 for the course
    #     - 1 for its children
    #     - 1 for its grandchildren
    # Split makes 6 queries to load the course to depth 2:
    #     - load the structure
    #     - load 5 definitions
    # Split makes 5 queries to render the toc:
    #     - it loads the active version at the start of the bulk operation
    #     - it loads 4 definitions, because it instantiates 4 VideoModules
    #       each of which access a Scope.content field in __init__
    @ddt.data((ModuleStoreEnum.Type.mongo, 3, 0, 0), (ModuleStoreEnum.Type.split, 6, 0, 5))
    @ddt.unpack
    def test_toc_toy_from_chapter(self, default_ms, setup_finds, setup_sends, toc_finds):
        with self.store.default_store(default_ms):
            self.setup_request_and_course(setup_finds, setup_sends)

            expected = ([{'active': True, 'sections':
                          [{'url_name': 'Toy_Videos', 'display_name': u'Toy Videos', 'graded': True,
                            'format': u'Lecture Sequence', 'due': None, 'active': False},
                           {'url_name': 'Welcome', 'display_name': u'Welcome', 'graded': True,
                            'format': '', 'due': None, 'active': False},
                           {'url_name': 'video_123456789012', 'display_name': 'Test Video', 'graded': True,
                            'format': '', 'due': None, 'active': False},
                           {'url_name': 'video_4f66f493ac8f', 'display_name': 'Video', 'graded': True,
                            'format': '', 'due': None, 'active': False}],
                          'url_name': 'Overview', 'display_name': u'Overview', 'display_id': u'overview'},
                         {'active': False, 'sections':
                          [{'url_name': 'toyvideo', 'display_name': 'toyvideo', 'graded': True,
                            'format': '', 'due': None, 'active': False}],
                          'url_name': 'secret:magic', 'display_name': 'secret:magic', 'display_id': 'secretmagic'}])

            course = self.store.get_course(self.toy_course.id, depth=2)
            with check_mongo_calls(toc_finds):
                actual = render.toc_for_course(
                    self.request.user, self.request, course, self.chapter, None, self.field_data_cache
                )
        for toc_section in expected:
            self.assertIn(toc_section, actual)

    # Mongo makes 3 queries to load the course to depth 2:
    #     - 1 for the course
    #     - 1 for its children
    #     - 1 for its grandchildren
    # Split makes 6 queries to load the course to depth 2:
    #     - load the structure
    #     - load 5 definitions
    # Split makes 5 queries to render the toc:
    #     - it loads the active version at the start of the bulk operation
    #     - it loads 4 definitions, because it instantiates 4 VideoModules
    #       each of which access a Scope.content field in __init__
    @ddt.data((ModuleStoreEnum.Type.mongo, 3, 0, 0), (ModuleStoreEnum.Type.split, 6, 0, 5))
    @ddt.unpack
    def test_toc_toy_from_section(self, default_ms, setup_finds, setup_sends, toc_finds):
        with self.store.default_store(default_ms):
            self.setup_request_and_course(setup_finds, setup_sends)
            section = 'Welcome'
            expected = ([{'active': True, 'sections':
                          [{'url_name': 'Toy_Videos', 'display_name': u'Toy Videos', 'graded': True,
                            'format': u'Lecture Sequence', 'due': None, 'active': False},
                           {'url_name': 'Welcome', 'display_name': u'Welcome', 'graded': True,
                            'format': '', 'due': None, 'active': True},
                           {'url_name': 'video_123456789012', 'display_name': 'Test Video', 'graded': True,
                            'format': '', 'due': None, 'active': False},
                           {'url_name': 'video_4f66f493ac8f', 'display_name': 'Video', 'graded': True,
                            'format': '', 'due': None, 'active': False}],
                          'url_name': 'Overview', 'display_name': u'Overview', 'display_id': u'overview'},
                         {'active': False, 'sections':
                          [{'url_name': 'toyvideo', 'display_name': 'toyvideo', 'graded': True,
                            'format': '', 'due': None, 'active': False}],
                          'url_name': 'secret:magic', 'display_name': 'secret:magic', 'display_id': 'secretmagic'}])

            with check_mongo_calls(toc_finds):
                actual = render.toc_for_course(
                    self.request.user, self.request, self.toy_course, self.chapter, section, self.field_data_cache
                )
            for toc_section in expected:
                self.assertIn(toc_section, actual)


@attr('shard_1')
@ddt.ddt
@patch.dict('django.conf.settings.FEATURES', {'ENABLE_SPECIAL_EXAMS': True})
class TestProctoringRendering(ModuleStoreTestCase):
    """Check the Table of Contents for a course"""
    def setUp(self):
        """
        Set up the initial mongo datastores
        """
        super(TestProctoringRendering, self).setUp()
        self.course_key = ToyCourseFactory.create().id
        self.chapter = 'Overview'
        chapter_url = '%s/%s/%s' % ('/courses', self.course_key, self.chapter)
        factory = RequestFactory()
        self.request = factory.get(chapter_url)
        self.request.user = UserFactory()
        self.modulestore = self.store._get_modulestore_for_courselike(self.course_key)  # pylint: disable=protected-access, attribute-defined-outside-init
        with self.modulestore.bulk_operations(self.course_key):
            self.toy_course = self.store.get_course(self.course_key, depth=2)
            self.field_data_cache = FieldDataCache.cache_for_descriptor_descendents(
                self.course_key, self.request.user, self.toy_course, depth=2
            )

    @ddt.data(
        ('honor', False, None, None),
        (
            'honor',
            True,
            'eligible',
            {
                'status': 'eligible',
                'short_description': 'Ungraded Practice Exam',
                'suggested_icon': '',
                'in_completed_state': False
            }
        ),
        (
            'honor',
            True,
            'submitted',
            {
                'status': 'submitted',
                'short_description': 'Practice Exam Completed',
                'suggested_icon': 'fa-check',
                'in_completed_state': True
            }
        ),
        (
            'honor',
            True,
            'error',
            {
                'status': 'error',
                'short_description': 'Practice Exam Failed',
                'suggested_icon': 'fa-exclamation-triangle',
                'in_completed_state': True
            }
        ),
        (
            'verified',
            False,
            None,
            {
                'status': 'eligible',
                'short_description': 'Proctored Option Available',
                'suggested_icon': 'fa-pencil-square-o',
                'in_completed_state': False
            }
        ),
        (
            'verified',
            False,
            'declined',
            {
                'status': 'declined',
                'short_description': 'Taking As Open Exam',
                'suggested_icon': 'fa-pencil-square-o',
                'in_completed_state': False
            }
        ),
        (
            'verified',
            False,
            'submitted',
            {
                'status': 'submitted',
                'short_description': 'Pending Session Review',
                'suggested_icon': 'fa-spinner fa-spin',
                'in_completed_state': True
            }
        ),
        (
            'verified',
            False,
            'verified',
            {
                'status': 'verified',
                'short_description': 'Passed Proctoring',
                'suggested_icon': 'fa-check',
                'in_completed_state': True
            }
        ),
        (
            'verified',
            False,
            'rejected',
            {
                'status': 'rejected',
                'short_description': 'Failed Proctoring',
                'suggested_icon': 'fa-exclamation-triangle',
                'in_completed_state': True
            }
        ),
        (
            'verified',
            False,
            'error',
            {
                'status': 'error',
                'short_description': 'Failed Proctoring',
                'suggested_icon': 'fa-exclamation-triangle',
                'in_completed_state': True
            }
        ),
    )
    @ddt.unpack
    def test_proctored_exam_toc(self, enrollment_mode, is_practice_exam,
                                attempt_status, expected):
        """
        Generate TOC for a course with a single chapter/sequence which contains proctored exam
        """
        self._setup_test_data(enrollment_mode, is_practice_exam, attempt_status)

        actual = render.toc_for_course(
            self.request.user,
            self.request,
            self.toy_course,
            self.chapter,
            'Toy_Videos',
            self.field_data_cache
        )
        section_actual = self._find_section(actual, 'Overview', 'Toy_Videos')

        if expected:
            self.assertIn(expected, [section_actual['proctoring']])
        else:
            # we expect there not to be a 'proctoring' key in the dict
            self.assertNotIn('proctoring', section_actual)

    @ddt.data(
        (
            'honor',
            True,
            None,
            'Try a proctored exam',
            True
        ),
        (
            'honor',
            True,
            'submitted',
            'You have submitted this practice proctored exam',
            False
        ),
        (
            'honor',
            True,
            'error',
            'There was a problem with your practice proctoring session',
            True
        ),
        (
            'verified',
            False,
            None,
            'This exam is proctored',
            False
        ),
        (
            'verified',
            False,
            'submitted',
            'You have submitted this proctored exam for review',
            True
        ),
        (
            'verified',
            False,
            'verified',
            'Your proctoring session was reviewed and passed all requirements',
            False
        ),
        (
            'verified',
            False,
            'rejected',
            'Your proctoring session was reviewed and did not pass requirements',
            True
        ),
        (
            'verified',
            False,
            'error',
            'There was a problem with your proctoring session',
            False
        ),
    )
    @ddt.unpack
    def test_render_proctored_exam(self, enrollment_mode, is_practice_exam,
                                   attempt_status, expected, with_credit_context):
        """
        Verifies gated content from the student view rendering of a sequence
        this is labeled as a proctored exam
        """

        usage_key = self._setup_test_data(enrollment_mode, is_practice_exam, attempt_status)

        # initialize some credit requirements, if so then specify
        if with_credit_context:
            credit_course = CreditCourse(course_key=self.course_key, enabled=True)
            credit_course.save()
            set_credit_requirements(
                self.course_key,
                [
                    {
                        'namespace': 'reverification',
                        'name': 'reverification-1',
                        'display_name': 'ICRV1',
                        'criteria': {},
                    },
                    {
                        'namespace': 'proctored-exam',
                        'name': 'Exam1',
                        'display_name': 'A Proctored Exam',
                        'criteria': {}
                    }
                ]
            )

            set_credit_requirement_status(
                self.request.user.username,
                self.course_key,
                'reverification',
                'ICRV1'
            )

        module = render.get_module(
            self.request.user,
            self.request,
            usage_key,
            self.field_data_cache,
            wrap_xmodule_display=True,
        )
        content = module.render(STUDENT_VIEW).content

        self.assertIn(expected, content)

    def _setup_test_data(self, enrollment_mode, is_practice_exam, attempt_status):
        """
        Helper method to consolidate some courseware/proctoring/credit
        test harness data
        """
        usage_key = self.course_key.make_usage_key('videosequence', 'Toy_Videos')
        sequence = self.modulestore.get_item(usage_key)

        sequence.is_time_limited = True
        sequence.is_proctored_exam = True
        sequence.is_practice_exam = is_practice_exam

        self.modulestore.update_item(sequence, self.user.id)

        self.toy_course = self.modulestore.get_course(self.course_key)

        # refresh cache after update
        self.field_data_cache = FieldDataCache.cache_for_descriptor_descendents(
            self.course_key, self.request.user, self.toy_course, depth=2
        )

        set_runtime_service(
            'credit',
            MockCreditService(enrollment_mode=enrollment_mode)
        )

        exam_id = create_exam(
            course_id=unicode(self.course_key),
            content_id=unicode(sequence.location),
            exam_name='foo',
            time_limit_mins=10,
            is_proctored=True,
            is_practice_exam=is_practice_exam
        )

        if attempt_status:
            create_exam_attempt(exam_id, self.request.user.id, taking_as_proctored=True)
            update_attempt_status(exam_id, self.request.user.id, attempt_status)

        return usage_key

    def _find_url_name(self, toc, url_name):
        """
        Helper to return the dict TOC section associated with a Chapter of url_name
        """

        for entry in toc:
            if entry['url_name'] == url_name:
                return entry

        return None

    def _find_section(self, toc, chapter_url_name, section_url_name):
        """
        Helper to return the dict TOC section associated with a section of url_name
        """

        chapter = self._find_url_name(toc, chapter_url_name)
        if chapter:
            return self._find_url_name(chapter['sections'], section_url_name)

        return None


@attr('shard_1')
@ddt.ddt
class TestHtmlModifiers(ModuleStoreTestCase):
    """
    Tests to verify that standard modifications to the output of XModule/XBlock
    student_view are taking place
    """
    def setUp(self):
        super(TestHtmlModifiers, self).setUp()
        self.user = UserFactory.create()
        self.request = RequestFactory().get('/')
        self.request.user = self.user
        self.request.session = {}
        self.course = CourseFactory.create()
        self.content_string = '<p>This is the content<p>'
        self.rewrite_link = '<a href="/static/foo/content">Test rewrite</a>'
        self.rewrite_bad_link = '<img src="/static//file.jpg" />'
        self.course_link = '<a href="/course/bar/content">Test course rewrite</a>'
        self.descriptor = ItemFactory.create(
            category='html',
            data=self.content_string + self.rewrite_link + self.rewrite_bad_link + self.course_link
        )
        self.location = self.descriptor.location
        self.field_data_cache = FieldDataCache.cache_for_descriptor_descendents(
            self.course.id,
            self.user,
            self.descriptor
        )

    def test_xmodule_display_wrapper_enabled(self):
        module = render.get_module(
            self.user,
            self.request,
            self.location,
            self.field_data_cache,
            wrap_xmodule_display=True,
        )
        result_fragment = module.render(STUDENT_VIEW)

        self.assertEquals(len(PyQuery(result_fragment.content)('div.xblock.xblock-student_view.xmodule_HtmlModule')), 1)

    def test_xmodule_display_wrapper_disabled(self):
        module = render.get_module(
            self.user,
            self.request,
            self.location,
            self.field_data_cache,
            wrap_xmodule_display=False,
        )
        result_fragment = module.render(STUDENT_VIEW)

        self.assertNotIn('div class="xblock xblock-student_view xmodule_display xmodule_HtmlModule"', result_fragment.content)

    def test_static_link_rewrite(self):
        module = render.get_module(
            self.user,
            self.request,
            self.location,
            self.field_data_cache,
        )
        result_fragment = module.render(STUDENT_VIEW)

        self.assertIn(
            '/c4x/{org}/{course}/asset/foo_content'.format(
                org=self.course.location.org,
                course=self.course.location.course,
            ),
            result_fragment.content
        )

    def test_static_badlink_rewrite(self):
        module = render.get_module(
            self.user,
            self.request,
            self.location,
            self.field_data_cache,
        )
        result_fragment = module.render(STUDENT_VIEW)

        self.assertIn(
            '/c4x/{org}/{course}/asset/_file.jpg'.format(
                org=self.course.location.org,
                course=self.course.location.course,
            ),
            result_fragment.content
        )

    def test_static_asset_path_use(self):
        '''
        when a course is loaded with do_import_static=False (see xml_importer.py), then
        static_asset_path is set as an lms kv in course.  That should make static paths
        not be mangled (ie not changed to c4x://).
        '''
        module = render.get_module(
            self.user,
            self.request,
            self.location,
            self.field_data_cache,
            static_asset_path="toy_course_dir",
        )
        result_fragment = module.render(STUDENT_VIEW)
        self.assertIn('href="/static/toy_course_dir', result_fragment.content)

    def test_course_image(self):
        url = course_image_url(self.course)
        self.assertTrue(url.startswith('/c4x/'))

        self.course.static_asset_path = "toy_course_dir"
        url = course_image_url(self.course)
        self.assertTrue(url.startswith('/static/toy_course_dir/'))
        self.course.static_asset_path = ""

    @override_settings(DEFAULT_COURSE_ABOUT_IMAGE_URL='test.png')
    @override_settings(STATIC_URL='static/')
    @ddt.data(ModuleStoreEnum.Type.mongo, ModuleStoreEnum.Type.split)
    def test_course_image_for_split_course(self, store):
        """
        for split courses if course_image is empty then course_image_url will be
        the default image url defined in settings
        """
        self.course = CourseFactory.create(default_store=store)
        self.course.course_image = ''

        url = course_image_url(self.course)
        self.assertEqual('static/test.png', url)

    def test_get_course_info_section(self):
        self.course.static_asset_path = "toy_course_dir"
        get_course_info_section(self.request, self.course, "handouts")
        # NOTE: check handouts output...right now test course seems to have no such content
        # at least this makes sure get_course_info_section returns without exception

    def test_course_link_rewrite(self):
        module = render.get_module(
            self.user,
            self.request,
            self.location,
            self.field_data_cache,
        )
        result_fragment = module.render(STUDENT_VIEW)

        self.assertIn(
            '/courses/{course_id}/bar/content'.format(
                course_id=self.course.id.to_deprecated_string()
            ),
            result_fragment.content
        )


class XBlockWithJsonInitData(XBlock):
    """
    Pure XBlock to use in tests, with JSON init data.
    """
    the_json_data = None

    def student_view(self, context=None):       # pylint: disable=unused-argument
        """
        A simple view that returns just enough to test.
        """
        frag = Fragment(u"Hello there!")
        frag.add_javascript(u'alert("Hi!");')
        frag.initialize_js('ThumbsBlock', self.the_json_data)
        return frag


@attr('shard_1')
@ddt.ddt
class JsonInitDataTest(ModuleStoreTestCase):
    """Tests for JSON data injected into the JS init function."""

    @ddt.data(
        ({'a': 17}, '''{"a": 17}'''),
        ({'xss': '</script>alert("XSS")'}, r'''{"xss": "<\/script>alert(\"XSS\")"}'''),
    )
    @ddt.unpack
    @XBlock.register_temp_plugin(XBlockWithJsonInitData, identifier='withjson')
    def test_json_init_data(self, json_data, json_output):
        XBlockWithJsonInitData.the_json_data = json_data
        mock_user = UserFactory()
        mock_request = MagicMock()
        mock_request.user = mock_user
        course = CourseFactory()
        descriptor = ItemFactory(category='withjson', parent=course)
        field_data_cache = FieldDataCache([course, descriptor], course.id, mock_user)   # pylint: disable=no-member
        module = render.get_module_for_descriptor(
            mock_user,
            mock_request,
            descriptor,
            field_data_cache,
            course.id,                          # pylint: disable=no-member
            course=course
        )
        html = module.render(STUDENT_VIEW).content
        self.assertIn(json_output, html)
        # No matter what data goes in, there should only be one close-script tag.
        self.assertEqual(html.count("</script>"), 1)


class ViewInStudioTest(ModuleStoreTestCase):
    """Tests for the 'View in Studio' link visiblity."""

    def setUp(self):
        """ Set up the user and request that will be used. """
        super(ViewInStudioTest, self).setUp()
        self.staff_user = GlobalStaffFactory.create()
        self.request = RequestFactory().get('/')
        self.request.user = self.staff_user
        self.request.session = {}
        self.module = None

    def _get_module(self, course_id, descriptor, location):
        """
        Get the module from the course from which to pattern match (or not) the 'View in Studio' buttons
        """
        field_data_cache = FieldDataCache.cache_for_descriptor_descendents(
            course_id,
            self.staff_user,
            descriptor
        )

        return render.get_module(
            self.staff_user,
            self.request,
            location,
            field_data_cache,
        )

    def setup_mongo_course(self, course_edit_method='Studio'):
        """ Create a mongo backed course. """
        course = CourseFactory.create(
            course_edit_method=course_edit_method
        )

        descriptor = ItemFactory.create(
            category='vertical',
            parent_location=course.location,
        )

        child_descriptor = ItemFactory.create(
            category='vertical',
            parent_location=descriptor.location
        )

        self.module = self._get_module(course.id, descriptor, descriptor.location)

        # pylint: disable=attribute-defined-outside-init
        self.child_module = self._get_module(course.id, child_descriptor, child_descriptor.location)

    def setup_xml_course(self):
        """
        Define the XML backed course to use.
        Toy courses are already loaded in XML and mixed modulestores.
        """
        course_key = SlashSeparatedCourseKey('edX', 'toy', '2012_Fall')
        location = course_key.make_usage_key('chapter', 'Overview')
        descriptor = modulestore().get_item(location)

        self.module = self._get_module(course_key, descriptor, location)


@attr('shard_1')
class MongoViewInStudioTest(ViewInStudioTest):
    """Test the 'View in Studio' link visibility in a mongo backed course."""

    def test_view_in_studio_link_studio_course(self):
        """Regular Studio courses should see 'View in Studio' links."""
        self.setup_mongo_course()
        result_fragment = self.module.render(STUDENT_VIEW)
        self.assertIn('View Unit in Studio', result_fragment.content)

    def test_view_in_studio_link_only_in_top_level_vertical(self):
        """Regular Studio courses should not see 'View in Studio' for child verticals of verticals."""
        self.setup_mongo_course()
        # Render the parent vertical, then check that there is only a single "View Unit in Studio" link.
        result_fragment = self.module.render(STUDENT_VIEW)
        # The single "View Unit in Studio" link should appear before the first xmodule vertical definition.
        parts = result_fragment.content.split('data-block-type="vertical"')
        self.assertEqual(3, len(parts), "Did not find two vertical blocks")
        self.assertIn('View Unit in Studio', parts[0])
        self.assertNotIn('View Unit in Studio', parts[1])
        self.assertNotIn('View Unit in Studio', parts[2])

    def test_view_in_studio_link_xml_authored(self):
        """Courses that change 'course_edit_method' setting can hide 'View in Studio' links."""
        self.setup_mongo_course(course_edit_method='XML')
        result_fragment = self.module.render(STUDENT_VIEW)
        self.assertNotIn('View Unit in Studio', result_fragment.content)


@attr('shard_1')
class MixedViewInStudioTest(ViewInStudioTest):
    """Test the 'View in Studio' link visibility in a mixed mongo backed course."""

    MODULESTORE = TEST_DATA_MIXED_TOY_MODULESTORE

    def test_view_in_studio_link_mongo_backed(self):
        """Mixed mongo courses that are mongo backed should see 'View in Studio' links."""
        self.setup_mongo_course()
        result_fragment = self.module.render(STUDENT_VIEW)
        self.assertIn('View Unit in Studio', result_fragment.content)

    def test_view_in_studio_link_xml_authored(self):
        """Courses that change 'course_edit_method' setting can hide 'View in Studio' links."""
        self.setup_mongo_course(course_edit_method='XML')
        result_fragment = self.module.render(STUDENT_VIEW)
        self.assertNotIn('View Unit in Studio', result_fragment.content)

    def test_view_in_studio_link_xml_backed(self):
        """Course in XML only modulestore should not see 'View in Studio' links."""
        self.setup_xml_course()
        result_fragment = self.module.render(STUDENT_VIEW)
        self.assertNotIn('View Unit in Studio', result_fragment.content)


@attr('shard_1')
class XmlViewInStudioTest(ViewInStudioTest):
    """Test the 'View in Studio' link visibility in an xml backed course."""
    MODULESTORE = TEST_DATA_XML_MODULESTORE

    def test_view_in_studio_link_xml_backed(self):
        """Course in XML only modulestore should not see 'View in Studio' links."""
        self.setup_xml_course()
        result_fragment = self.module.render(STUDENT_VIEW)
        self.assertNotIn('View Unit in Studio', result_fragment.content)


@attr('shard_1')
@patch.dict('django.conf.settings.FEATURES', {'DISPLAY_DEBUG_INFO_TO_STAFF': True, 'DISPLAY_HISTOGRAMS_TO_STAFF': True})
@patch('courseware.module_render.has_access', Mock(return_value=True))
class TestStaffDebugInfo(ModuleStoreTestCase):
    """Tests to verify that Staff Debug Info panel and histograms are displayed to staff."""

    def setUp(self):
        super(TestStaffDebugInfo, self).setUp()
        self.user = UserFactory.create()
        self.request = RequestFactory().get('/')
        self.request.user = self.user
        self.request.session = {}
        self.course = CourseFactory.create()

        problem_xml = OptionResponseXMLFactory().build_xml(
            question_text='The correct answer is Correct',
            num_inputs=2,
            weight=2,
            options=['Correct', 'Incorrect'],
            correct_option='Correct'
        )
        self.descriptor = ItemFactory.create(
            category='problem',
            data=problem_xml,
            display_name='Option Response Problem'
        )

        self.location = self.descriptor.location
        self.field_data_cache = FieldDataCache.cache_for_descriptor_descendents(
            self.course.id,
            self.user,
            self.descriptor
        )

    @patch.dict('django.conf.settings.FEATURES', {'DISPLAY_DEBUG_INFO_TO_STAFF': False})
    def test_staff_debug_info_disabled(self):
        module = render.get_module(
            self.user,
            self.request,
            self.location,
            self.field_data_cache,
        )
        result_fragment = module.render(STUDENT_VIEW)
        self.assertNotIn('Staff Debug', result_fragment.content)

    def test_staff_debug_info_enabled(self):
        module = render.get_module(
            self.user,
            self.request,
            self.location,
            self.field_data_cache,
        )
        result_fragment = module.render(STUDENT_VIEW)
        self.assertIn('Staff Debug', result_fragment.content)

    @patch.dict('django.conf.settings.FEATURES', {'DISPLAY_HISTOGRAMS_TO_STAFF': False})
    def test_histogram_disabled(self):
        module = render.get_module(
            self.user,
            self.request,
            self.location,
            self.field_data_cache,
        )
        result_fragment = module.render(STUDENT_VIEW)
        self.assertNotIn('histrogram', result_fragment.content)

    def test_histogram_enabled_for_unscored_xmodules(self):
        """Histograms should not display for xmodules which are not scored."""

        html_descriptor = ItemFactory.create(
            category='html',
            data='Here are some course details.'
        )
        field_data_cache = FieldDataCache.cache_for_descriptor_descendents(
            self.course.id,
            self.user,
            self.descriptor
        )
        with patch('openedx.core.lib.xblock_utils.grade_histogram') as mock_grade_histogram:
            mock_grade_histogram.return_value = []
            module = render.get_module(
                self.user,
                self.request,
                html_descriptor.location,
                field_data_cache,
            )
            module.render(STUDENT_VIEW)
            self.assertFalse(mock_grade_histogram.called)

    def test_histogram_enabled_for_scored_xmodules(self):
        """Histograms should display for xmodules which are scored."""

        StudentModuleFactory.create(
            course_id=self.course.id,
            module_state_key=self.location,
            student=UserFactory(),
            grade=1,
            max_grade=1,
            state="{}",
        )
        with patch('openedx.core.lib.xblock_utils.grade_histogram') as mock_grade_histogram:
            mock_grade_histogram.return_value = []
            module = render.get_module(
                self.user,
                self.request,
                self.location,
                self.field_data_cache,
            )
            module.render(STUDENT_VIEW)
            self.assertTrue(mock_grade_histogram.called)


PER_COURSE_ANONYMIZED_DESCRIPTORS = (LTIDescriptor, )

# The "set" here is to work around the bug that load_classes returns duplicates for multiply-delcared classes.
PER_STUDENT_ANONYMIZED_DESCRIPTORS = set(
    class_ for (name, class_) in XModuleDescriptor.load_classes()
    if not issubclass(class_, PER_COURSE_ANONYMIZED_DESCRIPTORS)
)


@attr('shard_1')
@ddt.ddt
class TestAnonymousStudentId(ModuleStoreTestCase, LoginEnrollmentTestCase):
    """
    Test that anonymous_student_id is set correctly across a variety of XBlock types
    """

    def setUp(self):
        super(TestAnonymousStudentId, self).setUp(create_user=False)
        self.user = UserFactory()
        self.course_key = ToyCourseFactory.create().id
        self.course = modulestore().get_course(self.course_key)

    @patch('courseware.module_render.has_access', Mock(return_value=True))
    def _get_anonymous_id(self, course_id, xblock_class):
        location = course_id.make_usage_key('dummy_category', 'dummy_name')
        descriptor = Mock(
            spec=xblock_class,
            _field_data=Mock(spec=FieldData, name='field_data'),
            location=location,
            static_asset_path=None,
            _runtime=Mock(
                spec=Runtime,
                resources_fs=None,
                mixologist=Mock(_mixins=(), name='mixologist'),
                name='runtime',
            ),
            scope_ids=Mock(spec=ScopeIds),
<<<<<<< HEAD
            name='descriptor'
=======
            name='descriptor',
            _field_data_cache={},
            _dirty_fields={},
            fields={},
            days_early_for_beta=None,
>>>>>>> 7b801c66
        )
        descriptor.runtime = CombinedSystem(descriptor._runtime, None)  # pylint: disable=protected-access
        # Use the xblock_class's bind_for_student method
        descriptor.bind_for_student = partial(xblock_class.bind_for_student, descriptor)

        if hasattr(xblock_class, 'module_class'):
            descriptor.module_class = xblock_class.module_class

        return render.get_module_for_descriptor_internal(
            user=self.user,
            descriptor=descriptor,
<<<<<<< HEAD
            field_data_cache=Mock(spec=FieldDataCache, name='field_data_cache'),
=======
            student_data=Mock(spec=FieldData, name='student_data'),
>>>>>>> 7b801c66
            course_id=course_id,
            track_function=Mock(name='track_function'),  # Track Function
            xqueue_callback_url_prefix=Mock(name='xqueue_callback_url_prefix'),  # XQueue Callback Url Prefix
            request_token='request_token',
            course=self.course,
        ).xmodule_runtime.anonymous_student_id

    @ddt.data(*PER_STUDENT_ANONYMIZED_DESCRIPTORS)
    def test_per_student_anonymized_id(self, descriptor_class):
        for course_id in ('MITx/6.00x/2012_Fall', 'MITx/6.00x/2013_Spring'):
            self.assertEquals(
                # This value is set by observation, so that later changes to the student
                # id computation don't break old data
                '5afe5d9bb03796557ee2614f5c9611fb',
                self._get_anonymous_id(CourseKey.from_string(course_id), descriptor_class)
            )

    @ddt.data(*PER_COURSE_ANONYMIZED_DESCRIPTORS)
    def test_per_course_anonymized_id(self, descriptor_class):
        self.assertEquals(
            # This value is set by observation, so that later changes to the student
            # id computation don't break old data
            'e3b0b940318df9c14be59acb08e78af5',
            self._get_anonymous_id(SlashSeparatedCourseKey('MITx', '6.00x', '2012_Fall'), descriptor_class)
        )

        self.assertEquals(
            # This value is set by observation, so that later changes to the student
            # id computation don't break old data
            'f82b5416c9f54b5ce33989511bb5ef2e',
            self._get_anonymous_id(SlashSeparatedCourseKey('MITx', '6.00x', '2013_Spring'), descriptor_class)
        )


@attr('shard_1')
@patch('track.views.tracker')
class TestModuleTrackingContext(ModuleStoreTestCase):
    """
    Ensure correct tracking information is included in events emitted during XBlock callback handling.
    """

    def setUp(self):
        super(TestModuleTrackingContext, self).setUp()

        self.user = UserFactory.create()
        self.request = RequestFactory().get('/')
        self.request.user = self.user
        self.request.session = {}
        self.course = CourseFactory.create()

        self.problem_xml = OptionResponseXMLFactory().build_xml(
            question_text='The correct answer is Correct',
            num_inputs=2,
            weight=2,
            options=['Correct', 'Incorrect'],
            correct_option='Correct'
        )

    def test_context_contains_display_name(self, mock_tracker):
        problem_display_name = u'Option Response Problem'
        module_info = self.handle_callback_and_get_module_info(mock_tracker, problem_display_name)
        self.assertEquals(problem_display_name, module_info['display_name'])

    def handle_callback_and_get_module_info(self, mock_tracker, problem_display_name=None):
        """
        Creates a fake module, invokes the callback and extracts the 'module'
        metadata from the emitted problem_check event.
        """
        descriptor_kwargs = {
            'category': 'problem',
            'data': self.problem_xml
        }
        if problem_display_name:
            descriptor_kwargs['display_name'] = problem_display_name

        descriptor = ItemFactory.create(**descriptor_kwargs)

        render.handle_xblock_callback(
            self.request,
            self.course.id.to_deprecated_string(),
            quote_slashes(descriptor.location.to_deprecated_string()),
            'xmodule_handler',
            'problem_check',
        )

        self.assertEquals(len(mock_tracker.send.mock_calls), 1)
        mock_call = mock_tracker.send.mock_calls[0]
        event = mock_call[1][0]

        self.assertEquals(event['event_type'], 'problem_check')
        return event['context']['module']

    def test_missing_display_name(self, mock_tracker):
        actual_display_name = self.handle_callback_and_get_module_info(mock_tracker)['display_name']
        self.assertTrue(actual_display_name.startswith('problem'))

    def test_library_source_information(self, mock_tracker):
        """
        Check that XBlocks that are inherited from a library include the
        information about their library block source in events.
        We patch the modulestore to avoid having to create a library.
        """
        original_usage_key = UsageKey.from_string(u'block-v1:A+B+C+type@problem+block@abcd1234')
        original_usage_version = ObjectId()
        mock_get_original_usage = lambda _, key: (original_usage_key, original_usage_version)
        with patch('xmodule.modulestore.mixed.MixedModuleStore.get_block_original_usage', mock_get_original_usage):
            module_info = self.handle_callback_and_get_module_info(mock_tracker)
            self.assertIn('original_usage_key', module_info)
            self.assertEqual(module_info['original_usage_key'], unicode(original_usage_key))
            self.assertIn('original_usage_version', module_info)
            self.assertEqual(module_info['original_usage_version'], unicode(original_usage_version))


@attr('shard_1')
class TestXmoduleRuntimeEvent(TestSubmittingProblems):
    """
    Inherit from TestSubmittingProblems to get functionality that set up a course and problems structure
    """

    def setUp(self):
        super(TestXmoduleRuntimeEvent, self).setUp()
        self.homework = self.add_graded_section_to_course('homework')
        self.problem = self.add_dropdown_to_section(self.homework.location, 'p1', 1)
        self.grade_dict = {'value': 0.18, 'max_value': 32, 'user_id': self.student_user.id}
        self.delete_dict = {'value': None, 'max_value': None, 'user_id': self.student_user.id}

    def get_module_for_user(self, user):
        """Helper function to get useful module at self.location in self.course_id for user"""
        mock_request = MagicMock()
        mock_request.user = user
        field_data_cache = FieldDataCache.cache_for_descriptor_descendents(
            self.course.id, user, self.course, depth=2)

        return render.get_module(  # pylint: disable=protected-access
            user,
            mock_request,
            self.problem.location,
            field_data_cache,
        )._xmodule

    def set_module_grade_using_publish(self, grade_dict):
        """Publish the user's grade, takes grade_dict as input"""
        module = self.get_module_for_user(self.student_user)
        module.system.publish(module, 'grade', grade_dict)
        return module

    def test_xmodule_runtime_publish(self):
        """Tests the publish mechanism"""
        self.set_module_grade_using_publish(self.grade_dict)
        student_module = StudentModule.objects.get(student=self.student_user, module_state_key=self.problem.location)
        self.assertEqual(student_module.grade, self.grade_dict['value'])
        self.assertEqual(student_module.max_grade, self.grade_dict['max_value'])

    def test_xmodule_runtime_publish_delete(self):
        """Test deleting the grade using the publish mechanism"""
        module = self.set_module_grade_using_publish(self.grade_dict)
        module.system.publish(module, 'grade', self.delete_dict)
        student_module = StudentModule.objects.get(student=self.student_user, module_state_key=self.problem.location)
        self.assertIsNone(student_module.grade)
        self.assertIsNone(student_module.max_grade)

    @patch('courseware.module_render.SCORE_CHANGED.send')
    def test_score_change_signal(self, send_mock):
        """Test that a Django signal is generated when a score changes"""
        self.set_module_grade_using_publish(self.grade_dict)
        expected_signal_kwargs = {
            'sender': None,
            'points_possible': self.grade_dict['max_value'],
            'points_earned': self.grade_dict['value'],
            'user_id': self.student_user.id,
            'course_id': unicode(self.course.id),
            'usage_id': unicode(self.problem.location)
        }
        send_mock.assert_called_with(**expected_signal_kwargs)


@attr('shard_1')
class TestRebindModule(TestSubmittingProblems):
    """
    Tests to verify the functionality of rebinding a module.
    Inherit from TestSubmittingProblems to get functionality that set up a course structure
    """
    def setUp(self):
        super(TestRebindModule, self).setUp()
        self.homework = self.add_graded_section_to_course('homework')
        self.lti = ItemFactory.create(category='lti', parent=self.homework)
        self.problem = ItemFactory.create(category='problem', parent=self.homework)
        self.user = UserFactory.create()
        self.anon_user = AnonymousUser()

    def get_module_for_user(self, user, item=None):
        """Helper function to get useful module at self.location in self.course_id for user"""
        mock_request = MagicMock()
        mock_request.user = user
        field_data_cache = FieldDataCache.cache_for_descriptor_descendents(
            self.course.id, user, self.course, depth=2)

        if item is None:
            item = self.lti

        return render.get_module(  # pylint: disable=protected-access
            user,
            mock_request,
            item.location,
            field_data_cache,
        )._xmodule

    def test_rebind_module_to_new_users(self):
        module = self.get_module_for_user(self.user, self.problem)

        # Bind the module to another student, which will remove "correct_map"
        # from the module's _field_data_cache and _dirty_fields.
        user2 = UserFactory.create()
        module.descriptor.bind_for_student(module.system, user2.id)

        # XBlock's save method assumes that if a field is in _dirty_fields,
        # then it's also in _field_data_cache. If this assumption
        # doesn't hold, then we get an error trying to bind this module
        # to a third student, since we've removed "correct_map" from
        # _field_data cache, but not _dirty_fields, when we bound
        # this module to the second student. (TNL-2640)
        user3 = UserFactory.create()
        module.descriptor.bind_for_student(module.system, user3.id)

    def test_rebind_noauth_module_to_user_not_anonymous(self):
        """
        Tests that an exception is thrown when rebind_noauth_module_to_user is run from a
        module bound to a real user
        """
        module = self.get_module_for_user(self.user)
        user2 = UserFactory()
        user2.id = 2
        with self.assertRaisesRegexp(
            render.LmsModuleRenderError,
            "rebind_noauth_module_to_user can only be called from a module bound to an anonymous user"
        ):
            self.assertTrue(module.system.rebind_noauth_module_to_user(module, user2))

    def test_rebind_noauth_module_to_user_anonymous(self):
        """
        Tests that get_user_module_for_noauth succeeds when rebind_noauth_module_to_user is run from a
        module bound to AnonymousUser
        """
        module = self.get_module_for_user(self.anon_user)
        user2 = UserFactory()
        user2.id = 2
        module.system.rebind_noauth_module_to_user(module, user2)
        self.assertTrue(module)
        self.assertEqual(module.system.anonymous_student_id, anonymous_id_for_user(user2, self.course.id))
        self.assertEqual(module.scope_ids.user_id, user2.id)
        self.assertEqual(module.descriptor.scope_ids.user_id, user2.id)

    @patch('courseware.module_render.make_psychometrics_data_update_handler')
    @patch.dict(settings.FEATURES, {'ENABLE_PSYCHOMETRICS': True})
    def test_psychometrics_anonymous(self, psycho_handler):
        """
        Make sure that noauth modules with anonymous users don't have
        the psychometrics callback bound.
        """
        module = self.get_module_for_user(self.anon_user)
        module.system.rebind_noauth_module_to_user(module, self.anon_user)
        self.assertFalse(psycho_handler.called)


@attr('shard_1')
@ddt.ddt
class TestEventPublishing(ModuleStoreTestCase, LoginEnrollmentTestCase):
    """
    Tests of event publishing for both XModules and XBlocks.
    """

    def setUp(self):
        """
        Set up the course and user context
        """
        super(TestEventPublishing, self).setUp()

        self.mock_user = UserFactory()
        self.mock_user.id = 1
        self.request_factory = RequestFactory()

    @ddt.data('xblock', 'xmodule')
    @XBlock.register_temp_plugin(PureXBlock, identifier='xblock')
    @XBlock.register_temp_plugin(EmptyXModuleDescriptor, identifier='xmodule')
    @patch.object(render, 'make_track_function')
    def test_event_publishing(self, block_type, mock_track_function):
        request = self.request_factory.get('')
        request.user = self.mock_user
        course = CourseFactory()
        descriptor = ItemFactory(category=block_type, parent=course)
        field_data_cache = FieldDataCache([course, descriptor], course.id, self.mock_user)  # pylint: disable=no-member
        block = render.get_module(self.mock_user, request, descriptor.location, field_data_cache)

        event_type = 'event_type'
        event = {'event': 'data'}

        block.runtime.publish(block, event_type, event)

        mock_track_function.assert_called_once_with(request)

        mock_track_function.return_value.assert_called_once_with(event_type, event)


@attr('shard_1')
@ddt.ddt
class LMSXBlockServiceBindingTest(ModuleStoreTestCase):
    """
    Tests that the LMS Module System (XBlock Runtime) provides an expected set of services.
    """
    def setUp(self):
        """
        Set up the user and other fields that will be used to instantiate the runtime.
        """
        super(LMSXBlockServiceBindingTest, self).setUp()
        self.user = UserFactory()
        self.student_data = Mock()
        self.course = CourseFactory.create()
        self.track_function = Mock()
        self.xqueue_callback_url_prefix = Mock()
        self.request_token = Mock()

    @XBlock.register_temp_plugin(PureXBlock, identifier='pure')
    @ddt.data("user", "i18n", "fs", "field-data")
    def test_expected_services_exist(self, expected_service):
        """
        Tests that the 'user', 'i18n', and 'fs' services are provided by the LMS runtime.
        """
        descriptor = ItemFactory(category="pure", parent=self.course)
        runtime, _ = render.get_module_system_for_user(
            self.user,
            self.student_data,
            descriptor,
            self.course.id,
            self.track_function,
            self.xqueue_callback_url_prefix,
            self.request_token,
            course=self.course
        )
        service = runtime.service(descriptor, expected_service)
        self.assertIsNotNone(service)

    def test_beta_tester_fields_added(self):
        """
        Tests that the beta tester fields are set on LMS runtime.
        """
        descriptor = ItemFactory(category="pure", parent=self.course)
        descriptor.days_early_for_beta = 5
        runtime, _ = render.get_module_system_for_user(
            self.user,
            self.student_data,
            descriptor,
            self.course.id,
            self.track_function,
            self.xqueue_callback_url_prefix,
            self.request_token,
            course=self.course
        )

        self.assertFalse(getattr(runtime, u'user_is_beta_tester'))
        self.assertEqual(getattr(runtime, u'days_early_for_beta'), 5)


class PureXBlockWithChildren(PureXBlock):
    """
    Pure XBlock with children to use in tests.
    """
    has_children = True


class EmptyXModuleWithChildren(EmptyXModule):  # pylint: disable=abstract-method
    """
    Empty XModule for testing with no dependencies.
    """
    has_children = True


class EmptyXModuleDescriptorWithChildren(EmptyXModuleDescriptor):  # pylint: disable=abstract-method
    """
    Empty XModule for testing with no dependencies.
    """
    module_class = EmptyXModuleWithChildren
    has_children = True


BLOCK_TYPES = ['xblock', 'xmodule']
USER_NUMBERS = range(2)


@attr('shard_1')
@ddt.ddt
class TestFilteredChildren(ModuleStoreTestCase):
    """
    Tests that verify access to XBlock/XModule children work correctly
    even when those children are filtered by the runtime when loaded.
    """
    # pylint: disable=attribute-defined-outside-init, no-member
    def setUp(self):
        super(TestFilteredChildren, self).setUp()
        self.users = {number: UserFactory() for number in USER_NUMBERS}
        self.course = CourseFactory()

        self._old_has_access = render.has_access
        patcher = patch('courseware.module_render.has_access', self._has_access)
        patcher.start()
        self.addCleanup(patcher.stop)

    @ddt.data(*BLOCK_TYPES)
    @XBlock.register_temp_plugin(PureXBlockWithChildren, identifier='xblock')
    @XBlock.register_temp_plugin(EmptyXModuleDescriptorWithChildren, identifier='xmodule')
    def test_unbound(self, block_type):
        block = self._load_block(block_type)
        self.assertUnboundChildren(block)

    @ddt.data(*itertools.product(BLOCK_TYPES, USER_NUMBERS))
    @ddt.unpack
    @XBlock.register_temp_plugin(PureXBlockWithChildren, identifier='xblock')
    @XBlock.register_temp_plugin(EmptyXModuleDescriptorWithChildren, identifier='xmodule')
    def test_unbound_then_bound_as_descriptor(self, block_type, user_number):
        user = self.users[user_number]
        block = self._load_block(block_type)
        self.assertUnboundChildren(block)
        self._bind_block(block, user)
        self.assertBoundChildren(block, user)

    @ddt.data(*itertools.product(BLOCK_TYPES, USER_NUMBERS))
    @ddt.unpack
    @XBlock.register_temp_plugin(PureXBlockWithChildren, identifier='xblock')
    @XBlock.register_temp_plugin(EmptyXModuleDescriptorWithChildren, identifier='xmodule')
    def test_unbound_then_bound_as_xmodule(self, block_type, user_number):
        user = self.users[user_number]
        block = self._load_block(block_type)
        self.assertUnboundChildren(block)
        self._bind_block(block, user)

        # Validate direct XModule access as well
        if isinstance(block, XModuleDescriptor):
            self.assertBoundChildren(block._xmodule, user)  # pylint: disable=protected-access
        else:
            self.assertBoundChildren(block, user)

    @ddt.data(*itertools.product(BLOCK_TYPES, USER_NUMBERS))
    @ddt.unpack
    @XBlock.register_temp_plugin(PureXBlockWithChildren, identifier='xblock')
    @XBlock.register_temp_plugin(EmptyXModuleDescriptorWithChildren, identifier='xmodule')
    def test_bound_only_as_descriptor(self, block_type, user_number):
        user = self.users[user_number]
        block = self._load_block(block_type)
        self._bind_block(block, user)
        self.assertBoundChildren(block, user)

    @ddt.data(*itertools.product(BLOCK_TYPES, USER_NUMBERS))
    @ddt.unpack
    @XBlock.register_temp_plugin(PureXBlockWithChildren, identifier='xblock')
    @XBlock.register_temp_plugin(EmptyXModuleDescriptorWithChildren, identifier='xmodule')
    def test_bound_only_as_xmodule(self, block_type, user_number):
        user = self.users[user_number]
        block = self._load_block(block_type)
        self._bind_block(block, user)

        # Validate direct XModule access as well
        if isinstance(block, XModuleDescriptor):
            self.assertBoundChildren(block._xmodule, user)  # pylint: disable=protected-access
        else:
            self.assertBoundChildren(block, user)

    def _load_block(self, block_type):
        """
        Instantiate an XBlock of `block_type` with the appropriate set of children.
        """
        self.parent = ItemFactory(category=block_type, parent=self.course)

        # Create a child of each block type for each user
        self.children_for_user = {
            user: [
                ItemFactory(category=child_type, parent=self.parent).scope_ids.usage_id
                for child_type in BLOCK_TYPES
            ]
            for user in self.users.itervalues()
        }

        self.all_children = sum(self.children_for_user.values(), [])

        return modulestore().get_item(self.parent.scope_ids.usage_id)

    def _bind_block(self, block, user):
        """
        Bind `block` to the supplied `user`.
        """
        course_id = self.course.id
        field_data_cache = FieldDataCache.cache_for_descriptor_descendents(
            course_id,
            user,
            block,
        )
        return get_module_for_descriptor(
            user,
            Mock(name='request', user=user),
            block,
            field_data_cache,
            course_id,
            course=self.course
        )

    def _has_access(self, user, action, obj, course_key=None):
        """
        Mock implementation of `has_access` used to control which blocks
        have access to which children during tests.
        """
        if action != 'load':
            return self._old_has_access(user, action, obj, course_key)

        if isinstance(obj, XBlock):
            key = obj.scope_ids.usage_id
        elif isinstance(obj, UsageKey):
            key = obj

        if key == self.parent.scope_ids.usage_id:
            return True
        return key in self.children_for_user[user]

    def assertBoundChildren(self, block, user):
        """
        Ensure the bound children are indeed children.
        """
        self.assertChildren(block, self.children_for_user[user])

    def assertUnboundChildren(self, block):
        """
        Ensure unbound children are indeed children.
        """
        self.assertChildren(block, self.all_children)

    def assertChildren(self, block, child_usage_ids):
        """
        Used to assert that sets of children are equivalent.
        """
        self.assertEquals(set(child_usage_ids), set(child.scope_ids.usage_id for child in block.get_children()))


@attr('shard_1')
@ddt.ddt
class TestDisabledXBlockTypes(ModuleStoreTestCase):
    """
    Tests that verify disabled XBlock types are not loaded.
    """
    # pylint: disable=attribute-defined-outside-init, no-member
    def setUp(self):
        super(TestDisabledXBlockTypes, self).setUp()

        for store in self.store.modulestores:
            store.disabled_xblock_types = ('combinedopenended', 'peergrading', 'video')

    @ddt.data(ModuleStoreEnum.Type.mongo, ModuleStoreEnum.Type.split)
    def test_get_item(self, default_ms):
        with self.store.default_store(default_ms):
            course = CourseFactory()
            for block_type in ('peergrading', 'combinedopenended', 'video'):
                item = ItemFactory(category=block_type, parent=course)
                item = self.store.get_item(item.scope_ids.usage_id)
                self.assertEqual(item.__class__.__name__, 'RawDescriptorWithMixins')<|MERGE_RESOLUTION|>--- conflicted
+++ resolved
@@ -47,10 +47,6 @@
 from xmodule.modulestore import ModuleStoreEnum
 from xmodule.modulestore.django import modulestore
 from xmodule.modulestore.tests.django_utils import ModuleStoreTestCase
-<<<<<<< HEAD
-from xmodule.modulestore.tests.factories import ItemFactory, CourseFactory, check_mongo_calls
-from xmodule.x_module import XModuleDescriptor, XModule, STUDENT_VIEW, CombinedSystem
-=======
 from xmodule.modulestore.tests.factories import ItemFactory, CourseFactory, ToyCourseFactory, check_mongo_calls
 from xmodule.x_module import XModuleDescriptor, XModule, STUDENT_VIEW, CombinedSystem
 
@@ -67,7 +63,6 @@
 )
 from edx_proctoring.runtime import set_runtime_service
 from edx_proctoring.tests.test_services import MockCreditService
->>>>>>> 7b801c66
 
 TEST_DATA_DIR = settings.COMMON_TEST_DATA_ROOT
 
@@ -1501,15 +1496,11 @@
                 name='runtime',
             ),
             scope_ids=Mock(spec=ScopeIds),
-<<<<<<< HEAD
-            name='descriptor'
-=======
             name='descriptor',
             _field_data_cache={},
             _dirty_fields={},
             fields={},
             days_early_for_beta=None,
->>>>>>> 7b801c66
         )
         descriptor.runtime = CombinedSystem(descriptor._runtime, None)  # pylint: disable=protected-access
         # Use the xblock_class's bind_for_student method
@@ -1521,11 +1512,7 @@
         return render.get_module_for_descriptor_internal(
             user=self.user,
             descriptor=descriptor,
-<<<<<<< HEAD
-            field_data_cache=Mock(spec=FieldDataCache, name='field_data_cache'),
-=======
             student_data=Mock(spec=FieldData, name='student_data'),
->>>>>>> 7b801c66
             course_id=course_id,
             track_function=Mock(name='track_function'),  # Track Function
             xqueue_callback_url_prefix=Mock(name='xqueue_callback_url_prefix'),  # XQueue Callback Url Prefix
