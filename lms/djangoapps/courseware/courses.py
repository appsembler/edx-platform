"""
Functions for accessing and displaying courses within the
courseware.
"""


import beeline
import logging
from collections import defaultdict, namedtuple
from datetime import datetime

import pytz
from crum import get_current_request
from dateutil.parser import parse as parse_date
from django.conf import settings
from django.http import Http404, QueryDict
from django.urls import reverse
from django.utils.translation import ugettext as _
from edx_django_utils.monitoring import function_trace
from fs.errors import ResourceNotFound
from opaque_keys.edx.keys import UsageKey
from path import Path as path

from openedx.core.lib.cache_utils import request_cached

from lms.djangoapps import branding
from lms.djangoapps.courseware.access import has_access
from lms.djangoapps.courseware.access_response import (
    AuthenticationRequiredAccessError,
    EnrollmentRequiredAccessError,
    MilestoneAccessError,
    StartDateError,
)
from lms.djangoapps.courseware.date_summary import (
    CertificateAvailableDate,
    CourseAssignmentDate,
    CourseEndDate,
    CourseExpiredDate,
    CourseStartDate,
    TodaysDate,
    VerificationDeadlineDate,
    VerifiedUpgradeDeadlineDate
)
from lms.djangoapps.courseware.exceptions import CourseRunNotFound
from lms.djangoapps.courseware.masquerade import check_content_start_date_for_masquerade_user
from lms.djangoapps.courseware.model_data import FieldDataCache
from lms.djangoapps.courseware.module_render import get_module
from common.djangoapps.edxmako.shortcuts import render_to_string
from lms.djangoapps.courseware.access_utils import (
    check_authentication,
    check_enrollment,
)
from lms.djangoapps.courseware.courseware_access_exception import CoursewareAccessException
from lms.djangoapps.courseware.exceptions import CourseAccessRedirect
from lms.djangoapps.course_blocks.api import get_course_blocks
from openedx.core.djangoapps.content.course_overviews.models import CourseOverview
from openedx.core.djangoapps.enrollments.api import get_course_enrollment_details
from openedx.core.djangoapps.site_configuration import helpers as configuration_helpers
from openedx.core.lib.api.view_utils import LazySequence
from openedx.core.lib.courses import get_course_by_id
from openedx.features.course_duration_limits.access import AuditExpiredError
from openedx.features.course_experience import RELATIVE_DATES_FLAG
from openedx.features.course_experience.utils import is_block_structure_complete_for_assignments
from common.djangoapps.static_replace import replace_static_urls
from lms.djangoapps.survey.utils import SurveyRequiredAccessError, check_survey_required_and_unanswered
from common.djangoapps.util.date_utils import strftime_localized
from xmodule.modulestore.django import modulestore
from xmodule.modulestore.exceptions import ItemNotFoundError
from xmodule.x_module import STUDENT_VIEW

log = logging.getLogger(__name__)


# Used by get_course_assignments below. You shouldn't need to use this type directly.
_Assignment = namedtuple(
    'Assignment', ['block_key', 'title', 'url', 'date', 'contains_gated_content', 'complete', 'past_due',
                   'assignment_type', 'extra_info', 'first_component_block_id']
)


def get_course(course_id, depth=0):
    """
    Given a course id, return the corresponding course descriptor.

    If the course does not exist, raises a CourseRunNotFound. This is appropriate
    for internal use.

    depth: The number of levels of children for the modulestore to cache.
    None means infinite depth.  Default is to fetch no children.
    """
    course = modulestore().get_course(course_id, depth=depth)
    if course is None:
        raise CourseRunNotFound(course_key=course_id)
    return course


<<<<<<< HEAD
@beeline.traced(name="get_course_by_id")
def get_course_by_id(course_key, depth=0):
    """
    Given a course id, return the corresponding course descriptor.

    If such a course does not exist, raises a 404.

    depth: The number of levels of children for the modulestore to cache. None means infinite depth
    """
    beeline.add_context_field('course_depth', depth)
    beeline.add_context_field('course_depth_infinite', depth == 0)
    with modulestore().bulk_operations(course_key):
        course = modulestore().get_course(course_key, depth=depth)
    if course:
        return course
    else:
        raise Http404("Course not found: {}.".format(str(course_key)))


@beeline.traced(name="get_course_with_access")
=======
>>>>>>> 3ecd233c
def get_course_with_access(user, action, course_key, depth=0, check_if_enrolled=False, check_survey_complete=True, check_if_authenticated=False):  # lint-amnesty, pylint: disable=line-too-long
    """
    Given a course_key, look up the corresponding course descriptor,
    check that the user has the access to perform the specified action
    on the course, and return the descriptor.

    Raises a 404 if the course_key is invalid, or the user doesn't have access.

    depth: The number of levels of children for the modulestore to cache. None means infinite depth

    check_if_enrolled: If true, additionally verifies that the user is either enrolled in the course
      or has staff access.
    check_survey_complete: If true, additionally verifies that the user has either completed the course survey
      or has staff access.
      Note: We do not want to continually add these optional booleans.  Ideally,
      these special cases could not only be handled inside has_access, but could
      be plugged in as additional callback checks for different actions.
    """
    course = get_course_by_id(course_key, depth)
    check_course_access_with_redirect(course, user, action, check_if_enrolled, check_survey_complete, check_if_authenticated)  # lint-amnesty, pylint: disable=line-too-long
    return course


def get_course_overview_with_access(user, action, course_key, check_if_enrolled=False):
    """
    Given a course_key, look up the corresponding course overview,
    check that the user has the access to perform the specified action
    on the course, and return the course overview.

    Raises a 404 if the course_key is invalid, or the user doesn't have access.

    check_if_enrolled: If true, additionally verifies that the user is either enrolled in the course
      or has staff access.
    """
    try:
        course_overview = CourseOverview.get_from_id(course_key)
    except CourseOverview.DoesNotExist:
        raise Http404("Course not found.")  # lint-amnesty, pylint: disable=raise-missing-from
    check_course_access_with_redirect(course_overview, user, action, check_if_enrolled)
    return course_overview


def check_course_access(course, user, action, check_if_enrolled=False, check_survey_complete=True, check_if_authenticated=False):  # lint-amnesty, pylint: disable=line-too-long
    """
    Check that the user has the access to perform the specified action
    on the course (CourseBlock|CourseOverview).

    check_if_enrolled: If true, additionally verifies that the user is enrolled.
    check_survey_complete: If true, additionally verifies that the user has completed the survey.
    """
    def _check_nonstaff_access():
        # Below is a series of checks that must all pass for a user to be granted access
        # to a course. (Essentially check this AND check that AND...)
        # Also note: access_response (AccessResponse) objects are compared as booleans
        access_response = has_access(user, action, course, course.id)
        if not access_response:
            return access_response

        if check_if_authenticated:
            authentication_access_response = check_authentication(user, course)
            if not authentication_access_response:
                return authentication_access_response

        if check_if_enrolled:
            enrollment_access_response = check_enrollment(user, course)
            if not enrollment_access_response:
                return enrollment_access_response

        # Redirect if the user must answer a survey before entering the course.
        if check_survey_complete and action == 'load':
            survey_access_response = check_survey_required_and_unanswered(user, course)
            if not survey_access_response:
                return survey_access_response

        # This access_response will be ACCESS_GRANTED
        return access_response

    # Allow staff full access to the course even if other checks fail
    nonstaff_access_response = _check_nonstaff_access()
    if not nonstaff_access_response:
        staff_access_response = has_access(user, 'staff', course.id)
        if staff_access_response:
            return staff_access_response

    # This access_response will be ACCESS_GRANTED
    return nonstaff_access_response


def check_course_access_with_redirect(course, user, action, check_if_enrolled=False, check_survey_complete=True, check_if_authenticated=False):  # lint-amnesty, pylint: disable=line-too-long
    """
    Check that the user has the access to perform the specified action
    on the course (CourseBlock|CourseOverview).

    check_if_enrolled: If true, additionally verifies that the user is enrolled.
    check_survey_complete: If true, additionally verifies that the user has completed the survey.
    """
    request = get_current_request()
    check_content_start_date_for_masquerade_user(course.id, user, request, course.start)

    access_response = check_course_access(course, user, action, check_if_enrolled, check_survey_complete, check_if_authenticated)  # lint-amnesty, pylint: disable=line-too-long

    if not access_response:
        # Redirect if StartDateError
        if isinstance(access_response, StartDateError):
            start_date = strftime_localized(course.start, 'SHORT_DATE')
            params = QueryDict(mutable=True)
            params['notlive'] = start_date
            raise CourseAccessRedirect('{dashboard_url}?{params}'.format(
                dashboard_url=reverse('dashboard'),
                params=params.urlencode()
            ), access_response)

        # Redirect if AuditExpiredError
        if isinstance(access_response, AuditExpiredError):
            params = QueryDict(mutable=True)
            params['access_response_error'] = access_response.additional_context_user_message
            raise CourseAccessRedirect('{dashboard_url}?{params}'.format(
                dashboard_url=reverse('dashboard'),
                params=params.urlencode()
            ), access_response)

        # Redirect if the user must answer a survey before entering the course.
        if isinstance(access_response, MilestoneAccessError):
            raise CourseAccessRedirect('{dashboard_url}'.format(
                dashboard_url=reverse('dashboard'),
            ), access_response)

        # Redirect if the user is not enrolled and must be to see content
        if isinstance(access_response, EnrollmentRequiredAccessError):
            raise CourseAccessRedirect(reverse('about_course', args=[str(course.id)]))

        # Redirect if user must be authenticated to view the content
        if isinstance(access_response, AuthenticationRequiredAccessError):
            raise CourseAccessRedirect(reverse('about_course', args=[str(course.id)]))

        # Redirect if the user must answer a survey before entering the course.
        if isinstance(access_response, SurveyRequiredAccessError):
            raise CourseAccessRedirect(reverse('course_survey', args=[str(course.id)]))

        # Deliberately return a non-specific error message to avoid
        # leaking info about access control settings
        raise CoursewareAccessException(access_response)


def can_self_enroll_in_course(course_key):
    """
    Returns True if the user can enroll themselves in a course.

    Note: an example of a course that a user cannot enroll in directly
    is a CCX course. For such courses, a user can only be enrolled by
    a CCX coach.
    """
    if hasattr(course_key, 'ccx'):
        return False
    return True


def course_open_for_self_enrollment(course_key):
    """
    For a given course_key, determine if the course is available for enrollment
    """
    # Check to see if learners can enroll themselves.
    if not can_self_enroll_in_course(course_key):
        return False

    # Check the enrollment start and end dates.
    course_details = get_course_enrollment_details(str(course_key))
    now = datetime.now().replace(tzinfo=pytz.UTC)
    start = course_details['enrollment_start']
    end = course_details['enrollment_end']

    start = start if start is not None else now
    end = end if end is not None else now

    # If we are not within the start and end date for enrollment.
    if now < start or end < now:
        return False

    return True


def find_file(filesystem, dirs, filename):
    """
    Looks for a filename in a list of dirs on a filesystem, in the specified order.

    filesystem: an OSFS filesystem
    dirs: a list of path objects
    filename: a string

    Returns d / filename if found in dir d, else raises ResourceNotFound.
    """
    for directory in dirs:
        filepath = path(directory) / filename
        if filesystem.exists(filepath):
            return filepath
    raise ResourceNotFound(f"Could not find {filename}")


def get_course_about_section(request, course, section_key):
    """
    This returns the snippet of html to be rendered on the course about page,
    given the key for the section.

    Valid keys:
    - overview
    - about_sidebar_html
    - short_description
    - description
    - key_dates (includes start, end, exams, etc)
    - video
    - course_staff_short
    - course_staff_extended
    - requirements
    - syllabus
    - textbook
    - faq
    - effort
    - more_info
    - ocw_links
    """

    # Many of these are stored as html files instead of some semantic
    # markup. This can change without effecting this interface when we find a
    # good format for defining so many snippets of text/html.

    html_sections = {
        'short_description',
        'description',
        'key_dates',
        'video',
        'course_staff_short',
        'course_staff_extended',
        'requirements',
        'syllabus',
        'textbook',
        'faq',
        'more_info',
        'overview',
        'effort',
        'end_date',
        'prerequisites',
        'about_sidebar_html',
        'ocw_links'
    }

    if section_key in html_sections:
        try:
            loc = course.location.replace(category='about', name=section_key)

            # Use an empty cache
            field_data_cache = FieldDataCache([], course.id, request.user)
            about_module = get_module(
                request.user,
                request,
                loc,
                field_data_cache,
                log_if_not_found=False,
                wrap_xmodule_display=False,
                static_asset_path=course.static_asset_path,
                course=course
            )

            html = ''

            if about_module is not None:
                try:
                    html = about_module.render(STUDENT_VIEW).content
                except Exception:  # pylint: disable=broad-except
                    html = render_to_string('courseware/error-message.html', None)
                    log.exception(
                        "Error rendering course=%s, section_key=%s",
                        course, section_key
                    )
            return html

        except ItemNotFoundError:
            log.warning(
                "Missing about section %s in course %s",
                section_key, str(course.location)
            )
            return None

    raise KeyError("Invalid about key " + str(section_key))


def get_course_info_usage_key(course, section_key):
    """
    Returns the usage key for the specified section's course info module.
    """
    return course.id.make_usage_key('course_info', section_key)


def get_course_info_section_module(request, user, course, section_key):
    """
    This returns the course info module for a given section_key.

    Valid keys:
    - handouts
    - guest_handouts
    - updates
    - guest_updates
    """
    usage_key = get_course_info_usage_key(course, section_key)

    # Use an empty cache
    field_data_cache = FieldDataCache([], course.id, user)

    return get_module(
        user,
        request,
        usage_key,
        field_data_cache,
        log_if_not_found=False,
        wrap_xmodule_display=False,
        static_asset_path=course.static_asset_path,
        course=course
    )


def get_course_info_section(request, user, course, section_key):
    """
    This returns the snippet of html to be rendered on the course info page,
    given the key for the section.

    Valid keys:
    - handouts
    - guest_handouts
    - updates
    - guest_updates
    """
    info_module = get_course_info_section_module(request, user, course, section_key)

    html = ''
    if info_module is not None:
        try:
            html = info_module.render(STUDENT_VIEW).content.strip()
        except Exception:  # pylint: disable=broad-except
            html = render_to_string('courseware/error-message.html', None)
            log.exception(
                "Error rendering course_id=%s, section_key=%s",
                str(course.id), section_key
            )

    return html


def get_course_date_blocks(course, user, request=None, include_access=False,
                           include_past_dates=False, num_assignments=None):
    """
    Return the list of blocks to display on the course info page,
    sorted by date.
    """
    blocks = []
    if RELATIVE_DATES_FLAG.is_enabled(course.id):
        blocks.extend(get_course_assignment_date_blocks(
            course, user, request, num_return=num_assignments,
            include_access=include_access, include_past_dates=include_past_dates,
        ))

    # Adding these in after the assignment blocks so in the case multiple blocks have the same date,
    # these blocks will be sorted to come after the assignments. See https://openedx.atlassian.net/browse/AA-158
    default_block_classes = [
        CertificateAvailableDate,
        CourseEndDate,
        CourseExpiredDate,
        CourseStartDate,
        TodaysDate,
        VerificationDeadlineDate,
        VerifiedUpgradeDeadlineDate,
    ]
    blocks.extend([cls(course, user) for cls in default_block_classes])

    blocks = filter(lambda b: b.is_allowed and b.date and (include_past_dates or b.is_enabled), blocks)  # lint-amnesty, pylint: disable=filter-builtin-not-iterating
    return sorted(blocks, key=date_block_key_fn)


def date_block_key_fn(block):
    """
    If the block's date is None, return the maximum datetime in order
    to force it to the end of the list of displayed blocks.
    """
    return block.date or datetime.max.replace(tzinfo=pytz.UTC)


def get_course_assignment_date_blocks(course, user, request, num_return=None,
                                      include_past_dates=False, include_access=False):
    """
    Returns a list of assignment (at the subsection/sequential level) due date
    blocks for the given course. Will return num_return results or all results
    if num_return is None in date increasing order.
    """
    date_blocks = []
    for assignment in get_course_assignments(course.id, user, include_access=include_access):
        date_block = CourseAssignmentDate(course, user)
        date_block.date = assignment.date
        date_block.contains_gated_content = assignment.contains_gated_content
        date_block.first_component_block_id = assignment.first_component_block_id
        date_block.complete = assignment.complete
        date_block.assignment_type = assignment.assignment_type
        date_block.past_due = assignment.past_due
        date_block.link = request.build_absolute_uri(assignment.url) if assignment.url else ''
        date_block.set_title(assignment.title, link=assignment.url)
        date_block._extra_info = assignment.extra_info  # pylint: disable=protected-access
        date_blocks.append(date_block)
    date_blocks = sorted((b for b in date_blocks if b.is_enabled or include_past_dates), key=date_block_key_fn)
    if num_return:
        return date_blocks[:num_return]
    return date_blocks


@request_cached()
def get_course_blocks_completion_summary(course_key, user):
    """
    Returns an object with the number of complete units, incomplete units, and units that contain gated content
    for the given course. The complete and incomplete counts only reflect units that are able to be completed by
    the given user. If a unit contains gated content, it is not counted towards the incomplete count.

    The object contains fields: complete_count, incomplete_count, locked_count
    """
    if not user.id:
        return []
    store = modulestore()
    course_usage_key = store.make_course_usage_key(course_key)
    block_data = get_course_blocks(user, course_usage_key, allow_start_dates_in_future=True, include_completion=True)

    complete_count, incomplete_count, locked_count = 0, 0, 0
    for section_key in block_data.get_children(course_usage_key):  # pylint: disable=too-many-nested-blocks
        for subsection_key in block_data.get_children(section_key):
            for unit_key in block_data.get_children(subsection_key):
                complete = block_data.get_xblock_field(unit_key, 'complete', False)
                contains_gated_content = block_data.get_xblock_field(unit_key, 'contains_gated_content', False)
                if contains_gated_content:
                    locked_count += 1
                elif complete:
                    complete_count += 1
                else:
                    incomplete_count += 1

    return {
        'complete_count': complete_count,
        'incomplete_count': incomplete_count,
        'locked_count': locked_count
    }


@request_cached()
def get_course_assignments(course_key, user, include_access=False):  # lint-amnesty, pylint: disable=too-many-statements
    """
    Returns a list of assignment (at the subsection/sequential level) due dates for the given course.

    Each returned object is a namedtuple with fields: title, url, date, contains_gated_content, complete, past_due,
    assignment_type
    """
    if not user.id:
        return []
    store = modulestore()
    course_usage_key = store.make_course_usage_key(course_key)
    block_data = get_course_blocks(user, course_usage_key, allow_start_dates_in_future=True, include_completion=True)

    now = datetime.now(pytz.UTC)
    assignments = []
    for section_key in block_data.get_children(course_usage_key):  # lint-amnesty, pylint: disable=too-many-nested-blocks
        for subsection_key in block_data.get_children(section_key):
            due = block_data.get_xblock_field(subsection_key, 'due')
            graded = block_data.get_xblock_field(subsection_key, 'graded', False)
            if due and graded:
                first_component_block_id = get_first_component_of_block(subsection_key, block_data)
                contains_gated_content = include_access and block_data.get_xblock_field(
                    subsection_key, 'contains_gated_content', False)
                title = block_data.get_xblock_field(subsection_key, 'display_name', _('Assignment'))

                assignment_type = block_data.get_xblock_field(subsection_key, 'format', None)

                url = None
                start = block_data.get_xblock_field(subsection_key, 'start')
                assignment_released = not start or start < now
                if assignment_released:
                    url = reverse('jump_to', args=[course_key, subsection_key])

                complete = is_block_structure_complete_for_assignments(block_data, subsection_key)
                past_due = not complete and due < now
                assignments.append(_Assignment(
                    subsection_key, title, url, due, contains_gated_content,
                    complete, past_due, assignment_type, None, first_component_block_id
                ))

            # Load all dates for ORA blocks as separate assignments
            descendents = block_data.get_children(subsection_key)
            while descendents:
                descendent = descendents.pop()
                descendents.extend(block_data.get_children(descendent))
                if block_data.get_xblock_field(descendent, 'category', None) == 'openassessment':
                    graded = block_data.get_xblock_field(descendent, 'graded', False)
                    has_score = block_data.get_xblock_field(descendent, 'has_score', False)
                    weight = block_data.get_xblock_field(descendent, 'weight', 1)
                    if not (graded and has_score and (weight is None or weight > 0)):
                        continue

                    all_assessments = [{
                        'name': 'submission',
                        'due': block_data.get_xblock_field(descendent, 'submission_due'),
                        'start': block_data.get_xblock_field(descendent, 'submission_start'),
                        'required': True
                    }]

                    valid_assessments = block_data.get_xblock_field(descendent, 'valid_assessments')
                    if valid_assessments:
                        all_assessments.extend(valid_assessments)

                    assignment_type = block_data.get_xblock_field(descendent, 'format', None)
                    complete = is_block_structure_complete_for_assignments(block_data, descendent)

                    block_title = block_data.get_xblock_field(descendent, 'title', _('Open Response Assessment'))

                    for assessment in all_assessments:
                        due = parse_date(assessment.get('due')).replace(tzinfo=pytz.UTC) if assessment.get('due') else None  # lint-amnesty, pylint: disable=line-too-long
                        if due is None:
                            continue

                        assessment_name = assessment.get('name')
                        if assessment_name is None:
                            continue

                        if assessment_name == 'self-assessment':
                            assessment_type = _("Self Assessment")
                        elif assessment_name == 'peer-assessment':
                            assessment_type = _("Peer Assessment")
                        elif assessment_name == 'staff-assessment':
                            assessment_type = _("Staff Assessment")
                        elif assessment_name == 'submission':
                            assessment_type = _("Submission")
                        else:
                            assessment_type = assessment_name
                        title = f"{block_title} ({assessment_type})"
                        url = ''
                        start = parse_date(assessment.get('start')).replace(tzinfo=pytz.UTC) if assessment.get('start') else None  # lint-amnesty, pylint: disable=line-too-long
                        assignment_released = not start or start < now
                        if assignment_released:
                            url = reverse('jump_to', args=[course_key, descendent])

                        past_due = not complete and due and due < now
                        first_component_block_id = str(descendent)
                        assignments.append(_Assignment(
                            descendent,
                            title,
                            url,
                            due,
                            False,
                            complete,
                            past_due,
                            assignment_type,
                            _("Open Response Assessment due dates are set by your instructor and can't be shifted."),
                            first_component_block_id,
                        ))

    return assignments


def get_first_component_of_block(block_key, block_data):
    """
    This function returns the first leaf block of a section(block_key)
    """
    descendents = block_data.get_children(block_key)
    if descendents:
        return get_first_component_of_block(descendents[0], block_data)

    return str(block_key)


# TODO: Fix this such that these are pulled in as extra course-specific tabs.
#       arjun will address this by the end of October if no one does so prior to
#       then.
def get_course_syllabus_section(course, section_key):
    """
    This returns the snippet of html to be rendered on the syllabus page,
    given the key for the section.

    Valid keys:
    - syllabus
    - guest_syllabus
    """

    # Many of these are stored as html files instead of some semantic
    # markup. This can change without effecting this interface when we find a
    # good format for defining so many snippets of text/html.

    if section_key in ['syllabus', 'guest_syllabus']:
        try:
            filesys = course.system.resources_fs
            # first look for a run-specific version
            dirs = [path("syllabus") / course.url_name, path("syllabus")]
            filepath = find_file(filesys, dirs, section_key + ".html")
            with filesys.open(filepath) as html_file:
                return replace_static_urls(
                    html_file.read().decode('utf-8'),
                    getattr(course, 'data_dir', None),
                    course_id=course.id,
                    static_asset_path=course.static_asset_path,
                )
        except ResourceNotFound:
            log.exception(
                "Missing syllabus section %s in course %s",
                section_key, str(course.location)
            )
            return "! Syllabus missing !"

    raise KeyError("Invalid about key " + str(section_key))


@function_trace('get_courses')
def get_courses(user, org=None, filter_=None):
    """
    Return a LazySequence of courses available, optionally filtered by org code (case-insensitive).
    """
    courses = branding.get_visible_courses(
        org=org,
        filter_=filter_,
    ).prefetch_related(
        'modes',
    ).select_related(
        'image_set'
    )

    permission_name = configuration_helpers.get_value(
        'COURSE_CATALOG_VISIBILITY_PERMISSION',
        settings.COURSE_CATALOG_VISIBILITY_PERMISSION
    )

    return LazySequence(
        (c for c in courses if has_access(user, permission_name, c)),
        est_len=courses.count()
    )


def get_permission_for_course_about():
    """
    Returns the CourseOverview object for the course after checking for access.
    """
    return configuration_helpers.get_value(
        'COURSE_ABOUT_VISIBILITY_PERMISSION',
        settings.COURSE_ABOUT_VISIBILITY_PERMISSION
    )


def sort_by_announcement(courses):
    """
    Sorts a list of courses by their announcement date. If the date is
    not available, sort them by their start date.
    """

    # Sort courses by how far are they from they start day
    key = lambda course: course.sorting_score
    courses = sorted(courses, key=key)

    return courses


def sort_by_start_date(courses):
    """
    Returns a list of courses sorted by their start date, latest first.
    """
    courses = sorted(
        courses,
        key=lambda course: (course.has_ended(), course.start is None, course.start),
        reverse=False
    )

    return courses


def get_cms_course_link(course, page='course'):
    """
    Returns a link to course_index for editing the course in cms,
    assuming that the course is actually cms-backed.
    """
    # This is fragile, but unfortunately the problem is that within the LMS we
    # can't use the reverse calls from the CMS
    return f"//{settings.CMS_BASE}/{page}/{str(course.id)}"


def get_cms_block_link(block, page):
    """
    Returns a link to block_index for editing the course in cms,
    assuming that the block is actually cms-backed.
    """
    # This is fragile, but unfortunately the problem is that within the LMS we
    # can't use the reverse calls from the CMS
    return f"//{settings.CMS_BASE}/{page}/{block.location}"


def get_studio_url(course, page):
    """
    Get the Studio URL of the page that is passed in.

    Args:
        course (CourseBlock)
    """
    studio_link = None
    if course.course_edit_method == "Studio":
        studio_link = get_cms_course_link(course, page)
    return studio_link


def get_problems_in_section(section):
    """
    This returns a dict having problems in a section.
    Returning dict has problem location as keys and problem
    descriptor as values.
    """

    problem_descriptors = defaultdict()
    if not isinstance(section, UsageKey):
        section_key = UsageKey.from_string(section)
    else:
        section_key = section
    # it will be a Mongo performance boost, if you pass in a depth=3 argument here
    # as it will optimize round trips to the database to fetch all children for the current node
    section_descriptor = modulestore().get_item(section_key, depth=3)

    # iterate over section, sub-section, vertical
    for subsection in section_descriptor.get_children():
        for vertical in subsection.get_children():
            for component in vertical.get_children():
                if component.location.block_type == 'problem' and getattr(component, 'has_score', False):
                    problem_descriptors[str(component.location)] = component

    return problem_descriptors


def get_current_child(xmodule, min_depth=None, requested_child=None):
    """
    Get the xmodule.position's display item of an xmodule that has a position and
    children.  If xmodule has no position or is out of bounds, return the first
    child with children of min_depth.

    For example, if chapter_one has no position set, with two child sections,
    section-A having no children and section-B having a discussion unit,
    `get_current_child(chapter, min_depth=1)`  will return section-B.

    Returns None only if there are no children at all.
    """
    # TODO: convert this method to use the Course Blocks API
    def _get_child(children):
        """
        Returns either the first or last child based on the value of
        the requested_child parameter.  If requested_child is None,
        returns the first child.
        """
        if requested_child == 'first':
            return children[0]
        elif requested_child == 'last':
            return children[-1]
        else:
            return children[0]

    def _get_default_child_module(child_modules):
        """Returns the first child of xmodule, subject to min_depth."""
        if min_depth is None or min_depth <= 0:
            return _get_child(child_modules)
        else:
            content_children = [
                child for child in child_modules
                if child.has_children_at_depth(min_depth - 1) and child.get_display_items()
            ]
            return _get_child(content_children) if content_children else None

    child = None

    try:
        # In python 3, hasattr() catches AttributeErrors only then returns False.
        # All other exceptions bubble up the call stack.
        has_position = hasattr(xmodule, 'position')  # This conditions returns AssertionError from xblock.fields lib.
    except AssertionError:
        return child

    if has_position:
        children = xmodule.get_display_items()
        if len(children) > 0:
            if xmodule.position is not None and not requested_child:
                pos = int(xmodule.position) - 1  # position is 1-indexed
                if 0 <= pos < len(children):
                    child = children[pos]
                    if min_depth is not None and (min_depth > 0 and not child.has_children_at_depth(min_depth - 1)):
                        child = None
            if child is None:
                child = _get_default_child_module(children)

    return child


def get_course_chapter_ids(course_key):
    """
    Extracts the chapter block keys from a course structure.

    Arguments:
        course_key (CourseLocator): The course key
    Returns:
        list (string): The list of string representations of the chapter block keys in the course.
    """
    try:
        chapter_keys = modulestore().get_course(course_key).children
    except Exception:  # pylint: disable=broad-except
        log.exception('Failed to retrieve course from modulestore.')
        return []
    return [str(chapter_key) for chapter_key in chapter_keys if chapter_key.block_type == 'chapter']<|MERGE_RESOLUTION|>--- conflicted
+++ resolved
@@ -94,29 +94,7 @@
     return course
 
 
-<<<<<<< HEAD
-@beeline.traced(name="get_course_by_id")
-def get_course_by_id(course_key, depth=0):
-    """
-    Given a course id, return the corresponding course descriptor.
-
-    If such a course does not exist, raises a 404.
-
-    depth: The number of levels of children for the modulestore to cache. None means infinite depth
-    """
-    beeline.add_context_field('course_depth', depth)
-    beeline.add_context_field('course_depth_infinite', depth == 0)
-    with modulestore().bulk_operations(course_key):
-        course = modulestore().get_course(course_key, depth=depth)
-    if course:
-        return course
-    else:
-        raise Http404("Course not found: {}.".format(str(course_key)))
-
-
 @beeline.traced(name="get_course_with_access")
-=======
->>>>>>> 3ecd233c
 def get_course_with_access(user, action, course_key, depth=0, check_if_enrolled=False, check_survey_complete=True, check_if_authenticated=False):  # lint-amnesty, pylint: disable=line-too-long
     """
     Given a course_key, look up the corresponding course descriptor,
