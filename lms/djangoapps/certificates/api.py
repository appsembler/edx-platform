--- conflicted
+++ resolved
@@ -45,11 +45,7 @@
 )
 from openedx.core.djangoapps.certificates.api import certificates_viewable_for_course
 from openedx.core.djangoapps.content.course_overviews.models import CourseOverview
-<<<<<<< HEAD
 from openedx.core.djangoapps.site_configuration import helpers as configuration_helpers
-from xmodule.modulestore.django import modulestore
-=======
->>>>>>> 83ceefc4
 
 log = logging.getLogger("edx.certificate")
 User = get_user_model()
@@ -427,14 +423,10 @@
 
 
 def has_html_certificates_enabled(course):
-<<<<<<< HEAD
     if not configuration_helpers.get_value('CERTIFICATES_HTML_VIEW',
                                            settings.FEATURES.get('CERTIFICATES_HTML_VIEW', False)):
         return False
     return course.cert_html_view_enabled
-=======
-    return _has_html_certificates_enabled(course)
->>>>>>> 83ceefc4
 
 
 def get_certificate_url(user_id=None, course_id=None, uuid=None, user_certificate=None):
