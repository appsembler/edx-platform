--- conflicted
+++ resolved
@@ -659,11 +659,8 @@
         response = self.client.get(test_url)
         self.assertContains(response, '<html class="no-js" lang="ar">')
 
-<<<<<<< HEAD
     @unittest.skipIf(settings.TAHOE_ALWAYS_SKIP_TEST, 'Failing tests for unclear reasons. Skipping for now.')
-=======
     @ddt.data(False, True)
->>>>>>> b2ddc436
     @override_settings(FEATURES=FEATURES_WITH_CERTS_ENABLED)
     def test_html_view_for_non_viewable_certificate_and_for_student_user(self, date_override):
         """
