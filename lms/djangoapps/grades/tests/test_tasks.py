"""
Tests for the functionality and infrastructure of grades tasks.
"""


import itertools
from collections import OrderedDict
from contextlib import contextmanager
from datetime import datetime, timedelta

import ddt
import pytz
import six
from django.conf import settings
from django.db.utils import IntegrityError
from django.utils import timezone
from mock import MagicMock, patch
from six.moves import range

from lms.djangoapps.grades import tasks
from lms.djangoapps.grades.config.models import PersistentGradesEnabledFlag
from lms.djangoapps.grades.config.waffle import ENFORCE_FREEZE_GRADE_AFTER_COURSE_END, waffle_flags
from lms.djangoapps.grades.constants import ScoreDatabaseTableEnum
from lms.djangoapps.grades.models import PersistentCourseGrade, PersistentSubsectionGrade
from lms.djangoapps.grades.services import GradesService
from lms.djangoapps.grades.signals.signals import PROBLEM_WEIGHTED_SCORE_CHANGED
from lms.djangoapps.grades.tasks import (
    RECALCULATE_GRADE_DELAY_SECONDS,
    _course_task_args,
    compute_all_grades_for_course,
    compute_grades_for_course,
    compute_grades_for_course_v2,
    recalculate_subsection_grade_v3
)
from openedx.core.djangoapps.content.block_structure.exceptions import BlockStructureNotFound
from openedx.core.djangoapps.waffle_utils.testutils import override_waffle_flag
from student.models import CourseEnrollment, anonymous_id_for_user
from student.tests.factories import UserFactory
from track.event_transaction_utils import create_new_event_transaction_id, get_event_transaction_id
from util.date_utils import to_timestamp
from xmodule.modulestore import ModuleStoreEnum
from xmodule.modulestore.django import modulestore
from xmodule.modulestore.tests.django_utils import ModuleStoreTestCase
from xmodule.modulestore.tests.factories import CourseFactory, ItemFactory, check_mongo_calls

from .utils import mock_get_score


class HasCourseWithProblemsMixin(object):
    """
    Mixin to provide tests with a sample course with graded subsections
    """
    def set_up_course(self, enable_persistent_grades=True, create_multiple_subsections=False, course_end=None):
        """
        Configures the course for this test.
        """
        self.course = CourseFactory.create(
            org='edx',
            name='course',
            run='run',
            end=course_end
        )
        if not enable_persistent_grades:
            PersistentGradesEnabledFlag.objects.create(enabled=False)

        self.chapter = ItemFactory.create(parent=self.course, category="chapter", display_name="Chapter")
        self.sequential = ItemFactory.create(parent=self.chapter, category='sequential', display_name="Sequential1")
        self.problem = ItemFactory.create(parent=self.sequential, category='problem', display_name='Problem')

        if create_multiple_subsections:
            seq2 = ItemFactory.create(parent=self.chapter, category='sequential')
            ItemFactory.create(parent=seq2, category='problem')

        self.frozen_now_datetime = datetime.now().replace(tzinfo=pytz.UTC)
        self.frozen_now_timestamp = to_timestamp(self.frozen_now_datetime)

        self.problem_weighted_score_changed_kwargs = OrderedDict([
            ('weighted_earned', 1.0),
            ('weighted_possible', 2.0),
            ('user_id', self.user.id),
            ('anonymous_user_id', 5),
            ('course_id', six.text_type(self.course.id)),
            ('usage_id', six.text_type(self.problem.location)),
            ('only_if_higher', None),
            ('modified', self.frozen_now_datetime),
            ('score_db_table', ScoreDatabaseTableEnum.courseware_student_module),
        ])

        create_new_event_transaction_id()

        self.recalculate_subsection_grade_kwargs = OrderedDict([
            ('user_id', self.user.id),
            ('course_id', six.text_type(self.course.id)),
            ('usage_id', six.text_type(self.problem.location)),
            ('anonymous_user_id', 5),
            ('only_if_higher', None),
            ('expected_modified_time', self.frozen_now_timestamp),
            ('score_deleted', False),
            ('event_transaction_id', six.text_type(get_event_transaction_id())),
            ('event_transaction_type', u'edx.grades.problem.submitted'),
            ('score_db_table', ScoreDatabaseTableEnum.courseware_student_module),
        ])

        # this call caches the anonymous id on the user object, saving 4 queries in all happy path tests
        _ = anonymous_id_for_user(self.user, self.course.id)
        # pylint: enable=attribute-defined-outside-init,no-member


@patch.dict(settings.FEATURES, {'PERSISTENT_GRADES_ENABLED_FOR_ALL_TESTS': False})
@ddt.ddt
class RecalculateSubsectionGradeTest(HasCourseWithProblemsMixin, ModuleStoreTestCase):
    """
    Ensures that the recalculate subsection grade task functions as expected when run.
    """
    ENABLED_SIGNALS = ['course_published', 'pre_publish']

    def setUp(self):
        super(RecalculateSubsectionGradeTest, self).setUp()
        self.user = UserFactory()
        PersistentGradesEnabledFlag.objects.create(enabled_for_all_courses=True, enabled=True)

    @contextmanager
    def mock_csm_get_score(self, score=MagicMock(grade=1.0, max_grade=2.0)):
        """
        Mocks the scores needed by the SCORE_PUBLISHED signal
        handler. By default, sets the returned score to 1/2.
        """
        with patch("lms.djangoapps.grades.tasks.get_score", return_value=score):
            yield

    def test_triggered_by_problem_weighted_score_change(self):
        """
        Ensures that the PROBLEM_WEIGHTED_SCORE_CHANGED signal enqueues the correct task.
        """
        self.set_up_course()
        send_args = self.problem_weighted_score_changed_kwargs
        local_task_args = self.recalculate_subsection_grade_kwargs.copy()
        local_task_args['event_transaction_type'] = u'edx.grades.problem.submitted'
        local_task_args['force_update_subsections'] = False
        with self.mock_csm_get_score() and patch(
            'lms.djangoapps.grades.tasks.recalculate_subsection_grade_v3.apply_async',
            return_value=None
        ) as mock_task_apply:
            PROBLEM_WEIGHTED_SCORE_CHANGED.send(sender=None, **send_args)
            mock_task_apply.assert_called_once_with(countdown=RECALCULATE_GRADE_DELAY_SECONDS, kwargs=local_task_args)

    @patch('lms.djangoapps.grades.signals.signals.SUBSECTION_SCORE_CHANGED.send')
    def test_triggers_subsection_score_signal(self, mock_subsection_signal):
        """
        Ensures that a subsection grade recalculation triggers a signal.
        """
        self.set_up_course()
        self._apply_recalculate_subsection_grade()
        self.assertTrue(mock_subsection_signal.called)

    def test_block_structure_created_only_once(self):
        self.set_up_course()
        self.assertTrue(PersistentGradesEnabledFlag.feature_enabled(self.course.id))
        with patch(
            'openedx.core.djangoapps.content.block_structure.factory.BlockStructureFactory.create_from_store',
            side_effect=BlockStructureNotFound(self.course.location),
        ) as mock_block_structure_create:
            self._apply_recalculate_subsection_grade()
            self.assertEqual(mock_block_structure_create.call_count, 1)

    @ddt.data(
<<<<<<< HEAD
        (ModuleStoreEnum.Type.mongo, 1, 38, True),
        (ModuleStoreEnum.Type.mongo, 1, 38, False),
        (ModuleStoreEnum.Type.split, 3, 38, True),
        (ModuleStoreEnum.Type.split, 3, 38, False),
=======
        (ModuleStoreEnum.Type.mongo, 1, 36, True),
        (ModuleStoreEnum.Type.mongo, 1, 36, False),
        (ModuleStoreEnum.Type.split, 3, 36, True),
        (ModuleStoreEnum.Type.split, 3, 36, False),
>>>>>>> a14d2b40
    )
    @ddt.unpack
    def test_query_counts(self, default_store, num_mongo_calls, num_sql_calls, create_multiple_subsections):
        with self.store.default_store(default_store):
            self.set_up_course(create_multiple_subsections=create_multiple_subsections)
            self.assertTrue(PersistentGradesEnabledFlag.feature_enabled(self.course.id))
            with check_mongo_calls(num_mongo_calls):
                with self.assertNumQueries(num_sql_calls):
                    self._apply_recalculate_subsection_grade()

    @ddt.data(
<<<<<<< HEAD
        (ModuleStoreEnum.Type.mongo, 1, 38),
        (ModuleStoreEnum.Type.split, 3, 38),
=======
        (ModuleStoreEnum.Type.mongo, 1, 36),
        (ModuleStoreEnum.Type.split, 3, 36),
>>>>>>> a14d2b40
    )
    @ddt.unpack
    def test_query_counts_dont_change_with_more_content(self, default_store, num_mongo_calls, num_sql_calls):
        with self.store.default_store(default_store):
            self.set_up_course(create_multiple_subsections=True)
            self.assertTrue(PersistentGradesEnabledFlag.feature_enabled(self.course.id))

            num_problems = 10
            for _ in range(num_problems):
                ItemFactory.create(parent=self.sequential, category='problem')

            num_sequentials = 10
            for _ in range(num_sequentials):
                ItemFactory.create(parent=self.chapter, category='sequential')

            with check_mongo_calls(num_mongo_calls):
                with self.assertNumQueries(num_sql_calls):
                    self._apply_recalculate_subsection_grade()

    @patch('lms.djangoapps.grades.signals.signals.SUBSECTION_SCORE_CHANGED.send')
    def test_other_inaccessible_subsection(self, mock_subsection_signal):
        self.set_up_course()
        accessible_seq = ItemFactory.create(parent=self.chapter, category='sequential')
        inaccessible_seq = ItemFactory.create(parent=self.chapter, category='sequential', visible_to_staff_only=True)

        # Update problem to have 2 additional sequential parents.
        # So in total, 3 sequential parents, with one inaccessible.
        for sequential in (accessible_seq, inaccessible_seq):
            sequential.children = [self.problem.location]
            modulestore().update_item(sequential, self.user.id)

        # Make sure the signal is sent for only the 2 accessible sequentials.
        self._apply_recalculate_subsection_grade()
        self.assertEqual(mock_subsection_signal.call_count, 2)
        sequentials_signalled = {
            args[1]['subsection_grade'].location
            for args in mock_subsection_signal.call_args_list
        }
        self.assertSetEqual(
            sequentials_signalled,
            {self.sequential.location, accessible_seq.location},
        )

    @ddt.data(
<<<<<<< HEAD
        (ModuleStoreEnum.Type.mongo, 1, 21),
        (ModuleStoreEnum.Type.split, 3, 21),
=======
        (ModuleStoreEnum.Type.mongo, 1, 19),
        (ModuleStoreEnum.Type.split, 3, 19),
>>>>>>> a14d2b40
    )
    @ddt.unpack
    def test_persistent_grades_not_enabled_on_course(self, default_store, num_mongo_queries, num_sql_queries):
        with self.store.default_store(default_store):
            self.set_up_course(enable_persistent_grades=False)
            with check_mongo_calls(num_mongo_queries):
                with self.assertNumQueries(num_sql_queries):
                    self._apply_recalculate_subsection_grade()
            with self.assertRaises(PersistentCourseGrade.DoesNotExist):
                PersistentCourseGrade.read(self.user.id, self.course.id)
            self.assertEqual(len(PersistentSubsectionGrade.bulk_read_grades(self.user.id, self.course.id)), 0)

    @ddt.data(
<<<<<<< HEAD
        (ModuleStoreEnum.Type.mongo, 1, 39),
        (ModuleStoreEnum.Type.split, 3, 39),
=======
        (ModuleStoreEnum.Type.mongo, 1, 37),
        (ModuleStoreEnum.Type.split, 3, 37),
>>>>>>> a14d2b40
    )
    @ddt.unpack
    def test_persistent_grades_enabled_on_course(self, default_store, num_mongo_queries, num_sql_queries):
        with self.store.default_store(default_store):
            self.set_up_course(enable_persistent_grades=True)
            with check_mongo_calls(num_mongo_queries):
                with self.assertNumQueries(num_sql_queries):
                    self._apply_recalculate_subsection_grade()
            self.assertIsNotNone(PersistentCourseGrade.read(self.user.id, self.course.id))
            self.assertGreater(len(PersistentSubsectionGrade.bulk_read_grades(self.user.id, self.course.id)), 0)

    @patch('lms.djangoapps.grades.signals.signals.SUBSECTION_SCORE_CHANGED.send')
    @patch('lms.djangoapps.grades.subsection_grade_factory.SubsectionGradeFactory.update')
    def test_retry_first_time_only(self, mock_update, mock_course_signal):
        """
        Ensures that a task retry completes after a one-time failure.
        """
        self.set_up_course()
        mock_update.side_effect = [IntegrityError("WHAMMY"), None]
        self._apply_recalculate_subsection_grade()
        self.assertEqual(mock_course_signal.call_count, 1)

    @patch('lms.djangoapps.grades.tasks.recalculate_subsection_grade_v3.retry')
    @patch('lms.djangoapps.grades.subsection_grade_factory.SubsectionGradeFactory.update')
    def test_retry_on_integrity_error(self, mock_update, mock_retry):
        """
        Ensures that tasks will be retried if IntegrityErrors are encountered.
        """
        self.set_up_course()
        mock_update.side_effect = IntegrityError("WHAMMY")
        self._apply_recalculate_subsection_grade()
        self._assert_retry_called(mock_retry)

    @ddt.data(ScoreDatabaseTableEnum.courseware_student_module, ScoreDatabaseTableEnum.submissions,
              ScoreDatabaseTableEnum.overrides)
    @patch('lms.djangoapps.grades.tasks.recalculate_subsection_grade_v3.retry')
    @patch('lms.djangoapps.grades.tasks.log')
    def test_retry_when_db_not_updated(self, score_db_table, mock_log, mock_retry):
        self.set_up_course()
        self.recalculate_subsection_grade_kwargs['score_db_table'] = score_db_table
        modified_datetime = datetime.utcnow().replace(tzinfo=pytz.UTC) - timedelta(days=1)
        if score_db_table == ScoreDatabaseTableEnum.submissions:
            with patch('lms.djangoapps.grades.tasks.sub_api.get_score') as mock_sub_score:
                mock_sub_score.return_value = {
                    'created_at': modified_datetime
                }
                self._apply_recalculate_subsection_grade(
                    mock_score=MagicMock(module_type='any_block_type')
                )
        elif score_db_table == ScoreDatabaseTableEnum.courseware_student_module:
            self._apply_recalculate_subsection_grade(
                mock_score=MagicMock(modified=modified_datetime)
            )
        else:
            with patch('lms.djangoapps.grades.api') as mock_grade_service:
                mock_grade_service.get_subsection_grade_override = MagicMock(
                    return_value=MagicMock(modified=modified_datetime)
                )
                recalculate_subsection_grade_v3.apply(kwargs=self.recalculate_subsection_grade_kwargs)

        self._assert_retry_called(mock_retry)
        self.assertIn(
            u"Grades: tasks._has_database_updated_with_new_score is False.",
            mock_log.info.call_args_list[0][0][0]
        )

    @ddt.data(
        *itertools.product(
            (True, False),
            (ScoreDatabaseTableEnum.courseware_student_module, ScoreDatabaseTableEnum.submissions,
             ScoreDatabaseTableEnum.overrides),
        )
    )
    @ddt.unpack
    @patch('lms.djangoapps.grades.tasks.recalculate_subsection_grade_v3.retry')
    @patch('lms.djangoapps.grades.tasks.log')
    def test_when_no_score_found(self, score_deleted, score_db_table, mock_log, mock_retry):
        self.set_up_course()
        self.recalculate_subsection_grade_kwargs['score_deleted'] = score_deleted
        self.recalculate_subsection_grade_kwargs['score_db_table'] = score_db_table

        if score_db_table == ScoreDatabaseTableEnum.submissions:
            with patch('lms.djangoapps.grades.tasks.sub_api.get_score') as mock_sub_score:
                mock_sub_score.return_value = None
                self._apply_recalculate_subsection_grade(
                    mock_score=MagicMock(module_type='any_block_type')
                )
        elif score_db_table == ScoreDatabaseTableEnum.overrides:
            with patch('lms.djangoapps.grades.api') as mock_grade_service:
                mock_grade_service.get_subsection_grade_override.return_value = None
                recalculate_subsection_grade_v3.apply(kwargs=self.recalculate_subsection_grade_kwargs)
        else:
            self._apply_recalculate_subsection_grade(mock_score=None)

        if score_deleted:
            self._assert_retry_not_called(mock_retry)
        else:
            self._assert_retry_called(mock_retry)
            self.assertIn(
                u"Grades: tasks._has_database_updated_with_new_score is False.",
                mock_log.info.call_args_list[0][0][0]
            )

    @patch('lms.djangoapps.grades.tasks.log')
    @patch('lms.djangoapps.grades.tasks.recalculate_subsection_grade_v3.retry')
    @patch('lms.djangoapps.grades.subsection_grade_factory.SubsectionGradeFactory.update')
    def test_log_unknown_error(self, mock_update, mock_retry, mock_log):
        """
        Ensures that unknown errors are logged before a retry.
        """
        self.set_up_course()
        mock_update.side_effect = Exception("General exception with no further detail!")
        self._apply_recalculate_subsection_grade()
        self.assertIn("General exception with no further detail!", mock_log.info.call_args[0][0])
        self._assert_retry_called(mock_retry)

    @patch('lms.djangoapps.grades.tasks.log')
    @patch('lms.djangoapps.grades.tasks.recalculate_subsection_grade_v3.retry')
    @patch('lms.djangoapps.grades.subsection_grade_factory.SubsectionGradeFactory.update')
    def test_no_log_known_error(self, mock_update, mock_retry, mock_log):
        """
        Ensures that known errors are not logged before a retry.
        """
        self.set_up_course()
        mock_update.side_effect = IntegrityError("race condition oh noes")
        self._apply_recalculate_subsection_grade()
        self.assertFalse(mock_log.info.called)
        self._assert_retry_called(mock_retry)

    def _apply_recalculate_subsection_grade(
            self,
            mock_score=MagicMock(
                modified=datetime.utcnow().replace(tzinfo=pytz.UTC) + timedelta(days=1),
                grade=1.0,
                max_grade=2.0,
            )
    ):
        """
        Calls the recalculate_subsection_grade task with necessary
        mocking in place.
        """
        with self.mock_csm_get_score(mock_score):
            with mock_get_score(1, 2):
                recalculate_subsection_grade_v3.apply(kwargs=self.recalculate_subsection_grade_kwargs)

    def _assert_retry_called(self, mock_retry):
        """
        Verifies the task was retried and with the correct
        number of arguments.
        """
        self.assertTrue(mock_retry.called)
        self.assertEqual(len(mock_retry.call_args[1]['kwargs']), len(self.recalculate_subsection_grade_kwargs))

    def _assert_retry_not_called(self, mock_retry):
        """
        Verifies the task was not retried.
        """
        self.assertFalse(mock_retry.called)


@ddt.ddt
class ComputeGradesForCourseTest(HasCourseWithProblemsMixin, ModuleStoreTestCase):
    """
    Test compute_grades_for_course_v2 task.
    """

    ENABLED_SIGNALS = ['course_published', 'pre_publish']

    def setUp(self):
        super(ComputeGradesForCourseTest, self).setUp()
        self.users = [UserFactory.create() for _ in range(12)]
        self.set_up_course()
        for user in self.users:
            CourseEnrollment.enroll(user, self.course.id)

    @ddt.data(*range(0, 12, 3))
    def test_behavior(self, batch_size):
        with mock_get_score(1, 2):
            result = compute_grades_for_course_v2.delay(
                course_key=six.text_type(self.course.id),
                batch_size=batch_size,
                offset=4,
            )
        self.assertTrue(result.successful)
        self.assertEqual(
            PersistentCourseGrade.objects.filter(course_id=self.course.id).count(),
            min(batch_size, 8)  # No more than 8 due to offset
        )
        self.assertEqual(
            PersistentSubsectionGrade.objects.filter(course_id=self.course.id).count(),
            min(batch_size, 8)  # No more than 8 due to offset
        )

    @ddt.data(*range(1, 12, 3))
    def test_course_task_args(self, test_batch_size):
        offset_expected = 0
        for course_key, offset, batch_size in _course_task_args(
            batch_size=test_batch_size, course_key=self.course.id, from_settings=False
        ):
            self.assertEqual(course_key, six.text_type(self.course.id))
            self.assertEqual(batch_size, test_batch_size)
            self.assertEqual(offset, offset_expected)
            offset_expected += test_batch_size


class RecalculateGradesForUserTest(HasCourseWithProblemsMixin, ModuleStoreTestCase):
    """
    Test recalculate_course_and_subsection_grades_for_user task.
    """
    def setUp(self):
        super(RecalculateGradesForUserTest, self).setUp()
        self.user = UserFactory.create()
        self.set_up_course()
        CourseEnrollment.enroll(self.user, self.course.id)

    def test_recalculation_happy_path(self):
        with patch('lms.djangoapps.grades.tasks.CourseGradeFactory') as mock_factory:
            factory = mock_factory.return_value
            factory.read.return_value = MagicMock(attempted=True)

            kwargs = {
                'user_id': self.user.id,
                'course_key': six.text_type(self.course.id),
            }

            task_result = tasks.recalculate_course_and_subsection_grades_for_user.apply_async(kwargs=kwargs)
            task_result.get()

            factory.read.assert_called_once_with(self.user, course_key=self.course.id)
            factory.update.assert_called_once_with(
                user=self.user,
                course_key=self.course.id,
                force_update_subsections=True,
            )

    def test_recalculation_doesnt_happen_if_not_previously_attempted(self):
        with patch('lms.djangoapps.grades.tasks.CourseGradeFactory') as mock_factory:
            factory = mock_factory.return_value
            factory.read.return_value = MagicMock(attempted=False)

            kwargs = {
                'user_id': self.user.id,
                'course_key': six.text_type(self.course.id),
            }

            task_result = tasks.recalculate_course_and_subsection_grades_for_user.apply_async(kwargs=kwargs)
            task_result.get()

            factory.read.assert_called_once_with(self.user, course_key=self.course.id)
            self.assertFalse(factory.update.called)


@ddt.ddt
class FreezeGradingAfterCourseEndTest(HasCourseWithProblemsMixin, ModuleStoreTestCase):
    """
    Test enforce_freeze_grade_after_course_end waffle flag controlling grading tasks.
    """
    def setUp(self):
        super(FreezeGradingAfterCourseEndTest, self).setUp()
        self.users = [UserFactory.create() for _ in range(12)]
        self.user = self.users[0]
        self.freeze_grade_flag = waffle_flags()[ENFORCE_FREEZE_GRADE_AFTER_COURSE_END]

    def _assert_log(self, mock_log, method_name):
        self.assertTrue(mock_log.info.called)
        log_message = u"Attempted {} for course '%s', but grades are frozen.".format(method_name)
        self.assertIn(
            log_message,
            mock_log.info.call_args_list[0][0][0]
        )

    def _assert_for_freeze_grade_flag(
        self,
        result,
        freeze_flag_value,
        end_date_adjustment,
        mock_log,
        mock_call,
        task_name
    ):
        self.assertTrue(result.successful)
        if freeze_flag_value and end_date_adjustment > 30:
            mock_call.assert_not_called()
            self._assert_log(mock_log, task_name)
        else:
            mock_call.assert_called_once()

    @ddt.data(
        *itertools.product(
            (True, False),
            (29, 31)
        )
    )
    @ddt.unpack
    @patch('lms.djangoapps.grades.tasks.log')
    def test_compute_all_grades_for_course(self, freeze_flag_value, end_date_adjustment, mock_log):
        self.set_up_course(course_end=timezone.now() - timedelta(end_date_adjustment))
        for user in self.users:
            CourseEnrollment.enroll(user, self.course.id)

        with override_waffle_flag(self.freeze_grade_flag, active=freeze_flag_value):
            with patch(
                'lms.djangoapps.grades.tasks.compute_grades_for_course_v2.apply_async',
                return_value=None
            ) as mock_compute_grades:
                result = compute_all_grades_for_course.apply_async(
                    kwargs={
                        'course_key': six.text_type(self.course.id)
                    }
                )
                self._assert_for_freeze_grade_flag(
                    result,
                    freeze_flag_value,
                    end_date_adjustment,
                    mock_log,
                    mock_compute_grades,
                    'compute_all_grades_for_course'
                )

    @ddt.data(
        *itertools.product(
            (True, False),
            (29, 31)
        )
    )
    @ddt.unpack
    @patch('lms.djangoapps.grades.tasks.log')
    def test_compute_grades_for_course(self, freeze_flag_value, end_date_adjustment, mock_log):
        self.set_up_course(course_end=timezone.now() - timedelta(end_date_adjustment))
        for user in self.users:
            CourseEnrollment.enroll(user, self.course.id)

        with override_waffle_flag(self.freeze_grade_flag, active=freeze_flag_value):
            with patch('lms.djangoapps.grades.tasks.CourseGradeFactory') as mock_factory:
                factory = mock_factory.return_value
                with mock_get_score(1, 2):
                    result = compute_grades_for_course.apply_async(
                        kwargs={
                            'course_key': six.text_type(self.course.id),
                            'batch_size': 2,
                            'offset': 4,
                        }
                    )
                    self._assert_for_freeze_grade_flag(
                        result,
                        freeze_flag_value,
                        end_date_adjustment,
                        mock_log,
                        factory.iter,
                        'compute_grades_for_course'
                    )

    @ddt.data(
        *itertools.product(
            (True, False),
            (29, 31)
        )
    )
    @ddt.unpack
    @patch('lms.djangoapps.grades.tasks.log')
    def test_recalculate_course_and_subsection_grades(self, freeze_flag_value, end_date_adjustment, mock_log):
        self.set_up_course(course_end=timezone.now() - timedelta(end_date_adjustment))
        CourseEnrollment.enroll(self.user, self.course.id)
        with override_waffle_flag(self.freeze_grade_flag, active=freeze_flag_value):
            with patch('lms.djangoapps.grades.tasks.CourseGradeFactory') as mock_factory:
                factory = mock_factory.return_value
                kwargs = {
                    'user_id': self.user.id,
                    'course_key': six.text_type(self.course.id),
                }

                result = tasks.recalculate_course_and_subsection_grades_for_user.apply_async(kwargs=kwargs)
                self._assert_for_freeze_grade_flag(
                    result,
                    freeze_flag_value,
                    end_date_adjustment,
                    mock_log,
                    factory.read,
                    'recalculate_course_and_subsection_grades_for_user'
                )

    @ddt.data(
        *itertools.product(
            (True, False),
            (29, 31)
        )
    )
    @ddt.unpack
    @patch('lms.djangoapps.grades.tasks.log')
    def test_recalculate_subsection_grade_v3(self, freeze_flag_value, end_date_adjustment, mock_log):
        self.set_up_course(course_end=timezone.now() - timedelta(end_date_adjustment))
        for user in self.users:
            CourseEnrollment.enroll(user, self.course.id)

        with override_waffle_flag(self.freeze_grade_flag, active=freeze_flag_value):
            modified_datetime = datetime.utcnow().replace(tzinfo=pytz.UTC) - timedelta(days=1)
            with patch('lms.djangoapps.grades.tasks._has_db_updated_with_new_score') as mock_has_db_updated:
                result = recalculate_subsection_grade_v3.apply_async(kwargs=self.recalculate_subsection_grade_kwargs)
                self._assert_for_freeze_grade_flag(
                    result,
                    freeze_flag_value,
                    end_date_adjustment,
                    mock_log,
                    mock_has_db_updated,
                    '_recalculate_subsection_grade'
                )<|MERGE_RESOLUTION|>--- conflicted
+++ resolved
@@ -164,17 +164,10 @@
             self.assertEqual(mock_block_structure_create.call_count, 1)
 
     @ddt.data(
-<<<<<<< HEAD
-        (ModuleStoreEnum.Type.mongo, 1, 38, True),
-        (ModuleStoreEnum.Type.mongo, 1, 38, False),
-        (ModuleStoreEnum.Type.split, 3, 38, True),
-        (ModuleStoreEnum.Type.split, 3, 38, False),
-=======
         (ModuleStoreEnum.Type.mongo, 1, 36, True),
         (ModuleStoreEnum.Type.mongo, 1, 36, False),
         (ModuleStoreEnum.Type.split, 3, 36, True),
         (ModuleStoreEnum.Type.split, 3, 36, False),
->>>>>>> a14d2b40
     )
     @ddt.unpack
     def test_query_counts(self, default_store, num_mongo_calls, num_sql_calls, create_multiple_subsections):
@@ -186,13 +179,8 @@
                     self._apply_recalculate_subsection_grade()
 
     @ddt.data(
-<<<<<<< HEAD
-        (ModuleStoreEnum.Type.mongo, 1, 38),
-        (ModuleStoreEnum.Type.split, 3, 38),
-=======
         (ModuleStoreEnum.Type.mongo, 1, 36),
         (ModuleStoreEnum.Type.split, 3, 36),
->>>>>>> a14d2b40
     )
     @ddt.unpack
     def test_query_counts_dont_change_with_more_content(self, default_store, num_mongo_calls, num_sql_calls):
@@ -237,13 +225,8 @@
         )
 
     @ddt.data(
-<<<<<<< HEAD
-        (ModuleStoreEnum.Type.mongo, 1, 21),
-        (ModuleStoreEnum.Type.split, 3, 21),
-=======
         (ModuleStoreEnum.Type.mongo, 1, 19),
         (ModuleStoreEnum.Type.split, 3, 19),
->>>>>>> a14d2b40
     )
     @ddt.unpack
     def test_persistent_grades_not_enabled_on_course(self, default_store, num_mongo_queries, num_sql_queries):
@@ -257,13 +240,8 @@
             self.assertEqual(len(PersistentSubsectionGrade.bulk_read_grades(self.user.id, self.course.id)), 0)
 
     @ddt.data(
-<<<<<<< HEAD
-        (ModuleStoreEnum.Type.mongo, 1, 39),
-        (ModuleStoreEnum.Type.split, 3, 39),
-=======
         (ModuleStoreEnum.Type.mongo, 1, 37),
         (ModuleStoreEnum.Type.split, 3, 37),
->>>>>>> a14d2b40
     )
     @ddt.unpack
     def test_persistent_grades_enabled_on_course(self, default_store, num_mongo_queries, num_sql_queries):
