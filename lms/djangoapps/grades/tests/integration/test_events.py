--- conflicted
+++ resolved
@@ -2,13 +2,8 @@
 Test grading events across apps.
 """
 
-<<<<<<< HEAD
-from mock import call as mock_call, patch
-from unittest import skip
-=======
 
 import six
->>>>>>> cbe913ef
 from crum import set_current_request
 from mock import call as mock_call
 from mock import patch
