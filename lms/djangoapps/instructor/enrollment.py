"""
Enrollment operations for use by instructor APIs.

Does not include any access control, be sure to check access before calling.
"""


import json
import logging
from datetime import datetime

import pytz
from django.conf import settings
from django.contrib.auth.models import User  # lint-amnesty, pylint: disable=imported-auth-user
from django.template.loader import render_to_string
from django.urls import reverse
from django.utils.translation import override as override_language
from edx_ace import ace
from edx_ace.recipient import Recipient
from eventtracking import tracker
from organizations.models import Organization
from tahoe_sites.api import (
    get_organization_by_site,
    get_organization_user_by_email,
    is_exist_organization_user_by_email,
)
from submissions import api as sub_api  # installed from the edx-submissions repository
from submissions.models import score_set

from common.djangoapps.course_modes.models import CourseMode
from common.djangoapps.student.models import (  # lint-amnesty, pylint: disable=line-too-long
    CourseEnrollment,
    CourseEnrollmentAllowed,
    anonymous_id_for_user,
    is_email_retired
)
from common.djangoapps.track.event_transaction_utils import (
    create_new_event_transaction_id,
    get_event_transaction_id,
    set_event_transaction_type
)
from lms.djangoapps.courseware.models import StudentModule
from lms.djangoapps.grades.api import constants as grades_constants
from lms.djangoapps.grades.api import disconnect_submissions_signal_receiver
from lms.djangoapps.grades.api import events as grades_events
from lms.djangoapps.grades.api import signals as grades_signals
from lms.djangoapps.instructor.message_types import (
    AccountCreationAndEnrollment,
    AddBetaTester,
    AllowedEnroll,
    AllowedUnenroll,
    EnrolledUnenroll,
    EnrollEnrolled,
    RemoveBetaTester
)
from openedx.core.djangoapps.lang_pref import LANGUAGE_KEY
from openedx.core.djangoapps.site_configuration import helpers as configuration_helpers
from openedx.core.djangoapps.theming.helpers import get_current_site
from openedx.core.djangoapps.user_api.models import UserPreference
from openedx.core.djangolib.markup import Text
from xmodule.modulestore.django import modulestore  # lint-amnesty, pylint: disable=wrong-import-order
from xmodule.modulestore.exceptions import ItemNotFoundError  # lint-amnesty, pylint: disable=wrong-import-order

log = logging.getLogger(__name__)


class EmailEnrollmentState:
    """ Store the complete enrollment state of an email in a class """
    def __init__(self, course_id, email):
        # N.B. retired users are not a concern here because they should be
        # handled at a higher level (i.e. in enroll_email).  Besides, this
        # class creates readonly objects.
<<<<<<< HEAD
        # TODO: Maybe use `get_current_oragnization()` because it's more solid
        site = get_current_site()
        try:
            organization = get_organization_by_site(site)
        except Organization.DoesNotExist:
            organization = None
        exists_user = is_exist_organization_user_by_email(email, organization)
        if exists_user:
            # Appsembler Specific: We look for the user inside the organization
            # to avoid leakage if the user belong to another organization.
            user = get_organization_user_by_email(email, organization)
=======
        try:
            user = User.objects.get(email=email)
        except User.DoesNotExist:
            user = None
        if user is not None:
>>>>>>> 1d618055
            mode, is_active = CourseEnrollment.enrollment_mode_for_user(user, course_id)
            # is_active is `None` if the user is not enrolled in the course
            exists_ce = is_active is not None and is_active
            full_name = user.profile.name
            ceas = CourseEnrollmentAllowed.for_user(user).filter(course_id=course_id).all()
        else:
            mode = None
            exists_ce = False
            full_name = None
            ceas = CourseEnrollmentAllowed.objects.filter(email=email, course_id=course_id).all()
        exists_allowed = ceas.exists()
        state_auto_enroll = exists_allowed and ceas[0].auto_enroll

        self.user = user
        self.enrollment = exists_ce
        self.allowed = exists_allowed
        self.auto_enroll = bool(state_auto_enroll)
        self.full_name = full_name
        self.mode = mode

    def __repr__(self):
        return "{}(user={}, enrollment={}, allowed={}, auto_enroll={})".format(
            self.__class__.__name__,
            bool(self.user),
            self.enrollment,
            self.allowed,
            self.auto_enroll,
        )

    def to_dict(self):
        """
        example: {
            'user': False,
            'enrollment': False,
            'allowed': True,
            'auto_enroll': True,
        }
        """
        return {
            'user': bool(self.user),
            'enrollment': self.enrollment,
            'allowed': self.allowed,
            'auto_enroll': self.auto_enroll,
        }


def get_user_email_language(user):
    """
    Return the language most appropriate for writing emails to user. Returns
    None if the preference has not been set, or if the user does not exist.
    """
    # Calling UserPreference directly instead of get_user_preference because the user requesting the
    # information is not "user" and also may not have is_staff access.
    return UserPreference.get_value(user, LANGUAGE_KEY)


def enroll_email(course_id, student_email, auto_enroll=False, email_students=False, email_params=None, language=None):
    """
    Enroll a student by email.

    `student_email` is student's emails e.g. "foo@bar.com"
    `auto_enroll` determines what is put in CourseEnrollmentAllowed.auto_enroll
        if auto_enroll is set, then when the email registers, they will be
        enrolled in the course automatically.
    `email_students` determines if student should be notified of action by email.
    `email_params` parameters used while parsing email templates (a `dict`).
    `language` is the language used to render the email.

    returns two EmailEnrollmentState's
        representing state before and after the action.
    """
    previous_state = EmailEnrollmentState(course_id, student_email)
    enrollment_obj = None
    if previous_state.user and previous_state.user.is_active:
        # if the student is currently unenrolled, don't enroll them in their
        # previous mode

        # for now, White Labels use the
        # "honor" course_mode. Given the change to use "audit" as the default
        # course_mode in Open edX, we need to be backwards compatible with
        # how White Labels approach enrollment modes.
        if CourseMode.is_white_label(course_id):
            course_mode = CourseMode.HONOR
        else:
            course_mode = None

        if previous_state.enrollment:
            course_mode = previous_state.mode

        enrollment_obj = CourseEnrollment.enroll_by_email(student_email, course_id, course_mode)
        if email_students:
            email_params['message_type'] = 'enrolled_enroll'
            email_params['email_address'] = student_email
            email_params['user_id'] = previous_state.user.id
            email_params['full_name'] = previous_state.full_name
            send_mail_to_student(student_email, email_params, language=language)

    elif not is_email_retired(student_email):
        cea, _ = CourseEnrollmentAllowed.objects.get_or_create(course_id=course_id, email=student_email)
        cea.auto_enroll = auto_enroll
        cea.save()
        if email_students:
            email_params['message_type'] = 'allowed_enroll'
            email_params['email_address'] = student_email
            if previous_state.user:
                email_params['user_id'] = previous_state.user.id
            send_mail_to_student(student_email, email_params, language=language)

    after_state = EmailEnrollmentState(course_id, student_email)

    return previous_state, after_state, enrollment_obj


def unenroll_email(course_id, student_email, email_students=False, email_params=None, language=None):
    """
    Unenroll a student by email.

    `student_email` is student's emails e.g. "foo@bar.com"
    `email_students` determines if student should be notified of action by email.
    `email_params` parameters used while parsing email templates (a `dict`).
    `language` is the language used to render the email.

    returns two EmailEnrollmentState's
        representing state before and after the action.
    """
    previous_state = EmailEnrollmentState(course_id, student_email)
    if previous_state.enrollment:
        CourseEnrollment.unenroll_by_email(student_email, course_id)
        if email_students:
            email_params['message_type'] = 'enrolled_unenroll'
            email_params['email_address'] = student_email
            if previous_state.user:
                email_params['user_id'] = previous_state.user.id
            email_params['full_name'] = previous_state.full_name
            send_mail_to_student(student_email, email_params, language=language)

    if previous_state.allowed:
        CourseEnrollmentAllowed.objects.get(course_id=course_id, email=student_email).delete()
        if email_students:
            email_params['message_type'] = 'allowed_unenroll'
            email_params['email_address'] = student_email
            if previous_state.user:
                email_params['user_id'] = previous_state.user.id
            # Since no User object exists for this student there is no "full_name" available.
            send_mail_to_student(student_email, email_params, language=language)

    after_state = EmailEnrollmentState(course_id, student_email)

    return previous_state, after_state


def send_beta_role_email(action, user, email_params):
    """
    Send an email to a user added or removed as a beta tester.

    `action` is one of 'add' or 'remove'
    `user` is the User affected
    `email_params` parameters used while parsing email templates (a `dict`).
    """
    if action in ('add', 'remove'):
        email_params['message_type'] = '%s_beta_tester' % action
        email_params['email_address'] = user.email
        email_params['user_id'] = user.id
        email_params['full_name'] = user.profile.name
    else:
        raise ValueError(f"Unexpected action received '{action}' - expected 'add' or 'remove'")
    trying_to_add_inactive_user = not user.is_active and action == 'add'
    if not trying_to_add_inactive_user:
        send_mail_to_student(user.email, email_params, language=get_user_email_language(user))


def reset_student_attempts(course_id, student, module_state_key, requesting_user, delete_module=False):
    """
    Reset student attempts for a problem. Optionally deletes all student state for the specified problem.

    In the previous instructor dashboard it was possible to modify/delete
    modules that were not problems. That has been disabled for safety.

    `student` is a User
    `problem_to_reset` is the name of a problem e.g. 'L2Node1'.
    To build the module_state_key 'problem/' and course information will be appended to `problem_to_reset`.

    Raises:
        ValueError: `problem_state` is invalid JSON.
        StudentModule.DoesNotExist: could not load the student module.
        submissions.SubmissionError: unexpected error occurred while resetting the score in the submissions API.

    """
    user_id = anonymous_id_for_user(student, course_id)
    requesting_user_id = anonymous_id_for_user(requesting_user, course_id)
    submission_cleared = False
    teams_enabled = False
    selected_teamset_id = None
    try:
        # A block may have children. Clear state on children first.
        block = modulestore().get_item(module_state_key)
        if block.has_children:
            for child in block.children:
                try:
                    reset_student_attempts(course_id, student, child, requesting_user, delete_module=delete_module)
                except StudentModule.DoesNotExist:
                    # If a particular child doesn't have any state, no big deal, as long as the parent does.
                    pass
        if delete_module:
            # Some blocks (openassessment) use StudentModule data as a key for internal submission data.
            # Inform these blocks of the reset and allow them to handle their data.
            clear_student_state = getattr(block, "clear_student_state", None)
            if callable(clear_student_state):
                with disconnect_submissions_signal_receiver(score_set):
                    clear_student_state(
                        user_id=user_id,
                        course_id=str(course_id),
                        item_id=str(module_state_key),
                        requesting_user_id=requesting_user_id
                    )
                submission_cleared = True
        teams_enabled = getattr(block, 'teams_enabled', False)
        if teams_enabled:
            selected_teamset_id = getattr(block, 'selected_teamset_id', None)
    except ItemNotFoundError:
        block = None
        log.warning("Could not find %s in modulestore when attempting to reset attempts.", module_state_key)

    # Reset the student's score in the submissions API, if xblock.clear_student_state has not done so already.
    # We need to do this before retrieving the `StudentModule` model, because a score may exist with no student module.

    # TODO: Should the LMS know about sub_api and call this reset, or should it generically call it on all of its
    # xblock services as well?  See JIRA ARCH-26.
    if delete_module and not submission_cleared:
        sub_api.reset_score(
            user_id,
            str(course_id),
            str(module_state_key),
        )

    def _reset_or_delete_module(studentmodule):
        if delete_module:
            studentmodule.delete()
            create_new_event_transaction_id()
            set_event_transaction_type(grades_events.STATE_DELETED_EVENT_TYPE)
            tracker.emit(
                str(grades_events.STATE_DELETED_EVENT_TYPE),
                {
                    'user_id': str(student.id),
                    'course_id': str(course_id),
                    'problem_id': str(module_state_key),
                    'instructor_id': str(requesting_user.id),
                    'event_transaction_id': str(get_event_transaction_id()),
                    'event_transaction_type': str(grades_events.STATE_DELETED_EVENT_TYPE),
                }
            )
            if not submission_cleared:
                _fire_score_changed_for_block(
                    course_id,
                    student,
                    block,
                    module_state_key,
                )
        else:
            _reset_module_attempts(studentmodule)

    team = None
    if teams_enabled:
        from lms.djangoapps.teams.api import get_team_for_user_course_topic
        team = get_team_for_user_course_topic(student, str(course_id), selected_teamset_id)
    if team:
        modules_to_reset = StudentModule.objects.filter(
            student__teams=team,
            course_id=course_id,
            module_state_key=module_state_key
        )
        for module_to_reset in modules_to_reset:
            _reset_or_delete_module(module_to_reset)
        return
    else:
        # Teams are not enabled or the user does not have a team
        module_to_reset = StudentModule.objects.get(
            student_id=student.id,
            course_id=course_id,
            module_state_key=module_state_key
        )
        _reset_or_delete_module(module_to_reset)


def _reset_module_attempts(studentmodule):
    """
    Reset the number of attempts on a studentmodule.

    Throws ValueError if `problem_state` is invalid JSON.
    """
    # load the state json
    problem_state = json.loads(studentmodule.state)
    # old_number_of_attempts = problem_state["attempts"]
    problem_state["attempts"] = 0

    # save
    studentmodule.state = json.dumps(problem_state)
    studentmodule.save()


def _fire_score_changed_for_block(
        course_id,
        student,
        block,
        module_state_key,
):
    """
    Fires a PROBLEM_RAW_SCORE_CHANGED event for the given module.
    The earned points are always zero. We must retrieve the possible points
    from the XModule, as noted below. The effective time is now().
    """
    if block and block.has_score:
        max_score = block.max_score()
        if max_score is not None:
            grades_signals.PROBLEM_RAW_SCORE_CHANGED.send(
                sender=None,
                raw_earned=0,
                raw_possible=max_score,
                weight=getattr(block, 'weight', None),
                user_id=student.id,
                course_id=str(course_id),
                usage_id=str(module_state_key),
                score_deleted=True,
                only_if_higher=False,
                modified=datetime.now().replace(tzinfo=pytz.UTC),
                score_db_table=grades_constants.ScoreDatabaseTableEnum.courseware_student_module,
            )


def get_email_params(course, auto_enroll, secure=True, course_key=None, display_name=None):
    """
    Generate parameters used when parsing email templates.

    `auto_enroll` is a flag for auto enrolling non-registered students: (a `boolean`)
    Returns a dict of parameters
    """

    protocol = 'https' if secure else 'http'
    course_key = course_key or str(course.id)
    display_name = display_name or Text(course.display_name_with_default)

    stripped_site_name = configuration_helpers.get_value(
        'SITE_NAME',
        settings.SITE_NAME
    )
    # TODO: Use request.build_absolute_uri rather than '{proto}://{site}{path}'.format
    # and check with the Services team that this works well with microsites
    registration_url = '{proto}://{site}{path}'.format(
        proto=protocol,
        site=stripped_site_name,
        path=reverse('register_user')
    )
    course_url = '{proto}://{site}{path}'.format(
        proto=protocol,
        site=stripped_site_name,
        path=reverse('course_root', kwargs={'course_id': course_key})
    )

    # We can't get the url to the course's About page if the marketing site is enabled.
    course_about_url = None
    if not settings.FEATURES.get('ENABLE_MKTG_SITE', False):
        course_about_url = '{proto}://{site}{path}'.format(
            proto=protocol,
            site=stripped_site_name,
            path=reverse('about_course', kwargs={'course_id': course_key})
        )

    is_shib_course = uses_shib(course)

    # Collect mailing address and platform name to pass as context
    contact_mailing_address = configuration_helpers.get_value(
        'contact_mailing_address',
        settings.CONTACT_MAILING_ADDRESS
    )
    platform_name = configuration_helpers.get_value('PLATFORM_NAME', settings.PLATFORM_NAME)

    # Composition of email
    email_params = {
        'site_name': stripped_site_name,
        'registration_url': registration_url,
        'course': course,
        'display_name': display_name,
        'auto_enroll': auto_enroll,
        'course_url': course_url,
        'course_about_url': course_about_url,
        'is_shib_course': is_shib_course,
        'contact_mailing_address': contact_mailing_address,
        'platform_name': platform_name,
        'site_configuration_values': configuration_helpers.get_current_site_configuration_values(),
    }
    return email_params


def send_mail_to_student(student, param_dict, language=None):
    """
    Construct the email using templates and then send it.
    `student` is the student's email address (a `str`),

    `param_dict` is a `dict` with keys
    [
        `site_name`: name given to edX instance (a `str`)
        `registration_url`: url for registration (a `str`)
        `display_name` : display name of a course (a `str`)
        `course_id`: id of course (a `str`)
        `auto_enroll`: user input option (a `str`)
        `course_url`: url of course (a `str`)
        `user_id`: LMS user ID of student (an `int`) - None if unknown
        `email_address`: email of student (a `str`)
        `full_name`: student full name (a `str`)
        `message_type`: type of email to send and template to use (a `str`)
        `is_shib_course`: (a `boolean`)
    ]

    `language` is the language used to render the email. If None the language
    of the currently-logged in user (that is, the user sending the email) will
    be used.

    Returns a boolean indicating whether the email was sent successfully.
    """

    # Add some helpers and microconfig subsitutions
    if 'display_name' in param_dict:
        param_dict['course_name'] = param_dict['display_name']
    elif 'course' in param_dict:
        param_dict['course_name'] = Text(param_dict['course'].display_name_with_default)

    param_dict['site_name'] = configuration_helpers.get_value(
        'SITE_NAME',
        param_dict['site_name']
    )

    # Extract an LMS user ID for the student, if possible.
    # ACE needs the user ID to be able to send email via Braze.
    lms_user_id = 0
    if 'user_id' in param_dict and param_dict['user_id'] is not None and param_dict['user_id'] > 0:
        lms_user_id = param_dict['user_id']

    # see if there is an activation email template definition available as configuration,
    # if so, then render that
    message_type = param_dict['message_type']

    ace_emails_dict = {
        'account_creation_and_enrollment': AccountCreationAndEnrollment,
        'add_beta_tester': AddBetaTester,
        'allowed_enroll': AllowedEnroll,
        'allowed_unenroll': AllowedUnenroll,
        'enrolled_enroll': EnrollEnrolled,
        'enrolled_unenroll': EnrolledUnenroll,
        'remove_beta_tester': RemoveBetaTester,
    }

    message_class = ace_emails_dict[message_type]
    message = message_class().personalize(
        recipient=Recipient(lms_user_id=lms_user_id, email_address=student),
        language=language,
        user_context=param_dict,
    )

    ace.send(message)


def render_message_to_string(subject_template, message_template, param_dict, language=None):
    """
    Render a mail subject and message templates using the parameters from
    param_dict and the given language. If language is None, the platform
    default language is used.

    Returns two strings that correspond to the rendered, translated email
    subject and message.
    """
    language = language or settings.LANGUAGE_CODE
    with override_language(language):
        return get_subject_and_message(subject_template, message_template, param_dict)


def get_subject_and_message(subject_template, message_template, param_dict):
    """
    Return the rendered subject and message with the appropriate parameters.
    """
    subject = render_to_string(subject_template, param_dict)
    message = render_to_string(message_template, param_dict)
    return subject, message


def uses_shib(course):
    """
    Used to return whether course has Shibboleth as the enrollment domain

    Returns a boolean indicating if Shibboleth authentication is set for this course.
    """
    return course.enrollment_domain and course.enrollment_domain.startswith(settings.SHIBBOLETH_DOMAIN_PREFIX)<|MERGE_RESOLUTION|>--- conflicted
+++ resolved
@@ -70,7 +70,6 @@
         # N.B. retired users are not a concern here because they should be
         # handled at a higher level (i.e. in enroll_email).  Besides, this
         # class creates readonly objects.
-<<<<<<< HEAD
         # TODO: Maybe use `get_current_oragnization()` because it's more solid
         site = get_current_site()
         try:
@@ -82,13 +81,10 @@
             # Appsembler Specific: We look for the user inside the organization
             # to avoid leakage if the user belong to another organization.
             user = get_organization_user_by_email(email, organization)
-=======
-        try:
-            user = User.objects.get(email=email)
-        except User.DoesNotExist:
+        else:
             user = None
+
         if user is not None:
->>>>>>> 1d618055
             mode, is_active = CourseEnrollment.enrollment_mode_for_user(user, course_id)
             # is_active is `None` if the user is not enrolled in the course
             exists_ce = is_active is not None and is_active
