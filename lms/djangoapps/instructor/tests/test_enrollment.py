--- conflicted
+++ resolved
@@ -13,19 +13,12 @@
 from crum import set_current_request
 from django.conf import settings
 from django.utils.translation import get_language
-<<<<<<< HEAD
+from django.utils.translation import override as override_language
 from mock import patch, Mock
 from opaque_keys.edx.locator import CourseLocator
 from six import text_type
-from crum import set_current_request
+from submissions import api as sub_api
 import unittest
-=======
-from django.utils.translation import override as override_language
-from mock import patch
-from opaque_keys.edx.locator import CourseLocator
-from six import text_type
-from submissions import api as sub_api
->>>>>>> 221dc99d
 
 from capa.tests.response_xml_factory import MultipleChoiceResponseXMLFactory
 from courseware.models import StudentModule
@@ -113,12 +106,8 @@
         self.assertEqual(after, after_ideal)
 
 
-<<<<<<< HEAD
-@attr(shard=1)
 @patch('lms.djangoapps.instructor.enrollment.get_organization_for_site', Mock(return_value=object()))
 @patch('lms.djangoapps.instructor.enrollment.user_exists_in_organization', Mock(return_value=False))
-=======
->>>>>>> 221dc99d
 class TestInstructorEnrollDB(TestEnrollmentChangeBase):
     """ Test instructor.enrollment.enroll_email """
     @unittest.expectedFailure  # Appsembler: Could not fix the test -- Omar
@@ -238,11 +227,7 @@
         return self._run_state_change_test(before_ideal, after_ideal, action)
 
 
-<<<<<<< HEAD
-@attr(shard=1)
 @unittest.skip('Appsembler: Skip all tests because they fail without an easy fix -- Omar')
-=======
->>>>>>> 221dc99d
 class TestInstructorUnenrollDB(TestEnrollmentChangeBase):
     """ Test instructor.enrollment.unenroll_email """
     def test_unenroll(self):
