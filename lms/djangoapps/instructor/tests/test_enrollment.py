--- conflicted
+++ resolved
@@ -14,10 +14,7 @@
 from django.conf import settings
 from django.utils.translation import get_language
 from django.utils.translation import override as override_language
-<<<<<<< HEAD
-from mock import patch, Mock
-=======
->>>>>>> 83ceefc4
+from mock import Mock
 from opaque_keys.edx.locator import CourseLocator
 from submissions import api as sub_api
 import unittest
