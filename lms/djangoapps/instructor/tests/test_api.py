--- conflicted
+++ resolved
@@ -1,10 +1,6 @@
 """
 Unit tests for instructor.api methods.
 """
-<<<<<<< HEAD
-
-=======
->>>>>>> 83ceefc4
 import datetime
 import functools
 import io
@@ -12,11 +8,8 @@
 import random
 import shutil
 import tempfile
-<<<<<<< HEAD
 import unittest
-=======
 from unittest.mock import Mock, NonCallableMock, patch
->>>>>>> 83ceefc4
 
 import ddt
 import pytest
@@ -89,11 +82,8 @@
     QueueConnectionError,
     generate_already_running_error_message
 )
-<<<<<<< HEAD
+from lms.djangoapps.program_enrollments.tests.factories import ProgramEnrollmentFactory
 from openedx.core.djangoapps.appsembler.api.tests.factories import OrganizationFactory, OrganizationCourseFactory
-=======
-from lms.djangoapps.program_enrollments.tests.factories import ProgramEnrollmentFactory
->>>>>>> 83ceefc4
 from openedx.core.djangoapps.course_date_signals.handlers import extract_dates
 from openedx.core.djangoapps.course_groups.cohorts import set_course_cohorted
 from openedx.core.djangoapps.django_comment_common.models import FORUM_ROLE_COMMUNITY_TA
@@ -1118,16 +1108,11 @@
         res_json = json.loads(response.content.decode('utf-8'))
         assert res_json == expected
 
-<<<<<<< HEAD
     @patch('lms.djangoapps.instructor.enrollment.is_exist_organization_user_by_email', Mock(return_value=True))
     @patch('lms.djangoapps.instructor.enrollment.get_organization_user_by_email')
     def test_enroll_with_username(self, mock_get_user):
         mock_get_user.return_value = self.notenrolled_student
-        url = reverse('students_update_enrollment', kwargs={'course_id': text_type(self.course.id)})
-=======
-    def test_enroll_with_username(self):
         url = reverse('students_update_enrollment', kwargs={'course_id': str(self.course.id)})
->>>>>>> 83ceefc4
         response = self.client.post(url, {'identifiers': self.notenrolled_student.username, 'action': 'enroll',
                                           'email_students': False})
         assert response.status_code == 200
@@ -1160,16 +1145,11 @@
         res_json = json.loads(response.content.decode('utf-8'))
         assert res_json == expected
 
-<<<<<<< HEAD
     @patch('lms.djangoapps.instructor.enrollment.is_exist_organization_user_by_email', Mock(return_value=True))
     @patch('lms.djangoapps.instructor.enrollment.get_organization_user_by_email')
     def test_enroll_without_email(self, mock_get_user):
         mock_get_user.return_value = self.notenrolled_student
-        url = reverse('students_update_enrollment', kwargs={'course_id': text_type(self.course.id)})
-=======
-    def test_enroll_without_email(self):
         url = reverse('students_update_enrollment', kwargs={'course_id': str(self.course.id)})
->>>>>>> 83ceefc4
         response = self.client.post(url, {'identifiers': self.notenrolled_student.email, 'action': 'enroll',
                                           'email_students': False})
         print("type(self.notenrolled_student.email): {}".format(type(self.notenrolled_student.email)))
@@ -1212,16 +1192,11 @@
         assert len(mail.outbox) == 0
 
     @ddt.data('http', 'https')
-<<<<<<< HEAD
     @patch('lms.djangoapps.instructor.enrollment.is_exist_organization_user_by_email', Mock(return_value=True))
     @patch('lms.djangoapps.instructor.enrollment.get_organization_user_by_email')
     def test_enroll_with_email(self, protocol, mock_get_user):
         mock_get_user.return_value = self.notenrolled_student
-        url = reverse('students_update_enrollment', kwargs={'course_id': text_type(self.course.id)})
-=======
-    def test_enroll_with_email(self, protocol):
         url = reverse('students_update_enrollment', kwargs={'course_id': str(self.course.id)})
->>>>>>> 83ceefc4
         params = {'identifiers': self.notenrolled_student.email, 'action': 'enroll', 'email_students': True}
         environ = {'wsgi.url_scheme': protocol}
         response = self.client.post(url, params, **environ)
@@ -1412,16 +1387,11 @@
 
             assert 'This email was automatically sent from edx.org to robot-not-an-email-yet@robot.org' in body
 
-<<<<<<< HEAD
     @patch('lms.djangoapps.instructor.enrollment.is_exist_organization_user_by_email', Mock(return_value=True))
     @patch('lms.djangoapps.instructor.enrollment.get_organization_user_by_email')
     def test_unenroll_without_email(self, mock_get_user):
         mock_get_user.return_value = self.enrolled_student
-        url = reverse('students_update_enrollment', kwargs={'course_id': text_type(self.course.id)})
-=======
-    def test_unenroll_without_email(self):
         url = reverse('students_update_enrollment', kwargs={'course_id': str(self.course.id)})
->>>>>>> 83ceefc4
         response = self.client.post(url, {'identifiers': self.enrolled_student.email, 'action': 'unenroll',
                                           'email_students': False})
         print("type(self.enrolled_student.email): {}".format(type(self.enrolled_student.email)))
@@ -1463,16 +1433,11 @@
         # Check the outbox
         assert len(mail.outbox) == 0
 
-<<<<<<< HEAD
     @patch('lms.djangoapps.instructor.enrollment.is_exist_organization_user_by_email', Mock(return_value=True))
     @patch('lms.djangoapps.instructor.enrollment.get_organization_user_by_email')
     def test_unenroll_with_email(self, mock_get_user):
         mock_get_user.return_value = self.enrolled_student
-        url = reverse('students_update_enrollment', kwargs={'course_id': text_type(self.course.id)})
-=======
-    def test_unenroll_with_email(self):
         url = reverse('students_update_enrollment', kwargs={'course_id': str(self.course.id)})
->>>>>>> 83ceefc4
         response = self.client.post(url, {'identifiers': self.enrolled_student.email, 'action': 'unenroll',
                                           'email_students': True})
         print("type(self.enrolled_student.email): {}".format(type(self.enrolled_student.email)))
@@ -1735,14 +1700,9 @@
         assert response.status_code == 200
 
         # now registered the user
-<<<<<<< HEAD
         user = UserFactory.create(email=self.notregistered_email)
         mock_get_user.return_value = user
-        url = reverse('students_update_enrollment', kwargs={'course_id': text_type(paid_course.id)})
-=======
-        UserFactory(email=self.notregistered_email)
         url = reverse('students_update_enrollment', kwargs={'course_id': str(paid_course.id)})
->>>>>>> 83ceefc4
         params = {'identifiers': self.notregistered_email, 'action': 'enroll', 'email_students': False,
                   'auto_enroll': False, 'reason': 'testing', 'role': 'Learner'}
         with patch('lms.djangoapps.instructor.enrollment.is_exist_organization_user_by_email', Mock(return_value=True)):
@@ -1850,12 +1810,8 @@
         )
         assert course_enrollment.mode == CourseMode.DEFAULT_MODE_SLUG
 
-<<<<<<< HEAD
     @patch('lms.djangoapps.instructor.enrollment.is_exist_organization_user_by_email', Mock(return_value=False))
-    def test_role_and_reason_are_persisted(self):
-=======
     def test_reason_is_persisted(self):
->>>>>>> 83ceefc4
         """
         test that reason field is persisted in the database
         """
