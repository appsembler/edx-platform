--- conflicted
+++ resolved
@@ -4040,12 +4040,8 @@
             get_extended_due(self.course, self.week3, self.user1)
         )
 
-<<<<<<< HEAD
     @unittest.skipIf(settings.TAHOE_ALWAYS_SKIP_TEST, 'Skip flaky tests due to date issues')
-    @RELATIVE_DATES_FLAG.override(True)
-=======
     @override_experiment_waffle_flag(RELATIVE_DATES_FLAG, active=True)
->>>>>>> 90776770
     def test_reset_date(self):
         self.test_change_due_date()
         url = reverse('reset_due_date', kwargs={'course_id': text_type(self.course.id)})
@@ -4192,12 +4188,8 @@
         self.client.login(username=self.instructor.username, password='test')
         extract_dates(None, self.course.id)
 
-<<<<<<< HEAD
-    @RELATIVE_DATES_FLAG.override(True)
     @unittest.skipIf(settings.TAHOE_ALWAYS_SKIP_TEST, 'Skip flaky tests due to date issues')
-=======
     @override_experiment_waffle_flag(RELATIVE_DATES_FLAG, active=True)
->>>>>>> 90776770
     def test_reset_extension_to_deleted_date(self):
         """
         Test that we can delete a due date extension after deleting the normal
