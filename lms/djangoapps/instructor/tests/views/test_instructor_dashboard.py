--- conflicted
+++ resolved
@@ -30,17 +30,9 @@
 from lms.djangoapps.instructor.toggles import DATA_DOWNLOAD_V2
 from lms.djangoapps.instructor.views.gradebook_api import calculate_page_info
 from openedx.core.djangoapps.site_configuration.models import SiteConfiguration
-<<<<<<< HEAD
-from openedx.core.djangoapps.site_configuration.tests.test_util import with_site_configuration
 from openedx.core.djangoapps.waffle_utils.testutils import override_waffle_flag
-from student.models import CourseEnrollment
-from student.roles import CourseFinanceAdminRole
-from student.tests.factories import AdminFactory, CourseAccessRoleFactory, CourseEnrollmentFactory
-=======
 from common.djangoapps.student.models import CourseEnrollment
-from common.djangoapps.student.roles import CourseFinanceAdminRole
 from common.djangoapps.student.tests.factories import AdminFactory, CourseAccessRoleFactory, CourseEnrollmentFactory
->>>>>>> 90776770
 from xmodule.modulestore import ModuleStoreEnum
 from xmodule.modulestore.tests.django_utils import TEST_DATA_SPLIT_MODULESTORE, ModuleStoreTestCase
 from xmodule.modulestore.tests.factories import CourseFactory, ItemFactory, check_mongo_calls
@@ -146,21 +138,15 @@
         self.assertTrue(has_instructor_tab(org_researcher, self.course))
 
     @ddt.data(
-<<<<<<< HEAD
-        ('staff', True),  # Tahoe: Enable staff data download so non user.is_staff customers can access data (RED-1505)
-        ('instructor', True),  # Tahoe: Enable instructor data download (same as above RED-1505)
-        ('data_researcher', True),
-        ('global_staff', True),
-=======
-        ('staff', False, False),
-        ('instructor', False, False),
+        # Tahoe: Enable staff and instructor data download so non user.is_staff customers can access data (RED-1505)
+        ('staff', True, False),  # originally ('staff', False, False). (RED-1505)
+        ('instructor', True, False),  # originally ('instructor', False, False). (RED-1505)
         ('data_researcher', True, False),
         ('global_staff', True, False),
-        ('staff', False, True),
-        ('instructor', False, True),
+        ('staff', True, True),  # originally ('staff', False, True). (RED-1505)
+        ('instructor', True, True),  # originally ('instructor', False, True). (RED-1505)
         ('data_researcher', True, True),
         ('global_staff', True, True),
->>>>>>> 90776770
     )
     @ddt.unpack
     def test_data_download(self, access_role, can_access, waffle_status):
