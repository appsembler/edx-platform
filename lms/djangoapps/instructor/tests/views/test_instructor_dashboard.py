--- conflicted
+++ resolved
@@ -16,11 +16,8 @@
 from pyquery import PyQuery as pq
 from pytz import UTC
 from six import text_type
-<<<<<<< HEAD
+from six.moves import range
 import unittest
-=======
-from six.moves import range
->>>>>>> 221dc99d
 
 from common.test.utils import XssTestMixin
 from course_modes.models import CourseMode
