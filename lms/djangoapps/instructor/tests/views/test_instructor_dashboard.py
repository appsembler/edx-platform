"""
Unit tests for instructor_dashboard.py.
"""

import datetime
import re
from unittest.mock import patch

import ddt
from django.conf import settings
from django.contrib.sites.models import Site
from django.test.utils import override_settings
from django.urls import reverse
from edx_toggles.toggles.testutils import override_waffle_flag
from pyquery import PyQuery as pq
from pytz import UTC

from common.djangoapps.course_modes.models import CourseMode
from common.djangoapps.edxmako.shortcuts import render_to_response
from common.djangoapps.student.models import CourseEnrollment
from common.djangoapps.student.roles import CourseFinanceAdminRole  # lint-amnesty, pylint: disable=unused-import
from common.djangoapps.student.tests.factories import AdminFactory, CourseAccessRoleFactory, CourseEnrollmentFactory
from common.djangoapps.student.tests.factories import StaffFactory
from common.djangoapps.student.tests.factories import UserFactory
from common.test.utils import XssTestMixin
from lms.djangoapps.courseware.tabs import get_course_tab_list
from lms.djangoapps.courseware.tests.factories import StudentModuleFactory
from lms.djangoapps.courseware.tests.helpers import LoginEnrollmentTestCase
from lms.djangoapps.grades.config.waffle import WRITABLE_GRADEBOOK, waffle_flags
from lms.djangoapps.instructor.toggles import DATA_DOWNLOAD_V2
from lms.djangoapps.instructor.views.gradebook_api import calculate_page_info
from openedx.core.djangoapps.course_groups.cohorts import set_course_cohorted
from openedx.core.djangoapps.discussions.config.waffle import (
    ENABLE_PAGES_AND_RESOURCES_MICROFRONTEND,
    OVERRIDE_DISCUSSION_LEGACY_SETTINGS_FLAG
)
from openedx.core.djangoapps.site_configuration.models import SiteConfiguration
from xmodule.modulestore import ModuleStoreEnum
from xmodule.modulestore.tests.django_utils import TEST_DATA_SPLIT_MODULESTORE, ModuleStoreTestCase
from xmodule.modulestore.tests.factories import CourseFactory, ItemFactory, check_mongo_calls


def intercept_renderer(path, context):
    """
    Intercept calls to `render_to_response` and attach the context dict to the
    response for examination in unit tests.
    """
    # I think Django already does this for you in their TestClient, except
    # we're bypassing that by using edxmako.  Probably edxmako should be
    # integrated better with Django's rendering and event system.
    response = render_to_response(path, context)
    response.mako_context = context
    response.mako_template = path
    return response


@ddt.ddt
class TestInstructorDashboard(ModuleStoreTestCase, LoginEnrollmentTestCase, XssTestMixin):
    """
    Tests for the instructor dashboard (not legacy).
    """

    def setUp(self):
        """
        Set up tests
        """
        super().setUp()
        self.course = CourseFactory.create(
            grading_policy={"GRADE_CUTOFFS": {"A": 0.75, "B": 0.63, "C": 0.57, "D": 0.5}},
            display_name='<script>alert("XSS")</script>'
        )

        self.course_mode = CourseMode(
            course_id=self.course.id,
            mode_slug=CourseMode.DEFAULT_MODE_SLUG,
            mode_display_name=CourseMode.DEFAULT_MODE.name,
            min_price=40
        )
        self.course_info = CourseFactory.create(
            org="ACME",
            number="001",
            run="2017",
            name="How to defeat the Road Runner"
        )
        self.course_mode.save()
        # Create instructor account
        self.instructor = AdminFactory.create()
        self.client.login(username=self.instructor.username, password="test")

        # URL for instructor dash
        self.url = reverse('instructor_dashboard', kwargs={'course_id': str(self.course.id)})

    def get_dashboard_enrollment_message(self):
        """
        Returns expected dashboard enrollment message with link to Insights.
        """
        return 'Enrollment data is now available in <a href="http://example.com/courses/{}" ' \
               'rel="noopener" target="_blank">Example</a>.'.format(str(self.course.id))

    def get_dashboard_analytics_message(self):
        """
        Returns expected dashboard demographic message with link to Insights.
        """
        return 'For analytics about your course, go to <a href="http://example.com/courses/{}" ' \
               'rel="noopener" target="_blank">Example</a>.'.format(str(self.course.id))

    def test_instructor_tab(self):
        """
        Verify that the instructor tab appears for staff only.
        """

        def has_instructor_tab(user, course):
            """Returns true if the "Instructor" tab is shown."""
            tabs = get_course_tab_list(user, course)
            return len([tab for tab in tabs if tab.name == 'Instructor']) == 1

        assert has_instructor_tab(self.instructor, self.course)

        staff = StaffFactory(course_key=self.course.id)
        assert has_instructor_tab(staff, self.course)

        student = UserFactory.create()
        assert not has_instructor_tab(student, self.course)

        researcher = UserFactory.create()
        CourseAccessRoleFactory(
            course_id=self.course.id,
            user=researcher,
            role='data_researcher',
            org=self.course.id.org
        )
        assert has_instructor_tab(researcher, self.course)

        org_researcher = UserFactory.create()
        CourseAccessRoleFactory(
            course_id=None,
            user=org_researcher,
            role='data_researcher',
            org=self.course.id.org
        )
        assert has_instructor_tab(org_researcher, self.course)

    @ddt.data(
<<<<<<< HEAD
        # Tahoe: Enable staff and instructor data download so non user.is_staff customers can access data (RED-1505)
        ('staff', True, False),  # originally ('staff', False, False). (RED-1505)
        ('instructor', True, False),  # originally ('instructor', False, False). (RED-1505)
=======
        ('staff', False, False, True),
        ('staff', True, False, False),
        ('staff', True, True, True),
        ('staff', False, True, True),
        ('instructor', False, False, True),
        ('instructor', True, False, False),
        ('instructor', True, True, True),
        ('instructor', False, True, True)
    )
    @ddt.unpack
    def test_discussion_tab_for_course_staff_role(self, access_role, is_pages_and_resources_enabled,
                                                  is_legacy_discussion_setting_enabled, is_discussion_tab_available):
        """
        Verify that the Discussion tab is available for course for course staff role.
        """
        discussion_section = ('<li class="nav-item"><button type="button" class="btn-link discussions_management" '
                              'data-section="discussions_management">Discussions</button></li>')

        with override_waffle_flag(ENABLE_PAGES_AND_RESOURCES_MICROFRONTEND, is_pages_and_resources_enabled):
            with override_waffle_flag(OVERRIDE_DISCUSSION_LEGACY_SETTINGS_FLAG, is_legacy_discussion_setting_enabled):
                user = UserFactory.create()
                CourseAccessRoleFactory(
                    course_id=self.course.id,
                    user=user,
                    role=access_role,
                    org=self.course.id.org
                )
                set_course_cohorted(self.course.id, True)
                self.client.login(username=self.user.username, password='test')
                response = self.client.get(self.url).content.decode('utf-8')
                self.assertEqual(discussion_section in response, is_discussion_tab_available)

    @ddt.data(
        (False, False, True),
        (True, False, False),
        (True, True, True),
        (False, True, True),
    )
    @ddt.unpack
    def test_discussion_tab_for_global_user(self, is_pages_and_resources_enabled,
                                            is_legacy_discussion_setting_enabled, is_discussion_tab_available):
        """
        Verify that the Discussion tab is available for course for global user.
        """
        discussion_section = ('<li class="nav-item"><button type="button" class="btn-link discussions_management" '
                              'data-section="discussions_management">Discussions</button></li>')

        with override_waffle_flag(ENABLE_PAGES_AND_RESOURCES_MICROFRONTEND, is_pages_and_resources_enabled):
            with override_waffle_flag(OVERRIDE_DISCUSSION_LEGACY_SETTINGS_FLAG, is_legacy_discussion_setting_enabled):
                user = UserFactory.create(is_staff=True)
                set_course_cohorted(self.course.id, True)
                self.client.login(username=user.username, password='test')
                response = self.client.get(self.url).content.decode('utf-8')
                self.assertEqual(discussion_section in response, is_discussion_tab_available)

    @ddt.data(
        ('staff', False, False),
        ('instructor', False, False),
>>>>>>> 3ecd233c
        ('data_researcher', True, False),
        ('global_staff', True, False),
        ('staff', True, True),  # originally ('staff', False, True). (RED-1505)
        ('instructor', True, True),  # originally ('instructor', False, True). (RED-1505)
        ('data_researcher', True, True),
        ('global_staff', True, True),
    )
    @ddt.unpack
    def test_data_download(self, access_role, can_access, waffle_status):
        """
        Verify that the Data Download tab only shows up for certain roles
        """
        with override_waffle_flag(DATA_DOWNLOAD_V2, waffle_status):
            download_section = '<li class="nav-item"><button type="button" class="btn-link data_download" ' \
                               'data-section="data_download">Data Download</button></li>'
            if waffle_status:
                download_section = '<li class="nav-item"><button type="button" class="btn-link data_download_2" ' \
                                   'data-section="data_download_2">Data Download</button></li>'
            user = UserFactory.create(is_staff=access_role == 'global_staff')
            CourseAccessRoleFactory(
                course_id=self.course.id,
                user=user,
                role=access_role,
                org=self.course.id.org
            )
            self.client.login(username=user.username, password="test")
            response = self.client.get(self.url)
            if can_access:
                self.assertContains(response, download_section)
            else:
                self.assertNotContains(response, download_section)

    @override_settings(ANALYTICS_DASHBOARD_URL='http://example.com')
    @override_settings(ANALYTICS_DASHBOARD_NAME='Example')
    def test_data_download_only(self):
        """
        Verify that only the data download tab is visible for data researchers.
        """
        user = UserFactory.create()
        CourseAccessRoleFactory(
            course_id=self.course.id,
            user=user,
            role='data_researcher',
            org=self.course.id.org
        )
        self.client.login(username=user.username, password="test")
        response = self.client.get(self.url)
        matches = re.findall(
            rb'<li class="nav-item"><button type="button" class="btn-link .*" data-section=".*">.*',
            response.content
        )
        assert len(matches) == 1

    @ddt.data(
        ("How to defeat the Road Runner", "2017", "001", "ACME"),
    )
    @ddt.unpack
    def test_instructor_course_info(self, display_name, run, number, org):
        """
        Verify that it shows the correct course information
        """
        url = reverse(
            'instructor_dashboard',
            kwargs={
                'course_id': str(self.course_info.id)
            }
        )

        response = self.client.get(url)
        content = pq(response.content)

        assert display_name == content('#field-course-display-name b').contents()[0].strip()

        assert run == content('#field-course-name b').contents()[0].strip()

        assert number == content('#field-course-number b').contents()[0].strip()

        assert org == content('#field-course-organization b').contents()[0].strip()

    @ddt.data(True, False)
    def test_membership_reason_field_visibility(self, enbale_reason_field):
        """
        Verify that reason field is enabled by site configuration flag 'ENABLE_MANUAL_ENROLLMENT_REASON_FIELD'
        """

        configuration_values = {
            "ENABLE_MANUAL_ENROLLMENT_REASON_FIELD": enbale_reason_field
        }
        site = Site.objects.first()
        SiteConfiguration.objects.create(
            site=site,
            site_values=configuration_values,
            enabled=True
        )

        url = reverse(
            'instructor_dashboard',
            kwargs={
                'course_id': str(self.course_info.id)
            }
        )
        response = self.client.get(url)
        reason_field = '<textarea rows="2" id="reason-field-id" name="reason-field" ' \
                       'placeholder="Reason" spellcheck="false"></textarea>'
        if enbale_reason_field:
            self.assertContains(response, reason_field)
        else:
            self.assertNotContains(response, reason_field)

    def test_student_admin_staff_instructor(self):
        """
        Verify that staff users are not able to see course-wide options, while still
        seeing individual learner options.
        """
        # Original (instructor) user can see both specific grades, and course-wide grade adjustment tools
        response = self.client.get(self.url)
        self.assertContains(response, '<h4 class="hd hd-4">Adjust all enrolled learners')
        self.assertContains(response, '<h4 class="hd hd-4">View a specific learner&#39;s grades and progress')

        # But staff user can only see specific grades
        staff = StaffFactory(course_key=self.course.id)
        self.client.login(username=staff.username, password="test")
        response = self.client.get(self.url)
        self.assertNotContains(response, '<h4 class="hd hd-4">Adjust all enrolled learners')
        self.assertContains(response, '<h4 class="hd hd-4">View a specific learner&#39;s grades and progress')

    @patch(
        'lms.djangoapps.instructor.views.instructor_dashboard.settings.WRITABLE_GRADEBOOK_URL',
        'http://gradebook.local.edx.org'
    )
    def test_staff_can_see_writable_gradebook(self):
        """
        Test that, when the writable gradebook feature is enabled and
        deployed in another domain, a staff member can see it.
        """
        waffle_flag = waffle_flags()[WRITABLE_GRADEBOOK]
        with override_waffle_flag(waffle_flag, active=True):
            response = self.client.get(self.url)

        expected_gradebook_url = f'http://gradebook.local.edx.org/{self.course.id}'
        self.assertContains(response, expected_gradebook_url)
        self.assertContains(response, 'View Gradebook')

    GRADEBOOK_LEARNER_COUNT_MESSAGE = (
        'Note: This feature is available only to courses with a small number ' +
        'of enrolled learners.'
    )

    @patch(
        'lms.djangoapps.instructor.views.instructor_dashboard.settings.WRITABLE_GRADEBOOK_URL',
        settings.LMS_ROOT_URL + '/gradebook'
    )
    def test_staff_can_see_writable_gradebook_as_subdirectory(self):
        """
        Test that, when the writable gradebook feature is enabled and
        deployed in a subdirectory, a staff member can see it.
        """
        waffle_flag = waffle_flags()[WRITABLE_GRADEBOOK]
        with override_waffle_flag(waffle_flag, active=True):
            response = self.client.get(self.url)

        expected_gradebook_url = f'{settings.WRITABLE_GRADEBOOK_URL}/{self.course.id}'
        self.assertContains(response, expected_gradebook_url)
        self.assertContains(response, 'View Gradebook')

    GRADEBOOK_LEARNER_COUNT_MESSAGE = (
        'Note: This feature is available only to courses with a small number ' +
        'of enrolled learners.'
    )

    def test_gradebook_learner_count_message(self):
        """
        Test that, when the writable gradebook featue is NOT enabled, there IS
        a message that the feature is only available for courses with small
        numbers of learners.
        """
        response = self.client.get(self.url)
        self.assertContains(
            response,
            self.GRADEBOOK_LEARNER_COUNT_MESSAGE,
        )
        self.assertContains(response, 'View Gradebook')

    @patch(
        'lms.djangoapps.instructor.views.instructor_dashboard.settings.WRITABLE_GRADEBOOK_URL',
        'http://gradebook.local.edx.org'
    )
    def test_no_gradebook_learner_count_message(self):
        """
        Test that, when the writable gradebook featue IS enabled, there is NOT
        a message that the feature is only available for courses with small
        numbers of learners.
        """
        waffle_flag = waffle_flags()[WRITABLE_GRADEBOOK]
        with override_waffle_flag(waffle_flag, active=True):
            response = self.client.get(self.url)
        assert TestInstructorDashboard.GRADEBOOK_LEARNER_COUNT_MESSAGE not in response.content.decode('utf-8')
        self.assertContains(response, 'View Gradebook')

    def test_course_name_xss(self):
        """Test that the instructor dashboard correctly escapes course names
        with script tags.
        """
        response = self.client.get(self.url)
        self.assert_no_xss(response, '<script>alert("XSS")</script>')

    @patch.dict(settings.FEATURES, {'DISPLAY_ANALYTICS_ENROLLMENTS': False})
    @override_settings(ANALYTICS_DASHBOARD_URL='')
    def test_no_enrollments(self):
        """
        Test enrollment section is hidden.
        """
        response = self.client.get(self.url)
        # no enrollment information should be visible
        self.assertNotContains(response, '<h3 class="hd hd-3">Enrollment Information</h3>')

    @patch.dict(settings.FEATURES, {'DISPLAY_ANALYTICS_ENROLLMENTS': True})
    @override_settings(ANALYTICS_DASHBOARD_URL='')
    def test_show_enrollments_data(self):
        """
        Test enrollment data is shown.
        """
        response = self.client.get(self.url)

        # enrollment information visible
        self.assertContains(response, '<h4 class="hd hd-4">Enrollment Information</h4>')
        self.assertContains(response, '<th scope="row">Verified</th>')
        self.assertContains(response, '<th scope="row">Audit</th>')
        self.assertContains(response, '<th scope="row">Honor</th>')
        self.assertContains(response, '<th scope="row">Professional</th>')

        # dashboard link hidden
        self.assertNotContains(response, self.get_dashboard_enrollment_message())

    @patch.dict(settings.FEATURES, {'DISPLAY_ANALYTICS_ENROLLMENTS': True})
    @override_settings(ANALYTICS_DASHBOARD_URL='')
    def test_show_enrollment_data_for_prof_ed(self):
        # Create both "professional" (meaning professional + verification)
        # and "no-id-professional" (meaning professional without verification)
        # These should be aggregated for display purposes.
        users = [UserFactory() for _ in range(2)]
        CourseEnrollment.enroll(users[0], self.course.id, mode="professional")
        CourseEnrollment.enroll(users[1], self.course.id, mode="no-id-professional")
        response = self.client.get(self.url)

        # Check that the number of professional enrollments is two
        self.assertContains(response, '<th scope="row">Professional</th><td>2</td>')

    @patch.dict(settings.FEATURES, {'DISPLAY_ANALYTICS_ENROLLMENTS': False})
    @override_settings(ANALYTICS_DASHBOARD_URL='http://example.com')
    @override_settings(ANALYTICS_DASHBOARD_NAME='Example')
    def test_show_dashboard_enrollment_message(self):
        """
        Test enrollment dashboard message is shown and data is hidden.
        """
        response = self.client.get(self.url)

        # enrollment information hidden
        self.assertNotContains(response, '<th scope="row">Verified</th>')
        self.assertNotContains(response, '<th scope="row">Audit</th>')
        self.assertNotContains(response, '<th scope="row">Honor</th>')
        self.assertNotContains(response, '<th scope="row">Professional</th>')

        # link to dashboard shown
        expected_message = self.get_dashboard_enrollment_message()
        assert expected_message in response.content.decode(response.charset)

    @override_settings(ANALYTICS_DASHBOARD_URL='')
    @override_settings(ANALYTICS_DASHBOARD_NAME='')
    def test_dashboard_analytics_tab_not_shown(self):
        """
        Test dashboard analytics tab isn't shown if insights isn't configured.
        """
        response = self.client.get(self.url)
        analytics_section = '<li class="nav-item"><a href="" data-section="instructor_analytics">Analytics</a></li>'
        self.assertNotContains(response, analytics_section)

    @override_settings(ANALYTICS_DASHBOARD_URL='http://example.com')
    @override_settings(ANALYTICS_DASHBOARD_NAME='Example')
    def test_dashboard_analytics_points_at_insights(self):
        """
        Test analytics dashboard message is shown
        """
        response = self.client.get(self.url)
        analytics_section = '<li class="nav-item"><button type="button" class="btn-link instructor_analytics"' \
                            ' data-section="instructor_analytics">Analytics</button></li>'
        self.assertContains(response, analytics_section)

        # link to dashboard shown
        expected_message = self.get_dashboard_analytics_message()
        assert expected_message in response.content.decode(response.charset)

    @ddt.data(
        (True, True, True),
        (True, False, False),
        (False, True, False),
        (False, False, False),
    )
    @ddt.unpack
    def test_ccx_coaches_option_on_admin_list_management_instructor(
        self, ccx_feature_flag, enable_ccx, expected_result
    ):
        """
        Test whether the "CCX Coaches" option is visible or hidden depending on the value of course.enable_ccx.
        """
        with patch.dict(settings.FEATURES, {'CUSTOM_COURSES_EDX': ccx_feature_flag}):
            self.course.enable_ccx = enable_ccx
            self.store.update_item(self.course, self.instructor.id)

            response = self.client.get(self.url)

            assert expected_result == ('CCX Coaches are able to create their own Custom Courses based on this course'
                                       in response.content.decode('utf-8'))

    def test_grade_cutoffs(self):
        """
        Verify that grade cutoffs are displayed in the correct order.
        """
        response = self.client.get(self.url)
        self.assertContains(response, 'D: 0.5, C: 0.57, B: 0.63, A: 0.75')

    @patch('lms.djangoapps.instructor.views.gradebook_api.MAX_STUDENTS_PER_PAGE_GRADE_BOOK', 2)
    def test_calculate_page_info(self):
        page = calculate_page_info(offset=0, total_students=2)
        assert page['offset'] == 0
        assert page['page_num'] == 1
        assert page['next_offset'] is None
        assert page['previous_offset'] is None
        assert page['total_pages'] == 1

    @patch('lms.djangoapps.instructor.views.gradebook_api.render_to_response', intercept_renderer)
    @patch('lms.djangoapps.instructor.views.gradebook_api.MAX_STUDENTS_PER_PAGE_GRADE_BOOK', 1)
    def test_spoc_gradebook_pages(self):
        for i in range(2):
            username = "user_%d" % i
            student = UserFactory.create(username=username)
            CourseEnrollmentFactory.create(user=student, course_id=self.course.id)
        url = reverse(
            'spoc_gradebook',
            kwargs={'course_id': self.course.id}
        )
        response = self.client.get(url)
        assert response.status_code == 200
        # Max number of student per page is one.  Patched setting MAX_STUDENTS_PER_PAGE_GRADE_BOOK = 1
        assert len(response.mako_context['students']) == 1

    def test_open_response_assessment_page(self):
        """
        Test that Open Responses is available only if course contains at least one ORA block
        """
        ora_section = (
            '<li class="nav-item">'
            '<button type="button" class="btn-link open_response_assessment" data-section="open_response_assessment">'
            'Open Responses'
            '</button>'
            '</li>'
        )

        response = self.client.get(self.url)
        self.assertNotContains(response, ora_section)

        ItemFactory.create(parent_location=self.course.location, category="openassessment")
        response = self.client.get(self.url)
        self.assertContains(response, ora_section)

    def test_open_response_assessment_page_orphan(self):
        """
        Tests that the open responses tab loads if the course contains an
        orphaned openassessment block
        """
        # create non-orphaned openassessment block
        ItemFactory.create(
            parent_location=self.course.location,
            category="openassessment",
        )
        # create orphan
        self.store.create_item(
            self.user.id, self.course.id, 'openassessment', "orphan"
        )
        response = self.client.get(self.url)
        # assert we don't get a 500 error
        assert 200 == response.status_code


@ddt.ddt
class TestInstructorDashboardPerformance(ModuleStoreTestCase, LoginEnrollmentTestCase, XssTestMixin):
    """
    Tests for the instructor dashboard from the performance point of view.
    """
    MODULESTORE = TEST_DATA_SPLIT_MODULESTORE

    def setUp(self):
        """
        Set up tests
        """
        super().setUp()
        self.course = CourseFactory.create(
            grading_policy={"GRADE_CUTOFFS": {"A": 0.75, "B": 0.63, "C": 0.57, "D": 0.5}},
            display_name='<script>alert("XSS")</script>',
            default_store=ModuleStoreEnum.Type.split
        )

        self.course_mode = CourseMode(
            course_id=self.course.id,
            mode_slug=CourseMode.DEFAULT_MODE_SLUG,
            mode_display_name=CourseMode.DEFAULT_MODE.name,
            min_price=40
        )
        self.course_mode.save()
        # Create instructor account
        self.instructor = AdminFactory.create()
        self.client.login(username=self.instructor.username, password="test")

    def test_spoc_gradebook_mongo_calls(self):
        """
        Test that the MongoDB cache is used in API to return grades
        """
        # prepare course structure
        course = ItemFactory.create(
            parent_location=self.course.location,
            category="course",
            display_name="Test course",
        )

        students = []
        for i in range(20):
            username = "user_%d" % i
            student = UserFactory.create(username=username)
            CourseEnrollmentFactory.create(user=student, course_id=self.course.id)
            students.append(student)

        chapter = ItemFactory.create(
            parent=course,
            category='chapter',
            display_name="Chapter",
            publish_item=True,
            start=datetime.datetime(2015, 3, 1, tzinfo=UTC),
        )
        sequential = ItemFactory.create(
            parent=chapter,
            category='sequential',
            display_name="Lesson",
            publish_item=True,
            start=datetime.datetime(2015, 3, 1, tzinfo=UTC),
            metadata={'graded': True, 'format': 'Homework'},
        )
        vertical = ItemFactory.create(
            parent=sequential,
            category='vertical',
            display_name='Subsection',
            publish_item=True,
            start=datetime.datetime(2015, 4, 1, tzinfo=UTC),
        )
        for i in range(10):
            problem = ItemFactory.create(
                category="problem",
                parent=vertical,
                display_name="A Problem Block %d" % i,
                weight=1,
                publish_item=False,
                metadata={'rerandomize': 'always'},
            )
            for j in students:
                grade = i % 2
                StudentModuleFactory.create(
                    grade=grade,
                    max_grade=1,
                    student=j,
                    course_id=self.course.id,
                    module_state_key=problem.location
                )

        # check MongoDB calls count
        url = reverse('spoc_gradebook', kwargs={'course_id': self.course.id})
        with check_mongo_calls(9):
            response = self.client.get(url)
            assert response.status_code == 200<|MERGE_RESOLUTION|>--- conflicted
+++ resolved
@@ -141,11 +141,6 @@
         assert has_instructor_tab(org_researcher, self.course)
 
     @ddt.data(
-<<<<<<< HEAD
-        # Tahoe: Enable staff and instructor data download so non user.is_staff customers can access data (RED-1505)
-        ('staff', True, False),  # originally ('staff', False, False). (RED-1505)
-        ('instructor', True, False),  # originally ('instructor', False, False). (RED-1505)
-=======
         ('staff', False, False, True),
         ('staff', True, False, False),
         ('staff', True, True, True),
@@ -202,9 +197,9 @@
                 self.assertEqual(discussion_section in response, is_discussion_tab_available)
 
     @ddt.data(
-        ('staff', False, False),
-        ('instructor', False, False),
->>>>>>> 3ecd233c
+        # Tahoe: Enable staff and instructor data download so non user.is_staff customers can access data (RED-1505)
+        ('staff', True, False),  # originally ('staff', False, False). (RED-1505)
+        ('instructor', True, False),  # originally ('instructor', False, False). (RED-1505)
         ('data_researcher', True, False),
         ('global_staff', True, False),
         ('staff', True, True),  # originally ('staff', False, True). (RED-1505)
