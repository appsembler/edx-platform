"""
Unit tests for Ecommerce feature flag in new instructor dashboard.
"""

import datetime

import pytz
from django.test import override_settings
from django.urls import reverse
from six import text_type
import unittest

from course_modes.models import CourseMode
from openedx.core.djangoapps.site_configuration.tests.mixins import SiteMixin
from shoppingcart.models import Coupon, CourseRegistrationCode
from student.roles import CourseFinanceAdminRole
from student.tests.factories import AdminFactory
from xmodule.modulestore.tests.django_utils import SharedModuleStoreTestCase
from xmodule.modulestore.tests.factories import CourseFactory


<<<<<<< HEAD
@attr(shard=1)
@override_settings(DEFAULT_SITE_THEME='edx-theme-codebase')
=======
>>>>>>> 57a09b7b
class TestECommerceDashboardViews(SiteMixin, SharedModuleStoreTestCase):
    """
    Check for E-commerce view on the new instructor dashboard
    """
    shard = 1

    @classmethod
    def setUpClass(cls):
        super(TestECommerceDashboardViews, cls).setUpClass()
        cls.course = CourseFactory.create()

        # URL for instructor dash
        cls.url = reverse('instructor_dashboard', kwargs={'course_id': text_type(cls.course.id)})
        cls.ecommerce_link = '<button type="button" class="btn-link e-commerce" data-section="e-commerce">E-Commerce</button>'

    def setUp(self):
        super(TestECommerceDashboardViews, self).setUp()

        # Create instructor account
        self.instructor = AdminFactory.create()
        self.client.login(username=self.instructor.username, password="test")
        mode = CourseMode(
            course_id=text_type(self.course.id), mode_slug='honor',
            mode_display_name='honor', min_price=10, currency='usd'
        )
        mode.save()
        CourseFinanceAdminRole(self.course.id).add_users(self.instructor)

    def test_pass_e_commerce_tab_in_instructor_dashboard(self):
        """
        Test Pass E-commerce Tab is in the Instructor Dashboard
        """
        response = self.client.get(self.url)
        self.assertIn(self.ecommerce_link, response.content)
        # Coupons should show up for White Label sites with priced honor modes.
        self.assertIn('Coupon Code List', response.content)

    @unittest.expectedFailure  # Appsembler: Fails for unknown reasons -- Omar
    def test_reports_section_under_e_commerce_tab(self):
        """
        Test reports section, under E-commerce Tab, is in the Instructor Dashboard
        """
        self.use_site(site=self.site_other)
        self.client.login(username=self.instructor.username, password="test")
        response = self.client.get(self.url)
        self.assertIn(self.ecommerce_link, response.content)
        self.assertIn('Create Enrollment Report', response.content)

    def test_reports_section_not_under_e_commerce_tab(self):
        """
        Test reports section, under E-commerce Tab, should not be available in the Instructor Dashboard with default
        value
        """
        response = self.client.get(self.url)
        self.assertIn(self.ecommerce_link, response.content)
        self.assertNotIn('Create Enrollment Report', response.content)

    def test_user_has_finance_admin_rights_in_e_commerce_tab(self):
        response = self.client.get(self.url)
        self.assertIn(self.ecommerce_link, response.content)

        # Order/Invoice sales csv button text should render in e-commerce page
        self.assertIn('Total Credit Card Purchases', response.content)
        self.assertIn('Download All Credit Card Purchases', response.content)
        self.assertIn('Download All Invoices', response.content)

        # removing the course finance_admin role of login user
        CourseFinanceAdminRole(self.course.id).remove_users(self.instructor)

        # Order/Invoice sales csv button text should not be visible in e-commerce page if the user is not finance admin
        url = reverse('instructor_dashboard', kwargs={'course_id': text_type(self.course.id)})
        response = self.client.post(url)
        self.assertNotIn('Download All Invoices', response.content)

    def test_user_view_course_price(self):
        """
        test to check if the user views the set price button and price in
        the instructor dashboard
        """
        response = self.client.get(self.url)
        self.assertIn(self.ecommerce_link, response.content)

        # Total amount html should render in e-commerce page, total amount will be 0
        course_honor_mode = CourseMode.mode_for_course(self.course.id, 'honor')

        price = course_honor_mode.min_price
        self.assertIn('Course price per seat: <span>$' + str(price) + '</span>', response.content)
        self.assertNotIn('+ Set Price</a></span>', response.content)

        # removing the course finance_admin role of login user
        CourseFinanceAdminRole(self.course.id).remove_users(self.instructor)

        # total amount should not be visible in e-commerce page if the user is not finance admin
        url = reverse('instructor_dashboard', kwargs={'course_id': text_type(self.course.id)})
        response = self.client.get(url)
        self.assertNotIn('+ Set Price</a></span>', response.content)

    def test_update_course_price_check(self):
        price = 200
        # course B
        course2 = CourseFactory.create(org='EDX', display_name='test_course', number='100')
        mode = CourseMode(
            course_id=text_type(course2.id), mode_slug='honor',
            mode_display_name='honor', min_price=30, currency='usd'
        )
        mode.save()
        # course A update
        CourseMode.objects.filter(course_id=self.course.id).update(min_price=price)

        set_course_price_url = reverse('set_course_mode_price', kwargs={'course_id': text_type(self.course.id)})
        data = {'course_price': price, 'currency': 'usd'}
        response = self.client.post(set_course_price_url, data)
        self.assertIn('CourseMode price updated successfully', response.content)

        # Course A updated total amount should be visible in e-commerce page if the user is finance admin
        url = reverse('instructor_dashboard', kwargs={'course_id': text_type(self.course.id)})
        response = self.client.get(url)

        self.assertIn('Course price per seat: <span>$' + str(price) + '</span>', response.content)

    def test_user_admin_set_course_price(self):
        """
        test to set the course price related functionality.
        test al the scenarios for setting a new course price
        """
        set_course_price_url = reverse('set_course_mode_price', kwargs={'course_id': text_type(self.course.id)})
        data = {'course_price': '12%', 'currency': 'usd'}

        # Value Error course price should be a numeric value
        response = self.client.post(set_course_price_url, data)
        self.assertIn("Please Enter the numeric value for the course price", response.content)

        # validation check passes and course price is successfully added
        data['course_price'] = 100
        response = self.client.post(set_course_price_url, data)
        self.assertIn("CourseMode price updated successfully", response.content)

        course_honor_mode = CourseMode.objects.get(mode_slug='honor')
        course_honor_mode.delete()
        # Course Mode not exist with mode slug honor
        response = self.client.post(set_course_price_url, data)
        self.assertIn(
            "CourseMode with the mode slug({mode_slug}) DoesNotExist".format(mode_slug='honor'),
            response.content
        )

    def test_add_coupon(self):
        """
        Test Add Coupon Scenarios. Handle all the HttpResponses return by add_coupon view
        """
        # URL for add_coupon
        add_coupon_url = reverse('add_coupon', kwargs={'course_id': text_type(self.course.id)})
        expiration_date = datetime.datetime.now(pytz.UTC) + datetime.timedelta(days=2)

        data = {
            'code': 'A2314', 'course_id': text_type(self.course.id),
            'description': 'ADSADASDSAD', 'created_by': self.instructor, 'discount': 5,
            'expiration_date': '{month}/{day}/{year}'.format(
                month=expiration_date.month, day=expiration_date.day, year=expiration_date.year
            )
        }
        response = self.client.post(add_coupon_url, data)
        self.assertIn(
            "coupon with the coupon code ({code}) added successfully".format(code=data['code']),
            response.content
        )

        #now add the coupon with the wrong value in the expiration_date
        # server will through the ValueError Exception in the expiration_date field
        data = {
            'code': '213454', 'course_id': text_type(self.course.id),
            'description': 'ADSADASDSAD', 'created_by': self.instructor, 'discount': 5,
            'expiration_date': expiration_date.strftime('"%d/%m/%Y')
        }
        response = self.client.post(add_coupon_url, data)
        self.assertIn("Please enter the date in this format i-e month/day/year", response.content)

        data = {
            'code': 'A2314', 'course_id': text_type(self.course.id),
            'description': 'asdsasda', 'created_by': self.instructor, 'discount': 99
        }
        response = self.client.post(add_coupon_url, data)
        self.assertIn("coupon with the coupon code ({code}) already exist".format(code='A2314'), response.content)

        response = self.client.post(self.url)
        self.assertIn('<td>ADSADASDSAD</td>', response.content)
        self.assertIn('<td>A2314</td>', response.content)
        self.assertNotIn('<td>111</td>', response.content)

        data = {
            'code': 'A2345314', 'course_id': text_type(self.course.id),
            'description': 'asdsasda', 'created_by': self.instructor, 'discount': 199
        }
        response = self.client.post(add_coupon_url, data)
        self.assertIn("Please Enter the Coupon Discount Value Less than or Equal to 100", response.content)

        data['discount'] = '25%'
        response = self.client.post(add_coupon_url, data=data)
        self.assertIn('Please Enter the Integer Value for Coupon Discount', response.content)

        course_registration = CourseRegistrationCode(
            code='Vs23Ws4j', course_id=text_type(self.course.id), created_by=self.instructor,
            mode_slug='honor'
        )
        course_registration.save()

        data['code'] = 'Vs23Ws4j'
        response = self.client.post(add_coupon_url, data)
        msg = "The code ({code}) that you have tried to define is already in use as a registration code"
        self.assertIn(msg.format(code=data['code']), response.content)

    def test_delete_coupon(self):
        """
        Test Delete Coupon Scenarios. Handle all the HttpResponses return by remove_coupon view
        """
        coupon = Coupon(
            code='AS452', description='asdsadsa', course_id=text_type(self.course.id),
            percentage_discount=10, created_by=self.instructor
        )

        coupon.save()

        response = self.client.post(self.url)
        self.assertIn('<td>AS452</td>', response.content)

        # URL for remove_coupon
        delete_coupon_url = reverse('remove_coupon', kwargs={'course_id': text_type(self.course.id)})
        response = self.client.post(delete_coupon_url, {'id': coupon.id})
        self.assertIn(
            'coupon with the coupon id ({coupon_id}) updated successfully'.format(coupon_id=coupon.id),
            response.content
        )

        coupon.is_active = False
        coupon.save()

        response = self.client.post(delete_coupon_url, {'id': coupon.id})
        self.assertIn(
            'coupon with the coupon id ({coupon_id}) is already inactive'.format(coupon_id=coupon.id),
            response.content
        )

        response = self.client.post(delete_coupon_url, {'id': 24454})
        self.assertIn(
            'coupon with the coupon id ({coupon_id}) DoesNotExist'.format(coupon_id=24454),
            response.content
        )

        response = self.client.post(delete_coupon_url, {'id': ''})
        self.assertIn('coupon id is None', response.content)

    def test_get_coupon_info(self):
        """
        Test Edit Coupon Info Scenarios. Handle all the HttpResponses return by edit_coupon_info view
        """
        coupon = Coupon(
            code='AS452', description='asdsadsa', course_id=text_type(self.course.id),
            percentage_discount=10, created_by=self.instructor,
            expiration_date=datetime.datetime.now(pytz.UTC) + datetime.timedelta(days=2)
        )
        coupon.save()
        # URL for edit_coupon_info
        edit_url = reverse('get_coupon_info', kwargs={'course_id': text_type(self.course.id)})
        response = self.client.post(edit_url, {'id': coupon.id})
        self.assertIn(
            'coupon with the coupon id ({coupon_id}) updated successfully'.format(coupon_id=coupon.id),
            response.content
        )
        self.assertIn(coupon.display_expiry_date, response.content)

        response = self.client.post(edit_url, {'id': 444444})
        self.assertIn(
            'coupon with the coupon id ({coupon_id}) DoesNotExist'.format(coupon_id=444444),
            response.content
        )

        response = self.client.post(edit_url, {'id': ''})
        self.assertIn('coupon id not found"', response.content)

        coupon.is_active = False
        coupon.save()

        response = self.client.post(edit_url, {'id': coupon.id})
        self.assertIn(
            "coupon with the coupon id ({coupon_id}) is already inactive".format(coupon_id=coupon.id),
            response.content
        )

    def test_update_coupon(self):
        """
        Test Update Coupon Info Scenarios. Handle all the HttpResponses return by update_coupon view
        """
        coupon = Coupon(
            code='AS452', description='asdsadsa', course_id=text_type(self.course.id),
            percentage_discount=10, created_by=self.instructor
        )
        coupon.save()
        response = self.client.post(self.url)
        self.assertIn('<td>AS452</td>', response.content)
        data = {
            'coupon_id': coupon.id, 'code': 'AS452', 'discount': '10', 'description': 'updated_description',
            'course_id': text_type(coupon.course_id)
        }
        # URL for update_coupon
        update_coupon_url = reverse('update_coupon', kwargs={'course_id': text_type(self.course.id)})
        response = self.client.post(update_coupon_url, data=data)
        self.assertIn(
            'coupon with the coupon id ({coupon_id}) updated Successfully'.format(coupon_id=coupon.id),
            response.content
        )

        response = self.client.post(self.url)
        self.assertIn('<td>updated_description</td>', response.content)

        data['coupon_id'] = 1000  # Coupon Not Exist with this ID
        response = self.client.post(update_coupon_url, data=data)
        self.assertIn('coupon with the coupon id ({coupon_id}) DoesNotExist'.format(coupon_id=1000), response.content)

        data['coupon_id'] = ''  # Coupon id is not provided
        response = self.client.post(update_coupon_url, data=data)
        self.assertIn('coupon id not found', response.content)

    def test_verified_course(self):
        """Verify the e-commerce panel shows up for verified courses as well, without Coupons """
        # Change honor mode to verified.
        original_mode = CourseMode.objects.get(course_id=self.course.id, mode_slug='honor')
        original_mode.delete()
        new_mode = CourseMode(
            course_id=unicode(self.course.id), mode_slug='verified',
            mode_display_name='verified', min_price=10, currency='usd'
        )
        new_mode.save()

        # Get the response value, ensure the Coupon section is not included.
        response = self.client.get(self.url)
        self.assertIn(self.ecommerce_link, response.content)
        # Coupons should show up for White Label sites with priced honor modes.
        self.assertNotIn('Coupons List', response.content)

    def test_coupon_code_section_not_under_e_commerce_tab(self):
        """
        Test Coupon Creation UI, under E-commerce Tab, should not be available in the Instructor Dashboard with
        e-commerce course
        """
        # Setup e-commerce course
        CourseMode.objects.filter(course_id=self.course.id).update(sku='test_sku')

        response = self.client.get(self.url)
        self.assertIn(self.ecommerce_link, response.content)
        self.assertNotIn('Coupon Code List', response.content)

    def test_enrollment_codes_section_not_under_e_commerce_tab(self):
        """
        Test Enrollment Codes UI, under E-commerce Tab, should not be available in the Instructor Dashboard with
        e-commerce course
        """
        # Setup e-commerce course
        CourseMode.objects.filter(course_id=self.course.id).update(sku='test_sku')

        response = self.client.get(self.url)
        self.assertIn(self.ecommerce_link, response.content)
        self.assertNotIn('<h3 class="hd hd-3">Enrollment Codes</h3>', response.content)

    def test_enrollment_codes_section_visible_for_non_ecommerce_course(self):
        """
        Test Enrollment Codes UI, under E-commerce Tab, should be available in the Instructor Dashboard with non
        e-commerce course
        """
        response = self.client.get(self.url)
        self.assertIn(self.ecommerce_link, response.content)
        self.assertIn('<h3 class="hd hd-3">Enrollment Codes</h3>', response.content)<|MERGE_RESOLUTION|>--- conflicted
+++ resolved
@@ -19,11 +19,6 @@
 from xmodule.modulestore.tests.factories import CourseFactory
 
 
-<<<<<<< HEAD
-@attr(shard=1)
-@override_settings(DEFAULT_SITE_THEME='edx-theme-codebase')
-=======
->>>>>>> 57a09b7b
 class TestECommerceDashboardViews(SiteMixin, SharedModuleStoreTestCase):
     """
     Check for E-commerce view on the new instructor dashboard
