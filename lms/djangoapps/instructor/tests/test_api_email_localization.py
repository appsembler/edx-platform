--- conflicted
+++ resolved
@@ -6,11 +6,8 @@
 from django.core import mail
 from django.urls import reverse
 from django.test.utils import override_settings
-<<<<<<< HEAD
 from mock import patch, Mock
 from nose.plugins.attrib import attr
-=======
->>>>>>> 441d6384
 from six import text_type
 
 from courseware.tests.factories import InstructorFactory
@@ -22,12 +19,9 @@
 from xmodule.modulestore.tests.factories import CourseFactory
 
 
-<<<<<<< HEAD
 @attr(shard=1)
 @patch('lms.djangoapps.instructor.enrollment.user_exists_in_organization', Mock(return_value=True))
 @patch('lms.djangoapps.instructor.enrollment.get_user_in_organization_by_email')
-=======
->>>>>>> 441d6384
 class TestInstructorAPIEnrollmentEmailLocalization(SharedModuleStoreTestCase):
     """
     Test whether the enroll, unenroll and beta role emails are sent in the
@@ -108,15 +102,14 @@
             self.update_enrollement("enroll", "newuser@hotmail.com")
         self.check_outbox("You have been")
 
-<<<<<<< HEAD
     @override_settings(LANGUAGE_CODE="fr")
     @patch('lms.djangoapps.instructor.enrollment.user_exists_in_organization', Mock(return_value=False))
     def test_user_without_preference_receives_email_in_french(self, mock_get_user):
         mock_get_user.return_value = self.student
-=======
+
     @override_settings(LANGUAGE_CODE="eo")
+    @patch('lms.djangoapps.instructor.enrollment.user_exists_in_organization', Mock(return_value=False))
     def test_user_without_preference_receives_email_in_esperanto(self):
->>>>>>> 441d6384
         delete_user_preference(self.student, LANGUAGE_KEY)
         self.update_enrollement("enroll", self.student.email)
 
