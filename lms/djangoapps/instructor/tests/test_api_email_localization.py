--- conflicted
+++ resolved
@@ -6,12 +6,9 @@
 
 from django.core import mail
 from django.test.utils import override_settings
-<<<<<<< HEAD
 from mock import patch, Mock
 from nose.plugins.attrib import attr
-=======
 from django.urls import reverse
->>>>>>> cbe913ef
 from six import text_type
 
 from lms.djangoapps.courseware.tests.factories import InstructorFactory
