"""Tests for the certificates panel of the instructor dash. """


import contextlib
import io
import json
from unittest import mock, skipIf

import ddt
import pytest
from config_models.models import cache
from django.conf import settings
from django.core.exceptions import ObjectDoesNotExist
from django.core.files.uploadedfile import SimpleUploadedFile
from django.test.utils import override_settings
from django.urls import reverse

from common.djangoapps.student.models import CourseEnrollment
from common.djangoapps.student.tests.factories import GlobalStaffFactory
from common.djangoapps.student.tests.factories import InstructorFactory
from common.djangoapps.student.tests.factories import StaffFactory
from common.djangoapps.student.tests.factories import UserFactory
from lms.djangoapps.certificates import api as certs_api
from lms.djangoapps.certificates.data import CertificateStatuses
from lms.djangoapps.certificates.models import (
    CertificateGenerationConfiguration,
    CertificateInvalidation,
    GeneratedCertificate
)
from lms.djangoapps.certificates.tests.factories import (
    CertificateAllowlistFactory,
    CertificateInvalidationFactory,
    GeneratedCertificateFactory
)
from xmodule.modulestore.tests.django_utils import SharedModuleStoreTestCase
from xmodule.modulestore.tests.factories import CourseFactory


@ddt.ddt
@mock.patch.dict(settings.FEATURES, {'CERTIFICATES_HTML_VIEW': True})
class CertificatesInstructorDashTest(SharedModuleStoreTestCase):
    """Tests for the certificate panel of the instructor dash. """

    ERROR_REASON = "An error occurred!"
    DOWNLOAD_URL = "https://www.example.com/abcd123/cert.pdf"

    @classmethod
    def setUpClass(cls):
        super().setUpClass()
        cls.course = CourseFactory.create()
        cls.url = reverse(
            'instructor_dashboard',
            kwargs={'course_id': str(cls.course.id)}
        )

    def setUp(self):
        super().setUp()
        self.global_staff = GlobalStaffFactory()
        self.instructor = InstructorFactory(course_key=self.course.id)
        self.staff = StaffFactory(course_key=self.course.id)
        self.user = UserFactory()

        # Need to clear the cache for model-based configuration
        cache.clear()

        # Enable the certificate generation feature
        CertificateGenerationConfiguration.objects.create(enabled=True)

    def test_not_visible_to_students(self):
        # Tahoe: Regular users don't see the certificates section
        self.client.login(username=self.user.username, password="test")
        # Tahoe: For normal students the whole page should not be visible.
        self._assert_certificates_visible(False, status_code=404)  # Shouldn't be able to access the page at all

    def test_visible_to_course_instructors(self):
        # Tahoe: Course Instructors can see the certificates section
        self.client.login(username=self.instructor.username, password="test")
        self._assert_certificates_visible(True)

    def test_visible_to_course_staff(self):
        # Tahoe: Course staff can see the certificates section
        self.client.login(username=self.staff.username, password="test")
        self._assert_certificates_visible(True)

    def test_visible_to_global_staff(self):
        # Tahoe: Course staff can see the certificates section
        self.client.login(username=self.global_staff.username, password="test")
        self._assert_certificates_visible(True)

    def test_visible_only_when_feature_flag_enabled(self):
        # Disable the feature flag
        CertificateGenerationConfiguration.objects.create(enabled=False)
        cache.clear()

        # Now even global staff can't see the certificates section
        self.client.login(username=self.global_staff.username, password="test")
        self._assert_certificates_visible(False)

    @ddt.data("started", "error", "success")
    @skipIf(settings.TAHOE_ALWAYS_SKIP_TEST, 'Related to PDF certs. We do not use them.')
    def test_show_certificate_status(self, status):
        self.client.login(username=self.global_staff.username, password="test")
        with self._certificate_status("honor", status):
            self._assert_certificate_status("honor", status)

    @skipIf(settings.TAHOE_ALWAYS_SKIP_TEST, 'Related to PDF certs. We do not use them.')
    def test_show_enabled_button(self):
        self.client.login(username=self.global_staff.username, password="test")

        # Initially, no example certs are generated, so
        # the enable button should be disabled
        self._assert_enable_certs_button_is_disabled()

        with self._certificate_status("honor", "success"):
            # Certs are disabled for the course, so the enable button should be shown
            self._assert_enable_certs_button(True)

            # Enable certificates for the course
            certs_api.set_cert_generation_enabled(self.course.id, True)

            # Now the "disable" button should be shown
            self._assert_enable_certs_button(False)

    @skipIf(settings.TAHOE_ALWAYS_SKIP_TEST, 'Related to PDF certs. We do not use them.')
    def test_can_disable_even_after_failure(self):
        self.client.login(username=self.global_staff.username, password="test")

        with self._certificate_status("honor", "error"):
            # When certs are disabled for a course, then don't allow them
            # to be enabled if certificate generation doesn't complete successfully
            certs_api.set_cert_generation_enabled(self.course.id, False)
            self._assert_enable_certs_button_is_disabled()

            # However, if certificates are already enabled, allow them
            # to be disabled even if an error has occurred
            certs_api.set_cert_generation_enabled(self.course.id, True)
            self._assert_enable_certs_button(False)

    @mock.patch.dict(settings.FEATURES, {'CERTIFICATES_HTML_VIEW': True})
    def test_show_enabled_button_for_html_certs(self):
        """
        Tests `Enable Student-Generated Certificates` button is enabled
        and `Generate Example Certificates` button is not available if
        course has Web/HTML certificates view enabled.
        """
        self.course.cert_html_view_enabled = True
        self.course.save()
        self.store.update_item(self.course, self.global_staff.id)
        self.client.login(username=self.global_staff.username, password="test")
        response = self.client.get(self.url)
        self.assertContains(response, 'Enable Student-Generated Certificates')
        self.assertContains(response, 'enable-certificates-submit')
        self.assertNotContains(response, 'Generate Example Certificates')

    @mock.patch.dict(settings.FEATURES, {'CERTIFICATES_HTML_VIEW': True})
    def test_buttons_for_html_certs_in_self_paced_course(self):
        """
        Tests `Enable Student-Generated Certificates` button is enabled
        and `Generate Certificates` button is not available if
        course has Web/HTML certificates view enabled on a self paced course.
        """
        self.course.cert_html_view_enabled = True
        self.course.save()
        self.store.update_item(self.course, self.global_staff.id)
        self.client.login(username=self.global_staff.username, password="test")
        response = self.client.get(self.url)
        self.assertContains(response, 'Enable Student-Generated Certificates')
        self.assertContains(response, 'enable-certificates-submit')
        self.assertNotContains(response, 'Generate Certificates')
        self.assertNotContains(response, 'btn-start-generating-certificates')

    def _assert_certificates_visible(self, is_visible, status_code=200):
        """Check that the certificates section is visible on the instructor dash. """
        response = self.client.get(self.url)
        if is_visible:
            self.assertContains(response, "Student-Generated Certificates", status_code=status_code)
        else:
            self.assertNotContains(response, "Student-Generated Certificates", status_code=status_code)

    @contextlib.contextmanager
    def _certificate_status(self, description, status):
        """Configure the certificate status by mocking the certificates API. """
        patched = 'lms.djangoapps.instructor.views.instructor_dashboard.certs_api.example_certificates_status'
        with mock.patch(patched) as certs_api_status:
            cert_status = [{
                'description': description,
                'status': status
            }]

            if status == 'error':
                cert_status[0]['error_reason'] = self.ERROR_REASON
            if status == 'success':
                cert_status[0]['download_url'] = self.DOWNLOAD_URL

            certs_api_status.return_value = cert_status
            yield

    def _assert_certificate_status(self, cert_name, expected_status):
        """Check the certificate status display on the instructor dash. """
        response = self.client.get(self.url)

        if expected_status == 'started':
            expected = f'Generating example {cert_name} certificate'
            self.assertContains(response, expected)
        elif expected_status == 'error':
            expected = self.ERROR_REASON
            self.assertContains(response, expected)
        elif expected_status == 'success':
            expected = self.DOWNLOAD_URL
            self.assertContains(response, expected)
        else:
            self.fail(f"Invalid certificate status: {expected_status}")

    def _assert_enable_certs_button_is_disabled(self):
        """Check that the "enable student-generated certificates" button is disabled. """
        response = self.client.get(self.url)
        expected_html = '<button class="is-disabled" disabled>Enable Student-Generated Certificates</button>'
        self.assertContains(response, expected_html)

    def _assert_enable_certs_button(self, is_enabled):
        """Check whether the button says "enable" or "disable" cert generation. """
        response = self.client.get(self.url)
        expected_html = (
            'Enable Student-Generated Certificates' if is_enabled
            else 'Disable Student-Generated Certificates'
        )
        self.assertContains(response, expected_html)


@override_settings(CERT_QUEUE='certificates')
@ddt.ddt
class CertificatesInstructorApiTest(SharedModuleStoreTestCase):
    """Tests for the certificates end-points in the instructor dash API. """
    @classmethod
    def setUpClass(cls):
        super().setUpClass()
        cls.course = CourseFactory.create()

    def setUp(self):
        super().setUp()
        self.global_staff = GlobalStaffFactory()
        self.instructor = InstructorFactory(course_key=self.course.id)
        self.staff = StaffFactory(course_key=self.course.id)
        self.user = UserFactory()
        CourseEnrollment.enroll(self.user, self.course.id)

        # Enable certificate generation
        cache.clear()
        CertificateGenerationConfiguration.objects.create(enabled=True)

<<<<<<< HEAD
    @ddt.data('generate_example_certificates', 'enable_certificate_generation')
    def test_allow_course_staff(self, url_name):
        """
        Tahoe: Certificate views permission.
        """
=======
    @ddt.data('enable_certificate_generation')
    def test_allow_only_global_staff(self, url_name):
>>>>>>> b2ddc436
        url = reverse(url_name, kwargs={'course_id': self.course.id})

        # Tahoe: Regular users do not have access
        self.client.login(username=self.user.username, password='test')
        response = self.client.post(url)
        assert response.status_code == 403

        # Tahoe: Instructors have access
        self.client.login(username=self.instructor.username, password='test')
        response = self.client.post(url)
        self.assertEqual(response.status_code, 302)

        # Tahoe: Course staff have access
        self.client.login(username=self.staff.username, password='test')
        response = self.client.post(url)
        assert response.status_code == 302

    @ddt.data(True, False)
    def test_enable_certificate_generation(self, is_enabled):
        self.client.login(username=self.global_staff.username, password='test')
        url = reverse(
            'enable_certificate_generation',
            kwargs={'course_id': str(self.course.id)}
        )
        params = {'certificates-enabled': 'true' if is_enabled else 'false'}
        response = self.client.post(url, data=params)

        # Expect a redirect back to the instructor dashboard
        self._assert_redirects_to_instructor_dash(response)

        # Expect that certificate generation is now enabled for the course
        actual_enabled = certs_api.has_self_generated_certificates_enabled(self.course.id)
        assert is_enabled == actual_enabled

    def _assert_redirects_to_instructor_dash(self, response):
        """Check that the response redirects to the certificates section. """
        expected_redirect = reverse(
            'instructor_dashboard',
            kwargs={'course_id': str(self.course.id)}
        )
        expected_redirect += '#view-certificates'
        self.assertRedirects(response, expected_redirect)

    def test_certificate_generation_api_without_global_staff(self):
        """
        Test certificates generation api endpoint returns permission denied if
        user who made the request is not member of global/course staff.
        """
        user = UserFactory.create()
        self.client.login(username=user.username, password='test')
        url = reverse(
            'start_certificate_generation',
            kwargs={'course_id': str(self.course.id)}
        )
        response = self.client.post(url)
        assert response.status_code == 403

        self.client.login(username=self.instructor.username, password='test')
        response = self.client.post(url)
        self.assertEqual(response.status_code, 200)  # Tahoe: Changed to 200 because we expect instructors to use this

    def test_certificate_generation_api_with_global_staff(self):
        """
        Test certificates generation api endpoint returns success status when called with
        valid course key
        """
        self.client.login(username=self.global_staff.username, password='test')
        url = reverse(
            'start_certificate_generation',
            kwargs={'course_id': str(self.course.id)}
        )

        response = self.client.post(url)
        assert response.status_code == 200
        res_json = json.loads(response.content.decode('utf-8'))
        assert res_json['message'] is not None
        assert res_json['task_id'] is not None

    def test_certificate_regeneration_success(self):
        """
        Test certificate regeneration is successful when accessed with 'certificate_statuses'
        present in GeneratedCertificate table.
        """

        # Create a generated Certificate of some user with status 'downloadable'
        GeneratedCertificateFactory.create(
            user=self.user,
            course_id=self.course.id,
            status=CertificateStatuses.downloadable,
            mode='honor'
        )

        # Login the client and access the url with 'certificate_statuses'
        self.client.login(username=self.global_staff.username, password='test')
        url = reverse('start_certificate_regeneration', kwargs={'course_id': str(self.course.id)})
        response = self.client.post(url, data={'certificate_statuses': [CertificateStatuses.downloadable]})

        # Assert 200 status code in response
        assert response.status_code == 200
        res_json = json.loads(response.content.decode('utf-8'))

        # Assert request is successful
        assert res_json['success']

        # Assert success message
        assert res_json['message'] ==\
               'Certificate regeneration task has been started.' \
               ' You can view the status of the generation task in the "Pending Tasks" section.'

    def test_certificate_regeneration_error(self):
        """
        Test certificate regeneration errors out when accessed with either empty list of 'certificate_statuses' or
        the 'certificate_statuses' that are not present in GeneratedCertificate table.
        """
        # Create a dummy course and GeneratedCertificate with the same status as the one we will use to access
        # 'start_certificate_regeneration' but their error message should be displayed as GeneratedCertificate
        # belongs to a different course
        dummy_course = CourseFactory.create()
        GeneratedCertificateFactory.create(
            user=self.user,
            course_id=dummy_course.id,
            status=CertificateStatuses.generating,
            mode='honor'
        )

        # Login the client and access the url without 'certificate_statuses'
        self.client.login(username=self.global_staff.username, password='test')
        url = reverse('start_certificate_regeneration', kwargs={'course_id': str(self.course.id)})
        response = self.client.post(url)

        # Assert 400 status code in response
        assert response.status_code == 400
        res_json = json.loads(response.content.decode('utf-8'))

        # Assert Error Message
        assert res_json['message'] ==\
               'Please select one or more certificate statuses that require certificate regeneration.'

        # Access the url passing 'certificate_statuses' that are not present in db
        url = reverse('start_certificate_regeneration', kwargs={'course_id': str(self.course.id)})
        response = self.client.post(url, data={'certificate_statuses': [CertificateStatuses.generating]})

        # Assert 400 status code in response
        assert response.status_code == 400
        res_json = json.loads(response.content.decode('utf-8'))

        # Assert Error Message
        assert res_json['message'] == 'Please select certificate statuses from the list only.'


@override_settings(CERT_QUEUE='certificates')
@ddt.ddt
class CertificateExceptionViewInstructorApiTest(SharedModuleStoreTestCase):
    """Tests for the generate certificates end-points in the instructor dash API. """
    @classmethod
    def setUpClass(cls):
        super().setUpClass()
        cls.course = CourseFactory.create()

    def setUp(self):
        super().setUp()
        self.global_staff = GlobalStaffFactory()
        self.instructor = InstructorFactory(course_key=self.course.id)
        self.user = UserFactory()
        self.user2 = UserFactory()
        CourseEnrollment.enroll(self.user, self.course.id)
        CourseEnrollment.enroll(self.user2, self.course.id)
        self.url = reverse('certificate_exception_view', kwargs={'course_id': str(self.course.id)})

        certificate_allowlist_item = CertificateAllowlistFactory.create(
            user=self.user2,
            course_id=self.course.id,
        )

        self.certificate_exception = dict(
            created="",
            notes="Test Notes for Test Certificate Exception",
            user_email='',
            user_id='',
            user_name=str(self.user.username)
        )

        self.certificate_exception_in_db = dict(
            id=certificate_allowlist_item.id,
            user_name=certificate_allowlist_item.user.username,
            notes=certificate_allowlist_item.notes,
            user_email=certificate_allowlist_item.user.email,
            user_id=certificate_allowlist_item.user.id,
        )

        # Enable certificate generation
        cache.clear()
        CertificateGenerationConfiguration.objects.create(enabled=True)
        self.client.login(username=self.global_staff.username, password='test')

    def test_certificate_exception_added_successfully(self):
        """
        Test certificates exception addition api endpoint returns success status and updated certificate exception data
        when called with valid course key and certificate exception data
        """
        response = self.client.post(
            self.url,
            data=json.dumps(self.certificate_exception),
            content_type='application/json'
        )
        # Assert successful request processing
        assert response.status_code == 200
        certificate_exception = json.loads(response.content.decode('utf-8'))

        # Assert Certificate Exception Updated data
        assert certificate_exception['user_email'] == self.user.email
        assert certificate_exception['user_name'] == self.user.username
        assert certificate_exception['user_id'] == self.user.id

    def test_certificate_exception_invalid_username_error(self):
        """
        Test certificates exception addition api endpoint returns failure when called with
        invalid username.
        """
        invalid_user = 'test_invalid_user_name'
        self.certificate_exception.update({'user_name': invalid_user})
        response = self.client.post(
            self.url,
            data=json.dumps(self.certificate_exception),
            content_type='application/json'
        )

        # Assert 400 status code in response
        assert response.status_code == 400
        res_json = json.loads(response.content.decode('utf-8'))

        # Assert Request not successful
        assert not res_json['success']

        # Assert Error Message
        assert res_json['message'] == f'{invalid_user} does not exist in the LMS. Please check your spelling and retry.'

    def test_certificate_exception_missing_username_and_email_error(self):
        """
        Test certificates exception addition api endpoint returns failure when called with
        missing username/email.
        """
        self.certificate_exception.update({'user_name': '', 'user_email': ''})
        response = self.client.post(
            self.url,
            data=json.dumps(self.certificate_exception),
            content_type='application/json'
        )

        # Assert 400 status code in response
        assert response.status_code == 400
        res_json = json.loads(response.content.decode('utf-8'))

        # Assert Request not successful
        assert not res_json['success']

        # Assert Error Message
        assert res_json['message'] ==\
               'Student username/email field is required and can not be empty.' \
               ' Kindly fill in username/email and then press "Add to Exception List" button.'

    def test_certificate_exception_duplicate_user_error(self):
        """
        Ensure the certificates exception endpoint returns failure when called with
        username/email that already exists on the certificate allowlist.
        """
        response = self.client.post(
            self.url,
            data=json.dumps(self.certificate_exception_in_db),
            content_type='application/json'
        )

        # Assert 400 status code in response
        assert response.status_code == 400
        res_json = json.loads(response.content.decode('utf-8'))

        # Assert Request not successful
        assert not res_json['success']

        user = self.certificate_exception_in_db['user_name']
        # Assert Error Message
        assert res_json['message'] == f'Student (username/email={user}) already in certificate exception list.'

    def test_certificate_exception_same_user_in_two_different_courses(self):
        """
        Test certificates exception addition api endpoint in scenario when same
        student is added to two different courses.
        """
        response = self.client.post(
            self.url,
            data=json.dumps(self.certificate_exception),
            content_type='application/json'
        )
        assert response.status_code == 200
        certificate_exception = json.loads(response.content.decode('utf-8'))

        # Assert Certificate Exception Updated data
        assert certificate_exception['user_email'] == self.user.email
        assert certificate_exception['user_name'] == self.user.username
        assert certificate_exception['user_id'] == self.user.id

        course2 = CourseFactory.create()
        url_course2 = reverse(
            'certificate_exception_view',
            kwargs={'course_id': str(course2.id)}
        )

        # add certificate exception for same user in a different course
        self.client.post(
            url_course2,
            data=json.dumps(self.certificate_exception),
            content_type='application/json'
        )

        assert response.status_code == 200
        certificate_exception = json.loads(response.content.decode('utf-8'))

        # Assert Certificate Exception Updated data
        assert certificate_exception['user_email'] == self.user.email
        assert certificate_exception['user_name'] == self.user.username
        assert certificate_exception['user_id'] == self.user.id

    def test_certificate_exception_user_not_enrolled_error(self):
        """
        Test certificates exception addition api endpoint returns failure when called with
        username/email that is not enrolled in the given course.
        """
        # Un-enroll student from the course
        CourseEnrollment.unenroll(self.user, self.course.id)
        response = self.client.post(
            self.url,
            data=json.dumps(self.certificate_exception),
            content_type='application/json'
        )

        # Assert 400 status code in response
        assert response.status_code == 400
        res_json = json.loads(response.content.decode('utf-8'))

        # Assert Request not successful
        assert not res_json['success']

        # Assert Error Message
        assert res_json['message'] == (
            f"Student {self.user.username} is not enrolled in this course. Please check your spelling and retry."
        )

    def test_certificate_exception_removed_successfully(self):
        """
        Test certificates exception removal api endpoint returns success status
        when called with valid course key and certificate exception id
        """
        GeneratedCertificateFactory.create(
            user=self.user2,
            course_id=self.course.id,
            status=CertificateStatuses.downloadable,
            grade='1.0'
        )
        # Verify that certificate exception exists
        assert certs_api.is_on_allowlist(self.user2, self.course.id)

        response = self.client.post(
            self.url,
            data=json.dumps(self.certificate_exception_in_db),
            content_type='application/json',
            REQUEST_METHOD='DELETE'
        )
        # Assert successful request processing
        assert response.status_code == 204

        # Verify that certificate exception does not exist
        assert not certs_api.is_on_allowlist(self.user2, self.course.id)

    def test_remove_certificate_exception_invalid_request_error(self):
        """
        Test certificates exception removal api endpoint returns error
        when called without certificate exception id
        """
        # Try to delete certificate exception without passing valid data
        response = self.client.post(
            self.url,
            data='Test Invalid data',
            content_type='application/json',
            REQUEST_METHOD='DELETE'
        )
        # Assert error on request
        assert response.status_code == 400

        res_json = json.loads(response.content.decode('utf-8'))

        # Assert Request not successful
        assert not res_json['success']
        # Assert Error Message
        assert res_json['message'] ==\
               'The record is not in the correct format. Please add a valid username or email address.'

    def test_remove_certificate_exception_non_existing_error(self):
        """
        Test certificates exception removal api endpoint returns error
        when called with non existing certificate exception id
        """
        response = self.client.post(
            self.url,
            data=json.dumps(self.certificate_exception),
            content_type='application/json',
            REQUEST_METHOD='DELETE'
        )
        # Assert error on request
        assert response.status_code == 400

        res_json = json.loads(response.content.decode('utf-8'))

        # Assert Request not successful
        assert not res_json['success']
        # Assert Error Message
        assert res_json['message'] == (
            f"Error occurred removing the allowlist entry for student {self.user.username}. Please refresh the page "
            "and try again"
        )

    def test_certificate_invalidation_already_exists(self):
        """
        Test to confirm an error message is raised when generating a certificate exception for a learner that already
        has an active certificate invalidation.
        """
        # generate a certificate for the test learner in our course
        generated_certificate = GeneratedCertificateFactory.create(
            user=self.user,
            course_id=self.course.id,
            status=CertificateStatuses.downloadable,
            mode='honor',
        )

        # create a certificate invalidation tied to the generated certificate
        CertificateInvalidationFactory.create(
            generated_certificate=generated_certificate,
            invalidated_by=self.global_staff,
        )

        # attempt to add learner to the allowlist, expect an error
        response = self.client.post(
            self.url,
            data=json.dumps(self.certificate_exception),
            content_type='application/json',
            REQUEST_METHOD='POST'
        )

        res_json = json.loads(response.content.decode('utf-8'))
        assert response.status_code == 400
        assert res_json['message'] == (
            f"Student {self.user.username} is already on the certificate invalidation list and cannot be added to "
            "the certificate exception list."
        )


@override_settings(CERT_QUEUE='certificates')
@ddt.ddt
class GenerateCertificatesInstructorApiTest(SharedModuleStoreTestCase):
    """Tests for the generate certificates end-points in the instructor dash API. """
    @classmethod
    def setUpClass(cls):
        super().setUpClass()
        cls.course = CourseFactory.create()

    def setUp(self):
        super().setUp()
        self.global_staff = GlobalStaffFactory()
        self.instructor = InstructorFactory(course_key=self.course.id)
        self.staff = StaffFactory(course_key=self.course.id)
        self.user = UserFactory()
        CourseEnrollment.enroll(self.user, self.course.id)
        certificate_exception = CertificateAllowlistFactory.create(
            user=self.user,
            course_id=self.course.id,
        )

        self.certificate_exception = dict(
            id=certificate_exception.id,
            user_name=certificate_exception.user.username,
            notes=certificate_exception.notes,
            user_email=certificate_exception.user.email,
            user_id=certificate_exception.user.id,
        )

        # Enable certificate generation
        cache.clear()
        CertificateGenerationConfiguration.objects.create(enabled=True)
        self.client.login(username=self.global_staff.username, password='test')

    def test_generate_certificate_exceptions_all_students(self):
        """
        Test generate certificates exceptions api endpoint returns success
        when called with existing certificate exception
        """
        url = reverse(
            'generate_certificate_exceptions',
            kwargs={'course_id': str(self.course.id), 'generate_for': 'all'}
        )

        response = self.client.post(
            url,
            content_type='application/json'
        )
        # Assert Success
        assert response.status_code == 200

        res_json = json.loads(response.content.decode('utf-8'))

        # Assert Request is successful
        assert res_json['success']
        # Assert Message
        assert res_json['message'] == 'Certificate generation started for students on the allowlist.'

    def test_generate_certificate_exceptions_allowlist_not_generated(self):
        """
        Test generate certificates exceptions api endpoint returns success
        when calling with new certificate exception.
        """
        url = reverse(
            'generate_certificate_exceptions',
            kwargs={'course_id': str(self.course.id), 'generate_for': 'new'}
        )

        response = self.client.post(
            url,
            content_type='application/json'
        )

        # Assert Success
        assert response.status_code == 200

        res_json = json.loads(response.content.decode('utf-8'))

        # Assert Request is successful
        assert res_json['success']
        # Assert Message
        assert res_json['message'] == 'Certificate generation started for students on the allowlist.'

    def test_generate_certificate_exceptions_generate_for_incorrect_value(self):
        """
        Test generate certificates exceptions api endpoint returns error
        when calling with generate_for without 'new' or 'all' value.
        """
        url = reverse(
            'generate_certificate_exceptions',
            kwargs={'course_id': str(self.course.id), 'generate_for': ''}
        )

        response = self.client.post(
            url,
            content_type='application/json'
        )

        # Assert Failure
        assert response.status_code == 400

        res_json = json.loads(response.content.decode('utf-8'))

        # Assert Request is not successful
        assert not res_json['success']
        # Assert Message
        assert res_json['message'] == 'Invalid data, generate_for must be "new" or "all".'


@ddt.ddt
class TestCertificatesInstructorApiBulkAllowlist(SharedModuleStoreTestCase):
    """
    Test bulk certificates allowlist uploads from csv file
    """
    @classmethod
    def setUpClass(cls):
        super().setUpClass()
        cls.course = CourseFactory.create()
        cls.url = reverse('generate_bulk_certificate_exceptions',
                          kwargs={'course_id': cls.course.id})

    def setUp(self):
        super().setUp()
        self.global_staff = GlobalStaffFactory()
        self.enrolled_user_1_email = 'test_student1@example.com'
        self.enrolled_user_1 = UserFactory(
            username='TestStudent1',
            email=self.enrolled_user_1_email,
            first_name='Enrolled',
            last_name='Student'
        )
        self.enrolled_user_2_email = 'test_student2@example.com'
        self.enrolled_user_2 = UserFactory(
            username='TestStudent2',
            email=self.enrolled_user_2_email,
            first_name='Enrolled',
            last_name='Student'
        )

        self.not_enrolled_user_email = 'nonenrolled@test.com'
        self.not_enrolled_student = UserFactory(
            username='NotEnrolledStudent',
            email=self.not_enrolled_user_email,
            first_name='NotEnrolled',
            last_name='Student'
        )
        CourseEnrollment.enroll(self.enrolled_user_1, self.course.id)
        CourseEnrollment.enroll(self.enrolled_user_2, self.course.id)

        # Global staff can see the certificates section
        self.client.login(username=self.global_staff.username, password="test")

    def test_create_allowlist_exception_record(self):
        """
        Happy path test to create a single new allowlisted record
        """
        assert not certs_api.is_on_allowlist(self.enrolled_user_1, self.course.id)
        assert not certs_api.is_on_allowlist(self.enrolled_user_2, self.course.id)

        csv_content = b"test_student1@example.com,dummy_notes\n" \
                      b"test_student2@example.com,dummy_notes"
        data = self.upload_file(csv_content=csv_content)
        assert len(data['general_errors']) == 0
        assert len(data['row_errors']['data_format_error']) == 0
        assert len(data['row_errors']['user_not_exist']) == 0
        assert len(data['row_errors']['user_already_allowlisted']) == 0
        assert len(data['row_errors']['user_not_enrolled']) == 0
        assert len(data['success']) == 2

        assert certs_api.is_on_allowlist(self.enrolled_user_1, self.course.id)
        assert certs_api.is_on_allowlist(self.enrolled_user_2, self.course.id)

    def test_invalid_data_format_in_csv(self):
        """
        Try uploading a CSV file with invalid data formats and verify the errors.
        """
        csv_content = b"test_student1@example.com,test,1,USA\n" \
                      b"test_student2@example.com,test,1"

        data = self.upload_file(csv_content=csv_content)
        assert len(data['row_errors']['data_format_error']) == 2
        assert len(data['general_errors']) == 0
        assert len(data['success']) == 0

        assert not certs_api.is_on_allowlist(self.enrolled_user_1, self.course.id)
        assert not certs_api.is_on_allowlist(self.enrolled_user_2, self.course.id)

    def test_file_upload_type_not_csv(self):
        """
        Try uploading some non-CSV file e.g. .JPG file and verify that it is rejected
        """
        uploaded_file = SimpleUploadedFile("temp.jpg", io.BytesIO(b"some initial binary data: \x00\x01").read())
        response = self.client.post(self.url, {'students_list': uploaded_file})
        assert response.status_code == 200
        data = json.loads(response.content.decode('utf-8'))
        assert len(data['general_errors']) != 0
        assert data['general_errors'][0] ==\
               'Make sure that the file you upload is in CSV format with no extraneous characters or rows.'

    def test_bad_file_upload_type(self):
        """
        Try uploading CSV file with invalid binary data and verify that it is rejected
        """
        uploaded_file = SimpleUploadedFile("temp.csv", io.BytesIO(b"some initial binary data: \x00\x01").read())
        response = self.client.post(self.url, {'students_list': uploaded_file})
        assert response.status_code == 200
        data = json.loads(response.content.decode('utf-8'))
        assert len(data['general_errors']) != 0
        assert data['general_errors'][0] == 'Could not read uploaded file.'

    def test_invalid_email_in_csv(self):
        """
        Test failure case of a poorly formatted email field
        """
        csv_content = b"test_student.example.com,dummy_notes"

        data = self.upload_file(csv_content=csv_content)
        assert len(data['row_errors']['user_not_exist']) == 1
        assert len(data['success']) == 0

    def test_csv_user_not_enrolled(self):
        """
        If the user is not enrolled in the course then there should be a user_not_enrolled error.
        """
        csv_content = b"nonenrolled@test.com,dummy_notes"

        data = self.upload_file(csv_content=csv_content)
        assert len(data['row_errors']['user_not_enrolled']) == 1
        assert len(data['general_errors']) == 0

        assert not certs_api.is_on_allowlist(self.not_enrolled_student, self.course.id)

    def test_certificate_exception_already_exist(self):
        """
        Test error if existing user is already in certificates exception list.
        """
        CertificateAllowlistFactory.create(user=self.enrolled_user_1, course_id=self.course.id)

        csv_content = b"test_student1@example.com,dummy_notes"
        data = self.upload_file(csv_content=csv_content)
        assert len(data['row_errors']['user_already_allowlisted']) == 1
        assert len(data['general_errors']) == 0
        assert len(data['success']) == 0

    def test_csv_file_not_attached(self):
        """
        Test when the user does not attach a file
        """
        csv_content = b"test_student1@example.com,dummy_notes\n" \
                      b"test_student2@example.com,dummy_notes"

        uploaded_file = SimpleUploadedFile("temp.csv", csv_content)

        response = self.client.post(self.url, {'file_not_found': uploaded_file})
        assert response.status_code == 200
        data = json.loads(response.content.decode('utf-8'))
        assert len(data['general_errors']) == 1
        assert len(data['success']) == 0

    def test_certificate_invalidation_already_exists(self):
        """
        Test to confirm an error message is raised when generating a certificate exception for a learner appears in the
        CSV file who has an active certificate invalidation.
        """
        # generate a certificate for the test learner in our course
        generated_certificate = GeneratedCertificateFactory.create(
            user=self.enrolled_user_1,
            course_id=self.course.id,
            status=CertificateStatuses.downloadable,
            mode='honor',
        )

        CertificateInvalidationFactory.create(
            generated_certificate=generated_certificate,
            invalidated_by=self.global_staff,
        )

        # attempt to add learner to the allowlist, expect an error
        csv_content = b"test_student1@example.com,notes"
        data = self.upload_file(csv_content=csv_content)
        assert len(data['row_errors']['user_on_certificate_invalidation_list']) == 1
        assert data['row_errors']['user_on_certificate_invalidation_list'][0] == 'user "TestStudent1" in row# 1'

    def upload_file(self, csv_content):
        """
        Upload a csv file.
        :return json data
        """
        uploaded_file = SimpleUploadedFile("temp.csv", csv_content)
        response = self.client.post(self.url, {'students_list': uploaded_file})
        assert response.status_code == 200
        data = json.loads(response.content.decode('utf-8'))
        return data


@ddt.ddt
class CertificateInvalidationViewTests(SharedModuleStoreTestCase):
    """
    Test certificate invalidation view.
    """
    @classmethod
    def setUpClass(cls):
        super().setUpClass()
        cls.course = CourseFactory.create()
        cls.url = reverse('certificate_invalidation_view',
                          kwargs={'course_id': cls.course.id})
        cls.notes = "Test notes."

    def setUp(self):
        super().setUp()
        self.global_staff = GlobalStaffFactory()
        self.enrolled_user_1 = UserFactory(
            username='TestStudent1',
            email='test_student1@example.com',
            first_name='Enrolled',
            last_name='Student',
        )
        self.enrolled_user_2 = UserFactory(
            username='TestStudent2',
            email='test_student2@example.com',
            first_name='Enrolled',
            last_name='Student',
        )

        self.not_enrolled_student = UserFactory(
            username='NotEnrolledStudent',
            email='nonenrolled@test.com',
            first_name='NotEnrolled',
            last_name='Student',
        )
        CourseEnrollment.enroll(self.enrolled_user_1, self.course.id)
        CourseEnrollment.enroll(self.enrolled_user_2, self.course.id)

        self.generated_certificate = GeneratedCertificateFactory.create(
            user=self.enrolled_user_1,
            course_id=self.course.id,
            status=CertificateStatuses.downloadable,
            mode='honor',
        )

        self.certificate_invalidation_data = dict(
            user=self.enrolled_user_1.username,
            notes=self.notes,
        )

        # Global staff can see the certificates section
        self.client.login(username=self.global_staff.username, password="test")

    def test_invalidate_certificate(self):
        """
        Test user can invalidate a generated certificate.
        """
        response = self.client.post(
            self.url,
            data=json.dumps(self.certificate_invalidation_data),
            content_type='application/json',
        )
        # Assert successful request processing
        assert response.status_code == 200
        result = json.loads(response.content.decode('utf-8'))

        # Assert Certificate Exception Updated data
        assert result['user'] == self.enrolled_user_1.username
        assert result['invalidated_by'] == self.global_staff.username
        assert result['notes'] == self.notes

        # Verify that CertificateInvalidation record has been created in the database i.e. no DoesNotExist error
        try:
            CertificateInvalidation.objects.get(
                generated_certificate=self.generated_certificate,
                invalidated_by=self.global_staff,
                notes=self.notes,
                active=True,
            )
        except ObjectDoesNotExist:
            self.fail("The certificate is not invalidated.")

        # Validate generated certificate was invalidated
        generated_certificate = GeneratedCertificate.eligible_certificates.get(
            user=self.enrolled_user_1,
            course_id=self.course.id,
        )
        assert not generated_certificate.is_valid()

    def test_missing_username_and_email_error(self):
        """
        Test error message if user name or email is missing.
        """
        self.certificate_invalidation_data.update({'user': ''})
        response = self.client.post(
            self.url,
            data=json.dumps(self.certificate_invalidation_data),
            content_type='application/json',
        )

        # Assert 400 status code in response
        assert response.status_code == 400
        res_json = json.loads(response.content.decode('utf-8'))

        # Assert Error Message
        assert res_json['message'] == \
               'Student username/email field is required and can not be empty.' \
               ' Kindly fill in username/email and then press "Invalidate Certificate" button.'

    def test_invalid_user_name_error(self):
        """
        Test error message if invalid user name is given.
        """
        invalid_user = "test_invalid_user_name"

        self.certificate_invalidation_data.update({"user": invalid_user})

        response = self.client.post(
            self.url,
            data=json.dumps(self.certificate_invalidation_data),
            content_type='application/json',
        )

        # Assert 400 status code in response
        assert response.status_code == 400
        res_json = json.loads(response.content.decode('utf-8'))

        # Assert Error Message
        assert res_json['message'] == f'{invalid_user} does not exist in the LMS. Please check your spelling and retry.'

    def test_no_generated_certificate_error(self):
        """
        Test error message if there is no generated certificate for the student.
        """
        self.certificate_invalidation_data.update({"user": self.enrolled_user_2.username})

        response = self.client.post(
            self.url,
            data=json.dumps(self.certificate_invalidation_data),
            content_type='application/json',
        )

        # Assert 400 status code in response
        assert response.status_code == 400
        res_json = json.loads(response.content.decode('utf-8'))

        # Assert Error Message
        assert res_json['message'] == f'The student {self.enrolled_user_2.username} does not have certificate for the course {self.course.number}. Kindly verify student username/email and the selected course are correct and try again.'  # pylint: disable=line-too-long

    def test_certificate_already_invalid_error(self):
        """
        Test error message if certificate for the student is already invalid.
        """
        # Invalidate user certificate
        self.generated_certificate.invalidate()

        response = self.client.post(
            self.url,
            data=json.dumps(self.certificate_invalidation_data),
            content_type='application/json',
        )

        # Assert 400 status code in response
        assert response.status_code == 400
        res_json = json.loads(response.content.decode('utf-8'))

        # Assert Error Message
        assert res_json['message'] == f'Certificate for student {self.enrolled_user_1.username} is already invalid, kindly verify that certificate was generated for this student and then proceed.'  # pylint: disable=line-too-long

    def test_duplicate_certificate_invalidation_error(self):
        """
        Test error message if certificate invalidation for the student is already present.
        """
        CertificateInvalidationFactory.create(
            generated_certificate=self.generated_certificate,
            invalidated_by=self.global_staff,
        )
        # Invalidate user certificate
        self.generated_certificate.invalidate()

        response = self.client.post(
            self.url,
            data=json.dumps(self.certificate_invalidation_data),
            content_type='application/json',
        )

        # Assert 400 status code in response
        assert response.status_code == 400
        res_json = json.loads(response.content.decode('utf-8'))

        # Assert Error Message
        assert res_json['message'] == f'Certificate of {self.enrolled_user_1.username} has already been invalidated. Please check your spelling and retry.'  # pylint: disable=line-too-long

    def test_remove_certificate_invalidation(self):
        """
        Test that user can remove certificate invalidation.
        """
        # Invalidate user certificate
        self.generated_certificate.invalidate()

        CertificateInvalidationFactory.create(
            generated_certificate=self.generated_certificate,
            invalidated_by=self.global_staff,
        )

        response = self.client.post(
            self.url,
            data=json.dumps(self.certificate_invalidation_data),
            content_type='application/json',
            REQUEST_METHOD='DELETE'
        )

        # Assert 204 status code in response
        assert response.status_code == 204

        # Verify that certificate invalidation successfully removed from database
        with pytest.raises(ObjectDoesNotExist):
            CertificateInvalidation.objects.get(
                generated_certificate=self.generated_certificate,
                invalidated_by=self.global_staff,
                active=True,
            )

    def test_remove_certificate_invalidation_error(self):
        """
        Test error message if certificate invalidation does not exists.
        """
        # Invalidate user certificate
        self.generated_certificate.invalidate()

        response = self.client.post(
            self.url,
            data=json.dumps(self.certificate_invalidation_data),
            content_type='application/json',
            REQUEST_METHOD='DELETE'
        )

        # Assert 400 status code in response
        assert response.status_code == 400
        res_json = json.loads(response.content.decode('utf-8'))

        # Assert Error Message
        assert res_json['message'] == 'Certificate Invalidation does not exist, Please refresh the page and try again.'

    def test_learner_already_on_certificate_exception_list(self):
        """
        Test to make sure we don't allow a single to learner to appear on both the certificate exception and
        invalidation lists.
        """
        # add test learner to the allowlist
        CertificateAllowlistFactory.create(user=self.enrolled_user_1, course_id=self.course.id)

        # now try and add them to the invalidation list, expect an error
        response = self.client.post(
            self.url,
            data=json.dumps(self.certificate_invalidation_data),
            content_type='application/json',
        )

        res_json = json.loads(response.content.decode('utf-8'))
        assert response.status_code == 400
        assert res_json['message'] == (
            f"The student {self.enrolled_user_1.username} appears on the Certificate Exception list in course "
            f"{self.course.id}. Please remove them from the Certificate Exception list before attempting to "
            "invalidate their certificate."
        )<|MERGE_RESOLUTION|>--- conflicted
+++ resolved
@@ -248,16 +248,11 @@
         cache.clear()
         CertificateGenerationConfiguration.objects.create(enabled=True)
 
-<<<<<<< HEAD
     @ddt.data('generate_example_certificates', 'enable_certificate_generation')
     def test_allow_course_staff(self, url_name):
         """
         Tahoe: Certificate views permission.
         """
-=======
-    @ddt.data('enable_certificate_generation')
-    def test_allow_only_global_staff(self, url_name):
->>>>>>> b2ddc436
         url = reverse(url_name, kwargs={'course_id': self.course.id})
 
         # Tahoe: Regular users do not have access
