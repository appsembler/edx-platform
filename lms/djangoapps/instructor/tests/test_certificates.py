"""Tests for the certificates panel of the instructor dash. """


import contextlib
import io
import json
from datetime import datetime, timedelta
<<<<<<< HEAD
import unittest
=======
from unittest import mock
>>>>>>> 83ceefc4

import ddt
import pytest
import pytz
from config_models.models import cache
from django.conf import settings
from django.core.exceptions import ObjectDoesNotExist
from django.core.files.uploadedfile import SimpleUploadedFile
from django.test.utils import override_settings
from django.urls import reverse

from capa.xqueue_interface import XQueueInterface
from common.djangoapps.course_modes.models import CourseMode
<<<<<<< HEAD
from lms.djangoapps.courseware.tests.factories import GlobalStaffFactory, InstructorFactory, UserFactory
from courseware.tests.factories import StaffFactory
=======
from common.djangoapps.student.models import CourseEnrollment
>>>>>>> 83ceefc4
from lms.djangoapps.certificates import api as certs_api
from lms.djangoapps.certificates.models import (
    CertificateGenerationConfiguration,
    CertificateInvalidation,
    CertificateStatuses,
    CertificateWhitelist,
    GeneratedCertificate
)
from lms.djangoapps.certificates.tests.factories import (
    CertificateInvalidationFactory,
    CertificateWhitelistFactory,
    GeneratedCertificateFactory
)
from lms.djangoapps.courseware.tests.factories import GlobalStaffFactory, InstructorFactory, UserFactory
from lms.djangoapps.grades.tests.utils import mock_passing_grade
from lms.djangoapps.verify_student.services import IDVerificationService
from lms.djangoapps.verify_student.tests.factories import SoftwareSecurePhotoVerificationFactory
from xmodule.modulestore.tests.django_utils import SharedModuleStoreTestCase
from xmodule.modulestore.tests.factories import CourseFactory


@ddt.ddt
@mock.patch.dict(settings.FEATURES, {'CERTIFICATES_HTML_VIEW': True})
class CertificatesInstructorDashTest(SharedModuleStoreTestCase):
    """Tests for the certificate panel of the instructor dash. """

    ERROR_REASON = "An error occurred!"
    DOWNLOAD_URL = "http://www.example.com/abcd123/cert.pdf"

    @classmethod
    def setUpClass(cls):
        super().setUpClass()
        cls.course = CourseFactory.create()
        cls.url = reverse(
            'instructor_dashboard',
            kwargs={'course_id': str(cls.course.id)}
        )

    def setUp(self):
        super().setUp()
        self.global_staff = GlobalStaffFactory()
        self.instructor = InstructorFactory(course_key=self.course.id)
        self.staff = StaffFactory(course_key=self.course.id)
        self.user = UserFactory()

        # Need to clear the cache for model-based configuration
        cache.clear()

        # Enable the certificate generation feature
        CertificateGenerationConfiguration.objects.create(enabled=True)

    def test_not_visible_to_students(self):
        # Tahoe: Regular users don't see the certificates section
        self.client.login(username=self.user.username, password="test")
        # Tahoe: For normal students the whole page should not be visible.
        self._assert_certificates_visible(False, status_code=404)  # Shouldn't be able to access the page at all

    def test_visible_to_course_instructors(self):
        # Tahoe: Course Instructors can see the certificates section
        self.client.login(username=self.instructor.username, password="test")
        self._assert_certificates_visible(True)

    def test_visible_to_course_staff(self):
        # Tahoe: Course staff can see the certificates section
        self.client.login(username=self.staff.username, password="test")
        self._assert_certificates_visible(True)

    def test_visible_to_global_staff(self):
        # Tahoe: Course staff can see the certificates section
        self.client.login(username=self.global_staff.username, password="test")
        self._assert_certificates_visible(True)

    def test_visible_only_when_feature_flag_enabled(self):
        # Disable the feature flag
        CertificateGenerationConfiguration.objects.create(enabled=False)
        cache.clear()

        # Now even global staff can't see the certificates section
        self.client.login(username=self.global_staff.username, password="test")
        self._assert_certificates_visible(False)

    @ddt.data("started", "error", "success")
    @unittest.skipIf(settings.TAHOE_ALWAYS_SKIP_TEST, 'Related to PDF certs. We do not use them.')
    def test_show_certificate_status(self, status):
        self.client.login(username=self.global_staff.username, password="test")
        with self._certificate_status("honor", status):
            self._assert_certificate_status("honor", status)

    @unittest.skipIf(settings.TAHOE_ALWAYS_SKIP_TEST, 'Related to PDF certs. We do not use them.')
    def test_show_enabled_button(self):
        self.client.login(username=self.global_staff.username, password="test")

        # Initially, no example certs are generated, so
        # the enable button should be disabled
        self._assert_enable_certs_button_is_disabled()

        with self._certificate_status("honor", "success"):
            # Certs are disabled for the course, so the enable button should be shown
            self._assert_enable_certs_button(True)

            # Enable certificates for the course
            certs_api.set_cert_generation_enabled(self.course.id, True)

            # Now the "disable" button should be shown
            self._assert_enable_certs_button(False)

    @unittest.skipIf(settings.TAHOE_ALWAYS_SKIP_TEST, 'Related to PDF certs. We do not use them.')
    def test_can_disable_even_after_failure(self):
        self.client.login(username=self.global_staff.username, password="test")

        with self._certificate_status("honor", "error"):
            # When certs are disabled for a course, then don't allow them
            # to be enabled if certificate generation doesn't complete successfully
            certs_api.set_cert_generation_enabled(self.course.id, False)
            self._assert_enable_certs_button_is_disabled()

            # However, if certificates are already enabled, allow them
            # to be disabled even if an error has occurred
            certs_api.set_cert_generation_enabled(self.course.id, True)
            self._assert_enable_certs_button(False)

    @mock.patch.dict(settings.FEATURES, {'CERTIFICATES_HTML_VIEW': True})
    def test_show_enabled_button_for_html_certs(self):
        """
        Tests `Enable Student-Generated Certificates` button is enabled
        and `Generate Example Certificates` button is not available if
        course has Web/HTML certificates view enabled.
        """
        self.course.cert_html_view_enabled = True
        self.course.save()
        self.store.update_item(self.course, self.global_staff.id)
        self.client.login(username=self.global_staff.username, password="test")
        response = self.client.get(self.url)
        self.assertContains(response, 'Enable Student-Generated Certificates')
        self.assertContains(response, 'enable-certificates-submit')
        self.assertNotContains(response, 'Generate Example Certificates')

    @mock.patch.dict(settings.FEATURES, {'CERTIFICATES_HTML_VIEW': True})
    def test_buttons_for_html_certs_in_self_paced_course(self):
        """
        Tests `Enable Student-Generated Certificates` button is enabled
        and `Generate Certificates` button is not available if
        course has Web/HTML certificates view enabled on a self paced course.
        """
        self.course.cert_html_view_enabled = True
        self.course.save()
        self.store.update_item(self.course, self.global_staff.id)
        self.client.login(username=self.global_staff.username, password="test")
        response = self.client.get(self.url)
        self.assertContains(response, 'Enable Student-Generated Certificates')
        self.assertContains(response, 'enable-certificates-submit')
        self.assertNotContains(response, 'Generate Certificates')
        self.assertNotContains(response, 'btn-start-generating-certificates')

    def _assert_certificates_visible(self, is_visible, status_code=200):
        """Check that the certificates section is visible on the instructor dash. """
        response = self.client.get(self.url)
        if is_visible:
            self.assertContains(response, "Student-Generated Certificates", status_code=status_code)
        else:
            self.assertNotContains(response, "Student-Generated Certificates", status_code=status_code)

    @contextlib.contextmanager
    def _certificate_status(self, description, status):
        """Configure the certificate status by mocking the certificates API. """
        patched = 'lms.djangoapps.instructor.views.instructor_dashboard.certs_api.example_certificates_status'
        with mock.patch(patched) as certs_api_status:
            cert_status = [{
                'description': description,
                'status': status
            }]

            if status == 'error':
                cert_status[0]['error_reason'] = self.ERROR_REASON
            if status == 'success':
                cert_status[0]['download_url'] = self.DOWNLOAD_URL

            certs_api_status.return_value = cert_status
            yield

    def _assert_certificate_status(self, cert_name, expected_status):
        """Check the certificate status display on the instructor dash. """
        response = self.client.get(self.url)

        if expected_status == 'started':
            expected = f'Generating example {cert_name} certificate'
            self.assertContains(response, expected)
        elif expected_status == 'error':
            expected = self.ERROR_REASON
            self.assertContains(response, expected)
        elif expected_status == 'success':
            expected = self.DOWNLOAD_URL
            self.assertContains(response, expected)
        else:
            self.fail(f"Invalid certificate status: {expected_status}")

    def _assert_enable_certs_button_is_disabled(self):
        """Check that the "enable student-generated certificates" button is disabled. """
        response = self.client.get(self.url)
        expected_html = '<button class="is-disabled" disabled>Enable Student-Generated Certificates</button>'
        self.assertContains(response, expected_html)

    def _assert_enable_certs_button(self, is_enabled):
        """Check whether the button says "enable" or "disable" cert generation. """
        response = self.client.get(self.url)
        expected_html = (
            'Enable Student-Generated Certificates' if is_enabled
            else 'Disable Student-Generated Certificates'
        )
        self.assertContains(response, expected_html)


@override_settings(CERT_QUEUE='certificates')
@ddt.ddt
class CertificatesInstructorApiTest(SharedModuleStoreTestCase):
    """Tests for the certificates end-points in the instructor dash API. """
    @classmethod
    def setUpClass(cls):
        super().setUpClass()
        cls.course = CourseFactory.create()

    def setUp(self):
        super().setUp()
        self.global_staff = GlobalStaffFactory()
        self.instructor = InstructorFactory(course_key=self.course.id)
        self.staff = StaffFactory(course_key=self.course.id)
        self.user = UserFactory()
        CourseEnrollment.enroll(self.user, self.course.id)

        # Enable certificate generation
        cache.clear()
        CertificateGenerationConfiguration.objects.create(enabled=True)

    @ddt.data('generate_example_certificates', 'enable_certificate_generation')
    def test_allow_course_staff(self, url_name):
        """
        Tahoe: Certificate views permission.
        """
        url = reverse(url_name, kwargs={'course_id': self.course.id})

        # Tahoe: Regular users do not have access
        self.client.login(username=self.user.username, password='test')
        response = self.client.post(url)
        assert response.status_code == 403

        # Tahoe: Instructors have access
        self.client.login(username=self.instructor.username, password='test')
        response = self.client.post(url)
        self.assertEqual(response.status_code, 302)

        # Tahoe: Course staff have access
        self.client.login(username=self.staff.username, password='test')
        response = self.client.post(url)
        assert response.status_code == 302

    def test_generate_example_certificates(self):
        self.client.login(username=self.global_staff.username, password='test')
        url = reverse(
            'generate_example_certificates',
            kwargs={'course_id': str(self.course.id)}
        )
        response = self.client.post(url)

        # Expect a redirect back to the instructor dashboard
        self._assert_redirects_to_instructor_dash(response)

        # Expect that certificate generation started
        # Cert generation will fail here because XQueue isn't configured,
        # but the status should at least not be None.
        status = certs_api.example_certificates_status(self.course.id)
        assert status is not None

    @ddt.data(True, False)
    def test_enable_certificate_generation(self, is_enabled):
        self.client.login(username=self.global_staff.username, password='test')
        url = reverse(
            'enable_certificate_generation',
            kwargs={'course_id': str(self.course.id)}
        )
        params = {'certificates-enabled': 'true' if is_enabled else 'false'}
        response = self.client.post(url, data=params)

        # Expect a redirect back to the instructor dashboard
        self._assert_redirects_to_instructor_dash(response)

        # Expect that certificate generation is now enabled for the course
        actual_enabled = certs_api.cert_generation_enabled(self.course.id)
        assert is_enabled == actual_enabled

    def _assert_redirects_to_instructor_dash(self, response):
        """Check that the response redirects to the certificates section. """
        expected_redirect = reverse(
            'instructor_dashboard',
            kwargs={'course_id': str(self.course.id)}
        )
        expected_redirect += '#view-certificates'
        self.assertRedirects(response, expected_redirect)

    def test_certificate_generation_api_without_global_staff(self):
        """
        Test certificates generation api endpoint returns permission denied if
        user who made the request is not member of global/course staff.
        """
        user = UserFactory.create()
        self.client.login(username=user.username, password='test')
        url = reverse(
            'start_certificate_generation',
            kwargs={'course_id': str(self.course.id)}
        )
        response = self.client.post(url)
<<<<<<< HEAD
        self.assertEqual(response.status_code, 403)
        self.client.login(username=self.instructor.username, password='test')
        response = self.client.post(url)
        self.assertEqual(response.status_code, 200)  # Tahoe: Changed to 200 because we expect instructors to use this
=======
        assert response.status_code == 403

        self.client.login(username=self.instructor.username, password='test')
        response = self.client.post(url)
        assert response.status_code == 403
>>>>>>> 83ceefc4

    def test_certificate_generation_api_with_global_staff(self):
        """
        Test certificates generation api endpoint returns success status when called with
        valid course key
        """
        self.client.login(username=self.global_staff.username, password='test')
        url = reverse(
            'start_certificate_generation',
            kwargs={'course_id': str(self.course.id)}
        )

        response = self.client.post(url)
        assert response.status_code == 200
        res_json = json.loads(response.content.decode('utf-8'))
        assert res_json['message'] is not None
        assert res_json['task_id'] is not None

    def test_certificate_regeneration_success(self):
        """
        Test certificate regeneration is successful when accessed with 'certificate_statuses'
        present in GeneratedCertificate table.
        """

        # Create a generated Certificate of some user with status 'downloadable'
        GeneratedCertificateFactory.create(
            user=self.user,
            course_id=self.course.id,
            status=CertificateStatuses.downloadable,
            mode='honor'
        )

        # Login the client and access the url with 'certificate_statuses'
        self.client.login(username=self.global_staff.username, password='test')
        url = reverse('start_certificate_regeneration', kwargs={'course_id': str(self.course.id)})
        response = self.client.post(url, data={'certificate_statuses': [CertificateStatuses.downloadable]})

        # Assert 200 status code in response
        assert response.status_code == 200
        res_json = json.loads(response.content.decode('utf-8'))

        # Assert request is successful
        assert res_json['success']

        # Assert success message
        assert res_json['message'] ==\
               'Certificate regeneration task has been started.' \
               ' You can view the status of the generation task in the "Pending Tasks" section.'

    @override_settings(AUDIT_CERT_CUTOFF_DATE=datetime.now(pytz.UTC) - timedelta(days=1))
    @ddt.data(
        (CertificateStatuses.generating, 'ID Verified', 'approved'),
        (CertificateStatuses.unverified, 'Not ID Verified', 'denied'),
    )
    @ddt.unpack
    def test_verified_users_with_audit_certs(self, expected_cert_status, verification_output, id_verification_status):
        """
        Test certificate regeneration for verified users with audit certificates.

        Scenario:
            Enroll user in a course in audit mode,
            User passed the course and now he has `audit_passing` certificate status,
            User switched to verified mode and is ID verified,
            Regenerate certificate for it,
            Modified certificate status is `generating` if user is ID verified otherwise `unverified`.
        """
        # Check that user is enrolled in audit mode.
        enrollment = CourseEnrollment.get_enrollment(self.user, self.course.id)
        assert enrollment.mode == CourseMode.AUDIT

        with mock_passing_grade():
            # Generate certificate for user and check that user has a audit passing certificate.
            cert_status = certs_api.generate_user_certificates(
                student=self.user,
                course_key=self.course.id,
                course=self.course,
            )

            # Check that certificate status is 'audit_passing'.
            assert cert_status == CertificateStatuses.audit_passing

            # Update user enrollment mode to verified mode.
            enrollment.update_enrollment(mode=CourseMode.VERIFIED)
            assert enrollment.mode == CourseMode.VERIFIED

            # Create and assert user's ID verification record.
            SoftwareSecurePhotoVerificationFactory.create(user=self.user, status=id_verification_status)
            actual_verification_status = IDVerificationService.verification_status_for_user(
                self.user,
                enrollment.mode
            )
            assert actual_verification_status == verification_output

            # Login the client and access the url with 'audit_passing' status.
            self.client.login(username=self.global_staff.username, password='test')
            url = reverse(
                'start_certificate_regeneration',
                kwargs={'course_id': str(self.course.id)}
            )

            with mock.patch.object(XQueueInterface, 'send_to_queue') as mock_send:
                mock_send.return_value = (0, None)
                response = self.client.post(
                    url,
                    {'certificate_statuses': [CertificateStatuses.audit_passing]}
                )

                # Assert 200 status code in response
                assert response.status_code == 200
                res_json = json.loads(response.content.decode('utf-8'))

                # Assert request is successful
                assert res_json['success']

                # Assert success message
                assert res_json['message'] ==\
                       'Certificate regeneration task has been started.' \
                       ' You can view the status of the generation task in the "Pending Tasks" section.'

            # Now, check whether user has audit certificate.
            cert = certs_api.get_certificate_for_user(self.user.username, self.course.id)
            assert cert['status'] != CertificateStatuses.audit_passing
            assert cert['status'] == expected_cert_status

    def test_certificate_regeneration_error(self):
        """
        Test certificate regeneration errors out when accessed with either empty list of 'certificate_statuses' or
        the 'certificate_statuses' that are not present in GeneratedCertificate table.
        """
        # Create a dummy course and GeneratedCertificate with the same status as the one we will use to access
        # 'start_certificate_regeneration' but their error message should be displayed as GeneratedCertificate
        # belongs to a different course
        dummy_course = CourseFactory.create()
        GeneratedCertificateFactory.create(
            user=self.user,
            course_id=dummy_course.id,
            status=CertificateStatuses.generating,
            mode='honor'
        )

        # Login the client and access the url without 'certificate_statuses'
        self.client.login(username=self.global_staff.username, password='test')
        url = reverse('start_certificate_regeneration', kwargs={'course_id': str(self.course.id)})
        response = self.client.post(url)

        # Assert 400 status code in response
        assert response.status_code == 400
        res_json = json.loads(response.content.decode('utf-8'))

        # Assert Error Message
        assert res_json['message'] ==\
               'Please select one or more certificate statuses that require certificate regeneration.'

        # Access the url passing 'certificate_statuses' that are not present in db
        url = reverse('start_certificate_regeneration', kwargs={'course_id': str(self.course.id)})
        response = self.client.post(url, data={'certificate_statuses': [CertificateStatuses.generating]})

        # Assert 400 status code in response
        assert response.status_code == 400
        res_json = json.loads(response.content.decode('utf-8'))

        # Assert Error Message
        assert res_json['message'] == 'Please select certificate statuses from the list only.'


@override_settings(CERT_QUEUE='certificates')
@ddt.ddt
class CertificateExceptionViewInstructorApiTest(SharedModuleStoreTestCase):
    """Tests for the generate certificates end-points in the instructor dash API. """
    @classmethod
    def setUpClass(cls):
        super().setUpClass()
        cls.course = CourseFactory.create()

    def setUp(self):
        super().setUp()
        self.global_staff = GlobalStaffFactory()
        self.instructor = InstructorFactory(course_key=self.course.id)
        self.user = UserFactory()
        self.user2 = UserFactory()
        CourseEnrollment.enroll(self.user, self.course.id)
        CourseEnrollment.enroll(self.user2, self.course.id)
        self.url = reverse('certificate_exception_view', kwargs={'course_id': str(self.course.id)})

        certificate_white_list_item = CertificateWhitelistFactory.create(
            user=self.user2,
            course_id=self.course.id,
        )

        self.certificate_exception = dict(
            created="",
            notes="Test Notes for Test Certificate Exception",
            user_email='',
            user_id='',
            user_name=str(self.user.username)
        )

        self.certificate_exception_in_db = dict(
            id=certificate_white_list_item.id,
            user_name=certificate_white_list_item.user.username,
            notes=certificate_white_list_item.notes,
            user_email=certificate_white_list_item.user.email,
            user_id=certificate_white_list_item.user.id,
        )

        # Enable certificate generation
        cache.clear()
        CertificateGenerationConfiguration.objects.create(enabled=True)
        self.client.login(username=self.global_staff.username, password='test')

    def test_certificate_exception_added_successfully(self):
        """
        Test certificates exception addition api endpoint returns success status and updated certificate exception data
        when called with valid course key and certificate exception data
        """
        response = self.client.post(
            self.url,
            data=json.dumps(self.certificate_exception),
            content_type='application/json'
        )
        # Assert successful request processing
        assert response.status_code == 200
        certificate_exception = json.loads(response.content.decode('utf-8'))

        # Assert Certificate Exception Updated data
        assert certificate_exception['user_email'] == self.user.email
        assert certificate_exception['user_name'] == self.user.username
        assert certificate_exception['user_id'] == self.user.id

    def test_certificate_exception_invalid_username_error(self):
        """
        Test certificates exception addition api endpoint returns failure when called with
        invalid username.
        """
        invalid_user = 'test_invalid_user_name'
        self.certificate_exception.update({'user_name': invalid_user})
        response = self.client.post(
            self.url,
            data=json.dumps(self.certificate_exception),
            content_type='application/json'
        )

        # Assert 400 status code in response
        assert response.status_code == 400
        res_json = json.loads(response.content.decode('utf-8'))

        # Assert Request not successful
        assert not res_json['success']

        # Assert Error Message
        assert res_json['message'] == f'{invalid_user} does not exist in the LMS. Please check your spelling and retry.'

    def test_certificate_exception_missing_username_and_email_error(self):
        """
        Test certificates exception addition api endpoint returns failure when called with
        missing username/email.
        """
        self.certificate_exception.update({'user_name': '', 'user_email': ''})
        response = self.client.post(
            self.url,
            data=json.dumps(self.certificate_exception),
            content_type='application/json'
        )

        # Assert 400 status code in response
        assert response.status_code == 400
        res_json = json.loads(response.content.decode('utf-8'))

        # Assert Request not successful
        assert not res_json['success']

        # Assert Error Message
        assert res_json['message'] ==\
               'Student username/email field is required and can not be empty.' \
               ' Kindly fill in username/email and then press "Add to Exception List" button.'

    def test_certificate_exception_duplicate_user_error(self):
        """
        Test certificates exception addition api endpoint returns failure when called with
        username/email that already exists in 'CertificateWhitelist' table.
        """
        response = self.client.post(
            self.url,
            data=json.dumps(self.certificate_exception_in_db),
            content_type='application/json'
        )

        # Assert 400 status code in response
        assert response.status_code == 400
        res_json = json.loads(response.content.decode('utf-8'))

        # Assert Request not successful
        assert not res_json['success']

        user = self.certificate_exception_in_db['user_name']
        # Assert Error Message
        assert res_json['message'] == f'Student (username/email={user}) already in certificate exception list.'

    def test_certificate_exception_same_user_in_two_different_courses(self):
        """
        Test certificates exception addition api endpoint in scenario when same
        student is added to two different courses.
        """
        response = self.client.post(
            self.url,
            data=json.dumps(self.certificate_exception),
            content_type='application/json'
        )
        assert response.status_code == 200
        certificate_exception = json.loads(response.content.decode('utf-8'))

        # Assert Certificate Exception Updated data
        assert certificate_exception['user_email'] == self.user.email
        assert certificate_exception['user_name'] == self.user.username
        assert certificate_exception['user_id'] == self.user.id

        course2 = CourseFactory.create()
        url_course2 = reverse(
            'certificate_exception_view',
            kwargs={'course_id': str(course2.id)}
        )

        # add certificate exception for same user in a different course
        self.client.post(
            url_course2,
            data=json.dumps(self.certificate_exception),
            content_type='application/json'
        )

        assert response.status_code == 200
        certificate_exception = json.loads(response.content.decode('utf-8'))

        # Assert Certificate Exception Updated data
        assert certificate_exception['user_email'] == self.user.email
        assert certificate_exception['user_name'] == self.user.username
        assert certificate_exception['user_id'] == self.user.id

    def test_certificate_exception_user_not_enrolled_error(self):
        """
        Test certificates exception addition api endpoint returns failure when called with
        username/email that is not enrolled in the given course.
        """
        # Un-enroll student from the course
        CourseEnrollment.unenroll(self.user, self.course.id)
        response = self.client.post(
            self.url,
            data=json.dumps(self.certificate_exception),
            content_type='application/json'
        )

        # Assert 400 status code in response
        assert response.status_code == 400
        res_json = json.loads(response.content.decode('utf-8'))

        # Assert Request not successful
        assert not res_json['success']

        # Assert Error Message
        assert res_json['message'] == (
            f"Student {self.user.username} is not enrolled in this course. Please check your spelling and retry."
        )

    def test_certificate_exception_removed_successfully(self):
        """
        Test certificates exception removal api endpoint returns success status
        when called with valid course key and certificate exception id
        """
        GeneratedCertificateFactory.create(
            user=self.user2,
            course_id=self.course.id,
            status=CertificateStatuses.downloadable,
            grade='1.0'
        )
        response = self.client.post(
            self.url,
            data=json.dumps(self.certificate_exception_in_db),
            content_type='application/json',
            REQUEST_METHOD='DELETE'
        )
        # Assert successful request processing
        assert response.status_code == 204

        # Verify that certificate exception successfully removed from CertificateWhitelist and GeneratedCertificate
        with pytest.raises(ObjectDoesNotExist):
            CertificateWhitelist.objects.get(user=self.user2, course_id=self.course.id)
            GeneratedCertificate.eligible_certificates.get(
                user=self.user2, course_id=self.course.id, status__not=CertificateStatuses.unavailable
            )

    def test_remove_certificate_exception_invalid_request_error(self):
        """
        Test certificates exception removal api endpoint returns error
        when called without certificate exception id
        """
        # Try to delete certificate exception without passing valid data
        response = self.client.post(
            self.url,
            data='Test Invalid data',
            content_type='application/json',
            REQUEST_METHOD='DELETE'
        )
        # Assert error on request
        assert response.status_code == 400

        res_json = json.loads(response.content.decode('utf-8'))

        # Assert Request not successful
        assert not res_json['success']
        # Assert Error Message
        assert res_json['message'] ==\
               'The record is not in the correct format. Please add a valid username or email address.'

    def test_remove_certificate_exception_non_existing_error(self):
        """
        Test certificates exception removal api endpoint returns error
        when called with non existing certificate exception id
        """
        response = self.client.post(
            self.url,
            data=json.dumps(self.certificate_exception),
            content_type='application/json',
            REQUEST_METHOD='DELETE'
        )
        # Assert error on request
        assert response.status_code == 400

        res_json = json.loads(response.content.decode('utf-8'))

        # Assert Request not successful
        assert not res_json['success']
        # Assert Error Message
        assert res_json['message'] == (
            f"Error occurred removing the allowlist entry for student {self.user.username}. Please refresh the page "
            "and try again"
        )

    def test_certificate_invalidation_already_exists(self):
        """
        Test to confirm an error message is raised when generating a certificate exception for a learner that already
        has an active certificate invalidation.
        """
        # generate a certificate for the test learner in our course
        generated_certificate = GeneratedCertificateFactory.create(
            user=self.user,
            course_id=self.course.id,
            status=CertificateStatuses.downloadable,
            mode='honor',
        )

        # create a certificate invalidation tied to the generated certificate
        CertificateInvalidationFactory.create(
            generated_certificate=generated_certificate,
            invalidated_by=self.global_staff,
        )

        # attempt to add learner to the allowlist, expect an error
        response = self.client.post(
            self.url,
            data=json.dumps(self.certificate_exception),
            content_type='application/json',
            REQUEST_METHOD='POST'
        )

        res_json = json.loads(response.content.decode('utf-8'))
        assert response.status_code == 400
        assert res_json['message'] == (
            f"Student {self.user.username} is already on the certificate invalidation list and cannot be added to "
            "the certificate exception list."
        )


@override_settings(CERT_QUEUE='certificates')
@ddt.ddt
class GenerateCertificatesInstructorApiTest(SharedModuleStoreTestCase):
    """Tests for the generate certificates end-points in the instructor dash API. """
    @classmethod
    def setUpClass(cls):
        super().setUpClass()
        cls.course = CourseFactory.create()

    def setUp(self):
        super().setUp()
        self.global_staff = GlobalStaffFactory()
        self.instructor = InstructorFactory(course_key=self.course.id)
        self.staff = StaffFactory(course_key=self.course.id)
        self.user = UserFactory()
        CourseEnrollment.enroll(self.user, self.course.id)
        certificate_exception = CertificateWhitelistFactory.create(
            user=self.user,
            course_id=self.course.id,
        )

        self.certificate_exception = dict(
            id=certificate_exception.id,
            user_name=certificate_exception.user.username,
            notes=certificate_exception.notes,
            user_email=certificate_exception.user.email,
            user_id=certificate_exception.user.id,
        )

        # Enable certificate generation
        cache.clear()
        CertificateGenerationConfiguration.objects.create(enabled=True)
        self.client.login(username=self.global_staff.username, password='test')

    def test_generate_certificate_exceptions_all_students(self):
        """
        Test generate certificates exceptions api endpoint returns success
        when called with existing certificate exception
        """
        url = reverse(
            'generate_certificate_exceptions',
            kwargs={'course_id': str(self.course.id), 'generate_for': 'all'}
        )

        response = self.client.post(
            url,
            content_type='application/json'
        )
        # Assert Success
        assert response.status_code == 200

        res_json = json.loads(response.content.decode('utf-8'))

        # Assert Request is successful
        assert res_json['success']
        # Assert Message
        assert res_json['message'] == 'Certificate generation started for white listed students.'

    def test_generate_certificate_exceptions_whitelist_not_generated(self):
        """
        Test generate certificates exceptions api endpoint returns success
        when calling with new certificate exception.
        """
        url = reverse(
            'generate_certificate_exceptions',
            kwargs={'course_id': str(self.course.id), 'generate_for': 'new'}
        )

        response = self.client.post(
            url,
            content_type='application/json'
        )

        # Assert Success
        assert response.status_code == 200

        res_json = json.loads(response.content.decode('utf-8'))

        # Assert Request is successful
        assert res_json['success']
        # Assert Message
        assert res_json['message'] == 'Certificate generation started for white listed students.'

    def test_generate_certificate_exceptions_generate_for_incorrect_value(self):
        """
        Test generate certificates exceptions api endpoint returns error
        when calling with generate_for without 'new' or 'all' value.
        """
        url = reverse(
            'generate_certificate_exceptions',
            kwargs={'course_id': str(self.course.id), 'generate_for': ''}
        )

        response = self.client.post(
            url,
            content_type='application/json'
        )

        # Assert Failure
        assert response.status_code == 400

        res_json = json.loads(response.content.decode('utf-8'))

        # Assert Request is not successful
        assert not res_json['success']
        # Assert Message
        assert res_json['message'] == 'Invalid data, generate_for must be "new" or "all".'


@ddt.ddt
class TestCertificatesInstructorApiBulkWhiteListExceptions(SharedModuleStoreTestCase):
    """
    Test Bulk certificates white list exceptions from csv file
    """
    @classmethod
    def setUpClass(cls):
        super().setUpClass()
        cls.course = CourseFactory.create()
        cls.url = reverse('generate_bulk_certificate_exceptions',
                          kwargs={'course_id': cls.course.id})

    def setUp(self):
        super().setUp()
        self.global_staff = GlobalStaffFactory()
        self.enrolled_user_1 = UserFactory(
            username='TestStudent1',
            email='test_student1@example.com',
            first_name='Enrolled',
            last_name='Student'
        )
        self.enrolled_user_2 = UserFactory(
            username='TestStudent2',
            email='test_student2@example.com',
            first_name='Enrolled',
            last_name='Student'
        )

        self.not_enrolled_student = UserFactory(
            username='NotEnrolledStudent',
            email='nonenrolled@test.com',
            first_name='NotEnrolled',
            last_name='Student'
        )
        CourseEnrollment.enroll(self.enrolled_user_1, self.course.id)
        CourseEnrollment.enroll(self.enrolled_user_2, self.course.id)

        # Global staff can see the certificates section
        self.client.login(username=self.global_staff.username, password="test")

    def test_create_white_list_exception_record(self):
        """
        Happy path test to create a single new white listed record
        """
        csv_content = b"test_student1@example.com,dummy_notes\n" \
                      b"test_student2@example.com,dummy_notes"
        data = self.upload_file(csv_content=csv_content)
        assert len(data['general_errors']) == 0
        assert len(data['row_errors']['data_format_error']) == 0
        assert len(data['row_errors']['user_not_exist']) == 0
        assert len(data['row_errors']['user_already_white_listed']) == 0
        assert len(data['row_errors']['user_not_enrolled']) == 0
        assert len(data['success']) == 2
        assert len(CertificateWhitelist.objects.all()) == 2

    def test_invalid_data_format_in_csv(self):
        """
        Try uploading a CSV file with invalid data formats and verify the errors.
        """
        csv_content = b"test_student1@example.com,test,1,USA\n" \
                      b"test_student2@example.com,test,1"

        data = self.upload_file(csv_content=csv_content)
        assert len(data['row_errors']['data_format_error']) == 2
        assert len(data['general_errors']) == 0
        assert len(data['success']) == 0
        assert len(CertificateWhitelist.objects.all()) == 0

    def test_file_upload_type_not_csv(self):
        """
        Try uploading some non-CSV file e.g. .JPG file and verify that it is rejected
        """
        uploaded_file = SimpleUploadedFile("temp.jpg", io.BytesIO(b"some initial binary data: \x00\x01").read())
        response = self.client.post(self.url, {'students_list': uploaded_file})
        assert response.status_code == 200
        data = json.loads(response.content.decode('utf-8'))
        assert len(data['general_errors']) != 0
        assert data['general_errors'][0] ==\
               'Make sure that the file you upload is in CSV format with no extraneous characters or rows.'

    def test_bad_file_upload_type(self):
        """
        Try uploading CSV file with invalid binary data and verify that it is rejected
        """
        uploaded_file = SimpleUploadedFile("temp.csv", io.BytesIO(b"some initial binary data: \x00\x01").read())
        response = self.client.post(self.url, {'students_list': uploaded_file})
        assert response.status_code == 200
        data = json.loads(response.content.decode('utf-8'))
        assert len(data['general_errors']) != 0
        assert data['general_errors'][0] == 'Could not read uploaded file.'

    def test_invalid_email_in_csv(self):
        """
        Test failure case of a poorly formatted email field
        """
        csv_content = b"test_student.example.com,dummy_notes"

        data = self.upload_file(csv_content=csv_content)
        assert len(data['row_errors']['user_not_exist']) == 1
        assert len(data['success']) == 0
        assert len(CertificateWhitelist.objects.all()) == 0

    def test_csv_user_not_enrolled(self):
        """
        If the user is not enrolled in the course then there should be a user_not_enrolled error.
        """
        csv_content = b"nonenrolled@test.com,dummy_notes"

        data = self.upload_file(csv_content=csv_content)
        assert len(data['row_errors']['user_not_enrolled']) == 1
        assert len(data['general_errors']) == 0
        assert len(data['success']) == 0

    def test_certificate_exception_already_exist(self):
        """
        Test error if existing user is already in certificates exception list.
        """
        CertificateWhitelist.objects.create(
            user=self.enrolled_user_1,
            course_id=self.course.id,
            whitelist=True,
            notes=''
        )
        csv_content = b"test_student1@example.com,dummy_notes"
        data = self.upload_file(csv_content=csv_content)
        assert len(data['row_errors']['user_already_white_listed']) == 1
        assert len(data['general_errors']) == 0
        assert len(data['success']) == 0
        assert len(CertificateWhitelist.objects.all()) == 1

    def test_csv_file_not_attached(self):
        """
        Test when the user does not attach a file
        """
        csv_content = b"test_student1@example.com,dummy_notes\n" \
                      b"test_student2@example.com,dummy_notes"

        uploaded_file = SimpleUploadedFile("temp.csv", csv_content)

        response = self.client.post(self.url, {'file_not_found': uploaded_file})
        assert response.status_code == 200
        data = json.loads(response.content.decode('utf-8'))
        assert len(data['general_errors']) == 1
        assert len(data['success']) == 0

    def test_certificate_invalidation_already_exists(self):
        """
        Test to confirm an error message is raised when generating a certificate exception for a learner appears in the
        CSV file who has an active certificate invalidation.
        """
        # generate a certificate for the test learner in our course
        generated_certificate = GeneratedCertificateFactory.create(
            user=self.enrolled_user_1,
            course_id=self.course.id,
            status=CertificateStatuses.downloadable,
            mode='honor',
        )

        CertificateInvalidationFactory.create(
            generated_certificate=generated_certificate,
            invalidated_by=self.global_staff,
        )

        # attempt to add learner to the allowlist, expect an error
        csv_content = b"test_student1@example.com,notes"
        data = self.upload_file(csv_content=csv_content)
        assert len(data['row_errors']['user_on_certificate_invalidation_list']) == 1
        assert data['row_errors']['user_on_certificate_invalidation_list'][0] == 'user "TestStudent1" in row# 1'

    def upload_file(self, csv_content):
        """
        Upload a csv file.
        :return json data
        """
        uploaded_file = SimpleUploadedFile("temp.csv", csv_content)
        response = self.client.post(self.url, {'students_list': uploaded_file})
        assert response.status_code == 200
        data = json.loads(response.content.decode('utf-8'))
        return data


@ddt.ddt
class CertificateInvalidationViewTests(SharedModuleStoreTestCase):
    """
    Test certificate invalidation view.
    """
    @classmethod
    def setUpClass(cls):
        super().setUpClass()
        cls.course = CourseFactory.create()
        cls.url = reverse('certificate_invalidation_view',
                          kwargs={'course_id': cls.course.id})
        cls.notes = "Test notes."

    def setUp(self):
        super().setUp()
        self.global_staff = GlobalStaffFactory()
        self.enrolled_user_1 = UserFactory(
            username='TestStudent1',
            email='test_student1@example.com',
            first_name='Enrolled',
            last_name='Student',
        )
        self.enrolled_user_2 = UserFactory(
            username='TestStudent2',
            email='test_student2@example.com',
            first_name='Enrolled',
            last_name='Student',
        )

        self.not_enrolled_student = UserFactory(
            username='NotEnrolledStudent',
            email='nonenrolled@test.com',
            first_name='NotEnrolled',
            last_name='Student',
        )
        CourseEnrollment.enroll(self.enrolled_user_1, self.course.id)
        CourseEnrollment.enroll(self.enrolled_user_2, self.course.id)

        self.generated_certificate = GeneratedCertificateFactory.create(
            user=self.enrolled_user_1,
            course_id=self.course.id,
            status=CertificateStatuses.downloadable,
            mode='honor',
        )

        self.certificate_invalidation_data = dict(
            user=self.enrolled_user_1.username,
            notes=self.notes,
        )

        # Global staff can see the certificates section
        self.client.login(username=self.global_staff.username, password="test")

    def test_invalidate_certificate(self):
        """
        Test user can invalidate a generated certificate.
        """
        response = self.client.post(
            self.url,
            data=json.dumps(self.certificate_invalidation_data),
            content_type='application/json',
        )
        # Assert successful request processing
        assert response.status_code == 200
        result = json.loads(response.content.decode('utf-8'))

        # Assert Certificate Exception Updated data
        assert result['user'] == self.enrolled_user_1.username
        assert result['invalidated_by'] == self.global_staff.username
        assert result['notes'] == self.notes

        # Verify that CertificateInvalidation record has been created in the database i.e. no DoesNotExist error
        try:
            CertificateInvalidation.objects.get(
                generated_certificate=self.generated_certificate,
                invalidated_by=self.global_staff,
                notes=self.notes,
                active=True,
            )
        except ObjectDoesNotExist:
            self.fail("The certificate is not invalidated.")

        # Validate generated certificate was invalidated
        generated_certificate = GeneratedCertificate.eligible_certificates.get(
            user=self.enrolled_user_1,
            course_id=self.course.id,
        )
        assert not generated_certificate.is_valid()

    def test_missing_username_and_email_error(self):
        """
        Test error message if user name or email is missing.
        """
        self.certificate_invalidation_data.update({'user': ''})
        response = self.client.post(
            self.url,
            data=json.dumps(self.certificate_invalidation_data),
            content_type='application/json',
        )

        # Assert 400 status code in response
        assert response.status_code == 400
        res_json = json.loads(response.content.decode('utf-8'))

        # Assert Error Message
        assert res_json['message'] == \
               'Student username/email field is required and can not be empty.' \
               ' Kindly fill in username/email and then press "Invalidate Certificate" button.'

    def test_invalid_user_name_error(self):
        """
        Test error message if invalid user name is given.
        """
        invalid_user = "test_invalid_user_name"

        self.certificate_invalidation_data.update({"user": invalid_user})

        response = self.client.post(
            self.url,
            data=json.dumps(self.certificate_invalidation_data),
            content_type='application/json',
        )

        # Assert 400 status code in response
        assert response.status_code == 400
        res_json = json.loads(response.content.decode('utf-8'))

        # Assert Error Message
        assert res_json['message'] == f'{invalid_user} does not exist in the LMS. Please check your spelling and retry.'

    def test_no_generated_certificate_error(self):
        """
        Test error message if there is no generated certificate for the student.
        """
        self.certificate_invalidation_data.update({"user": self.enrolled_user_2.username})

        response = self.client.post(
            self.url,
            data=json.dumps(self.certificate_invalidation_data),
            content_type='application/json',
        )

        # Assert 400 status code in response
        assert response.status_code == 400
        res_json = json.loads(response.content.decode('utf-8'))

        # Assert Error Message
        assert res_json['message'] == 'The student {student} does not have certificate for the course {course}. Kindly verify student username/email and the selected course are correct and try again.'.format(student=self.enrolled_user_2.username, course=self.course.number)  # pylint: disable=line-too-long

    def test_certificate_already_invalid_error(self):
        """
        Test error message if certificate for the student is already invalid.
        """
        # Invalidate user certificate
        self.generated_certificate.invalidate()

        response = self.client.post(
            self.url,
            data=json.dumps(self.certificate_invalidation_data),
            content_type='application/json',
        )

        # Assert 400 status code in response
        assert response.status_code == 400
        res_json = json.loads(response.content.decode('utf-8'))

        # Assert Error Message
        assert res_json['message'] == 'Certificate for student {user} is already invalid, kindly verify that certificate was generated for this student and then proceed.'.format(user=self.enrolled_user_1.username)  # pylint: disable=line-too-long

    def test_duplicate_certificate_invalidation_error(self):
        """
        Test error message if certificate invalidation for the student is already present.
        """
        CertificateInvalidationFactory.create(
            generated_certificate=self.generated_certificate,
            invalidated_by=self.global_staff,
        )
        # Invalidate user certificate
        self.generated_certificate.invalidate()

        response = self.client.post(
            self.url,
            data=json.dumps(self.certificate_invalidation_data),
            content_type='application/json',
        )

        # Assert 400 status code in response
        assert response.status_code == 400
        res_json = json.loads(response.content.decode('utf-8'))

        # Assert Error Message
        assert res_json['message'] == 'Certificate of {user} has already been invalidated. Please check your spelling and retry.'.format(user=self.enrolled_user_1.username)  # pylint: disable=line-too-long

    def test_remove_certificate_invalidation(self):
        """
        Test that user can remove certificate invalidation.
        """
        # Invalidate user certificate
        self.generated_certificate.invalidate()

        CertificateInvalidationFactory.create(
            generated_certificate=self.generated_certificate,
            invalidated_by=self.global_staff,
        )

        response = self.client.post(
            self.url,
            data=json.dumps(self.certificate_invalidation_data),
            content_type='application/json',
            REQUEST_METHOD='DELETE'
        )

        # Assert 204 status code in response
        assert response.status_code == 204

        # Verify that certificate invalidation successfully removed from database
        with pytest.raises(ObjectDoesNotExist):
            CertificateInvalidation.objects.get(
                generated_certificate=self.generated_certificate,
                invalidated_by=self.global_staff,
                active=True,
            )

    def test_remove_certificate_invalidation_error(self):
        """
        Test error message if certificate invalidation does not exists.
        """
        # Invalidate user certificate
        self.generated_certificate.invalidate()

        response = self.client.post(
            self.url,
            data=json.dumps(self.certificate_invalidation_data),
            content_type='application/json',
            REQUEST_METHOD='DELETE'
        )

        # Assert 400 status code in response
        assert response.status_code == 400
        res_json = json.loads(response.content.decode('utf-8'))

        # Assert Error Message
        assert res_json['message'] == 'Certificate Invalidation does not exist, Please refresh the page and try again.'

    def test_learner_already_on_certificate_exception_list(self):
        """
        Test to make sure we don't allow a single to learner to appear on both the certificate exception and
        invalidation lists.
        """
        # add test learner to the allowlist
        CertificateWhitelistFactory.create(user=self.enrolled_user_1, course_id=self.course.id)

        # now try and add them to the invalidation list, expect an error
        response = self.client.post(
            self.url,
            data=json.dumps(self.certificate_invalidation_data),
            content_type='application/json',
        )

        res_json = json.loads(response.content.decode('utf-8'))
        assert response.status_code == 400
        assert res_json['message'] == (
            f"The student {self.enrolled_user_1.username} appears on the Certificate Exception list in course "
            f"{self.course.id}. Please remove them from the Certificate Exception list before attempting to "
            "invalidate their certificate."
        )<|MERGE_RESOLUTION|>--- conflicted
+++ resolved
@@ -5,11 +5,7 @@
 import io
 import json
 from datetime import datetime, timedelta
-<<<<<<< HEAD
-import unittest
-=======
-from unittest import mock
->>>>>>> 83ceefc4
+from unittest import mock, skipIf
 
 import ddt
 import pytest
@@ -23,12 +19,8 @@
 
 from capa.xqueue_interface import XQueueInterface
 from common.djangoapps.course_modes.models import CourseMode
-<<<<<<< HEAD
-from lms.djangoapps.courseware.tests.factories import GlobalStaffFactory, InstructorFactory, UserFactory
+from common.djangoapps.student.models import CourseEnrollment
 from courseware.tests.factories import StaffFactory
-=======
-from common.djangoapps.student.models import CourseEnrollment
->>>>>>> 83ceefc4
 from lms.djangoapps.certificates import api as certs_api
 from lms.djangoapps.certificates.models import (
     CertificateGenerationConfiguration,
@@ -111,13 +103,13 @@
         self._assert_certificates_visible(False)
 
     @ddt.data("started", "error", "success")
-    @unittest.skipIf(settings.TAHOE_ALWAYS_SKIP_TEST, 'Related to PDF certs. We do not use them.')
+    @skipIf(settings.TAHOE_ALWAYS_SKIP_TEST, 'Related to PDF certs. We do not use them.')
     def test_show_certificate_status(self, status):
         self.client.login(username=self.global_staff.username, password="test")
         with self._certificate_status("honor", status):
             self._assert_certificate_status("honor", status)
 
-    @unittest.skipIf(settings.TAHOE_ALWAYS_SKIP_TEST, 'Related to PDF certs. We do not use them.')
+    @skipIf(settings.TAHOE_ALWAYS_SKIP_TEST, 'Related to PDF certs. We do not use them.')
     def test_show_enabled_button(self):
         self.client.login(username=self.global_staff.username, password="test")
 
@@ -135,7 +127,7 @@
             # Now the "disable" button should be shown
             self._assert_enable_certs_button(False)
 
-    @unittest.skipIf(settings.TAHOE_ALWAYS_SKIP_TEST, 'Related to PDF certs. We do not use them.')
+    @skipIf(settings.TAHOE_ALWAYS_SKIP_TEST, 'Related to PDF certs. We do not use them.')
     def test_can_disable_even_after_failure(self):
         self.client.login(username=self.global_staff.username, password="test")
 
@@ -339,18 +331,11 @@
             kwargs={'course_id': str(self.course.id)}
         )
         response = self.client.post(url)
-<<<<<<< HEAD
-        self.assertEqual(response.status_code, 403)
+        assert response.status_code == 403
+
         self.client.login(username=self.instructor.username, password='test')
         response = self.client.post(url)
         self.assertEqual(response.status_code, 200)  # Tahoe: Changed to 200 because we expect instructors to use this
-=======
-        assert response.status_code == 403
-
-        self.client.login(username=self.instructor.username, password='test')
-        response = self.client.post(url)
-        assert response.status_code == 403
->>>>>>> 83ceefc4
 
     def test_certificate_generation_api_with_global_staff(self):
         """
