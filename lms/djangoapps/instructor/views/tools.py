"""
Tools for the instructor dashboard
"""
from __future__ import absolute_import

import json
import operator

import dateutil
<<<<<<< HEAD
from django.conf import settings
=======
import six
>>>>>>> 112a0c7a
from django.contrib.auth.models import User
from django.http import HttpResponseBadRequest
from django.utils.translation import ugettext as _
from edx_when import api
from opaque_keys.edx.keys import UsageKey
from pytz import UTC
from six import string_types, text_type
from six.moves import zip

<<<<<<< HEAD
from student.models import get_user_by_username_or_email_inside_organization
from edx_when import api
=======
>>>>>>> 112a0c7a
from student.models import get_user_by_username_or_email


class DashboardError(Exception):
    """
    Errors arising from use of the instructor dashboard.
    """
    def response(self):
        """
        Generate an instance of HttpResponseBadRequest for this error.
        """
        error = six.text_type(self)
        return HttpResponseBadRequest(json.dumps({'error': error}))


def handle_dashboard_error(view):
    """
    Decorator which adds seamless DashboardError handling to a view.  If a
    DashboardError is raised during view processing, an HttpResponseBadRequest
    is sent back to the client with JSON data about the error.
    """
    def wrapper(request, course_id):
        """
        Wrap the view.
        """
        try:
            return view(request, course_id=course_id)
        except DashboardError as error:
            return error.response()

    return wrapper


def strip_if_string(value):
    if isinstance(value, string_types):
        return value.strip()
    return value


def get_student_from_identifier(unique_student_identifier):
    """
    Gets a student object using either an email address or username.

    Returns the student object associated with `unique_student_identifier`

    Raises User.DoesNotExist if no user object can be found, the user was
    retired, or the user is in the process of being retired.

    DEPRECATED: use student.models.get_user_by_username_or_email instead.
    """
    # Appsembler Specific: We call our custom method insted the default one,
    # to make sure the user is get inside the org.
    if settings.FEATURES.get('TAHOE_MULTITENANT_BULK_ENROLLMENT', False):
        return get_user_by_username_or_email_inside_organization(unique_student_identifier)
    else:
        return get_user_by_username_or_email(unique_student_identifier)


def require_student_from_identifier(unique_student_identifier):
    """
    Same as get_student_from_identifier() but will raise a DashboardError if
    the student does not exist.
    """
    try:
        return get_student_from_identifier(unique_student_identifier)
    except User.DoesNotExist:
        raise DashboardError(
            _(u"Could not find student matching identifier: {student_identifier}").format(
                student_identifier=unique_student_identifier
            )
        )


def parse_datetime(datestr):
    """
    Convert user input date string into an instance of `datetime.datetime` in
    UTC.
    """
    try:
        return dateutil.parser.parse(datestr).replace(tzinfo=UTC)
    except ValueError:
        raise DashboardError(_("Unable to parse date: ") + datestr)


def find_unit(course, url):
    """
    Finds the unit (block, module, whatever the terminology is) with the given
    url in the course tree and returns the unit.  Raises DashboardError if no
    unit is found.
    """
    def find(node, url):
        """
        Find node in course tree for url.
        """
        if text_type(node.location) == url:
            return node
        for child in node.get_children():
            found = find(child, url)
            if found:
                return found
        return None

    unit = find(course, url)
    if unit is None:
        raise DashboardError(_(u"Couldn't find module for url: {0}").format(url))
    return unit


def get_units_with_due_date(course):
    """
    Returns all top level units which have due dates.  Does not return
    descendents of those nodes.
    """
    units = []

    def visit(node):
        """
        Visit a node.  Checks to see if node has a due date and appends to
        `units` if it does.  Otherwise recurses into children to search for
        nodes with due dates.
        """
        if getattr(node, 'due', None):
            units.append(node)
        else:
            for child in node.get_children():
                visit(child)
    visit(course)
    #units.sort(key=_title_or_url)
    return units


def title_or_url(node):
    """
    Returns the `display_name` attribute of the passed in node of the course
    tree, if it has one.  Otherwise returns the node's url.
    """
    title = getattr(node, 'display_name', None)
    if not title:
        title = text_type(node.location)
    return title


def set_due_date_extension(course, unit, student, due_date, actor=None, reason=''):
    """
    Sets a due date extension. Raises DashboardError if the unit or extended
    due date is invalid.
    """
    if due_date:
        try:
            api.set_date_for_block(course.id, unit.location, 'due', due_date, user=student, reason=reason, actor=actor)
        except api.MissingDateError:
            raise DashboardError(_(u"Unit {0} has no due date to extend.").format(unit.location))
        except api.InvalidDateError:
            raise DashboardError(_("An extended due date must be later than the original due date."))
    else:
        api.set_date_for_block(course.id, unit.location, 'due', None, user=student, reason=reason, actor=actor)


def dump_module_extensions(course, unit):
    """
    Dumps data about students with due date extensions for a particular module,
    specified by 'url', in a particular course.
    """
    header = [_("Username"), _("Full Name"), _("Extended Due Date")]
    data = []
    for username, fullname, due_date in api.get_overrides_for_block(course.id, unit.location):
        due_date = due_date.strftime(u'%Y-%m-%d %H:%M')
        data.append(dict(list(zip(header, (username, fullname, due_date)))))
    data.sort(key=operator.itemgetter(_("Username")))
    return {
        "header": header,
        "title": _(u"Users with due date extensions for {0}").format(
            title_or_url(unit)),
        "data": data
    }


def dump_student_extensions(course, student):
    """
    Dumps data about the due date extensions granted for a particular student
    in a particular course.
    """
    data = []
    header = [_("Unit"), _("Extended Due Date")]
    units = get_units_with_due_date(course)
    units = {u.location: u for u in units}
    query = api.get_overrides_for_user(course.id, student)
    for override in query:
        location = override['location'].replace(course_key=course.id)
        if location not in units:
            continue
        due = override['actual_date']
        due = due.strftime(u"%Y-%m-%d %H:%M")
        title = title_or_url(units[location])
        data.append(dict(list(zip(header, (title, due)))))
    data.sort(key=operator.itemgetter(_("Unit")))
    return {
        "header": header,
        "title": _(u"Due date extensions for {0} {1} ({2})").format(
            student.first_name, student.last_name, student.username),
        "data": data}


def add_block_ids(payload):
    """
    rather than manually parsing block_ids from module_ids on the client, pass the block_ids explicitly in the payload
    """
    if 'data' in payload:
        for ele in payload['data']:
            if 'module_id' in ele:
                ele['block_id'] = UsageKey.from_string(ele['module_id']).block_id<|MERGE_RESOLUTION|>--- conflicted
+++ resolved
@@ -7,11 +7,8 @@
 import operator
 
 import dateutil
-<<<<<<< HEAD
+import six
 from django.conf import settings
-=======
-import six
->>>>>>> 112a0c7a
 from django.contrib.auth.models import User
 from django.http import HttpResponseBadRequest
 from django.utils.translation import ugettext as _
@@ -21,11 +18,7 @@
 from six import string_types, text_type
 from six.moves import zip
 
-<<<<<<< HEAD
 from student.models import get_user_by_username_or_email_inside_organization
-from edx_when import api
-=======
->>>>>>> 112a0c7a
 from student.models import get_user_by_username_or_email
 
 
