--- conflicted
+++ resolved
@@ -7,11 +7,7 @@
 import datetime
 import logging
 import uuid
-<<<<<<< HEAD
-from urlparse import urljoin
 import beeline
-=======
->>>>>>> 112a0c7a
 
 import pytz
 import six
