"""
Instructor Dashboard API views

JSON views which the instructor dashboard requests.

Many of these GETs may become PUTs in the future.
"""
import csv
import decimal
import json
import logging
import random
import re
import string
import StringIO
import time

import unicodecsv
from django.conf import settings
from django.contrib.auth.models import User
from django.core.exceptions import MultipleObjectsReturned, ObjectDoesNotExist, PermissionDenied, ValidationError
from django.core.mail.message import EmailMessage
from django.core.validators import validate_email
from django.db import IntegrityError, transaction
from django.http import HttpResponse, HttpResponseBadRequest, HttpResponseForbidden, HttpResponseNotFound
from django.shortcuts import redirect
from django.urls import reverse
from django.utils.decorators import method_decorator
from django.utils.html import strip_tags
from django.utils.translation import ugettext as _
from django.views.decorators.cache import cache_control
from django.views.decorators.csrf import ensure_csrf_cookie
from django.views.decorators.http import require_http_methods, require_POST
from edx_rest_framework_extensions.auth.jwt.authentication import JwtAuthentication
from edx_rest_framework_extensions.auth.session.authentication import SessionAuthenticationAllowInactiveUser
from opaque_keys import InvalidKeyError
from opaque_keys.edx.keys import CourseKey, UsageKey
from rest_framework import permissions, status
from rest_framework.response import Response
from rest_framework.views import APIView
from six import text_type
from submissions import api as sub_api  # installed from the edx-submissions repository

import instructor_analytics.basic
import instructor_analytics.csvs
import instructor_analytics.distributions
from bulk_email.api import is_bulk_email_feature_enabled
from bulk_email.models import CourseEmail
from courseware.access import has_access
from courseware.courses import get_course_by_id, get_course_with_access
from courseware.models import StudentModule
from lms.djangoapps.discussion.django_comment_client.utils import (
    get_course_discussion_settings,
    get_group_id_for_user,
    get_group_name,
    has_forum_access
)
from edxmako.shortcuts import render_to_string
from lms.djangoapps.certificates import api as certs_api
from lms.djangoapps.certificates.models import (
    CertificateInvalidation,
    CertificateStatuses,
    CertificateWhitelist,
    GeneratedCertificate
)
from lms.djangoapps.instructor import enrollment
from lms.djangoapps.instructor.access import ROLES, allow_access, list_with_level, revoke_access, update_forum_role
from lms.djangoapps.instructor.enrollment import (
    enroll_email,
    get_email_params,
    get_user_email_language,
    send_beta_role_email,
    send_mail_to_student,
    unenroll_email
)
from lms.djangoapps.instructor.views import INVOICE_KEY
from lms.djangoapps.instructor.views.instructor_task_helpers import extract_email_features, extract_task_features
from lms.djangoapps.instructor_task import api as task_api
from lms.djangoapps.instructor_task.api_helper import AlreadyRunningError, QueueConnectionError
from lms.djangoapps.instructor_task.models import ReportStore
from openedx.core.djangoapps.content.course_overviews.models import CourseOverview
from openedx.core.djangoapps.course_groups.cohorts import is_course_cohorted
from openedx.core.djangoapps.django_comment_common.models import (
    FORUM_ROLE_ADMINISTRATOR,
    FORUM_ROLE_COMMUNITY_TA,
    FORUM_ROLE_GROUP_MODERATOR,
    FORUM_ROLE_MODERATOR,
    Role
)
from openedx.core.djangoapps.site_configuration import helpers as configuration_helpers
from openedx.core.djangoapps.user_api.preferences.api import get_user_preference, set_user_preference
from openedx.core.djangolib.markup import HTML, Text
from openedx.core.lib.api.authentication import OAuth2AuthenticationAllowInactiveUser
from openedx.core.lib.api.view_utils import DeveloperErrorViewMixin
from shoppingcart.models import (
    Coupon,
    CourseMode,
    CourseRegistrationCode,
    CourseRegistrationCodeInvoiceItem,
    Invoice,
    RegistrationCodeRedemption
)
from student import auth
from student.models import (
    ALLOWEDTOENROLL_TO_ENROLLED,
    ALLOWEDTOENROLL_TO_UNENROLLED,
    DEFAULT_TRANSITION_STATE,
    ENROLLED_TO_ENROLLED,
    ENROLLED_TO_UNENROLLED,
    UNENROLLED_TO_ALLOWEDTOENROLL,
    UNENROLLED_TO_ENROLLED,
    UNENROLLED_TO_UNENROLLED,
    CourseEnrollment,
    CourseEnrollmentAllowed,
    EntranceExamConfiguration,
    ManualEnrollmentAudit,
    Registration,
    UserProfile,
    anonymous_id_for_user,
    get_user_by_username_or_email,
<<<<<<< HEAD
    get_user_by_username_or_email_inside_organization,
    unique_id_for_user,
    is_email_retired
=======
    is_email_retired,
    unique_id_for_user
>>>>>>> 221dc99d
)
from student.roles import CourseFinanceAdminRole, CourseSalesAdminRole
from util.file import (
    FileValidationException,
    UniversalNewlineIterator,
    course_and_time_based_filename_generator,
    store_uploaded_file
)
from util.json_request import JsonResponse, JsonResponseBadRequest
from util.views import require_global_staff
from xmodule.modulestore.django import modulestore

from .tools import (
    dump_module_extensions,
    dump_student_extensions,
    find_unit,
    get_student_from_identifier,
    handle_dashboard_error,
    parse_datetime,
    require_student_from_identifier,
    set_due_date_extension,
    strip_if_string
)

log = logging.getLogger(__name__)

TASK_SUBMISSION_OK = 'created'

SUCCESS_MESSAGE_TEMPLATE = _(u"The {report_type} report is being created. "
                             "To view the status of the report, see Pending Tasks below.")


def common_exceptions_400(func):
    """
    Catches common exceptions and renders matching 400 errors.
    (decorator without arguments)
    """

    def wrapped(request, *args, **kwargs):  # pylint: disable=missing-docstring
        use_json = (request.is_ajax() or
                    request.META.get("HTTP_ACCEPT", "").startswith("application/json"))
        try:
            return func(request, *args, **kwargs)
        except User.DoesNotExist:
            message = _('User does not exist.')
        except MultipleObjectsReturned:
            message = _('Found a conflict with given identifier. Please try an alternative identifier')
        except (AlreadyRunningError, QueueConnectionError) as err:
            message = unicode(err)

        if use_json:
            return JsonResponseBadRequest(message)
        else:
            return HttpResponseBadRequest(message)

    return wrapped


def require_post_params(*args, **kwargs):
    """
    Checks for required parameters or renders a 400 error.
    (decorator with arguments)

    `args` is a *list of required POST parameter names.
    `kwargs` is a **dict of required POST parameter names
        to string explanations of the parameter
    """
    required_params = []
    required_params += [(arg, None) for arg in args]
    required_params += [(key, kwargs[key]) for key in kwargs]
    # required_params = e.g. [('action', 'enroll or unenroll'), ['emails', None]]

    def decorator(func):  # pylint: disable=missing-docstring
        def wrapped(*args, **kwargs):  # pylint: disable=missing-docstring
            request = args[0]

            error_response_data = {
                'error': 'Missing required query parameter(s)',
                'parameters': [],
                'info': {},
            }

            for (param, extra) in required_params:
                default = object()
                if request.POST.get(param, default) == default:
                    error_response_data['parameters'].append(param)
                    error_response_data['info'][param] = extra

            if error_response_data['parameters']:
                return JsonResponse(error_response_data, status=400)
            else:
                return func(*args, **kwargs)
        return wrapped
    return decorator


def require_level(level):
    """
    Decorator with argument that requires an access level of the requesting
    user. If the requirement is not satisfied, returns an
    HttpResponseForbidden (403).

    Assumes that request is in args[0].
    Assumes that course_id is in kwargs['course_id'].

    `level` is in ['instructor', 'staff']
    if `level` is 'staff', instructors will also be allowed, even
        if they are not in the staff group.
    """
    if level not in ['instructor', 'staff']:
        raise ValueError(u"unrecognized level '{}'".format(level))

    def decorator(func):  # pylint: disable=missing-docstring
        def wrapped(*args, **kwargs):
            request = args[0]
            course = get_course_by_id(CourseKey.from_string(kwargs['course_id']))

            if has_access(request.user, level, course):
                return func(*args, **kwargs)
            else:
                return HttpResponseForbidden()
        return wrapped
    return decorator


def require_sales_admin(func):
    """
    Decorator for checking sales administrator access before executing an HTTP endpoint. This decorator
    is designed to be used for a request based action on a course. It assumes that there will be a
    request object as well as a course_id attribute to leverage to check course level privileges.

    If the user does not have privileges for this operation, this will return HttpResponseForbidden (403).
    """
    def wrapped(request, course_id):  # pylint: disable=missing-docstring

        try:
            course_key = CourseKey.from_string(course_id)
        except InvalidKeyError:
            log.error(u"Unable to find course with course key %s", course_id)
            return HttpResponseNotFound()

        access = auth.user_has_role(request.user, CourseSalesAdminRole(course_key))

        if access:
            return func(request, course_id)
        else:
            return HttpResponseForbidden()
    return wrapped


def require_finance_admin(func):
    """
    Decorator for checking finance administrator access before executing an HTTP endpoint. This decorator
    is designed to be used for a request based action on a course. It assumes that there will be a
    request object as well as a course_id attribute to leverage to check course level privileges.

    If the user does not have privileges for this operation, this will return HttpResponseForbidden (403).
    """
    def wrapped(request, course_id):  # pylint: disable=missing-docstring

        try:
            course_key = CourseKey.from_string(course_id)
        except InvalidKeyError:
            log.error(u"Unable to find course with course key %s", course_id)
            return HttpResponseNotFound()

        access = auth.user_has_role(request.user, CourseFinanceAdminRole(course_key))

        if access:
            return func(request, course_id)
        else:
            return HttpResponseForbidden()
    return wrapped


EMAIL_INDEX = 0
USERNAME_INDEX = 1
NAME_INDEX = 2
COUNTRY_INDEX = 3


@require_POST
@ensure_csrf_cookie
@cache_control(no_cache=True, no_store=True, must_revalidate=True)
@require_level('staff')
def register_and_enroll_students(request, course_id):  # pylint: disable=too-many-statements
    """
    Create new account and Enroll students in this course.
    Passing a csv file that contains a list of students.
    Order in csv should be the following email = 0; username = 1; name = 2; country = 3.
    Requires staff access.

    -If the email address and username already exists and the user is enrolled in the course,
    do nothing (including no email gets sent out)

    -If the email address already exists, but the username is different,
    match on the email address only and continue to enroll the user in the course using the email address
    as the matching criteria. Note the change of username as a warning message (but not a failure).
    Send a standard enrollment email which is the same as the existing manual enrollment

    -If the username already exists (but not the email), assume it is a different user and fail
    to create the new account.
    The failure will be messaged in a response in the browser.
    """

    if not configuration_helpers.get_value(
            'ALLOW_AUTOMATED_SIGNUPS',
            settings.FEATURES.get('ALLOW_AUTOMATED_SIGNUPS', False),
    ):
        return HttpResponseForbidden()

    course_id = CourseKey.from_string(course_id)
    warnings = []
    row_errors = []
    general_errors = []

    # for white labels we use 'shopping cart' which uses CourseMode.DEFAULT_SHOPPINGCART_MODE_SLUG as
    # course mode for creating course enrollments.
    if CourseMode.is_white_label(course_id):
        course_mode = CourseMode.DEFAULT_SHOPPINGCART_MODE_SLUG
    else:
        course_mode = None

    if 'students_list' in request.FILES:
        students = []

        try:
            upload_file = request.FILES.get('students_list')
            if upload_file.name.endswith('.csv'):
                students = [row for row in csv.reader(upload_file.read().splitlines())]
                course = get_course_by_id(course_id)
            else:
                general_errors.append({
                    'username': '', 'email': '',
                    'response': _(
                        'Make sure that the file you upload is in CSV format with no extraneous characters or rows.')
                })

        except Exception:  # pylint: disable=broad-except
            general_errors.append({
                'username': '', 'email': '', 'response': _('Could not read uploaded file.')
            })
        finally:
            upload_file.close()

        generated_passwords = []
        row_num = 0
        for student in students:
            row_num = row_num + 1

            # verify that we have exactly four columns in every row but allow for blank lines
            if len(student) != 4:
                if student:
                    error = _(u'Data in row #{row_num} must have exactly four columns: '
                              'email, username, full name, and country').format(row_num=row_num)
                    general_errors.append({
                        'username': '',
                        'email': '',
                        'response': error
                    })
                continue

            # Iterate each student in the uploaded csv file.
            email = student[EMAIL_INDEX]
            username = student[USERNAME_INDEX]
            name = student[NAME_INDEX]
            country = student[COUNTRY_INDEX][:2]

            email_params = get_email_params(course, True, secure=request.is_secure())
            try:
                validate_email(email)  # Raises ValidationError if invalid
            except ValidationError:
                row_errors.append({
                    'username': username,
                    'email': email,
                    'response': _(u'Invalid email {email_address}.').format(email_address=email)
                })
            else:
                if User.objects.filter(email=email).exists():
                    # Email address already exists. assume it is the correct user
                    # and just register the user in the course and send an enrollment email.
                    user = User.objects.get(email=email)

                    # see if it is an exact match with email and username
                    # if it's not an exact match then just display a warning message, but continue onwards
                    if not User.objects.filter(email=email, username=username).exists():
                        warning_message = _(
                            u'An account with email {email} exists but the provided username {username} '
                            u'is different. Enrolling anyway with {email}.'
                        ).format(email=email, username=username)

                        warnings.append({
                            'username': username, 'email': email, 'response': warning_message
                        })
                        log.warning(u'email %s already exist', email)
                    else:
                        log.info(
                            u"user already exists with username '%s' and email '%s'",
                            username,
                            email
                        )

                    # enroll a user if it is not already enrolled.
                    if not CourseEnrollment.is_enrolled(user, course_id):
                        # Enroll user to the course and add manual enrollment audit trail
                        create_manual_course_enrollment(
                            user=user,
                            course_id=course_id,
                            mode=course_mode,
                            enrolled_by=request.user,
                            reason='Enrolling via csv upload',
                            state_transition=UNENROLLED_TO_ENROLLED,
                        )
                        enroll_email(course_id=course_id,
                                     student_email=email,
                                     auto_enroll=True,
                                     email_students=True,
                                     email_params=email_params)
                elif is_email_retired(email):
                    # We are either attempting to enroll a retired user or create a new user with an email which is
                    # already associated with a retired account.  Simply block these attempts.
                    row_errors.append({
                        'username': username,
                        'email': email,
                        'response': _(u'Invalid email {email_address}.').format(email_address=email),
                    })
                    log.warning(u'Email address %s is associated with a retired user, so course enrollment was ' +
                                u'blocked.', email)
                else:
                    # This email does not yet exist, so we need to create a new account
                    # If username already exists in the database, then create_and_enroll_user
                    # will raise an IntegrityError exception.
                    password = generate_unique_password(generated_passwords)
                    errors = create_and_enroll_user(
                        email, username, name, country, password, course_id, course_mode, request.user, email_params
                    )
                    row_errors.extend(errors)

    else:
        general_errors.append({
            'username': '', 'email': '', 'response': _('File is not attached.')
        })

    results = {
        'row_errors': row_errors,
        'general_errors': general_errors,
        'warnings': warnings
    }
    return JsonResponse(results)


def generate_random_string(length):
    """
    Create a string of random characters of specified length
    """
    chars = [
        char for char in string.ascii_uppercase + string.digits + string.ascii_lowercase
        if char not in 'aAeEiIoOuU1l'
    ]

    return string.join((random.choice(chars) for __ in range(length)), '')


def generate_unique_password(generated_passwords, password_length=12):
    """
    generate a unique password for each student.
    """

    password = generate_random_string(password_length)
    while password in generated_passwords:
        password = generate_random_string(password_length)

    generated_passwords.append(password)

    return password


def create_user_and_user_profile(email, username, name, country, password):
    """
    Create a new user, add a new Registration instance for letting user verify its identity and create a user profile.

    :param email: user's email address
    :param username: user's username
    :param name: user's name
    :param country: user's country
    :param password: user's password

    :return: User instance of the new user.
    """
    user = User.objects.create_user(username, email, password)
    reg = Registration()
    reg.register(user)

    profile = UserProfile(user=user)
    profile.name = name
    profile.country = country
    profile.save()

    return user


def create_manual_course_enrollment(user, course_id, mode, enrolled_by, reason, state_transition):
    """
    Create course enrollment for the given student and create manual enrollment audit trail.

    :param user: User who is to enroll in course
    :param course_id: course identifier of the course in which to enroll the user.
    :param mode: mode for user enrollment, e.g. 'honor', 'audit' etc.
    :param enrolled_by: User who made the manual enrollment entry (usually instructor or support)
    :param reason: Reason behind manual enrollment
    :param state_transition: state transition denoting whether student enrolled from un-enrolled,
            un-enrolled from enrolled etc.
    :return CourseEnrollment instance.
    """
    enrollment_obj = CourseEnrollment.enroll(user, course_id, mode=mode)
    ManualEnrollmentAudit.create_manual_enrollment_audit(
        enrolled_by, user.email, state_transition, reason, enrollment_obj
    )

    log.info(u'user %s enrolled in the course %s', user.username, course_id)
    return enrollment_obj


def create_and_enroll_user(email, username, name, country, password, course_id, course_mode, enrolled_by, email_params):
    """
    Create a new user and enroll him/her to the given course, return list of errors in the following format
        Error format:
            each error is key-value pait dict with following key-value pairs.
            1. username: username of the user to enroll
            1. email: email of the user to enroll
            1. response: readable error message

    :param email: user's email address
    :param username: user's username
    :param name: user's name
    :param country: user's country
    :param password: user's password
    :param course_id: course identifier of the course in which to enroll the user.
    :param course_mode: mode for user enrollment, e.g. 'honor', 'audit' etc.
    :param enrolled_by: User who made the manual enrollment entry (usually instructor or support)
    :param email_params: information to send to the user via email

    :return: list of errors
    """
    errors = list()
    try:
        with transaction.atomic():
            # Create a new user
            user = create_user_and_user_profile(email, username, name, country, password)

            # Enroll user to the course and add manual enrollment audit trail
            create_manual_course_enrollment(
                user=user,
                course_id=course_id,
                mode=course_mode,
                enrolled_by=enrolled_by,
                reason='Enrolling via csv upload',
                state_transition=UNENROLLED_TO_ENROLLED,
            )
    except IntegrityError:
        errors.append({
            'username': username,
            'email': email,
            'response': _(u'Username {user} already exists.').format(user=username)
        })
    except Exception as ex:  # pylint: disable=broad-except
        log.exception(type(ex).__name__)
        errors.append({
            'username': username, 'email': email, 'response': type(ex).__name__,
        })
    else:
        try:
            # It's a new user, an email will be sent to each newly created user.
            email_params.update({
                'message_type': 'account_creation_and_enrollment',
                'email_address': email,
                'password': password,
                'platform_name': configuration_helpers.get_value('platform_name', settings.PLATFORM_NAME),
            })
            send_mail_to_student(email, email_params)
        except Exception as ex:  # pylint: disable=broad-except
            log.exception(
                u"Exception '{exception}' raised while sending email to new user.".format(exception=type(ex).__name__)
            )
            errors.append({
                'username': username,
                'email': email,
                'response':
                    _(u"Error '{error}' while sending email to new user (user email={email}). "
                      u"Without the email student would not be able to login. "
                      u"Please contact support for further information.").format(error=type(ex).__name__, email=email),
            })
        else:
            log.info(u'email sent to new created user at %s', email)

    return errors


@require_POST
@ensure_csrf_cookie
@cache_control(no_cache=True, no_store=True, must_revalidate=True)
@require_level('staff')
@require_post_params(action="enroll or unenroll", identifiers="stringified list of emails and/or usernames")
def students_update_enrollment(request, course_id):
    """
    Enroll or unenroll students by email.
    Requires staff access.

    Query Parameters:
    - action in ['enroll', 'unenroll']
    - identifiers is string containing a list of emails and/or usernames separated by anything split_input_list can handle.
    - auto_enroll is a boolean (defaults to false)
        If auto_enroll is false, students will be allowed to enroll.
        If auto_enroll is true, students will be enrolled as soon as they register.
    - email_students is a boolean (defaults to false)
        If email_students is true, students will be sent email notification
        If email_students is false, students will not be sent email notification

    Returns an analog to this JSON structure: {
        "action": "enroll",
        "auto_enroll": false,
        "results": [
            {
                "email": "testemail@test.org",
                "before": {
                    "enrollment": false,
                    "auto_enroll": false,
                    "user": true,
                    "allowed": false
                },
                "after": {
                    "enrollment": true,
                    "auto_enroll": false,
                    "user": true,
                    "allowed": false
                }
            }
        ]
    }
    """
    course_id = CourseKey.from_string(course_id)
    action = request.POST.get('action')
    identifiers_raw = request.POST.get('identifiers')
    identifiers = _split_input_list(identifiers_raw)
    auto_enroll = _get_boolean_param(request, 'auto_enroll')
    email_students = _get_boolean_param(request, 'email_students')
    reason = request.POST.get('reason')
    role = request.POST.get('role')

    allowed_role_choices = configuration_helpers.get_value('MANUAL_ENROLLMENT_ROLE_CHOICES',
                                                           settings.MANUAL_ENROLLMENT_ROLE_CHOICES)
    if role and role not in allowed_role_choices:
        return JsonResponse(
            {
                'action': action,
                'results': [{'error': True, 'message': 'Not a valid role choice'}],
                'auto_enroll': auto_enroll,
            }, status=400)

    enrollment_obj = None
    state_transition = DEFAULT_TRANSITION_STATE

    email_params = {}
    if email_students:
        course = get_course_by_id(course_id)
        email_params = get_email_params(course, auto_enroll, secure=request.is_secure())

    results = []
    for identifier in identifiers:
        # First try to get a user object from the identifer
        user = None
        email = None
        language = None
        try:
            user = get_student_from_identifier(identifier)
        except User.DoesNotExist:
            email = identifier
        else:
            email = user.email
            language = get_user_email_language(user)

        try:
            # Use django.core.validators.validate_email to check email address
            # validity (obviously, cannot check if email actually /exists/,
            # simply that it is plausibly valid)
            validate_email(email)  # Raises ValidationError if invalid
            if action == 'enroll':
                before, after, enrollment_obj = enroll_email(
                    course_id, email, auto_enroll, email_students, email_params, language=language
                )
                before_enrollment = before.to_dict()['enrollment']
                before_user_registered = before.to_dict()['user']
                before_allowed = before.to_dict()['allowed']
                after_enrollment = after.to_dict()['enrollment']
                after_allowed = after.to_dict()['allowed']

                if before_user_registered:
                    if after_enrollment:
                        if before_enrollment:
                            state_transition = ENROLLED_TO_ENROLLED
                        else:
                            if before_allowed:
                                state_transition = ALLOWEDTOENROLL_TO_ENROLLED
                            else:
                                state_transition = UNENROLLED_TO_ENROLLED
                else:
                    if after_allowed:
                        state_transition = UNENROLLED_TO_ALLOWEDTOENROLL

            elif action == 'unenroll':
                before, after = unenroll_email(
                    course_id, email, email_students, email_params, language=language
                )
                before_enrollment = before.to_dict()['enrollment']
                before_allowed = before.to_dict()['allowed']
                enrollment_obj = CourseEnrollment.get_enrollment(user, course_id) if user else None

                if before_enrollment:
                    state_transition = ENROLLED_TO_UNENROLLED
                else:
                    if before_allowed:
                        state_transition = ALLOWEDTOENROLL_TO_UNENROLLED
                    else:
                        state_transition = UNENROLLED_TO_UNENROLLED

            else:
                return HttpResponseBadRequest(strip_tags(
                    u"Unrecognized action '{}'".format(action)
                ))

        except ValidationError:
            # Flag this email as an error if invalid, but continue checking
            # the remaining in the list
            results.append({
                'identifier': identifier,
                'invalidIdentifier': True,
            })

        except Exception as exc:  # pylint: disable=broad-except
            # catch and log any exceptions
            # so that one error doesn't cause a 500.
            log.exception(u"Error while #{}ing student")
            log.exception(exc)
            results.append({
                'identifier': identifier,
                'error': True,
            })

        else:
            ManualEnrollmentAudit.create_manual_enrollment_audit(
                request.user, email, state_transition, reason, enrollment_obj, role
            )
            results.append({
                'identifier': identifier,
                'before': before.to_dict(),
                'after': after.to_dict(),
            })

    response_payload = {
        'action': action,
        'results': results,
        'auto_enroll': auto_enroll,
    }
    return JsonResponse(response_payload)


@require_POST
@ensure_csrf_cookie
@cache_control(no_cache=True, no_store=True, must_revalidate=True)
@require_level('instructor')
@common_exceptions_400
@require_post_params(
    identifiers="stringified list of emails and/or usernames",
    action="add or remove",
)
def bulk_beta_modify_access(request, course_id):
    """
    Enroll or unenroll users in beta testing program.

    Query parameters:
    - identifiers is string containing a list of emails and/or usernames separated by
      anything split_input_list can handle.
    - action is one of ['add', 'remove']
    """
    course_id = CourseKey.from_string(course_id)
    action = request.POST.get('action')
    identifiers_raw = request.POST.get('identifiers')
    identifiers = _split_input_list(identifiers_raw)
    email_students = _get_boolean_param(request, 'email_students')
    auto_enroll = _get_boolean_param(request, 'auto_enroll')
    results = []
    rolename = 'beta'
    course = get_course_by_id(course_id)

    email_params = {}
    if email_students:
        secure = request.is_secure()
        email_params = get_email_params(course, auto_enroll=auto_enroll, secure=secure)

    for identifier in identifiers:
        try:
            error = False
            user_does_not_exist = False
            user = get_student_from_identifier(identifier)
            user_active = user.is_active

            if action == 'add':
                allow_access(course, user, rolename)
            elif action == 'remove':
                revoke_access(course, user, rolename)
            else:
                return HttpResponseBadRequest(strip_tags(
                    u"Unrecognized action '{}'".format(action)
                ))
        except User.DoesNotExist:
            error = True
            user_does_not_exist = True
            user_active = None
        # catch and log any unexpected exceptions
        # so that one error doesn't cause a 500.
        except Exception as exc:  # pylint: disable=broad-except
            log.exception(u"Error while #{}ing student")
            log.exception(exc)
            error = True
        else:
            # If no exception thrown, see if we should send an email
            if email_students:
                send_beta_role_email(action, user, email_params)
            # See if we should autoenroll the student
            if auto_enroll:
                # Check if student is already enrolled
                if not CourseEnrollment.is_enrolled(user, course_id):
                    CourseEnrollment.enroll(user, course_id)

        finally:
            # Tabulate the action result of this email address
            results.append({
                'identifier': identifier,
                'error': error,
                'userDoesNotExist': user_does_not_exist,
                'is_active': user_active
            })

    response_payload = {
        'action': action,
        'results': results,
    }
    return JsonResponse(response_payload)


@require_POST
@ensure_csrf_cookie
@cache_control(no_cache=True, no_store=True, must_revalidate=True)
@require_level('instructor')
@require_post_params(
    unique_student_identifier="email or username of user to change access",
    rolename="'instructor', 'staff', 'beta', or 'ccx_coach'",
    action="'allow' or 'revoke'"
)
@common_exceptions_400
def modify_access(request, course_id):
    """
    Modify staff/instructor access of other user.
    Requires instructor access.

    NOTE: instructors cannot remove their own instructor access.

    Query parameters:
    unique_student_identifer is the target user's username or email
    rolename is one of ['instructor', 'staff', 'beta', 'ccx_coach']
    action is one of ['allow', 'revoke']
    """
    course_id = CourseKey.from_string(course_id)
    course = get_course_with_access(
        request.user, 'instructor', course_id, depth=None
    )
    try:
        user = get_student_from_identifier(request.POST.get('unique_student_identifier'))
    except User.DoesNotExist:
        response_payload = {
            'unique_student_identifier': request.POST.get('unique_student_identifier'),
            'userDoesNotExist': True,
        }
        return JsonResponse(response_payload)

    # Check that user is active, because add_users
    # in common/djangoapps/student/roles.py fails
    # silently when we try to add an inactive user.
    if not user.is_active:
        response_payload = {
            'unique_student_identifier': user.username,
            'inactiveUser': True,
        }
        return JsonResponse(response_payload)

    rolename = request.POST.get('rolename')
    action = request.POST.get('action')

    if rolename not in ROLES:
        error = strip_tags(u"unknown rolename '{}'".format(rolename))
        log.error(error)
        return HttpResponseBadRequest(error)

    # disallow instructors from removing their own instructor access.
    if rolename == 'instructor' and user == request.user and action != 'allow':
        response_payload = {
            'unique_student_identifier': user.username,
            'rolename': rolename,
            'action': action,
            'removingSelfAsInstructor': True,
        }
        return JsonResponse(response_payload)

    if action == 'allow':
        allow_access(course, user, rolename)
    elif action == 'revoke':
        revoke_access(course, user, rolename)
    else:
        return HttpResponseBadRequest(strip_tags(
            u"unrecognized action u'{}'".format(action)
        ))

    response_payload = {
        'unique_student_identifier': user.username,
        'rolename': rolename,
        'action': action,
        'success': 'yes',
    }
    return JsonResponse(response_payload)


@require_POST
@ensure_csrf_cookie
@cache_control(no_cache=True, no_store=True, must_revalidate=True)
@require_level('instructor')
@require_post_params(rolename="'instructor', 'staff', or 'beta'")
def list_course_role_members(request, course_id):
    """
    List instructors and staff.
    Requires instructor access.

    rolename is one of ['instructor', 'staff', 'beta', 'ccx_coach']

    Returns JSON of the form {
        "course_id": "some/course/id",
        "staff": [
            {
                "username": "staff1",
                "email": "staff1@example.org",
                "first_name": "Joe",
                "last_name": "Shmoe",
            }
        ]
    }
    """
    course_id = CourseKey.from_string(course_id)
    course = get_course_with_access(
        request.user, 'instructor', course_id, depth=None
    )

    rolename = request.POST.get('rolename')

    if rolename not in ROLES:
        return HttpResponseBadRequest()

    def extract_user_info(user):
        """ convert user into dicts for json view """

        return {
            'username': user.username,
            'email': user.email,
            'first_name': user.first_name,
            'last_name': user.last_name,
        }

    response_payload = {
        'course_id': text_type(course_id),
        rolename: map(extract_user_info, list_with_level(
            course, rolename
        )),
    }
    return JsonResponse(response_payload)


@transaction.non_atomic_requests
@require_POST
@ensure_csrf_cookie
@cache_control(no_cache=True, no_store=True, must_revalidate=True)
@require_level('staff')
@common_exceptions_400
def get_problem_responses(request, course_id):
    """
    Initiate generation of a CSV file containing all student answers
    to a given problem.

    Responds with JSON
        {"status": "... status message ...", "task_id": created_task_UUID}

    if initiation is successful (or generation task is already running).

    Responds with BadRequest if problem location is faulty.
    """
    course_key = CourseKey.from_string(course_id)
    problem_location = request.POST.get('problem_location', '')
    report_type = _('problem responses')

    try:
        problem_key = UsageKey.from_string(problem_location)
        # Are we dealing with an "old-style" problem location?
        run = problem_key.run
        if not run:
            problem_key = UsageKey.from_string(problem_location).map_into_course(course_key)
        if problem_key.course_key != course_key:
            raise InvalidKeyError(type(problem_key), problem_key)
    except InvalidKeyError:
        return JsonResponseBadRequest(_("Could not find problem with this location."))

    task = task_api.submit_calculate_problem_responses_csv(
        request, course_key, problem_location
    )
    success_status = SUCCESS_MESSAGE_TEMPLATE.format(report_type=report_type)

    return JsonResponse({"status": success_status, "task_id": task.task_id})


@require_POST
@ensure_csrf_cookie
@cache_control(no_cache=True, no_store=True, must_revalidate=True)
@require_level('staff')
def get_grading_config(request, course_id):
    """
    Respond with json which contains a html formatted grade summary.
    """
    course_id = CourseKey.from_string(course_id)
    course = get_course_with_access(
        request.user, 'staff', course_id, depth=None
    )
    grading_config_summary = instructor_analytics.basic.dump_grading_context(course)

    response_payload = {
        'course_id': text_type(course_id),
        'grading_config_summary': grading_config_summary,
    }
    return JsonResponse(response_payload)


@ensure_csrf_cookie
@cache_control(no_cache=True, no_store=True, must_revalidate=True)
@require_level('staff')
def get_sale_records(request, course_id, csv=False):  # pylint: disable=unused-argument, redefined-outer-name
    """
    return the summary of all sales records for a particular course
    """
    course_id = CourseKey.from_string(course_id)
    query_features = [
        'company_name', 'company_contact_name', 'company_contact_email', 'total_codes', 'total_used_codes',
        'total_amount', 'created', 'customer_reference_number', 'recipient_name', 'recipient_email', 'created_by',
        'internal_reference', 'invoice_number', 'codes', 'course_id'
    ]

    sale_data = instructor_analytics.basic.sale_record_features(course_id, query_features)

    if not csv:
        for item in sale_data:
            item['created_by'] = item['created_by'].username

        response_payload = {
            'course_id': text_type(course_id),
            'sale': sale_data,
            'queried_features': query_features
        }
        return JsonResponse(response_payload)
    else:
        header, datarows = instructor_analytics.csvs.format_dictlist(sale_data, query_features)
        return instructor_analytics.csvs.create_csv_response("e-commerce_sale_invoice_records.csv", header, datarows)


@ensure_csrf_cookie
@cache_control(no_cache=True, no_store=True, must_revalidate=True)
@require_level('staff')
def get_sale_order_records(request, course_id):  # pylint: disable=unused-argument
    """
    return the summary of all sales records for a particular course
    """
    course_id = CourseKey.from_string(course_id)
    query_features = [
        ('id', 'Order Id'),
        ('company_name', 'Company Name'),
        ('company_contact_name', 'Company Contact Name'),
        ('company_contact_email', 'Company Contact Email'),
        ('logged_in_username', 'Login Username'),
        ('logged_in_email', 'Login User Email'),
        ('purchase_time', 'Date of Sale'),
        ('customer_reference_number', 'Customer Reference Number'),
        ('recipient_name', 'Recipient Name'),
        ('recipient_email', 'Recipient Email'),
        ('bill_to_street1', 'Street 1'),
        ('bill_to_street2', 'Street 2'),
        ('bill_to_city', 'City'),
        ('bill_to_state', 'State'),
        ('bill_to_postalcode', 'Postal Code'),
        ('bill_to_country', 'Country'),
        ('order_type', 'Order Type'),
        ('status', 'Order Item Status'),
        ('coupon_code', 'Coupon Code'),
        ('list_price', 'List Price'),
        ('unit_cost', 'Unit Price'),
        ('quantity', 'Quantity'),
        ('total_discount', 'Total Discount'),
        ('total_amount', 'Total Amount Paid'),
    ]

    db_columns = [x[0] for x in query_features]
    csv_columns = [x[1] for x in query_features]
    sale_data = instructor_analytics.basic.sale_order_record_features(course_id, db_columns)
    __, datarows = instructor_analytics.csvs.format_dictlist(sale_data, db_columns)
    return instructor_analytics.csvs.create_csv_response("e-commerce_sale_order_records.csv", csv_columns, datarows)


@require_level('staff')
@require_POST
def sale_validation(request, course_id):
    """
    This method either invalidate or re validate the sale against the invoice number depending upon the event type
    """
    try:
        invoice_number = request.POST["invoice_number"]
    except KeyError:
        return HttpResponseBadRequest("Missing required invoice_number parameter")
    try:
        invoice_number = int(invoice_number)
    except ValueError:
        return HttpResponseBadRequest(
            u"invoice_number must be an integer, {value} provided".format(
                value=invoice_number
            )
        )
    try:
        event_type = request.POST["event_type"]
    except KeyError:
        return HttpResponseBadRequest("Missing required event_type parameter")

    course_id = CourseKey.from_string(course_id)
    try:
        obj_invoice = CourseRegistrationCodeInvoiceItem.objects.select_related('invoice').get(
            invoice_id=invoice_number,
            course_id=course_id
        )
        obj_invoice = obj_invoice.invoice
    except CourseRegistrationCodeInvoiceItem.DoesNotExist:  # Check for old type invoices
        return HttpResponseNotFound(_(u"Invoice number '{num}' does not exist.").format(num=invoice_number))

    if event_type == "invalidate":
        return invalidate_invoice(obj_invoice)
    else:
        return re_validate_invoice(obj_invoice)


def invalidate_invoice(obj_invoice):
    """
    This method invalidate the sale against the invoice number
    """
    if not obj_invoice.is_valid:
        return HttpResponseBadRequest(_("The sale associated with this invoice has already been invalidated."))
    obj_invoice.is_valid = False
    obj_invoice.save()
    message = _(u'Invoice number {0} has been invalidated.').format(obj_invoice.id)
    return JsonResponse({'message': message})


def re_validate_invoice(obj_invoice):
    """
    This method re-validate the sale against the invoice number
    """
    if obj_invoice.is_valid:
        return HttpResponseBadRequest(_("This invoice is already active."))

    obj_invoice.is_valid = True
    obj_invoice.save()
    message = _(u'The registration codes for invoice {0} have been re-activated.').format(obj_invoice.id)
    return JsonResponse({'message': message})


@transaction.non_atomic_requests
@ensure_csrf_cookie
@cache_control(no_cache=True, no_store=True, must_revalidate=True)
@require_level('staff')
def get_issued_certificates(request, course_id):
    """
    Responds with JSON if CSV is not required. contains a list of issued certificates.
    Arguments:
        course_id
    Returns:
        {"certificates": [{course_id: xyz, mode: 'honor'}, ...]}

    """
    course_key = CourseKey.from_string(course_id)
    csv_required = request.GET.get('csv', 'false')

    query_features = ['course_id', 'mode', 'total_issued_certificate', 'report_run_date']
    query_features_names = [
        ('course_id', _('CourseID')),
        ('mode', _('Certificate Type')),
        ('total_issued_certificate', _('Total Certificates Issued')),
        ('report_run_date', _('Date Report Run'))
    ]
    certificates_data = instructor_analytics.basic.issued_certificates(course_key, query_features)
    if csv_required.lower() == 'true':
        __, data_rows = instructor_analytics.csvs.format_dictlist(certificates_data, query_features)
        return instructor_analytics.csvs.create_csv_response(
            'issued_certificates.csv',
            [col_header for __, col_header in query_features_names],
            data_rows
        )
    else:
        response_payload = {
            'certificates': certificates_data,
            'queried_features': query_features,
            'feature_names': dict(query_features_names)
        }
        return JsonResponse(response_payload)


@transaction.non_atomic_requests
@require_POST
@ensure_csrf_cookie
@cache_control(no_cache=True, no_store=True, must_revalidate=True)
@require_level('staff')
@common_exceptions_400
def get_students_features(request, course_id, csv=False):  # pylint: disable=redefined-outer-name
    """
    Respond with json which contains a summary of all enrolled students profile information.

    Responds with JSON
        {"students": [{-student-info-}, ...]}

    TO DO accept requests for different attribute sets.
    """
    course_key = CourseKey.from_string(course_id)
    course = get_course_by_id(course_key)
    report_type = _('enrolled learner profile')
    available_features = instructor_analytics.basic.AVAILABLE_FEATURES

    # Allow for sites to be able to define additional columns.
    # Note that adding additional columns has the potential to break
    # the student profile report due to a character limit on the
    # asynchronous job input which in this case is a JSON string
    # containing the list of columns to include in the report.
    # TODO: Refactor the student profile report code to remove the list of columns
    # that should be included in the report from the asynchronous job input.
    # We need to clone the list because we modify it below
    query_features = list(configuration_helpers.get_value('student_profile_download_fields', []))

    if not query_features:
        query_features = [
            'id', 'username', 'name', 'email', 'language', 'location',
            'year_of_birth', 'gender', 'level_of_education', 'mailing_address',
            'goals', 'enrollment_mode', 'verification_status',
        ]

    # Provide human-friendly and translatable names for these features. These names
    # will be displayed in the table generated in data_download.js. It is not (yet)
    # used as the header row in the CSV, but could be in the future.
    query_features_names = {
        'id': _('User ID'),
        'username': _('Username'),
        'name': _('Name'),
        'email': _('Email'),
        'language': _('Language'),
        'location': _('Location'),
        'year_of_birth': _('Birth Year'),
        'gender': _('Gender'),
        'level_of_education': _('Level of Education'),
        'mailing_address': _('Mailing Address'),
        'goals': _('Goals'),
        'enrollment_mode': _('Enrollment Mode'),
        'verification_status': _('Verification Status'),
    }

    if is_course_cohorted(course.id):
        # Translators: 'Cohort' refers to a group of students within a course.
        query_features.append('cohort')
        query_features_names['cohort'] = _('Cohort')

    if course.teams_enabled:
        query_features.append('team')
        query_features_names['team'] = _('Team')

    # For compatibility reasons, city and country should always appear last.
    query_features.append('city')
    query_features_names['city'] = _('City')
    query_features.append('country')
    query_features_names['country'] = _('Country')

    if not csv:
        student_data = instructor_analytics.basic.enrolled_students_features(course_key, query_features)
        response_payload = {
            'course_id': unicode(course_key),
            'students': student_data,
            'students_count': len(student_data),
            'queried_features': query_features,
            'feature_names': query_features_names,
            'available_features': available_features,
        }
        return JsonResponse(response_payload)

    else:
        task_api.submit_calculate_students_features_csv(
            request,
            course_key,
            query_features
        )
        success_status = SUCCESS_MESSAGE_TEMPLATE.format(report_type=report_type)

        return JsonResponse({"status": success_status})


@transaction.non_atomic_requests
@require_POST
@ensure_csrf_cookie
@cache_control(no_cache=True, no_store=True, must_revalidate=True)
@require_level('staff')
@common_exceptions_400
def get_students_who_may_enroll(request, course_id):
    """
    Initiate generation of a CSV file containing information about
    students who may enroll in a course.

    Responds with JSON
        {"status": "... status message ..."}

    """
    course_key = CourseKey.from_string(course_id)
    query_features = ['email']
    report_type = _('enrollment')
    task_api.submit_calculate_may_enroll_csv(request, course_key, query_features)
    success_status = SUCCESS_MESSAGE_TEMPLATE.format(report_type=report_type)

    return JsonResponse({"status": success_status})


def _cohorts_csv_validator(file_storage, file_to_validate):
    """
    Verifies that the expected columns are present in the CSV used to add users to cohorts.
    """
    with file_storage.open(file_to_validate) as f:
        reader = unicodecsv.reader(UniversalNewlineIterator(f), encoding='utf-8')
        try:
            fieldnames = next(reader)
        except StopIteration:
            fieldnames = []
        msg = None
        if "cohort" not in fieldnames:
            msg = _("The file must contain a 'cohort' column containing cohort names.")
        elif "email" not in fieldnames and "username" not in fieldnames:
            msg = _("The file must contain a 'username' column, an 'email' column, or both.")
        if msg:
            raise FileValidationException(msg)


@transaction.non_atomic_requests
@ensure_csrf_cookie
@cache_control(no_cache=True, no_store=True, must_revalidate=True)
@require_POST
@require_level('staff')
@common_exceptions_400
def add_users_to_cohorts(request, course_id):
    """
    View method that accepts an uploaded file (using key "uploaded-file")
    containing cohort assignments for users. This method spawns a celery task
    to do the assignments, and a CSV file with results is provided via data downloads.
    """
    course_key = CourseKey.from_string(course_id)

    try:
        __, filename = store_uploaded_file(
            request, 'uploaded-file', ['.csv'],
            course_and_time_based_filename_generator(course_key, "cohorts"),
            max_file_size=2000000,  # limit to 2 MB
            validator=_cohorts_csv_validator
        )
        # The task will assume the default file storage.
        task_api.submit_cohort_students(request, course_key, filename)
    except (FileValidationException, PermissionDenied) as err:
        return JsonResponse({"error": unicode(err)}, status=400)

    return JsonResponse()


# The non-atomic decorator is required because this view calls a celery
# task which uses the 'outer_atomic' context manager.
@method_decorator(transaction.non_atomic_requests, name='dispatch')
class CohortCSV(DeveloperErrorViewMixin, APIView):
    """
    **Use Cases**

        Submit a CSV file to assign users to cohorts

    **Example Requests**:

        POST /api/cohorts/v1/courses/{course_id}/users/

    **Response Values**
        * Empty as this is executed asynchronously.
    """
    authentication_classes = (
        JwtAuthentication,
        OAuth2AuthenticationAllowInactiveUser,
        SessionAuthenticationAllowInactiveUser,
    )
    permission_classes = (permissions.IsAuthenticated, permissions.IsAdminUser)

    def post(self, request, course_key_string):
        """
        View method that accepts an uploaded file (using key "uploaded-file")
        containing cohort assignments for users. This method spawns a celery task
        to do the assignments, and a CSV file with results is provided via data downloads.
        """
        course_key = CourseKey.from_string(course_key_string)
        try:
            __, file_name = store_uploaded_file(
                request, 'uploaded-file', ['.csv'],
                course_and_time_based_filename_generator(course_key, 'cohorts'),
                max_file_size=2000000,  # limit to 2 MB
                validator=_cohorts_csv_validator
            )
            task_api.submit_cohort_students(request, course_key, file_name)
        except (FileValidationException, ValueError) as e:
            raise self.api_error(status.HTTP_400_BAD_REQUEST, str(e), 'failed-validation')
        return Response(status=status.HTTP_204_NO_CONTENT)


@ensure_csrf_cookie
@cache_control(no_cache=True, no_store=True, must_revalidate=True)
@require_level('staff')
def get_coupon_codes(request, course_id):  # pylint: disable=unused-argument
    """
    Respond with csv which contains a summary of all Active Coupons.
    """
    course_id = CourseKey.from_string(course_id)
    coupons = Coupon.objects.filter(course_id=course_id)

    query_features = [
        ('code', _('Coupon Code')),
        ('course_id', _('Course Id')),
        ('percentage_discount', _('% Discount')),  # pylint: disable=unicode-format-string
        ('description', _('Description')),
        ('expiration_date', _('Expiration Date')),
        ('is_active', _('Is Active')),
        ('code_redeemed_count', _('Code Redeemed Count')),
        ('total_discounted_seats', _('Total Discounted Seats')),
        ('total_discounted_amount', _('Total Discounted Amount')),
    ]
    db_columns = [x[0] for x in query_features]
    csv_columns = [x[1] for x in query_features]

    coupons_list = instructor_analytics.basic.coupon_codes_features(db_columns, coupons, course_id)
    __, data_rows = instructor_analytics.csvs.format_dictlist(coupons_list, db_columns)
    return instructor_analytics.csvs.create_csv_response('Coupons.csv', csv_columns, data_rows)


@transaction.non_atomic_requests
@require_POST
@ensure_csrf_cookie
@cache_control(no_cache=True, no_store=True, must_revalidate=True)
@require_level('staff')
@require_finance_admin
@common_exceptions_400
def get_enrollment_report(request, course_id):
    """
    get the enrollment report for the particular course.
    """
    course_key = CourseKey.from_string(course_id)
    report_type = _('detailed enrollment')
    task_api.submit_detailed_enrollment_features_csv(request, course_key)
    success_status = SUCCESS_MESSAGE_TEMPLATE.format(report_type=report_type)

    return JsonResponse({"status": success_status})


@transaction.non_atomic_requests
@require_POST
@ensure_csrf_cookie
@cache_control(no_cache=True, no_store=True, must_revalidate=True)
@require_level('staff')
@require_finance_admin
@common_exceptions_400
def get_exec_summary_report(request, course_id):
    """
    get the executive summary report for the particular course.
    """
    course_key = CourseKey.from_string(course_id)
    report_type = _('executive summary')
    task_api.submit_executive_summary_report(request, course_key)
    success_status = SUCCESS_MESSAGE_TEMPLATE.format(report_type=report_type)

    return JsonResponse({"status": success_status})


@transaction.non_atomic_requests
@require_POST
@ensure_csrf_cookie
@cache_control(no_cache=True, no_store=True, must_revalidate=True)
@require_level('staff')
@common_exceptions_400
def get_course_survey_results(request, course_id):
    """
    get the survey results report for the particular course.
    """
    course_key = CourseKey.from_string(course_id)
    report_type = _('survey')
    task_api.submit_course_survey_report(request, course_key)
    success_status = SUCCESS_MESSAGE_TEMPLATE.format(report_type=report_type)

    return JsonResponse({"status": success_status})


@transaction.non_atomic_requests
@require_POST
@ensure_csrf_cookie
@cache_control(no_cache=True, no_store=True, must_revalidate=True)
@require_level('staff')
@common_exceptions_400
def get_proctored_exam_results(request, course_id):
    """
    get the proctored exam resultsreport for the particular course.
    """
    course_key = CourseKey.from_string(course_id)
    report_type = _('proctored exam results')
    task_api.submit_proctored_exam_results_report(request, course_key)
    success_status = SUCCESS_MESSAGE_TEMPLATE.format(report_type=report_type)

    return JsonResponse({"status": success_status})


def save_registration_code(user, course_id, mode_slug, invoice=None, order=None, invoice_item=None):
    """
    recursive function that generate a new code every time and saves in the Course Registration Table
    if validation check passes

    Args:
        user (User): The user creating the course registration codes.
        course_id (str): The string representation of the course ID.
        mode_slug (str): The Course Mode Slug associated with any enrollment made by these codes.
        invoice (Invoice): (Optional) The associated invoice for this code.
        order (Order): (Optional) The associated order for this code.
        invoice_item (CourseRegistrationCodeInvoiceItem) : (Optional) The associated CourseRegistrationCodeInvoiceItem

    Returns:
        The newly created CourseRegistrationCode.

    """
    code = random_code_generator()

    # check if the generated code is in the Coupon Table
    matching_coupons = Coupon.objects.filter(code=code, is_active=True)
    if matching_coupons:
        return save_registration_code(
            user, course_id, mode_slug, invoice=invoice, order=order, invoice_item=invoice_item
        )

    course_registration = CourseRegistrationCode(
        code=code,
        course_id=unicode(course_id),
        created_by=user,
        invoice=invoice,
        order=order,
        mode_slug=mode_slug,
        invoice_item=invoice_item
    )
    try:
        with transaction.atomic():
            course_registration.save()
        return course_registration
    except IntegrityError:
        return save_registration_code(
            user, course_id, mode_slug, invoice=invoice, order=order, invoice_item=invoice_item
        )


def registration_codes_csv(file_name, codes_list, csv_type=None):
    """
    Respond with the csv headers and data rows
    given a dict of codes list
    :param file_name:
    :param codes_list:
    :param csv_type:
    """
    # csv headers
    query_features = [
        'code', 'redeem_code_url', 'course_id', 'company_name', 'created_by',
        'redeemed_by', 'invoice_id', 'purchaser', 'customer_reference_number', 'internal_reference', 'is_valid'
    ]

    registration_codes = instructor_analytics.basic.course_registration_features(query_features, codes_list, csv_type)
    header, data_rows = instructor_analytics.csvs.format_dictlist(registration_codes, query_features)
    return instructor_analytics.csvs.create_csv_response(file_name, header, data_rows)


def random_code_generator():
    """
    generate a random alphanumeric code of length defined in
    REGISTRATION_CODE_LENGTH settings
    """
    code_length = getattr(settings, 'REGISTRATION_CODE_LENGTH', 8)
    return generate_random_string(code_length)


@ensure_csrf_cookie
@cache_control(no_cache=True, no_store=True, must_revalidate=True)
@require_level('staff')
@require_POST
def get_registration_codes(request, course_id):
    """
    Respond with csv which contains a summary of all Registration Codes.
    """
    course_id = CourseKey.from_string(course_id)

    #filter all the  course registration codes
    registration_codes = CourseRegistrationCode.objects.filter(
        course_id=course_id
    ).order_by('invoice_item__invoice__company_name')

    company_name = request.POST['download_company_name']
    if company_name:
        registration_codes = registration_codes.filter(invoice_item__invoice__company_name=company_name)

    csv_type = 'download'
    return registration_codes_csv("Registration_Codes.csv", registration_codes, csv_type)


@ensure_csrf_cookie
@cache_control(no_cache=True, no_store=True, must_revalidate=True)
@require_sales_admin
@require_POST
def generate_registration_codes(request, course_id):
    """
    Respond with csv which contains a summary of all Generated Codes.
    """
    course_id = CourseKey.from_string(course_id)
    invoice_copy = False

    # covert the course registration code number into integer
    try:
        course_code_number = int(request.POST['total_registration_codes'])
    except ValueError:
        course_code_number = int(float(request.POST['total_registration_codes']))

    company_name = request.POST['company_name']
    company_contact_name = request.POST['company_contact_name']
    company_contact_email = request.POST['company_contact_email']
    unit_price = request.POST['unit_price']

    try:
        unit_price = (
            decimal.Decimal(unit_price)
        ).quantize(
            decimal.Decimal('.01'),
            rounding=decimal.ROUND_DOWN
        )
    except decimal.InvalidOperation:
        return HttpResponse(
            status=400,
            content=_(u"Could not parse amount as a decimal")
        )

    recipient_name = request.POST['recipient_name']
    recipient_email = request.POST['recipient_email']
    address_line_1 = request.POST['address_line_1']
    address_line_2 = request.POST['address_line_2']
    address_line_3 = request.POST['address_line_3']
    city = request.POST['city']
    state = request.POST['state']
    zip_code = request.POST['zip']
    country = request.POST['country']
    internal_reference = request.POST['internal_reference']
    customer_reference_number = request.POST['customer_reference_number']
    recipient_list = [recipient_email]
    if request.POST.get('invoice', False):
        recipient_list.append(request.user.email)
        invoice_copy = True

    sale_price = unit_price * course_code_number
    set_user_preference(request.user, INVOICE_KEY, invoice_copy)
    sale_invoice = Invoice.objects.create(
        total_amount=sale_price,
        company_name=company_name,
        company_contact_email=company_contact_email,
        company_contact_name=company_contact_name,
        course_id=course_id,
        recipient_name=recipient_name,
        recipient_email=recipient_email,
        address_line_1=address_line_1,
        address_line_2=address_line_2,
        address_line_3=address_line_3,
        city=city,
        state=state,
        zip=zip_code,
        country=country,
        internal_reference=internal_reference,
        customer_reference_number=customer_reference_number
    )

    invoice_item = CourseRegistrationCodeInvoiceItem.objects.create(
        invoice=sale_invoice,
        qty=course_code_number,
        unit_price=unit_price,
        course_id=course_id
    )

    course = get_course_by_id(course_id, depth=0)
    paid_modes = CourseMode.paid_modes_for_course(course_id)

    if len(paid_modes) != 1:
        msg = (
            u"Generating Code Redeem Codes for Course '{course_id}', which must have a single paid course mode. "
            u"This is a configuration issue. Current course modes with payment options: {paid_modes}"
        ).format(course_id=course_id, paid_modes=paid_modes)
        log.error(msg)
        return HttpResponse(
            status=500,
            content=_(u"Unable to generate redeem codes because of course misconfiguration.")
        )

    course_mode = paid_modes[0]
    course_price = course_mode.min_price

    registration_codes = []
    for __ in range(course_code_number):
        generated_registration_code = save_registration_code(
            request.user, course_id, course_mode.slug, invoice=sale_invoice, order=None, invoice_item=invoice_item
        )
        registration_codes.append(generated_registration_code)

    site_name = configuration_helpers.get_value('SITE_NAME', 'localhost')
    quantity = course_code_number
    discount = (float(quantity * course_price) - float(sale_price))
    course_url = '{base_url}{course_about}'.format(
        base_url=configuration_helpers.get_value('SITE_NAME', settings.SITE_NAME),
        course_about=reverse('about_course', kwargs={'course_id': text_type(course_id)})
    )
    dashboard_url = '{base_url}{dashboard}'.format(
        base_url=configuration_helpers.get_value('SITE_NAME', settings.SITE_NAME),
        dashboard=reverse('dashboard')
    )

    try:
        pdf_file = sale_invoice.generate_pdf_invoice(course, course_price, int(quantity), float(sale_price))
    except Exception:  # pylint: disable=broad-except
        log.exception('Exception at creating pdf file.')
        pdf_file = None

    from_address = configuration_helpers.get_value('email_from_address', settings.DEFAULT_FROM_EMAIL)
    context = {
        'invoice': sale_invoice,
        'site_name': site_name,
        'course': course,
        'course_price': course_price,
        'sub_total': course_price * quantity,
        'discount': discount,
        'sale_price': sale_price,
        'quantity': quantity,
        'registration_codes': registration_codes,
        'currency_symbol': settings.PAID_COURSE_REGISTRATION_CURRENCY[1],
        'course_url': course_url,
        'platform_name': configuration_helpers.get_value('platform_name', settings.PLATFORM_NAME),
        'dashboard_url': dashboard_url,
        'contact_email': from_address,
        'corp_address': configuration_helpers.get_value('invoice_corp_address', settings.INVOICE_CORP_ADDRESS),
        'payment_instructions': configuration_helpers.get_value(
            'invoice_payment_instructions',
            settings. INVOICE_PAYMENT_INSTRUCTIONS,
        ),
        'date': time.strftime("%m/%d/%Y")
    }
    # composes registration codes invoice email
    subject = u'Confirmation and Invoice for {course_name}'.format(course_name=course.display_name)
    message = render_to_string('emails/registration_codes_sale_email.txt', context)

    invoice_attachment = render_to_string('emails/registration_codes_sale_invoice_attachment.txt', context)

    #send_mail(subject, message, from_address, recipient_list, fail_silently=False)
    csv_file = StringIO.StringIO()
    csv_writer = csv.writer(csv_file)
    for registration_code in registration_codes:
        full_redeem_code_url = 'http://{base_url}{redeem_code_url}'.format(
            base_url=configuration_helpers.get_value('SITE_NAME', settings.SITE_NAME),
            redeem_code_url=reverse('register_code_redemption', kwargs={'registration_code': registration_code.code})
        )
        csv_writer.writerow([registration_code.code, full_redeem_code_url])
    finance_email = configuration_helpers.get_value('finance_email', settings.FINANCE_EMAIL)
    if finance_email:
        # append the finance email into the recipient_list
        recipient_list.append(finance_email)

    # send a unique email for each recipient, don't put all email addresses in a single email
    for recipient in recipient_list:
        email = EmailMessage()
        email.subject = subject
        email.body = message
        email.from_email = from_address
        email.to = [recipient]
        email.attach(u'RegistrationCodes.csv', csv_file.getvalue(), 'text/csv')
        email.attach(u'Invoice.txt', invoice_attachment, 'text/plain')
        if pdf_file is not None:
            email.attach(u'Invoice.pdf', pdf_file.getvalue(), 'application/pdf')
        else:
            file_buffer = StringIO.StringIO(_('pdf download unavailable right now, please contact support.'))
            email.attach(u'pdf_unavailable.txt', file_buffer.getvalue(), 'text/plain')
        email.send()

    return registration_codes_csv("Registration_Codes.csv", registration_codes)


@ensure_csrf_cookie
@cache_control(no_cache=True, no_store=True, must_revalidate=True)
@require_level('staff')
@require_POST
def active_registration_codes(request, course_id):
    """
    Respond with csv which contains a summary of all Active Registration Codes.
    """
    course_id = CourseKey.from_string(course_id)

    # find all the registration codes in this course
    registration_codes_list = CourseRegistrationCode.objects.filter(
        course_id=course_id
    ).order_by('invoice_item__invoice__company_name')

    company_name = request.POST['active_company_name']
    if company_name:
        registration_codes_list = registration_codes_list.filter(invoice_item__invoice__company_name=company_name)
    # find the redeemed registration codes if any exist in the db
    code_redemption_set = RegistrationCodeRedemption.objects.select_related(
        'registration_code', 'registration_code__invoice_item__invoice'
    ).filter(registration_code__course_id=course_id)
    if code_redemption_set.exists():
        redeemed_registration_codes = [code.registration_code.code for code in code_redemption_set]
        # exclude the redeemed registration codes from the registration codes list and you will get
        # all the registration codes that are active
        registration_codes_list = registration_codes_list.exclude(code__in=redeemed_registration_codes)

    return registration_codes_csv("Active_Registration_Codes.csv", registration_codes_list)


@ensure_csrf_cookie
@cache_control(no_cache=True, no_store=True, must_revalidate=True)
@require_level('staff')
@require_POST
def spent_registration_codes(request, course_id):
    """
    Respond with csv which contains a summary of all Spent(used) Registration Codes.
    """
    course_id = CourseKey.from_string(course_id)

    # find the redeemed registration codes if any exist in the db
    code_redemption_set = RegistrationCodeRedemption.objects.select_related('registration_code').filter(
        registration_code__course_id=course_id
    )
    spent_codes_list = []
    if code_redemption_set.exists():
        redeemed_registration_codes = [code.registration_code.code for code in code_redemption_set]
        # filter the Registration Codes by course id and the redeemed codes and
        # you will get a list of all the spent(Redeemed) Registration Codes
        spent_codes_list = CourseRegistrationCode.objects.filter(
            course_id=course_id, code__in=redeemed_registration_codes
        ).order_by('invoice_item__invoice__company_name').select_related('invoice_item__invoice')

        company_name = request.POST['spent_company_name']
        if company_name:
            spent_codes_list = spent_codes_list.filter(invoice_item__invoice__company_name=company_name)

    csv_type = 'spent'
    return registration_codes_csv("Spent_Registration_Codes.csv", spent_codes_list, csv_type)


@ensure_csrf_cookie
@cache_control(no_cache=True, no_store=True, must_revalidate=True)
@require_level('staff')
def get_anon_ids(request, course_id):  # pylint: disable=unused-argument
    """
    Respond with 2-column CSV output of user-id, anonymized-user-id
    """
    # TODO: the User.objects query and CSV generation here could be
    # centralized into instructor_analytics. Currently instructor_analytics
    # has similar functionality but not quite what's needed.
    course_id = CourseKey.from_string(course_id)

    def csv_response(filename, header, rows):
        """Returns a CSV http response for the given header and rows (excel/utf-8)."""
        response = HttpResponse(content_type='text/csv')
        response['Content-Disposition'] = u'attachment; filename={0}'.format(text_type(filename).encode('utf-8'))
        writer = csv.writer(response, dialect='excel', quotechar='"', quoting=csv.QUOTE_ALL)
        # In practice, there should not be non-ascii data in this query,
        # but trying to do the right thing anyway.
        encoded = [text_type(s).encode('utf-8') for s in header]
        writer.writerow(encoded)
        for row in rows:
            encoded = [text_type(s).encode('utf-8') for s in row]
            writer.writerow(encoded)
        return response

    students = User.objects.filter(
        courseenrollment__course_id=course_id,
    ).order_by('id')
    header = ['User ID', 'Anonymized User ID', 'Course Specific Anonymized User ID']
    rows = [[s.id, unique_id_for_user(s, save=False), anonymous_id_for_user(s, course_id, save=False)]
            for s in students]
    return csv_response(text_type(course_id).replace('/', '-') + '-anon-ids.csv', header, rows)


@require_POST
@ensure_csrf_cookie
@cache_control(no_cache=True, no_store=True, must_revalidate=True)
@require_level('staff')
@require_post_params(
    unique_student_identifier="email or username of student for whom to get enrollment status"
)
def get_student_enrollment_status(request, course_id):
    """
    Get the enrollment status of a student.
    Limited to staff access.

    Takes query parameter unique_student_identifier
    """

    error = ''
    user = None
    mode = None
    is_active = None

    course_id = CourseKey.from_string(course_id)
    unique_student_identifier = request.POST.get('unique_student_identifier')

    try:
        user = get_student_from_identifier(unique_student_identifier)
        mode, is_active = CourseEnrollment.enrollment_mode_for_user(user, course_id)
    except User.DoesNotExist:
        # The student could have been invited to enroll without having
        # registered. We'll also look at CourseEnrollmentAllowed
        # records, so let the lack of a User slide.
        pass

    enrollment_status = _(u'Enrollment status for {student}: unknown').format(student=unique_student_identifier)

    if user and mode:
        if is_active:
            enrollment_status = _(u'Enrollment status for {student}: active').format(student=user)
        else:
            enrollment_status = _(u'Enrollment status for {student}: inactive').format(student=user)
    else:
        email = user.email if user else unique_student_identifier
        allowed = CourseEnrollmentAllowed.may_enroll_and_unenrolled(course_id)
        if allowed and email in [cea.email for cea in allowed]:
            enrollment_status = _(u'Enrollment status for {student}: pending').format(student=email)
        else:
            enrollment_status = _(u'Enrollment status for {student}: never enrolled').format(student=email)

    response_payload = {
        'course_id': text_type(course_id),
        'error': error,
        'enrollment_status': enrollment_status
    }

    return JsonResponse(response_payload)


@require_POST
@ensure_csrf_cookie
@cache_control(no_cache=True, no_store=True, must_revalidate=True)
@common_exceptions_400
@require_level('staff')
@require_post_params(
    unique_student_identifier="email or username of student for whom to get progress url"
)
@common_exceptions_400
def get_student_progress_url(request, course_id):
    """
    Get the progress url of a student.
    Limited to staff access.

    Takes query parameter unique_student_identifier and if the student exists
    returns e.g. {
        'progress_url': '/../...'
    }
    """
    course_id = CourseKey.from_string(course_id)
    user = get_student_from_identifier(request.POST.get('unique_student_identifier'))

    progress_url = reverse('student_progress', kwargs={'course_id': text_type(course_id), 'student_id': user.id})

    response_payload = {
        'course_id': text_type(course_id),
        'progress_url': progress_url,
    }
    return JsonResponse(response_payload)


@transaction.non_atomic_requests
@require_POST
@ensure_csrf_cookie
@cache_control(no_cache=True, no_store=True, must_revalidate=True)
@require_level('staff')
@require_post_params(
    problem_to_reset="problem urlname to reset"
)
@common_exceptions_400
def reset_student_attempts(request, course_id):
    """

    Resets a students attempts counter or starts a task to reset all students
    attempts counters. Optionally deletes student state for a problem. Limited
    to staff access. Some sub-methods limited to instructor access.

    Takes some of the following query paremeters
        - problem_to_reset is a urlname of a problem
        - unique_student_identifier is an email or username
        - all_students is a boolean
            requires instructor access
            mutually exclusive with delete_module
            mutually exclusive with delete_module
        - delete_module is a boolean
            requires instructor access
            mutually exclusive with all_students
    """
    course_id = CourseKey.from_string(course_id)
    course = get_course_with_access(
        request.user, 'staff', course_id, depth=None
    )
    all_students = _get_boolean_param(request, 'all_students')

    if all_students and not has_access(request.user, 'instructor', course):
        return HttpResponseForbidden("Requires instructor access.")

    problem_to_reset = strip_if_string(request.POST.get('problem_to_reset'))
    student_identifier = request.POST.get('unique_student_identifier', None)
    student = None
    if student_identifier is not None:
        student = get_student_from_identifier(student_identifier)
    delete_module = _get_boolean_param(request, 'delete_module')

    # parameter combinations
    if all_students and student:
        return HttpResponseBadRequest(
            "all_students and unique_student_identifier are mutually exclusive."
        )
    if all_students and delete_module:
        return HttpResponseBadRequest(
            "all_students and delete_module are mutually exclusive."
        )

    try:
        module_state_key = UsageKey.from_string(problem_to_reset).map_into_course(course_id)
    except InvalidKeyError:
        return HttpResponseBadRequest()

    response_payload = {}
    response_payload['problem_to_reset'] = problem_to_reset

    if student:
        try:
            enrollment.reset_student_attempts(
                course_id,
                student,
                module_state_key,
                requesting_user=request.user,
                delete_module=delete_module
            )
        except StudentModule.DoesNotExist:
            return HttpResponseBadRequest(_("Module does not exist."))
        except sub_api.SubmissionError:
            # Trust the submissions API to log the error
            error_msg = _("An error occurred while deleting the score.")
            return HttpResponse(error_msg, status=500)
        response_payload['student'] = student_identifier
    elif all_students:
        task_api.submit_reset_problem_attempts_for_all_students(request, module_state_key)
        response_payload['task'] = TASK_SUBMISSION_OK
        response_payload['student'] = 'All Students'
    else:
        return HttpResponseBadRequest()

    return JsonResponse(response_payload)


@transaction.non_atomic_requests
@require_POST
@ensure_csrf_cookie
@cache_control(no_cache=True, no_store=True, must_revalidate=True)
@require_level('staff')
@common_exceptions_400
def reset_student_attempts_for_entrance_exam(request, course_id):
    """

    Resets a students attempts counter or starts a task to reset all students
    attempts counters for entrance exam. Optionally deletes student state for
    entrance exam. Limited to staff access. Some sub-methods limited to instructor access.

    Following are possible query parameters
        - unique_student_identifier is an email or username
        - all_students is a boolean
            requires instructor access
            mutually exclusive with delete_module
        - delete_module is a boolean
            requires instructor access
            mutually exclusive with all_students
    """
    course_id = CourseKey.from_string(course_id)
    course = get_course_with_access(
        request.user, 'staff', course_id, depth=None
    )

    if not course.entrance_exam_id:
        return HttpResponseBadRequest(
            _("Course has no entrance exam section.")
        )

    student_identifier = request.POST.get('unique_student_identifier', None)
    student = None
    if student_identifier is not None:
        student = get_student_from_identifier(student_identifier)
    all_students = _get_boolean_param(request, 'all_students')
    delete_module = _get_boolean_param(request, 'delete_module')

    # parameter combinations
    if all_students and student:
        return HttpResponseBadRequest(
            _("all_students and unique_student_identifier are mutually exclusive.")
        )
    if all_students and delete_module:
        return HttpResponseBadRequest(
            _("all_students and delete_module are mutually exclusive.")
        )

    # instructor authorization
    if all_students or delete_module:
        if not has_access(request.user, 'instructor', course):
            return HttpResponseForbidden(_("Requires instructor access."))

    try:
        entrance_exam_key = UsageKey.from_string(course.entrance_exam_id).map_into_course(course_id)
        if delete_module:
            task_api.submit_delete_entrance_exam_state_for_student(
                request,
                entrance_exam_key,
                student
            )
        else:
            task_api.submit_reset_problem_attempts_in_entrance_exam(
                request,
                entrance_exam_key,
                student
            )
    except InvalidKeyError:
        return HttpResponseBadRequest(_("Course has no valid entrance exam section."))

    response_payload = {'student': student_identifier or _('All Students'), 'task': TASK_SUBMISSION_OK}
    return JsonResponse(response_payload)


@transaction.non_atomic_requests
@require_POST
@ensure_csrf_cookie
@cache_control(no_cache=True, no_store=True, must_revalidate=True)
@require_level('staff')
@require_post_params(problem_to_reset="problem urlname to reset")
@common_exceptions_400
def rescore_problem(request, course_id):
    """
    Starts a background process a students attempts counter. Optionally deletes student state for a problem.
    Rescore for all students is limited to instructor access.

    Takes either of the following query paremeters
        - problem_to_reset is a urlname of a problem
        - unique_student_identifier is an email or username
        - all_students is a boolean

    all_students and unique_student_identifier cannot both be present.
    """
    course_id = CourseKey.from_string(course_id)
    course = get_course_with_access(request.user, 'staff', course_id)
    all_students = _get_boolean_param(request, 'all_students')

    if all_students and not has_access(request.user, 'instructor', course):
        return HttpResponseForbidden("Requires instructor access.")

    only_if_higher = _get_boolean_param(request, 'only_if_higher')
    problem_to_reset = strip_if_string(request.POST.get('problem_to_reset'))
    student_identifier = request.POST.get('unique_student_identifier', None)
    student = None
    if student_identifier is not None:
        student = get_student_from_identifier(student_identifier)

    if not (problem_to_reset and (all_students or student)):
        return HttpResponseBadRequest("Missing query parameters.")

    if all_students and student:
        return HttpResponseBadRequest(
            "Cannot rescore with all_students and unique_student_identifier."
        )

    try:
        module_state_key = UsageKey.from_string(problem_to_reset).map_into_course(course_id)
    except InvalidKeyError:
        return HttpResponseBadRequest("Unable to parse problem id")

    response_payload = {'problem_to_reset': problem_to_reset}

    if student:
        response_payload['student'] = student_identifier
        try:
            task_api.submit_rescore_problem_for_student(
                request,
                module_state_key,
                student,
                only_if_higher,
            )
        except NotImplementedError as exc:
            return HttpResponseBadRequest(text_type(exc))

    elif all_students:
        try:
            task_api.submit_rescore_problem_for_all_students(
                request,
                module_state_key,
                only_if_higher,
            )
        except NotImplementedError as exc:
            return HttpResponseBadRequest(text_type(exc))
    else:
        return HttpResponseBadRequest()

    response_payload['task'] = TASK_SUBMISSION_OK
    return JsonResponse(response_payload)


@transaction.non_atomic_requests
@require_POST
@ensure_csrf_cookie
@cache_control(no_cache=True, no_store=True, must_revalidate=True)
@require_level('staff')
@require_post_params(problem_to_reset="problem urlname to reset", score='overriding score')
@common_exceptions_400
def override_problem_score(request, course_id):
    course_key = CourseKey.from_string(course_id)
    score = strip_if_string(request.POST.get('score'))
    problem_to_reset = strip_if_string(request.POST.get('problem_to_reset'))
    student_identifier = request.POST.get('unique_student_identifier', None)

    if not problem_to_reset:
        return HttpResponseBadRequest("Missing query parameter problem_to_reset.")

    if not student_identifier:
        return HttpResponseBadRequest("Missing query parameter student_identifier.")

    if student_identifier is not None:
        student = get_student_from_identifier(student_identifier)
    else:
        return _create_error_response(request, u"Invalid student ID {}.".format(student_identifier))

    try:
        usage_key = UsageKey.from_string(problem_to_reset).map_into_course(course_key)
    except InvalidKeyError:
        return _create_error_response(request, u"Unable to parse problem id {}.".format(problem_to_reset))

    # check the user's access to this specific problem
    if not has_access(request.user, "staff", modulestore().get_item(usage_key)):
        _create_error_response(request, u"User {} does not have permission to override scores for problem {}.".format(
            request.user.id,
            problem_to_reset
        ))

    response_payload = {
        'problem_to_reset': problem_to_reset,
        'student': student_identifier
    }
    try:
        task_api.submit_override_score(
            request,
            usage_key,
            student,
            score,
        )
    except NotImplementedError as exc:  # if we try to override the score of a non-scorable block, catch it here
        return _create_error_response(request, text_type(exc))

    except ValueError as exc:
        return _create_error_response(request, text_type(exc))

    response_payload['task'] = TASK_SUBMISSION_OK
    return JsonResponse(response_payload)


@transaction.non_atomic_requests
@require_POST
@ensure_csrf_cookie
@cache_control(no_cache=True, no_store=True, must_revalidate=True)
@require_level('instructor')
@common_exceptions_400
def rescore_entrance_exam(request, course_id):
    """
    Starts a background process a students attempts counter for entrance exam.
    Optionally deletes student state for a problem. Limited to instructor access.

    Takes either of the following query parameters
        - unique_student_identifier is an email or username
        - all_students is a boolean

    all_students and unique_student_identifier cannot both be present.
    """
    course_id = CourseKey.from_string(course_id)
    course = get_course_with_access(
        request.user, 'staff', course_id, depth=None
    )

    student_identifier = request.POST.get('unique_student_identifier', None)
    only_if_higher = request.POST.get('only_if_higher', None)
    student = None
    if student_identifier is not None:
        student = get_student_from_identifier(student_identifier)

    all_students = _get_boolean_param(request, 'all_students')

    if not course.entrance_exam_id:
        return HttpResponseBadRequest(
            _("Course has no entrance exam section.")
        )

    if all_students and student:
        return HttpResponseBadRequest(
            _("Cannot rescore with all_students and unique_student_identifier.")
        )

    try:
        entrance_exam_key = UsageKey.from_string(course.entrance_exam_id).map_into_course(course_id)
    except InvalidKeyError:
        return HttpResponseBadRequest(_("Course has no valid entrance exam section."))

    response_payload = {}
    if student:
        response_payload['student'] = student_identifier
    else:
        response_payload['student'] = _("All Students")

    task_api.submit_rescore_entrance_exam_for_student(
        request, entrance_exam_key, student, only_if_higher,
    )
    response_payload['task'] = TASK_SUBMISSION_OK
    return JsonResponse(response_payload)


@require_POST
@ensure_csrf_cookie
@cache_control(no_cache=True, no_store=True, must_revalidate=True)
@require_level('staff')
def list_background_email_tasks(request, course_id):  # pylint: disable=unused-argument
    """
    List background email tasks.
    """
    course_id = CourseKey.from_string(course_id)
    task_type = 'bulk_course_email'
    # Specifying for the history of a single task type
    tasks = task_api.get_instructor_task_history(
        course_id,
        task_type=task_type
    )

    response_payload = {
        'tasks': map(extract_task_features, tasks),
    }
    return JsonResponse(response_payload)


@require_POST
@ensure_csrf_cookie
@cache_control(no_cache=True, no_store=True, must_revalidate=True)
@require_level('staff')
def list_email_content(request, course_id):  # pylint: disable=unused-argument
    """
    List the content of bulk emails sent
    """
    course_id = CourseKey.from_string(course_id)
    task_type = 'bulk_course_email'
    # First get tasks list of bulk emails sent
    emails = task_api.get_instructor_task_history(course_id, task_type=task_type)

    response_payload = {
        'emails': map(extract_email_features, emails),
    }
    return JsonResponse(response_payload)


@require_POST
@ensure_csrf_cookie
@cache_control(no_cache=True, no_store=True, must_revalidate=True)
@require_level('staff')
def list_instructor_tasks(request, course_id):
    """
    List instructor tasks.

    Takes optional query paremeters.
        - With no arguments, lists running tasks.
        - `problem_location_str` lists task history for problem
        - `problem_location_str` and `unique_student_identifier` lists task
            history for problem AND student (intersection)
    """
    course_id = CourseKey.from_string(course_id)
    problem_location_str = strip_if_string(request.POST.get('problem_location_str', False))
    student = request.POST.get('unique_student_identifier', None)
    if student is not None:
        student = get_student_from_identifier(student)

    if student and not problem_location_str:
        return HttpResponseBadRequest(
            "unique_student_identifier must accompany problem_location_str"
        )

    if problem_location_str:
        try:
            module_state_key = UsageKey.from_string(problem_location_str).map_into_course(course_id)
        except InvalidKeyError:
            return HttpResponseBadRequest()
        if student:
            # Specifying for a single student's history on this problem
            tasks = task_api.get_instructor_task_history(course_id, module_state_key, student)
        else:
            # Specifying for single problem's history
            tasks = task_api.get_instructor_task_history(course_id, module_state_key)
    else:
        # If no problem or student, just get currently running tasks
        tasks = task_api.get_running_instructor_tasks(course_id)

    response_payload = {
        'tasks': map(extract_task_features, tasks),
    }
    return JsonResponse(response_payload)


@require_POST
@ensure_csrf_cookie
@cache_control(no_cache=True, no_store=True, must_revalidate=True)
@require_level('staff')
def list_entrance_exam_instructor_tasks(request, course_id):
    """
    List entrance exam related instructor tasks.

    Takes either of the following query parameters
        - unique_student_identifier is an email or username
        - all_students is a boolean
    """
    course_id = CourseKey.from_string(course_id)
    course = get_course_by_id(course_id)
    student = request.POST.get('unique_student_identifier', None)
    if student is not None:
        student = get_student_from_identifier(student)

    try:
        entrance_exam_key = UsageKey.from_string(course.entrance_exam_id).map_into_course(course_id)
    except InvalidKeyError:
        return HttpResponseBadRequest(_("Course has no valid entrance exam section."))
    if student:
        # Specifying for a single student's entrance exam history
        tasks = task_api.get_entrance_exam_instructor_task_history(
            course_id,
            entrance_exam_key,
            student
        )
    else:
        # Specifying for all student's entrance exam history
        tasks = task_api.get_entrance_exam_instructor_task_history(
            course_id,
            entrance_exam_key
        )

    response_payload = {
        'tasks': map(extract_task_features, tasks),
    }
    return JsonResponse(response_payload)


@require_POST
@ensure_csrf_cookie
@cache_control(no_cache=True, no_store=True, must_revalidate=True)
@require_level('staff')
def list_report_downloads(request, course_id):
    """
    List grade CSV files that are available for download for this course.

    Takes the following query parameters:
    - (optional) report_name - name of the report
    """
    course_id = CourseKey.from_string(course_id)
    report_store = ReportStore.from_config(config_name='GRADES_DOWNLOAD')
    report_name = request.POST.get("report_name", None)

    response_payload = {
        'downloads': [
            dict(name=name, url=url, link=HTML(u'<a href="{}">{}</a>').format(HTML(url), Text(name)))
            for name, url in report_store.links_for(course_id) if report_name is None or name == report_name
        ]
    }
    return JsonResponse(response_payload)


@require_POST
@ensure_csrf_cookie
@cache_control(no_cache=True, no_store=True, must_revalidate=True)
@require_level('staff')
@require_finance_admin
def list_financial_report_downloads(_request, course_id):
    """
    List grade CSV files that are available for download for this course.
    """
    course_id = CourseKey.from_string(course_id)
    report_store = ReportStore.from_config(config_name='FINANCIAL_REPORTS')

    response_payload = {
        'downloads': [
            dict(name=name, url=url, link=HTML(u'<a href="{}">{}</a>').format(HTML(url), Text(name)))
            for name, url in report_store.links_for(course_id)
        ]
    }
    return JsonResponse(response_payload)


@transaction.non_atomic_requests
@require_POST
@ensure_csrf_cookie
@cache_control(no_cache=True, no_store=True, must_revalidate=True)
@require_level('staff')
@common_exceptions_400
def export_ora2_data(request, course_id):
    """
    Pushes a Celery task which will aggregate ora2 responses for a course into a .csv
    """
    course_key = CourseKey.from_string(course_id)
    report_type = _('ORA data')
    task_api.submit_export_ora2_data(request, course_key)
    success_status = SUCCESS_MESSAGE_TEMPLATE.format(report_type=report_type)

    return JsonResponse({"status": success_status})


@transaction.non_atomic_requests
@require_POST
@ensure_csrf_cookie
@cache_control(no_cache=True, no_store=True, must_revalidate=True)
@require_level('staff')
@common_exceptions_400
def calculate_grades_csv(request, course_id):
    """
    AlreadyRunningError is raised if the course's grades are already being updated.
    """
    report_type = _('grade')
    course_key = CourseKey.from_string(course_id)
    task_api.submit_calculate_grades_csv(request, course_key)
    success_status = SUCCESS_MESSAGE_TEMPLATE.format(report_type=report_type)

    return JsonResponse({"status": success_status})


@transaction.non_atomic_requests
@require_POST
@ensure_csrf_cookie
@cache_control(no_cache=True, no_store=True, must_revalidate=True)
@require_level('staff')
@common_exceptions_400
def problem_grade_report(request, course_id):
    """
    Request a CSV showing students' grades for all problems in the
    course.

    AlreadyRunningError is raised if the course's grades are already being
    updated.
    """
    course_key = CourseKey.from_string(course_id)
    report_type = _('problem grade')
    task_api.submit_problem_grade_report(request, course_key)
    success_status = SUCCESS_MESSAGE_TEMPLATE.format(report_type=report_type)

    return JsonResponse({"status": success_status})


@require_POST
@ensure_csrf_cookie
@cache_control(no_cache=True, no_store=True, must_revalidate=True)
@require_level('staff')
@require_post_params('rolename')
def list_forum_members(request, course_id):
    """
    Lists forum members of a certain rolename.
    Limited to staff access.

    The requesting user must be at least staff.
    Staff forum admins can access all roles EXCEPT for FORUM_ROLE_ADMINISTRATOR
        which is limited to instructors.

    Takes query parameter `rolename`.
    """
    course_id = CourseKey.from_string(course_id)
    course = get_course_by_id(course_id)
    has_instructor_access = has_access(request.user, 'instructor', course)
    has_forum_admin = has_forum_access(
        request.user, course_id, FORUM_ROLE_ADMINISTRATOR
    )

    rolename = request.POST.get('rolename')

    # default roles require either (staff & forum admin) or (instructor)
    if not (has_forum_admin or has_instructor_access):
        return HttpResponseBadRequest(
            "Operation requires staff & forum admin or instructor access"
        )

    # EXCEPT FORUM_ROLE_ADMINISTRATOR requires (instructor)
    if rolename == FORUM_ROLE_ADMINISTRATOR and not has_instructor_access:
        return HttpResponseBadRequest("Operation requires instructor access.")

    # filter out unsupported for roles
    if rolename not in [FORUM_ROLE_ADMINISTRATOR, FORUM_ROLE_MODERATOR, FORUM_ROLE_GROUP_MODERATOR,
                        FORUM_ROLE_COMMUNITY_TA]:
        return HttpResponseBadRequest(strip_tags(
            u"Unrecognized rolename '{}'.".format(rolename)
        ))

    try:
        role = Role.objects.get(name=rolename, course_id=course_id)
        users = role.users.all().order_by('username')
    except Role.DoesNotExist:
        users = []

    course_discussion_settings = get_course_discussion_settings(course_id)

    def extract_user_info(user):
        """ Convert user to dict for json rendering. """
        group_id = get_group_id_for_user(user, course_discussion_settings)
        group_name = get_group_name(group_id, course_discussion_settings)

        return {
            'username': user.username,
            'email': user.email,
            'first_name': user.first_name,
            'last_name': user.last_name,
            'group_name': group_name,
        }

    response_payload = {
        'course_id': text_type(course_id),
        rolename: map(extract_user_info, users),
        'division_scheme': course_discussion_settings.division_scheme,
    }
    return JsonResponse(response_payload)


@transaction.non_atomic_requests
@require_POST
@ensure_csrf_cookie
@cache_control(no_cache=True, no_store=True, must_revalidate=True)
@require_level('staff')
@require_post_params(send_to="sending to whom", subject="subject line", message="message text")
@common_exceptions_400
def send_email(request, course_id):
    """
    Send an email to self, staff, cohorts, or everyone involved in a course.
    Query Parameters:
    - 'send_to' specifies what group the email should be sent to
       Options are defined by the CourseEmail model in
       lms/djangoapps/bulk_email/models.py
    - 'subject' specifies email's subject
    - 'message' specifies email's content
    """
    course_id = CourseKey.from_string(course_id)

    if not is_bulk_email_feature_enabled(course_id):
        log.warning(u'Email is not enabled for course %s', course_id)
        return HttpResponseForbidden("Email is not enabled for this course.")

    targets = json.loads(request.POST.get("send_to"))
    subject = request.POST.get("subject")
    message = request.POST.get("message")

    # allow two branding points to come from Site Configuration: which CourseEmailTemplate should be used
    # and what the 'from' field in the email should be
    #
    # If these are None (there is no site configuration enabled for the current site) than
    # the system will use normal system defaults
    course_overview = CourseOverview.get_from_id(course_id)
    from_addr = configuration_helpers.get_value('course_email_from_addr')
    if isinstance(from_addr, dict):
        # If course_email_from_addr is a dict, we are customizing
        # the email template for each organization that has courses
        # on the site. The dict maps from addresses by org allowing
        # us to find the correct from address to use here.
        from_addr = from_addr.get(course_overview.display_org_with_default)

    template_name = configuration_helpers.get_value('course_email_template_name')
    if isinstance(template_name, dict):
        # If course_email_template_name is a dict, we are customizing
        # the email template for each organization that has courses
        # on the site. The dict maps template names by org allowing
        # us to find the correct template to use here.
        template_name = template_name.get(course_overview.display_org_with_default)

    # Create the CourseEmail object.  This is saved immediately, so that
    # any transaction that has been pending up to this point will also be
    # committed.
    try:
        email = CourseEmail.create(
            course_id,
            request.user,
            targets,
            subject, message,
            template_name=template_name,
            from_addr=from_addr
        )
    except ValueError as err:
        log.exception(u'Cannot create course email for course %s requested by user %s for targets %s',
                      course_id, request.user, targets)
        return HttpResponseBadRequest(repr(err))

    # Submit the task, so that the correct InstructorTask object gets created (for monitoring purposes)
    task_api.submit_bulk_course_email(request, course_id, email.id)

    response_payload = {
        'course_id': text_type(course_id),
        'success': True,
    }

    return JsonResponse(response_payload)


@require_POST
@ensure_csrf_cookie
@cache_control(no_cache=True, no_store=True, must_revalidate=True)
@require_level('staff')
@require_post_params(
    unique_student_identifier="email or username of user to change access",
    rolename="the forum role",
    action="'allow' or 'revoke'",
)
@common_exceptions_400
def update_forum_role_membership(request, course_id):
    """
    Modify user's forum role.

    The requesting user must be at least staff.
    Staff forum admins can access all roles EXCEPT for FORUM_ROLE_ADMINISTRATOR
        which is limited to instructors.
    No one can revoke an instructors FORUM_ROLE_ADMINISTRATOR status.

    Query parameters:
    - `email` is the target users email
    - `rolename` is one of [FORUM_ROLE_ADMINISTRATOR, FORUM_ROLE_GROUP_MODERATOR,
        FORUM_ROLE_MODERATOR, FORUM_ROLE_COMMUNITY_TA]
    - `action` is one of ['allow', 'revoke']
    """
    course_id = CourseKey.from_string(course_id)
    course = get_course_by_id(course_id)
    has_instructor_access = has_access(request.user, 'instructor', course)
    has_forum_admin = has_forum_access(
        request.user, course_id, FORUM_ROLE_ADMINISTRATOR
    )

    unique_student_identifier = request.POST.get('unique_student_identifier')
    rolename = request.POST.get('rolename')
    action = request.POST.get('action')

    # default roles require either (staff & forum admin) or (instructor)
    if not (has_forum_admin or has_instructor_access):
        return HttpResponseBadRequest(
            "Operation requires staff & forum admin or instructor access"
        )

    # EXCEPT FORUM_ROLE_ADMINISTRATOR requires (instructor)
    if rolename == FORUM_ROLE_ADMINISTRATOR and not has_instructor_access:
        return HttpResponseBadRequest("Operation requires instructor access.")

    if rolename not in [FORUM_ROLE_ADMINISTRATOR, FORUM_ROLE_MODERATOR, FORUM_ROLE_GROUP_MODERATOR,
                        FORUM_ROLE_COMMUNITY_TA]:
        return HttpResponseBadRequest(strip_tags(
            u"Unrecognized rolename '{}'.".format(rolename)
        ))

    user = get_student_from_identifier(unique_student_identifier)

    try:
        update_forum_role(course_id, user, rolename, action)
    except Role.DoesNotExist:
        return HttpResponseBadRequest("Role does not exist.")

    response_payload = {
        'course_id': text_type(course_id),
        'action': action,
    }
    return JsonResponse(response_payload)


@require_POST
def get_user_invoice_preference(request, course_id):  # pylint: disable=unused-argument
    """
    Gets invoice copy user's preferences.
    """
    invoice_copy_preference = True
    invoice_preference_value = get_user_preference(request.user, INVOICE_KEY)
    if invoice_preference_value is not None:
        invoice_copy_preference = invoice_preference_value == 'True'

    return JsonResponse({
        'invoice_copy': invoice_copy_preference
    })


def _display_unit(unit):
    """
    Gets string for displaying unit to user.
    """
    name = getattr(unit, 'display_name', None)
    if name:
        return u'{0} ({1})'.format(name, text_type(unit.location))
    else:
        return text_type(unit.location)


@handle_dashboard_error
@require_POST
@ensure_csrf_cookie
@cache_control(no_cache=True, no_store=True, must_revalidate=True)
@require_level('staff')
@require_post_params('student', 'url', 'due_datetime')
def change_due_date(request, course_id):
    """
    Grants a due date extension to a student for a particular unit.
    """
    course = get_course_by_id(CourseKey.from_string(course_id))
    student = require_student_from_identifier(request.POST.get('student'))
    unit = find_unit(course, request.POST.get('url'))
    due_date = parse_datetime(request.POST.get('due_datetime'))
    reason = strip_tags(request.POST.get('reason', ''))

    set_due_date_extension(course, unit, student, due_date, request.user, reason=reason)

    return JsonResponse(_(
        u'Successfully changed due date for student {0} for {1} '
        u'to {2}').format(student.profile.name, _display_unit(unit),
                          due_date.strftime(u'%Y-%m-%d %H:%M')))


@handle_dashboard_error
@require_POST
@ensure_csrf_cookie
@cache_control(no_cache=True, no_store=True, must_revalidate=True)
@require_level('staff')
@require_post_params('student', 'url')
def reset_due_date(request, course_id):
    """
    Rescinds a due date extension for a student on a particular unit.
    """
    course = get_course_by_id(CourseKey.from_string(course_id))
    student = require_student_from_identifier(request.POST.get('student'))
    unit = find_unit(course, request.POST.get('url'))
    reason = strip_tags(request.POST.get('reason', ''))

    set_due_date_extension(course, unit, student, None, request.user, reason=reason)
    if not getattr(unit, "due", None):
        # It's possible the normal due date was deleted after an extension was granted:
        return JsonResponse(
            _("Successfully removed invalid due date extension (unit has no due date).")
        )

    original_due_date_str = unit.due.strftime(u'%Y-%m-%d %H:%M')
    return JsonResponse(_(
        u'Successfully reset due date for student {0} for {1} '
        u'to {2}').format(student.profile.name, _display_unit(unit),
                          original_due_date_str))


@handle_dashboard_error
@require_POST
@ensure_csrf_cookie
@cache_control(no_cache=True, no_store=True, must_revalidate=True)
@require_level('staff')
@require_post_params('url')
def show_unit_extensions(request, course_id):
    """
    Shows all of the students which have due date extensions for the given unit.
    """
    course = get_course_by_id(CourseKey.from_string(course_id))
    unit = find_unit(course, request.POST.get('url'))
    return JsonResponse(dump_module_extensions(course, unit))


@handle_dashboard_error
@require_POST
@ensure_csrf_cookie
@cache_control(no_cache=True, no_store=True, must_revalidate=True)
@require_level('staff')
@require_post_params('student')
def show_student_extensions(request, course_id):
    """
    Shows all of the due date extensions granted to a particular student in a
    particular course.
    """
    student = require_student_from_identifier(request.POST.get('student'))
    course = get_course_by_id(CourseKey.from_string(course_id))
    return JsonResponse(dump_student_extensions(course, student))


def _split_input_list(str_list):
    """
    Separate out individual student email from the comma, or space separated string.

    e.g.
    in: "Lorem@ipsum.dolor, sit@amet.consectetur\nadipiscing@elit.Aenean\r convallis@at.lacus\r, ut@lacinia.Sed"
    out: ['Lorem@ipsum.dolor', 'sit@amet.consectetur', 'adipiscing@elit.Aenean', 'convallis@at.lacus', 'ut@lacinia.Sed']

    `str_list` is a string coming from an input text area
    returns a list of separated values
    """

    new_list = re.split(r'[\n\r\s,]', str_list)
    new_list = [s.strip() for s in new_list]
    new_list = [s for s in new_list if s != '']

    return new_list


def _instructor_dash_url(course_key, section=None):
    """Return the URL for a section in the instructor dashboard.

    Arguments:
        course_key (CourseKey)

    Keyword Arguments:
        section (str): The name of the section to load.

    Returns:
        unicode: The URL of a section in the instructor dashboard.

    """
    url = reverse('instructor_dashboard', kwargs={'course_id': unicode(course_key)})
    if section is not None:
        url += u'#view-{section}'.format(section=section)
    return url


@require_level('staff')
@require_POST
def generate_example_certificates(request, course_id=None):  # pylint: disable=unused-argument
    """Start generating a set of example certificates.

    Example certificates are used to verify that certificates have
    been configured correctly for the course.

    Redirects back to the intructor dashboard once certificate
    generation has begun.

    """
    course_key = CourseKey.from_string(course_id)
    certs_api.generate_example_certificates(course_key)
    return redirect(_instructor_dash_url(course_key, section='certificates'))


@require_level('staff')
@require_POST
def enable_certificate_generation(request, course_id=None):
    """Enable/disable self-generated certificates for a course.

    Once self-generated certificates have been enabled, students
    who have passed the course will be able to generate certificates.

    Redirects back to the intructor dashboard once the
    setting has been updated.

    """
    course_key = CourseKey.from_string(course_id)
    is_enabled = (request.POST.get('certificates-enabled', 'false') == 'true')
    certs_api.set_cert_generation_enabled(course_key, is_enabled)
    return redirect(_instructor_dash_url(course_key, section='certificates'))


@ensure_csrf_cookie
@cache_control(no_cache=True, no_store=True, must_revalidate=True)
@require_level('staff')
@require_POST
def mark_student_can_skip_entrance_exam(request, course_id):
    """
    Mark a student to skip entrance exam.
    Takes `unique_student_identifier` as required POST parameter.
    """
    course_id = CourseKey.from_string(course_id)
    student_identifier = request.POST.get('unique_student_identifier')
    student = get_student_from_identifier(student_identifier)

    __, created = EntranceExamConfiguration.objects.get_or_create(user=student, course_id=course_id)
    if created:
        message = _(u'This student (%s) will skip the entrance exam.') % student_identifier
    else:
        message = _(u'This student (%s) is already allowed to skip the entrance exam.') % student_identifier
    response_payload = {
        'message': message,
    }
    return JsonResponse(response_payload)


@transaction.non_atomic_requests
@ensure_csrf_cookie
@cache_control(no_cache=True, no_store=True, must_revalidate=True)
@require_level('staff')
@require_POST
@common_exceptions_400
def start_certificate_generation(request, course_id):
    """
    Start generating certificates for all students enrolled in given course.
    """
    course_key = CourseKey.from_string(course_id)
    task = task_api.generate_certificates_for_students(request, course_key)
    message = _('Certificate generation task for all students of this course has been started. '
                'You can view the status of the generation task in the "Pending Tasks" section.')
    response_payload = {
        'message': message,
        'task_id': task.task_id
    }

    return JsonResponse(response_payload)


@transaction.non_atomic_requests
@ensure_csrf_cookie
@cache_control(no_cache=True, no_store=True, must_revalidate=True)
@require_level('staff')
@require_POST
@common_exceptions_400
def start_certificate_regeneration(request, course_id):
    """
    Start regenerating certificates for students whose certificate statuses lie with in 'certificate_statuses'
    entry in POST data.
    """
    course_key = CourseKey.from_string(course_id)
    certificates_statuses = request.POST.getlist('certificate_statuses', [])
    if not certificates_statuses:
        return JsonResponse(
            {'message': _('Please select one or more certificate statuses that require certificate regeneration.')},
            status=400
        )

    # Check if the selected statuses are allowed
    allowed_statuses = [
        CertificateStatuses.downloadable,
        CertificateStatuses.error,
        CertificateStatuses.notpassing,
        CertificateStatuses.audit_passing,
        CertificateStatuses.audit_notpassing,
    ]
    if not set(certificates_statuses).issubset(allowed_statuses):
        return JsonResponse(
            {'message': _('Please select certificate statuses from the list only.')},
            status=400
        )

    task_api.regenerate_certificates(request, course_key, certificates_statuses)
    response_payload = {
        'message': _('Certificate regeneration task has been started. '
                     'You can view the status of the generation task in the "Pending Tasks" section.'),
        'success': True
    }
    return JsonResponse(response_payload)


@transaction.non_atomic_requests
@ensure_csrf_cookie
@cache_control(no_cache=True, no_store=True, must_revalidate=True)
@require_level('staff')
@require_http_methods(['POST', 'DELETE'])
def certificate_exception_view(request, course_id):
    """
    Add/Remove students to/from certificate white list.

    :param request: HttpRequest object
    :param course_id: course identifier of the course for whom to add/remove certificates exception.
    :return: JsonResponse object with success/error message or certificate exception data.
    """
    course_key = CourseKey.from_string(course_id)
    # Validate request data and return error response in case of invalid data
    try:
        certificate_exception, student = parse_request_data_and_get_user(request, course_key)
    except ValueError as error:
        return JsonResponse({'success': False, 'message': text_type(error)}, status=400)

    # Add new Certificate Exception for the student passed in request data
    if request.method == 'POST':
        try:
            exception = add_certificate_exception(course_key, student, certificate_exception)
        except ValueError as error:
            return JsonResponse({'success': False, 'message': text_type(error)}, status=400)
        return JsonResponse(exception)

    # Remove Certificate Exception for the student passed in request data
    elif request.method == 'DELETE':
        try:
            remove_certificate_exception(course_key, student)
        except ValueError as error:
            return JsonResponse({'success': False, 'message': text_type(error)}, status=400)

        return JsonResponse({}, status=204)


def add_certificate_exception(course_key, student, certificate_exception):
    """
    Add a certificate exception to CertificateWhitelist table.
    Raises ValueError in case Student is already white listed.

    :param course_key: identifier of the course whose certificate exception will be added.
    :param student: User object whose certificate exception will be added.
    :param certificate_exception: A dict object containing certificate exception info.
    :return: CertificateWhitelist item in dict format containing certificate exception info.
    """
    if CertificateWhitelist.get_certificate_white_list(course_key, student):
        raise ValueError(
            _(u"Student (username/email={user}) already in certificate exception list.").format(user=student.username)
        )

    certificate_white_list, __ = CertificateWhitelist.objects.get_or_create(
        user=student,
        course_id=course_key,
        defaults={
            'whitelist': True,
            'notes': certificate_exception.get('notes', '')
        }
    )
    log.info(u'%s has been added to the whitelist in course %s', student.username, course_key)

    generated_certificate = GeneratedCertificate.eligible_certificates.filter(
        user=student,
        course_id=course_key,
        status=CertificateStatuses.downloadable,
    ).first()

    exception = dict({
        'id': certificate_white_list.id,
        'user_email': student.email,
        'user_name': student.username,
        'user_id': student.id,
        'certificate_generated': generated_certificate and generated_certificate.created_date.strftime(u"%B %d, %Y"),
        'created': certificate_white_list.created.strftime(u"%A, %B %d, %Y"),
    })

    return exception


def remove_certificate_exception(course_key, student):
    """
    Remove certificate exception for given course and student from CertificateWhitelist table and
    invalidate its GeneratedCertificate if present.
    Raises ValueError in case no exception exists for the student in the given course.

    :param course_key: identifier of the course whose certificate exception needs to be removed.
    :param student: User object whose certificate exception needs to be removed.
    :return:
    """
    try:
        certificate_exception = CertificateWhitelist.objects.get(user=student, course_id=course_key)
    except ObjectDoesNotExist:
        raise ValueError(
            _(u'Certificate exception (user={user}) does not exist in certificate white list. '
              'Please refresh the page and try again.').format(user=student.username)
        )

    try:
        generated_certificate = GeneratedCertificate.objects.get(  # pylint: disable=no-member
            user=student,
            course_id=course_key
        )
        generated_certificate.invalidate()
        log.info(
            u'Certificate invalidated for %s in course %s when removed from certificate exception list',
            student.username,
            course_key
        )
    except ObjectDoesNotExist:
        # Certificate has not been generated yet, so just remove the certificate exception from white list
        pass
    log.info(u'%s has been removed from the whitelist in course %s', student.username, course_key)
    certificate_exception.delete()


def parse_request_data_and_get_user(request, course_key):
    """
        Parse request data into Certificate Exception and User object.
        Certificate Exception is the dict object containing information about certificate exception.

    :param request:
    :param course_key: Course Identifier of the course for whom to process certificate exception
    :return: key-value pairs containing certificate exception data and User object
    """
    certificate_exception = parse_request_data(request)

    user = certificate_exception.get('user_name', '') or certificate_exception.get('user_email', '')
    if not user:
        raise ValueError(_('Student username/email field is required and can not be empty. '
                           'Kindly fill in username/email and then press "Add to Exception List" button.'))
    db_user = get_student(user, course_key)

    return certificate_exception, db_user


def parse_request_data(request):
    """
    Parse and return request data, raise ValueError in case of invalid JSON data.

    :param request: HttpRequest request object.
    :return: dict object containing parsed json data.
    """
    try:
        data = json.loads(request.body or '{}')
    except ValueError:
        raise ValueError(_('The record is not in the correct format. Please add a valid username or email address.'))

    return data


def get_student(username_or_email, course_key):
    """
    Retrieve and return User object from db, raise ValueError
    if user is does not exists or is not enrolled in the given course.

    :param username_or_email: String containing either user name or email of the student.
    :param course_key: CourseKey object identifying the current course.
    :return: User object
    """
    try:
        # Appsembler Specific: We call our custom method insted the default one,
        # to make sure the user is get inside the org.
        if settings.FEATURES.get('TAHOE_MULTITENANT_BULK_ENROLLMENT', False):
            student = get_user_by_username_or_email_inside_organization(username_or_email)
        else:
            student = get_user_by_username_or_email(username_or_email)
    except ObjectDoesNotExist:
        raise ValueError(_(u"{user} does not exist in the LMS. Please check your spelling and retry.").format(
            user=username_or_email
        ))

    # Make Sure the given student is enrolled in the course
    if not CourseEnrollment.is_enrolled(student, course_key):
        raise ValueError(_(u"{user} is not enrolled in this course. Please check your spelling and retry.")
                         .format(user=username_or_email))
    return student


@transaction.non_atomic_requests
@ensure_csrf_cookie
@cache_control(no_cache=True, no_store=True, must_revalidate=True)
@require_level('staff')
@require_POST
@common_exceptions_400
def generate_certificate_exceptions(request, course_id, generate_for=None):
    """
    Generate Certificate for students in the Certificate White List.

    :param request: HttpRequest object,
    :param course_id: course identifier of the course for whom to generate certificates
    :param generate_for: string to identify whether to generate certificates for 'all' or 'new'
            additions to the certificate white-list
    :return: JsonResponse object containing success/failure message and certificate exception data
    """
    course_key = CourseKey.from_string(course_id)

    if generate_for == 'all':
        # Generate Certificates for all white listed students
        students = 'all_whitelisted'

    elif generate_for == 'new':
        students = 'whitelisted_not_generated'

    else:
        # Invalid data, generate_for must be present for all certificate exceptions
        return JsonResponse(
            {
                'success': False,
                'message': _('Invalid data, generate_for must be "new" or "all".'),
            },
            status=400
        )

    task_api.generate_certificates_for_students(request, course_key, student_set=students)
    response_payload = {
        'success': True,
        'message': _('Certificate generation started for white listed students.'),
    }

    return JsonResponse(response_payload)


@cache_control(no_cache=True, no_store=True, must_revalidate=True)
@require_level('staff')
@require_POST
def generate_bulk_certificate_exceptions(request, course_id):
    """
    Add Students to certificate white list from the uploaded csv file.
    :return response in dict format.
    {
        general_errors: [errors related to csv file e.g. csv uploading, csv attachment, content reading etc. ],
        row_errors: {
            data_format_error:              [users/data in csv file that are not well formatted],
            user_not_exist:                 [csv with none exiting users in LMS system],
            user_already_white_listed:      [users that are already white listed],
            user_not_enrolled:              [rows with not enrolled users in the given course]
        },
        success: [list of successfully added users to the certificate white list model]
    }
    """
    user_index = 0
    notes_index = 1
    row_errors_key = ['data_format_error', 'user_not_exist', 'user_already_white_listed', 'user_not_enrolled']
    course_key = CourseKey.from_string(course_id)
    students, general_errors, success = [], [], []
    row_errors = {key: [] for key in row_errors_key}

    def build_row_errors(key, _user, row_count):
        """
        inner method to build dict of csv data as row errors.
        """
        row_errors[key].append(_(u'user "{user}" in row# {row}').format(user=_user, row=row_count))

    if 'students_list' in request.FILES:
        try:
            upload_file = request.FILES.get('students_list')
            if upload_file.name.endswith('.csv'):
                students = [row for row in csv.reader(upload_file.read().splitlines())]
            else:
                general_errors.append(_('Make sure that the file you upload is in CSV format with no '
                                        'extraneous characters or rows.'))

        except Exception:  # pylint: disable=broad-except
            general_errors.append(_('Could not read uploaded file.'))
        finally:
            upload_file.close()

        row_num = 0
        for student in students:
            row_num += 1
            # verify that we have exactly two column in every row either email or username and notes but allow for
            # blank lines
            if len(student) != 2:
                if student:
                    build_row_errors('data_format_error', student[user_index], row_num)
                    log.info(u'invalid data/format in csv row# %s', row_num)
                continue

            user = student[user_index]
            try:
                # Appsembler Specific: We call our custom method insted the default one,
                # to make sure the user is get inside the org.
                if settings.FEATURES.get('TAHOE_MULTITENANT_BULK_ENROLLMENT', False):
                    user = get_user_by_username_or_email_inside_organization(user)
                else:
                    user = get_user_by_username_or_email(user)
            except ObjectDoesNotExist:
                build_row_errors('user_not_exist', user, row_num)
                log.info(u'student %s does not exist', user)
            else:
                if CertificateWhitelist.get_certificate_white_list(course_key, user):
                    build_row_errors('user_already_white_listed', user, row_num)
                    log.warning(u'student %s already exist.', user.username)

                # make sure user is enrolled in course
                elif not CourseEnrollment.is_enrolled(user, course_key):
                    build_row_errors('user_not_enrolled', user, row_num)
                    log.warning(u'student %s is not enrolled in course.', user.username)

                else:
                    CertificateWhitelist.objects.create(
                        user=user,
                        course_id=course_key,
                        whitelist=True,
                        notes=student[notes_index]
                    )
                    success.append(_(u'user "{username}" in row# {row}').format(username=user.username, row=row_num))

    else:
        general_errors.append(_('File is not attached.'))

    results = {
        'general_errors': general_errors,
        'row_errors': row_errors,
        'success': success
    }

    return JsonResponse(results)


@transaction.non_atomic_requests
@ensure_csrf_cookie
@cache_control(no_cache=True, no_store=True, must_revalidate=True)
@require_level('staff')
@require_http_methods(['POST', 'DELETE'])
def certificate_invalidation_view(request, course_id):
    """
    Invalidate/Re-Validate students to/from certificate.

    :param request: HttpRequest object
    :param course_id: course identifier of the course for whom to add/remove certificates exception.
    :return: JsonResponse object with success/error message or certificate invalidation data.
    """
    course_key = CourseKey.from_string(course_id)
    # Validate request data and return error response in case of invalid data
    try:
        certificate_invalidation_data = parse_request_data(request)
        certificate = validate_request_data_and_get_certificate(certificate_invalidation_data, course_key)
    except ValueError as error:
        return JsonResponse({'message': text_type(error)}, status=400)

    # Invalidate certificate of the given student for the course course
    if request.method == 'POST':
        try:
            certificate_invalidation = invalidate_certificate(request, certificate, certificate_invalidation_data)
        except ValueError as error:
            return JsonResponse({'message': text_type(error)}, status=400)
        return JsonResponse(certificate_invalidation)

    # Re-Validate student certificate for the course course
    elif request.method == 'DELETE':
        try:
            re_validate_certificate(request, course_key, certificate)
        except ValueError as error:
            return JsonResponse({'message': text_type(error)}, status=400)

        return JsonResponse({}, status=204)


def invalidate_certificate(request, generated_certificate, certificate_invalidation_data):
    """
    Invalidate given GeneratedCertificate and add CertificateInvalidation record for future reference or re-validation.

    :param request: HttpRequest object
    :param generated_certificate: GeneratedCertificate object, the certificate we want to invalidate
    :param certificate_invalidation_data: dict object containing data for CertificateInvalidation.
    :return: dict object containing updated certificate invalidation data.
    """
    if CertificateInvalidation.get_certificate_invalidations(
            generated_certificate.course_id,
            generated_certificate.user,
    ):
        raise ValueError(
            _(u"Certificate of {user} has already been invalidated. Please check your spelling and retry.").format(
                user=generated_certificate.user.username,
            )
        )

    # Verify that certificate user wants to invalidate is a valid one.
    if not generated_certificate.is_valid():
        raise ValueError(
            _(u"Certificate for student {user} is already invalid, kindly verify that certificate was generated "
              "for this student and then proceed.").format(user=generated_certificate.user.username)
        )

    # Add CertificateInvalidation record for future reference or re-validation
    certificate_invalidation, __ = CertificateInvalidation.objects.update_or_create(
        generated_certificate=generated_certificate,
        defaults={
            'invalidated_by': request.user,
            'notes': certificate_invalidation_data.get("notes", ""),
            'active': True,
        }
    )

    # Invalidate GeneratedCertificate
    generated_certificate.invalidate()
    return {
        'id': certificate_invalidation.id,
        'user': certificate_invalidation.generated_certificate.user.username,
        'invalidated_by': certificate_invalidation.invalidated_by.username,
        'created': certificate_invalidation.created.strftime(u"%B %d, %Y"),
        'notes': certificate_invalidation.notes,
    }


@common_exceptions_400
def re_validate_certificate(request, course_key, generated_certificate):
    """
    Remove certificate invalidation from db and start certificate generation task for this student.
    Raises ValueError if certificate invalidation is present.

    :param request: HttpRequest object
    :param course_key: CourseKey object identifying the current course.
    :param generated_certificate: GeneratedCertificate object of the student for the given course
    """
    try:
        # Fetch CertificateInvalidation object
        certificate_invalidation = CertificateInvalidation.objects.get(generated_certificate=generated_certificate)
    except ObjectDoesNotExist:
        raise ValueError(_("Certificate Invalidation does not exist, Please refresh the page and try again."))
    else:
        # Deactivate certificate invalidation if it was fetched successfully.
        certificate_invalidation.deactivate()

    # We need to generate certificate only for a single student here
    student = certificate_invalidation.generated_certificate.user

    task_api.generate_certificates_for_students(
        request, course_key, student_set="specific_student", specific_student_id=student.id
    )


def validate_request_data_and_get_certificate(certificate_invalidation, course_key):
    """
    Fetch and return GeneratedCertificate of the student passed in request data for the given course.

    Raises ValueError in case of missing student username/email or
    if student does not have certificate for the given course.

    :param certificate_invalidation: dict containing certificate invalidation data
    :param course_key: CourseKey object identifying the current course.
    :return: GeneratedCertificate object of the student for the given course
    """
    user = certificate_invalidation.get("user")

    if not user:
        raise ValueError(
            _('Student username/email field is required and can not be empty. '
              'Kindly fill in username/email and then press "Invalidate Certificate" button.')
        )

    student = get_student(user, course_key)

    certificate = GeneratedCertificate.certificate_for_student(student, course_key)
    if not certificate:
        raise ValueError(_(
            u"The student {student} does not have certificate for the course {course}. Kindly verify student "
            "username/email and the selected course are correct and try again."
        ).format(student=student.username, course=course_key.course))
    return certificate


def _get_boolean_param(request, param_name):
    """
    Returns the value of the boolean parameter with the given
    name in the POST request. Handles translation from string
    values to boolean values.
    """
    return request.POST.get(param_name, False) in ['true', 'True', True]


def _create_error_response(request, msg):
    """
    Creates the appropriate error response for the current request,
    in JSON form.
    """
    return JsonResponse({"error": msg}, 400)<|MERGE_RESOLUTION|>--- conflicted
+++ resolved
@@ -118,14 +118,9 @@
     UserProfile,
     anonymous_id_for_user,
     get_user_by_username_or_email,
-<<<<<<< HEAD
     get_user_by_username_or_email_inside_organization,
     unique_id_for_user,
     is_email_retired
-=======
-    is_email_retired,
-    unique_id_for_user
->>>>>>> 221dc99d
 )
 from student.roles import CourseFinanceAdminRole, CourseSalesAdminRole
 from util.file import (
