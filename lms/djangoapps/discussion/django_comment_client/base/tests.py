--- conflicted
+++ resolved
@@ -10,11 +10,7 @@
 
 import ddt
 import mock
-<<<<<<< HEAD
-import six
 from django.conf import settings
-=======
->>>>>>> 83ceefc4
 from django.contrib.auth.models import User
 from django.core.management import call_command
 from django.test.client import RequestFactory
