# pylint: skip-file


import datetime
import json
<<<<<<< HEAD
from unittest import mock, skipIf
=======
import unittest
from unittest import mock
>>>>>>> b2ddc436
from unittest.mock import Mock, patch

import ddt
import pytest
from django.conf import settings
from django.test import RequestFactory, TestCase
from django.urls import reverse
from edx_django_utils.cache import RequestCache
from opaque_keys.edx.keys import CourseKey
from pytz import UTC

import lms.djangoapps.discussion.django_comment_client.utils as utils
from common.djangoapps.course_modes.models import CourseMode
from common.djangoapps.course_modes.tests.factories import CourseModeFactory
from common.djangoapps.student.roles import CourseStaffRole
from common.djangoapps.student.tests.factories import AdminFactory, CourseEnrollmentFactory, UserFactory
from common.djangoapps.student.tests.factories import InstructorFactory
from lms.djangoapps.courseware.tabs import get_course_tab_list
from lms.djangoapps.discussion.django_comment_client.constants import TYPE_ENTRY, TYPE_SUBCATEGORY
from lms.djangoapps.discussion.django_comment_client.tests.factories import RoleFactory
from lms.djangoapps.discussion.django_comment_client.tests.unicode import UnicodeTestMixin
from lms.djangoapps.discussion.django_comment_client.tests.utils import config_course_discussions, topic_name_to_id
from lms.djangoapps.teams.tests.factories import CourseTeamFactory
from openedx.core.djangoapps.course_groups import cohorts
from openedx.core.djangoapps.course_groups.cohorts import set_course_cohorted
from openedx.core.djangoapps.course_groups.tests.helpers import CohortFactory, config_course_cohorts
from openedx.core.djangoapps.django_comment_common.comment_client.utils import (
    CommentClientMaintenanceError,
    perform_request,
)
from openedx.core.djangoapps.django_comment_common.models import (
    CourseDiscussionSettings,
    DiscussionsIdMapping,
    ForumsConfig,
    assign_role
)
from openedx.core.djangoapps.django_comment_common.utils import seed_permissions_roles
from openedx.core.djangoapps.util.testing import ContentGroupTestCase
from xmodule.modulestore import ModuleStoreEnum
from xmodule.modulestore.django import modulestore
from xmodule.modulestore.tests.django_utils import TEST_DATA_MIXED_MODULESTORE, ModuleStoreTestCase
from xmodule.modulestore.tests.factories import CourseFactory, ItemFactory, ToyCourseFactory


class DictionaryTestCase(TestCase):
    def test_extract(self):
        d = {'cats': 'meow', 'dogs': 'woof'}
        k = ['cats', 'dogs', 'hamsters']
        expected = {'cats': 'meow', 'dogs': 'woof', 'hamsters': None}
        assert utils.extract(d, k) == expected

    def test_strip_none(self):
        d = {'cats': 'meow', 'dogs': 'woof', 'hamsters': None}
        expected = {'cats': 'meow', 'dogs': 'woof'}
        assert utils.strip_none(d) == expected

    def test_strip_blank(self):
        d = {'cats': 'meow', 'dogs': 'woof', 'hamsters': ' ', 'yetis': ''}
        expected = {'cats': 'meow', 'dogs': 'woof'}
        assert utils.strip_blank(d) == expected


class AccessUtilsTestCase(ModuleStoreTestCase):
    """
    Base testcase class for access and roles for the
    comment client service integration
    """
    CREATE_USER = False

    def setUp(self):
        super().setUp()

        self.course = CourseFactory.create()
        self.course_id = self.course.id
        self.student_role = RoleFactory(name='Student', course_id=self.course_id)
        self.moderator_role = RoleFactory(name='Moderator', course_id=self.course_id)
        self.community_ta_role = RoleFactory(name='Community TA', course_id=self.course_id)
        self.student1 = UserFactory(username='student', email='student@edx.org')
        self.student1_enrollment = CourseEnrollmentFactory(user=self.student1)
        self.student_role.users.add(self.student1)
        self.student2 = UserFactory(username='student2', email='student2@edx.org')
        self.student2_enrollment = CourseEnrollmentFactory(user=self.student2)
        self.moderator = UserFactory(username='moderator', email='staff@edx.org', is_staff=True)
        self.moderator_enrollment = CourseEnrollmentFactory(user=self.moderator)
        self.moderator_role.users.add(self.moderator)
        self.community_ta1 = UserFactory(username='community_ta1', email='community_ta1@edx.org')
        self.community_ta_role.users.add(self.community_ta1)
        self.community_ta2 = UserFactory(username='community_ta2', email='community_ta2@edx.org')
        self.community_ta_role.users.add(self.community_ta2)
        self.course_staff = UserFactory(username='course_staff', email='course_staff@edx.org')
        CourseStaffRole(self.course_id).add_users(self.course_staff)

    def test_get_role_ids(self):
        ret = utils.get_role_ids(self.course_id)
        expected = {'Moderator': [3], 'Community TA': [4, 5]}
        assert ret == expected

    def test_has_discussion_privileges(self):
        assert not utils.has_discussion_privileges(self.student1, self.course_id)
        assert not utils.has_discussion_privileges(self.student2, self.course_id)
        assert not utils.has_discussion_privileges(self.course_staff, self.course_id)
        assert utils.has_discussion_privileges(self.moderator, self.course_id)
        assert utils.has_discussion_privileges(self.community_ta1, self.course_id)
        assert utils.has_discussion_privileges(self.community_ta2, self.course_id)

    def test_has_forum_access(self):
        ret = utils.has_forum_access('student', self.course_id, 'Student')
        assert ret

        ret = utils.has_forum_access('not_a_student', self.course_id, 'Student')
        assert not ret

        ret = utils.has_forum_access('student', self.course_id, 'NotARole')
        assert not ret


@ddt.ddt
class CoursewareContextTestCase(ModuleStoreTestCase):
    """
    Base testcase class for courseware context for the
    comment client service integration
    """
    def setUp(self):
        super().setUp()
        self.course = CourseFactory.create(org="TestX", number="101", display_name="Test Course")
        self.discussion1 = ItemFactory.create(
            parent_location=self.course.location,
            category="discussion",
            discussion_id="discussion1",
            discussion_category="Chapter",
            discussion_target="Discussion 1"
        )
        self.discussion2 = ItemFactory.create(
            parent_location=self.course.location,
            category="discussion",
            discussion_id="discussion2",
            discussion_category="Chapter / Section / Subsection",
            discussion_target="Discussion 2"
        )

    def test_empty(self):
        utils.add_courseware_context([], self.course, self.user)

    def test_missing_commentable_id(self):
        orig = {"commentable_id": "non-inline"}
        modified = dict(orig)
        utils.add_courseware_context([modified], self.course, self.user)
        assert modified == orig

    def test_basic(self):
        threads = [
            {"commentable_id": self.discussion1.discussion_id},
            {"commentable_id": self.discussion2.discussion_id}
        ]
        utils.add_courseware_context(threads, self.course, self.user)

        def assertThreadCorrect(thread, discussion, expected_title):  # pylint: disable=invalid-name
            """Asserts that the given thread has the expected set of properties"""
            assert set(thread.keys()) == {'commentable_id', 'courseware_url', 'courseware_title'}
            assert thread.get('courseware_url') == reverse('jump_to', kwargs={'course_id': str(self.course.id), 'location': str(discussion.location)})
            assert thread.get('courseware_title') == expected_title

        assertThreadCorrect(threads[0], self.discussion1, "Chapter / Discussion 1")
        assertThreadCorrect(threads[1], self.discussion2, "Subsection / Discussion 2")

    def test_empty_discussion_subcategory_title(self):
        """
        Test that for empty subcategory inline discussion modules,
        the divider " / " is not rendered on a post or inline discussion topic label.
        """
        discussion = ItemFactory.create(
            parent_location=self.course.location,
            category="discussion",
            discussion_id="discussion",
            discussion_category="Chapter",
            discussion_target=""  # discussion-subcategory
        )
        thread = {"commentable_id": discussion.discussion_id}
        utils.add_courseware_context([thread], self.course, self.user)
        assert '/' not in thread.get('courseware_title')

    @ddt.data((ModuleStoreEnum.Type.mongo, 2), (ModuleStoreEnum.Type.split, 1))
    @ddt.unpack
    def test_get_accessible_discussion_xblocks(self, modulestore_type, expected_discussion_xblocks):
        """
        Tests that the accessible discussion xblocks having no parents do not get fetched for split modulestore.
        """
        course = CourseFactory.create(default_store=modulestore_type)

        # Create a discussion xblock.
        test_discussion = self.store.create_child(self.user.id, course.location, 'discussion', 'test_discussion')

        # Assert that created discussion xblock is not an orphan.
        assert test_discussion.location not in self.store.get_orphans(course.id)

        # Assert that there is only one discussion xblock in the course at the moment.
        assert len(utils.get_accessible_discussion_xblocks(course, self.user)) == 1

        # The above call is request cached, so we need to clear it for this test.
        RequestCache.clear_all_namespaces()
        # Add an orphan discussion xblock to that course
        orphan = course.id.make_usage_key('discussion', 'orphan_discussion')
        self.store.create_item(self.user.id, orphan.course_key, orphan.block_type, block_id=orphan.block_id)

        # Assert that the discussion xblock is an orphan.
        assert orphan in self.store.get_orphans(course.id)

        assert len(utils.get_accessible_discussion_xblocks(course, self.user)) == expected_discussion_xblocks


class CachedDiscussionIdMapTestCase(ModuleStoreTestCase):
    """
    Tests that using the cache of discussion id mappings has the same behavior as searching through the course.
    """
    ENABLED_SIGNALS = ['course_published']

    def setUp(self):
        super().setUp()

        self.course = CourseFactory.create(org='TestX', number='101', display_name='Test Course')
        self.discussion = ItemFactory.create(
            parent_location=self.course.location,
            category='discussion',
            discussion_id='test_discussion_id',
            discussion_category='Chapter',
            discussion_target='Discussion 1'
        )
        self.discussion2 = ItemFactory.create(
            parent_location=self.course.location,
            category='discussion',
            discussion_id='test_discussion_id_2',
            discussion_category='Chapter 2',
            discussion_target='Discussion 2'
        )
        self.private_discussion = ItemFactory.create(
            parent_location=self.course.location,
            category='discussion',
            discussion_id='private_discussion_id',
            discussion_category='Chapter 3',
            discussion_target='Beta Testing',
            visible_to_staff_only=True
        )
        RequestCache.clear_all_namespaces()  # clear the cache before the last course publish
        self.bad_discussion = ItemFactory.create(
            parent_location=self.course.location,
            category='discussion',
            discussion_id='bad_discussion_id',
            discussion_category=None,
            discussion_target=None
        )

    def test_cache_returns_correct_key(self):
        usage_key = utils.get_cached_discussion_key(self.course.id, 'test_discussion_id')
        assert usage_key == self.discussion.location

    def test_cache_returns_none_if_id_is_not_present(self):
        usage_key = utils.get_cached_discussion_key(self.course.id, 'bogus_id')
        assert usage_key is None

    def test_cache_raises_exception_if_discussion_id_map_not_cached(self):
        DiscussionsIdMapping.objects.all().delete()
        with pytest.raises(utils.DiscussionIdMapIsNotCached):
            utils.get_cached_discussion_key(self.course.id, 'test_discussion_id')

    def test_cache_raises_exception_if_discussion_id_not_cached(self):
        cache = DiscussionsIdMapping.objects.get(course_id=self.course.id)
        cache.mapping = None
        cache.save()

        with pytest.raises(utils.DiscussionIdMapIsNotCached):
            utils.get_cached_discussion_key(self.course.id, 'test_discussion_id')

    def test_xblock_does_not_have_required_keys(self):
        assert utils.has_required_keys(self.discussion)
        assert not utils.has_required_keys(self.bad_discussion)

    def verify_discussion_metadata(self):
        """Retrieves the metadata for self.discussion and self.discussion2 and verifies that it is correct"""
        metadata = utils.get_cached_discussion_id_map(
            self.course,
            ['test_discussion_id', 'test_discussion_id_2'],
            self.user
        )
        discussion1 = metadata[self.discussion.discussion_id]
        discussion2 = metadata[self.discussion2.discussion_id]
        assert discussion1['location'] == self.discussion.location
        assert discussion1['title'] == 'Chapter / Discussion 1'
        assert discussion2['location'] == self.discussion2.location
        assert discussion2['title'] == 'Chapter 2 / Discussion 2'

    def test_get_discussion_id_map_from_cache(self):
        self.verify_discussion_metadata()

    def test_get_discussion_id_map_without_cache(self):
        DiscussionsIdMapping.objects.all().delete()
        self.verify_discussion_metadata()

    def test_get_missing_discussion_id_map_from_cache(self):
        metadata = utils.get_cached_discussion_id_map(self.course, ['bogus_id'], self.user)
        assert metadata == {}

    def test_get_discussion_id_map_from_cache_without_access(self):
        user = UserFactory.create()

        metadata = utils.get_cached_discussion_id_map(self.course, ['private_discussion_id'], self.user)
        assert metadata['private_discussion_id']['title'] == 'Chapter 3 / Beta Testing'

        metadata = utils.get_cached_discussion_id_map(self.course, ['private_discussion_id'], user)
        assert metadata == {}

    def test_get_bad_discussion_id(self):
        metadata = utils.get_cached_discussion_id_map(self.course, ['bad_discussion_id'], self.user)
        assert metadata == {}

    def test_discussion_id_accessible(self):
        assert utils.discussion_category_id_access(self.course, self.user, 'test_discussion_id')

    def test_bad_discussion_id_not_accessible(self):
        assert not utils.discussion_category_id_access(self.course, self.user, 'bad_discussion_id')

    def test_missing_discussion_id_not_accessible(self):
        assert not utils.discussion_category_id_access(self.course, self.user, 'bogus_id')

    def test_discussion_id_not_accessible_without_access(self):
        user = UserFactory.create()
        assert utils.discussion_category_id_access(self.course, self.user, 'private_discussion_id')
        assert not utils.discussion_category_id_access(self.course, user, 'private_discussion_id')


class CategoryMapTestMixin:
    """
    Provides functionality for classes that test
    `get_discussion_category_map`.
    """
    def assert_category_map_equals(self, expected, requesting_user=None):
        """
        Call `get_discussion_category_map`, and verify that it returns
        what is expected.
        """
        actual = utils.get_discussion_category_map(self.course, requesting_user or self.user)
        actual['subcategories']['Week 1']['children'].sort()
        assert actual == expected


class CategoryMapTestCase(CategoryMapTestMixin, ModuleStoreTestCase):
    """
    Base testcase class for discussion categories for the
    comment client service integration
    """
    def setUp(self):
        super().setUp()

        self.course = CourseFactory.create(
            org="TestX", number="101", display_name="Test Course",
            # This test needs to use a course that has already started --
            # discussion topics only show up if the course has already started,
            # and the default start date for courses is Jan 1, 2030.
            start=datetime.datetime(2012, 2, 3, tzinfo=UTC)
        )
        # Courses get a default discussion topic on creation, so remove it
        self.course.discussion_topics = {}
        self.discussion_num = 0
        self.instructor = InstructorFactory(course_key=self.course.id)
        self.maxDiff = None  # pylint: disable=invalid-name
        self.later = datetime.datetime(2050, 1, 1, tzinfo=UTC)

    def create_discussion(self, discussion_category, discussion_target, **kwargs):
        self.discussion_num += 1
        return ItemFactory.create(
            parent_location=self.course.location,
            category="discussion",
            discussion_id=f"discussion{self.discussion_num}",
            discussion_category=discussion_category,
            discussion_target=discussion_target,
            **kwargs
        )

    def assert_category_map_equals(self, expected, divided_only_if_explicit=False, exclude_unstarted=True):  # pylint: disable=arguments-differ
        """
        Asserts the expected map with the map returned by get_discussion_category_map method.
        """
        assert utils.get_discussion_category_map(self.course, self.instructor, divided_only_if_explicit, exclude_unstarted) == expected

    def test_empty(self):
        self.assert_category_map_equals({"entries": {}, "subcategories": {}, "children": []})

    def test_configured_topics(self):
        self.course.discussion_topics = {
            "Topic A": {"id": "Topic_A"},
            "Topic B": {"id": "Topic_B"},
            "Topic C": {"id": "Topic_C"}
        }

        def check_cohorted_topics(expected_ids):
            self.assert_category_map_equals(
                {
                    "entries": {
                        "Topic A": {"id": "Topic_A", "sort_key": "Topic A", "is_divided": "Topic_A" in expected_ids},
                        "Topic B": {"id": "Topic_B", "sort_key": "Topic B", "is_divided": "Topic_B" in expected_ids},
                        "Topic C": {"id": "Topic_C", "sort_key": "Topic C", "is_divided": "Topic_C" in expected_ids},
                    },
                    "subcategories": {},
                    "children": [("Topic A", TYPE_ENTRY), ("Topic B", TYPE_ENTRY), ("Topic C", TYPE_ENTRY)]
                }
            )

        check_cohorted_topics([])  # default (empty) cohort config

        set_discussion_division_settings(self.course.id, enable_cohorts=False)
        check_cohorted_topics([])

        set_discussion_division_settings(self.course.id, enable_cohorts=True)
        check_cohorted_topics([])

        set_discussion_division_settings(
            self.course.id,
            enable_cohorts=True,
            divided_discussions=["Topic_B", "Topic_C"]
        )
        check_cohorted_topics(["Topic_B", "Topic_C"])

        set_discussion_division_settings(
            self.course.id,
            enable_cohorts=True,
            divided_discussions=["Topic_A", "Some_Other_Topic"]
        )
        check_cohorted_topics(["Topic_A"])

        # unlikely case, but make sure it works.
        set_discussion_division_settings(
            self.course.id,
            enable_cohorts=False,
            divided_discussions=["Topic_A"]
        )
        check_cohorted_topics([])

    def test_single_inline(self):
        self.create_discussion("Chapter", "Discussion")
        self.assert_category_map_equals(
            {
                "entries": {},
                "subcategories": {
                    "Chapter": {
                        "entries": {
                            "Discussion": {
                                "id": "discussion1",
                                "sort_key": None,
                                "is_divided": False,
                            }
                        },
                        "subcategories": {},
                        "children": [("Discussion", TYPE_ENTRY)]
                    }
                },
                "children": [("Chapter", TYPE_SUBCATEGORY)]
            }
        )

    def test_inline_with_always_divide_inline_discussion_flag(self):
        self.create_discussion("Chapter", "Discussion")
        set_discussion_division_settings(self.course.id, enable_cohorts=True, always_divide_inline_discussions=True)

        self.assert_category_map_equals(
            {
                "entries": {},
                "subcategories": {
                    "Chapter": {
                        "entries": {
                            "Discussion": {
                                "id": "discussion1",
                                "sort_key": None,
                                "is_divided": True,
                            }
                        },
                        "subcategories": {},
                        "children": [("Discussion", TYPE_ENTRY)]
                    }
                },
                "children": [("Chapter", TYPE_SUBCATEGORY)]
            }
        )

    def test_inline_without_always_divide_inline_discussion_flag(self):
        self.create_discussion("Chapter", "Discussion")
        set_discussion_division_settings(self.course.id, enable_cohorts=True)

        self.assert_category_map_equals(
            {
                "entries": {},
                "subcategories": {
                    "Chapter": {
                        "entries": {
                            "Discussion": {
                                "id": "discussion1",
                                "sort_key": None,
                                "is_divided": False,
                            }
                        },
                        "subcategories": {},
                        "children": [("Discussion", TYPE_ENTRY)]
                    }
                },
                "children": [("Chapter", TYPE_SUBCATEGORY)]
            },
            divided_only_if_explicit=True
        )

    @skipIf(settings.TAHOE_ALWAYS_SKIP_TEST, 'Skip flaky tests due to date issues')
    def test_get_unstarted_discussion_xblocks(self):
        self.create_discussion("Chapter 1", "Discussion 1", start=self.later)

        self.assert_category_map_equals(
            {
                "entries": {},
                "subcategories": {
                    "Chapter 1": {
                        "entries": {
                            "Discussion 1": {
                                "id": "discussion1",
                                "sort_key": None,
                                "is_divided": False,
                                "start_date": self.later
                            }
                        },
                        "subcategories": {},
                        "children": [("Discussion 1", TYPE_ENTRY)],
                        "start_date": self.later,
                        "sort_key": "Chapter 1"
                    }
                },
                "children": [("Chapter 1", TYPE_SUBCATEGORY)]
            },
            divided_only_if_explicit=True,
            exclude_unstarted=False
        )

    def test_tree(self):
        self.create_discussion("Chapter 1", "Discussion 1")
        self.create_discussion("Chapter 1", "Discussion 2")
        self.create_discussion("Chapter 2", "Discussion")
        self.create_discussion("Chapter 2 / Section 1 / Subsection 1", "Discussion")
        self.create_discussion("Chapter 2 / Section 1 / Subsection 2", "Discussion")
        self.create_discussion("Chapter 3 / Section 1", "Discussion")

        def check_divided(is_divided):
            self.assert_category_map_equals(
                {
                    "entries": {},
                    "subcategories": {
                        "Chapter 1": {
                            "entries": {
                                "Discussion 1": {
                                    "id": "discussion1",
                                    "sort_key": None,
                                    "is_divided": is_divided,
                                },
                                "Discussion 2": {
                                    "id": "discussion2",
                                    "sort_key": None,
                                    "is_divided": is_divided,
                                }
                            },
                            "subcategories": {},
                            "children": [("Discussion 1", TYPE_ENTRY), ("Discussion 2", TYPE_ENTRY)]
                        },
                        "Chapter 2": {
                            "entries": {
                                "Discussion": {
                                    "id": "discussion3",
                                    "sort_key": None,
                                    "is_divided": is_divided,
                                }
                            },
                            "subcategories": {
                                "Section 1": {
                                    "entries": {},
                                    "subcategories": {
                                        "Subsection 1": {
                                            "entries": {
                                                "Discussion": {
                                                    "id": "discussion4",
                                                    "sort_key": None,
                                                    "is_divided": is_divided,
                                                }
                                            },
                                            "subcategories": {},
                                            "children": [("Discussion", TYPE_ENTRY)]
                                        },
                                        "Subsection 2": {
                                            "entries": {
                                                "Discussion": {
                                                    "id": "discussion5",
                                                    "sort_key": None,
                                                    "is_divided": is_divided,
                                                }
                                            },
                                            "subcategories": {},
                                            "children": [("Discussion", TYPE_ENTRY)]
                                        }
                                    },
                                    "children": [("Subsection 1", TYPE_SUBCATEGORY), ("Subsection 2", TYPE_SUBCATEGORY)]
                                }
                            },
                            "children": [("Discussion", TYPE_ENTRY), ("Section 1", TYPE_SUBCATEGORY)]
                        },
                        "Chapter 3": {
                            "entries": {},
                            "subcategories": {
                                "Section 1": {
                                    "entries": {
                                        "Discussion": {
                                            "id": "discussion6",
                                            "sort_key": None,
                                            "is_divided": is_divided,
                                        }
                                    },
                                    "subcategories": {},
                                    "children": [("Discussion", TYPE_ENTRY)]
                                }
                            },
                            "children": [("Section 1", TYPE_SUBCATEGORY)]
                        }
                    },
                    "children": [("Chapter 1", TYPE_SUBCATEGORY), ("Chapter 2", TYPE_SUBCATEGORY),
                                 ("Chapter 3", TYPE_SUBCATEGORY)]
                }
            )

        # empty / default config
        check_divided(False)

        # explicitly disabled cohorting
        set_discussion_division_settings(self.course.id, enable_cohorts=False)
        check_divided(False)

        # explicitly enable courses divided by Cohort with inline discusssions also divided.
        set_discussion_division_settings(self.course.id, enable_cohorts=True, always_divide_inline_discussions=True)
        check_divided(True)

    def test_tree_with_duplicate_targets(self):
        self.create_discussion("Chapter 1", "Discussion A")
        self.create_discussion("Chapter 1", "Discussion B")
        self.create_discussion("Chapter 1", "Discussion A")  # duplicate
        self.create_discussion("Chapter 1", "Discussion A")  # another duplicate
        self.create_discussion("Chapter 2 / Section 1 / Subsection 1", "Discussion")
        self.create_discussion("Chapter 2 / Section 1 / Subsection 1", "Discussion")  # duplicate

        category_map = utils.get_discussion_category_map(self.course, self.user)

        chapter1 = category_map["subcategories"]["Chapter 1"]
        chapter1_discussions = {"Discussion A", "Discussion B", "Discussion A (1)", "Discussion A (2)"}
        chapter1_discussions_with_types = {("Discussion A", TYPE_ENTRY), ("Discussion B", TYPE_ENTRY),
                                           ("Discussion A (1)", TYPE_ENTRY), ("Discussion A (2)", TYPE_ENTRY)}
        assert set(chapter1['children']) == chapter1_discussions_with_types
        assert set(chapter1['entries'].keys()) == chapter1_discussions

        chapter2 = category_map["subcategories"]["Chapter 2"]
        subsection1 = chapter2["subcategories"]["Section 1"]["subcategories"]["Subsection 1"]
        subsection1_discussions = {"Discussion", "Discussion (1)"}
        subsection1_discussions_with_types = {("Discussion", TYPE_ENTRY), ("Discussion (1)", TYPE_ENTRY)}
        assert set(subsection1['children']) == subsection1_discussions_with_types
        assert set(subsection1['entries'].keys()) == subsection1_discussions

    def test_start_date_filter(self):
        now = datetime.datetime.now()
        self.create_discussion("Chapter 1", "Discussion 1", start=now)
        self.create_discussion("Chapter 1", "Discussion 2 обсуждение", start=self.later)
        self.create_discussion("Chapter 2", "Discussion", start=now)
        self.create_discussion("Chapter 2 / Section 1 / Subsection 1", "Discussion", start=self.later)
        self.create_discussion("Chapter 2 / Section 1 / Subsection 2", "Discussion", start=self.later)
        self.create_discussion("Chapter 3 / Section 1", "Discussion", start=self.later)

        assert not self.course.self_paced
        self.assert_category_map_equals(
            {
                "entries": {},
                "subcategories": {
                    "Chapter 1": {
                        "entries": {
                            "Discussion 1": {
                                "id": "discussion1",
                                "sort_key": None,
                                "is_divided": False,
                            }
                        },
                        "subcategories": {},
                        "children": [("Discussion 1", TYPE_ENTRY)]
                    },
                    "Chapter 2": {
                        "entries": {
                            "Discussion": {
                                "id": "discussion3",
                                "sort_key": None,
                                "is_divided": False,
                            }
                        },
                        "subcategories": {},
                        "children": [("Discussion", TYPE_ENTRY)]
                    }
                },
                "children": [("Chapter 1", TYPE_SUBCATEGORY), ("Chapter 2", TYPE_SUBCATEGORY)]
            }
        )

    def test_self_paced_start_date_filter(self):
        self.course.self_paced = True

        now = datetime.datetime.now()
        self.create_discussion("Chapter 1", "Discussion 1", start=now)
        self.create_discussion("Chapter 1", "Discussion 2", start=self.later)
        self.create_discussion("Chapter 2", "Discussion", start=now)
        self.create_discussion("Chapter 2 / Section 1 / Subsection 1", "Discussion", start=self.later)
        self.create_discussion("Chapter 2 / Section 1 / Subsection 2", "Discussion", start=self.later)
        self.create_discussion("Chapter 3 / Section 1", "Discussion", start=self.later)

        assert self.course.self_paced
        self.assert_category_map_equals(
            {
                "entries": {},
                "subcategories": {
                    "Chapter 1": {
                        "entries": {
                            "Discussion 1": {
                                "id": "discussion1",
                                "sort_key": None,
                                "is_divided": False,
                            },
                            "Discussion 2": {
                                "id": "discussion2",
                                "sort_key": None,
                                "is_divided": False,
                            }
                        },
                        "subcategories": {},
                        "children": [("Discussion 1", TYPE_ENTRY), ("Discussion 2", TYPE_ENTRY)]
                    },
                    "Chapter 2": {
                        "entries": {
                            "Discussion": {
                                "id": "discussion3",
                                "sort_key": None,
                                "is_divided": False,
                            }
                        },
                        "subcategories": {
                            "Section 1": {
                                "entries": {},
                                "subcategories": {
                                    "Subsection 1": {
                                        "entries": {
                                            "Discussion": {
                                                "id": "discussion4",
                                                "sort_key": None,
                                                "is_divided": False,
                                            }
                                        },
                                        "subcategories": {},
                                        "children": [("Discussion", TYPE_ENTRY)]
                                    },
                                    "Subsection 2": {
                                        "entries": {
                                            "Discussion": {
                                                "id": "discussion5",
                                                "sort_key": None,
                                                "is_divided": False,
                                            }
                                        },
                                        "subcategories": {},
                                        "children": [("Discussion", TYPE_ENTRY)]
                                    }
                                },
                                "children": [("Subsection 1", TYPE_SUBCATEGORY), ("Subsection 2", TYPE_SUBCATEGORY)]
                            }
                        },
                        "children": [("Discussion", TYPE_ENTRY), ("Section 1", TYPE_SUBCATEGORY)]
                    },
                    "Chapter 3": {
                        "entries": {},
                        "subcategories": {
                            "Section 1": {
                                "entries": {
                                    "Discussion": {
                                        "id": "discussion6",
                                        "sort_key": None,
                                        "is_divided": False,
                                    }
                                },
                                "subcategories": {},
                                "children": [("Discussion", TYPE_ENTRY)]
                            }
                        },
                        "children": [("Section 1", TYPE_SUBCATEGORY)]
                    }
                },
                "children": [("Chapter 1", TYPE_SUBCATEGORY), ("Chapter 2", TYPE_SUBCATEGORY),
                             ("Chapter 3", TYPE_SUBCATEGORY)]
            }
        )

    def test_sort_inline_explicit(self):
        self.create_discussion("Chapter", "Discussion 1", sort_key="D")
        self.create_discussion("Chapter", "Discussion 2", sort_key="A")
        self.create_discussion("Chapter", "Discussion 3", sort_key="E")
        self.create_discussion("Chapter", "Discussion 4", sort_key="C")
        self.create_discussion("Chapter", "Discussion 5", sort_key="B")

        self.assert_category_map_equals(
            {
                "entries": {},
                "subcategories": {
                    "Chapter": {
                        "entries": {
                            "Discussion 1": {
                                "id": "discussion1",
                                "sort_key": "D",
                                "is_divided": False,
                            },
                            "Discussion 2": {
                                "id": "discussion2",
                                "sort_key": "A",
                                "is_divided": False,
                            },
                            "Discussion 3": {
                                "id": "discussion3",
                                "sort_key": "E",
                                "is_divided": False,
                            },
                            "Discussion 4": {
                                "id": "discussion4",
                                "sort_key": "C",
                                "is_divided": False,
                            },
                            "Discussion 5": {
                                "id": "discussion5",
                                "sort_key": "B",
                                "is_divided": False,
                            }
                        },
                        "subcategories": {},
                        "children": [
                            ("Discussion 2", TYPE_ENTRY),
                            ("Discussion 5", TYPE_ENTRY),
                            ("Discussion 4", TYPE_ENTRY),
                            ("Discussion 1", TYPE_ENTRY),
                            ("Discussion 3", TYPE_ENTRY)
                        ]
                    }
                },
                "children": [("Chapter", TYPE_SUBCATEGORY)]
            }
        )

    def test_sort_configured_topics_explicit(self):
        self.course.discussion_topics = {
            "Topic A": {"id": "Topic_A", "sort_key": "B"},
            "Topic B": {"id": "Topic_B", "sort_key": "C"},
            "Topic C": {"id": "Topic_C", "sort_key": "A"}
        }
        self.assert_category_map_equals(
            {
                "entries": {
                    "Topic A": {"id": "Topic_A", "sort_key": "B", "is_divided": False},
                    "Topic B": {"id": "Topic_B", "sort_key": "C", "is_divided": False},
                    "Topic C": {"id": "Topic_C", "sort_key": "A", "is_divided": False},
                },
                "subcategories": {},
                "children": [("Topic C", TYPE_ENTRY), ("Topic A", TYPE_ENTRY), ("Topic B", TYPE_ENTRY)]
            }
        )

    def test_sort_alpha(self):
        self.course.discussion_sort_alpha = True
        self.create_discussion("Chapter", "Discussion D")
        self.create_discussion("Chapter", "Discussion A")
        self.create_discussion("Chapter", "Discussion E")
        self.create_discussion("Chapter", "Discussion C")
        self.create_discussion("Chapter", "Discussion B")

        self.assert_category_map_equals(
            {
                "entries": {},
                "subcategories": {
                    "Chapter": {
                        "entries": {
                            "Discussion D": {
                                "id": "discussion1",
                                "sort_key": "Discussion D",
                                "is_divided": False,
                            },
                            "Discussion A": {
                                "id": "discussion2",
                                "sort_key": "Discussion A",
                                "is_divided": False,
                            },
                            "Discussion E": {
                                "id": "discussion3",
                                "sort_key": "Discussion E",
                                "is_divided": False,
                            },
                            "Discussion C": {
                                "id": "discussion4",
                                "sort_key": "Discussion C",
                                "is_divided": False,
                            },
                            "Discussion B": {
                                "id": "discussion5",
                                "sort_key": "Discussion B",
                                "is_divided": False,
                            }
                        },
                        "subcategories": {},
                        "children": [
                            ("Discussion A", TYPE_ENTRY),
                            ("Discussion B", TYPE_ENTRY),
                            ("Discussion C", TYPE_ENTRY),
                            ("Discussion D", TYPE_ENTRY),
                            ("Discussion E", TYPE_ENTRY)
                        ]
                    }
                },
                "children": [("Chapter", TYPE_SUBCATEGORY)]
            }
        )

    def test_sort_intermediates(self):
        self.create_discussion("Chapter B", "Discussion 2")
        self.create_discussion("Chapter C", "Discussion")
        self.create_discussion("Chapter A", "Discussion 1")
        self.create_discussion("Chapter B", "Discussion 1")
        self.create_discussion("Chapter A", "Discussion 2")

        self.assert_category_map_equals(
            {
                "children": [("Chapter A", TYPE_SUBCATEGORY), ("Chapter B", TYPE_SUBCATEGORY),
                             ("Chapter C", TYPE_SUBCATEGORY)],
                "entries": {},
                "subcategories": {
                    "Chapter A": {
                        "children": [("Discussion 1", TYPE_ENTRY), ("Discussion 2", TYPE_ENTRY)],
                        "entries": {
                            "Discussion 1": {
                                "id": "discussion3",
                                "sort_key": None,
                                "is_divided": False,
                            },
                            "Discussion 2": {
                                "id": "discussion5",
                                "sort_key": None,
                                "is_divided": False,
                            }
                        },
                        "subcategories": {},
                    },
                    "Chapter B": {
                        "children": [("Discussion 2", TYPE_ENTRY), ("Discussion 1", TYPE_ENTRY)],
                        "entries": {
                            "Discussion 2": {
                                "id": "discussion1",
                                "sort_key": None,
                                "is_divided": False,
                            },
                            "Discussion 1": {
                                "id": "discussion4",
                                "sort_key": None,
                                "is_divided": False,
                            }
                        },
                        "subcategories": {},
                    },
                    "Chapter C": {
                        "entries": {
                            "Discussion": {
                                "id": "discussion2",
                                "sort_key": None,
                                "is_divided": False,
                            }
                        },
                        "children": [("Discussion", TYPE_ENTRY)],
                        "subcategories": {},
                    }
                },
            }
        )

    def test_ids_empty(self):
        assert utils.get_discussion_categories_ids(self.course, self.user) == []

    def test_ids_configured_topics(self):
        self.course.discussion_topics = {
            "Topic A": {"id": "Topic_A"},
            "Topic B": {"id": "Topic_B"},
            "Topic C": {"id": "Topic_C"}
        }
        assert len(utils.get_discussion_categories_ids(self.course, self.user)) ==\
               len(["Topic_A", "Topic_B", "Topic_C"])

    def test_ids_inline(self):
        self.create_discussion("Chapter 1", "Discussion 1")
        self.create_discussion("Chapter 1", "Discussion 2")
        self.create_discussion("Chapter 2", "Discussion")
        self.create_discussion("Chapter 2 / Section 1 / Subsection 1", "Discussion")
        self.create_discussion("Chapter 2 / Section 1 / Subsection 2", "Discussion")
        self.create_discussion("Chapter 3 / Section 1", "Discussion")
        assert len(utils.get_discussion_categories_ids(self.course, self.user)) ==\
               len(["discussion1", "discussion2", "discussion3", "discussion4", "discussion5", "discussion6"])

    def test_ids_mixed(self):
        self.course.discussion_topics = {
            "Topic A": {"id": "Topic_A"},
            "Topic B": {"id": "Topic_B"},
            "Topic C": {"id": "Topic_C"}
        }
        self.create_discussion("Chapter 1", "Discussion 1")
        self.create_discussion("Chapter 2", "Discussion")
        self.create_discussion("Chapter 2 / Section 1 / Subsection 1", "Discussion")
        assert len(utils.get_discussion_categories_ids(self.course, self.user)) ==\
               len(["Topic_A", "Topic_B", "Topic_C", "discussion1", "discussion2", "discussion3"])


class ContentGroupCategoryMapTestCase(CategoryMapTestMixin, ContentGroupTestCase):
    """
    Tests `get_discussion_category_map` on discussion xblocks which are
    only visible to some content groups.
    """
    def test_staff_user(self):
        """
        Verify that the staff user can access the alpha, beta, and
        global discussion topics.
        """
        self.assert_category_map_equals(
            {
                'subcategories': {
                    'Week 1': {
                        'subcategories': {},
                        'children': [
                            ('Visible to Alpha', 'entry'),
                            ('Visible to Beta', 'entry'),
                            ('Visible to Everyone', 'entry')
                        ],
                        'entries': {
                            'Visible to Alpha': {
                                'sort_key': None,
                                'is_divided': False,
                                'id': 'alpha_group_discussion'
                            },
                            'Visible to Beta': {
                                'sort_key': None,
                                'is_divided': False,
                                'id': 'beta_group_discussion'
                            },
                            'Visible to Everyone': {
                                'sort_key': None,
                                'is_divided': False,
                                'id': 'global_group_discussion'
                            }
                        }
                    }
                },
                'children': [('General', 'entry'), ('Week 1', 'subcategory')],
                'entries': {
                    'General': {
                        'sort_key': 'General',
                        'is_divided': False,
                        'id': 'i4x-org-number-course-run'
                    }
                }
            },
            requesting_user=self.staff_user
        )

    def test_alpha_user(self):
        """
        Verify that the alpha user can access the alpha and global
        discussion topics.
        """
        self.assert_category_map_equals(
            {
                'subcategories': {
                    'Week 1': {
                        'subcategories': {},
                        'children': [
                            ('Visible to Alpha', 'entry'),
                            ('Visible to Everyone', 'entry')
                        ],
                        'entries': {
                            'Visible to Alpha': {
                                'sort_key': None,
                                'is_divided': False,
                                'id': 'alpha_group_discussion'
                            },
                            'Visible to Everyone': {
                                'sort_key': None,
                                'is_divided': False,
                                'id': 'global_group_discussion'
                            }
                        }
                    }
                },
                'children': [('General', 'entry'), ('Week 1', 'subcategory')],
                'entries': {
                    'General': {
                        'sort_key': 'General',
                        'is_divided': False,
                        'id': 'i4x-org-number-course-run'
                    }
                }
            },
            requesting_user=self.alpha_user
        )

    def test_beta_user(self):
        """
        Verify that the beta user can access the beta and global
        discussion topics.
        """
        self.assert_category_map_equals(
            {
                'subcategories': {
                    'Week 1': {
                        'subcategories': {},
                        'children': [('Visible to Beta', 'entry'), ('Visible to Everyone', 'entry')],
                        'entries': {
                            'Visible to Beta': {
                                'sort_key': None,
                                'is_divided': False,
                                'id': 'beta_group_discussion'
                            },
                            'Visible to Everyone': {
                                'sort_key': None,
                                'is_divided': False,
                                'id': 'global_group_discussion'
                            }
                        }
                    }
                },
                'children': [('General', 'entry'), ('Week 1', 'subcategory')],
                'entries': {
                    'General': {
                        'sort_key': 'General',
                        'is_divided': False,
                        'id': 'i4x-org-number-course-run'
                    }
                }
            },
            requesting_user=self.beta_user
        )

    def test_non_cohorted_user(self):
        """
        Verify that the non-cohorted user can access the global
        discussion topic.
        """
        self.assert_category_map_equals(
            {
                'subcategories': {
                    'Week 1': {
                        'subcategories': {},
                        'children': [
                            ('Visible to Everyone', 'entry')
                        ],
                        'entries': {
                            'Visible to Everyone': {
                                'sort_key': None,
                                'is_divided': False,
                                'id': 'global_group_discussion'
                            }
                        }
                    }
                },
                'children': [('General', 'entry'), ('Week 1', 'subcategory')],
                'entries': {
                    'General': {
                        'sort_key': 'General',
                        'is_divided': False,
                        'id': 'i4x-org-number-course-run'
                    }
                }
            },
            requesting_user=self.non_cohorted_user
        )


class JsonResponseTestCase(TestCase, UnicodeTestMixin):
    def _test_unicode_data(self, text):
        response = utils.JsonResponse(text)
        reparsed = json.loads(response.content.decode('utf-8'))
        assert reparsed == text


class DiscussionTabTestCase(ModuleStoreTestCase):
    """ Test visibility of the discussion tab. """

    def setUp(self):
        super().setUp()
        self.course = CourseFactory.create()
        self.enrolled_user = UserFactory.create()
        self.staff_user = AdminFactory.create()
        CourseEnrollmentFactory.create(user=self.enrolled_user, course_id=self.course.id)
        self.unenrolled_user = UserFactory.create()

    def discussion_tab_present(self, user):
        """ Returns true if the user has access to the discussion tab. """
        request = RequestFactory().request()
        all_tabs = get_course_tab_list(user, self.course)
        return any(tab.type == 'discussion' for tab in all_tabs)

    def test_tab_access(self):
        with self.settings(FEATURES={'ENABLE_DISCUSSION_SERVICE': True}):
            assert self.discussion_tab_present(self.staff_user)
            assert self.discussion_tab_present(self.enrolled_user)
            assert not self.discussion_tab_present(self.unenrolled_user)

    @mock.patch('lms.djangoapps.ccx.overrides.get_current_ccx')
    def test_tab_settings(self, mock_get_ccx):
        mock_get_ccx.return_value = True
        with self.settings(FEATURES={'ENABLE_DISCUSSION_SERVICE': False}):
            assert not self.discussion_tab_present(self.enrolled_user)

        with self.settings(FEATURES={'CUSTOM_COURSES_EDX': True}):
            assert not self.discussion_tab_present(self.enrolled_user)


class IsCommentableDividedTestCase(ModuleStoreTestCase):
    """
    Test the is_commentable_divided function.
    """

    MODULESTORE = TEST_DATA_MIXED_MODULESTORE

    def setUp(self):
        """
        Make sure that course is reloaded every time--clear out the modulestore.
        """
        super().setUp()
        self.toy_course_key = ToyCourseFactory.create().id

    def test_is_commentable_divided(self):
        course = modulestore().get_course(self.toy_course_key)
        assert not cohorts.is_course_cohorted(course.id)

        def to_id(name):
            """Helper for topic_name_to_id that uses course."""
            return topic_name_to_id(course, name)

        # no topics
        assert not utils.is_commentable_divided(course.id, to_id('General')), "Course doesn't even have a 'General' topic"

        # not cohorted
        config_course_cohorts(course, is_cohorted=False)
        config_course_discussions(course, discussion_topics=["General", "Feedback"])
        assert not utils.is_commentable_divided(course.id, to_id('General')), "Course isn't cohorted"

        # cohorted, but top level topics aren't
        config_course_cohorts(course, is_cohorted=True)
        config_course_discussions(course, discussion_topics=["General", "Feedback"])

        assert cohorts.is_course_cohorted(course.id)
        assert not utils.is_commentable_divided(course.id, to_id('General')), "Course is cohorted, but 'General' isn't."

        # cohorted, including "Feedback" top-level topics aren't
        config_course_cohorts(
            course,
            is_cohorted=True
        )
        config_course_discussions(course, discussion_topics=["General", "Feedback"], divided_discussions=["Feedback"])

        assert cohorts.is_course_cohorted(course.id)
        assert not utils.is_commentable_divided(course.id, to_id('General')), "Course is cohorted, but 'General' isn't."
        assert utils.is_commentable_divided(course.id, to_id('Feedback')), 'Feedback was listed as cohorted.  Should be.'

    def test_is_commentable_divided_inline_discussion(self):
        course = modulestore().get_course(self.toy_course_key)
        assert not cohorts.is_course_cohorted(course.id)

        def to_id(name):
            return topic_name_to_id(course, name)

        config_course_cohorts(
            course,
            is_cohorted=True,
        )
        config_course_discussions(
            course,
            discussion_topics=["General", "Feedback"],
            divided_discussions=["Feedback", "random_inline"]
        )

        assert not utils.is_commentable_divided(course.id, to_id('random')), 'By default, Non-top-level discussions are not cohorted in a cohorted courses.'

        # if always_divide_inline_discussions is set to False, non-top-level discussion are always
        # not divided unless they are explicitly set in divided_discussions
        config_course_cohorts(
            course,
            is_cohorted=True,
        )
        config_course_discussions(
            course,
            discussion_topics=["General", "Feedback"],
            divided_discussions=["Feedback", "random_inline"],
            always_divide_inline_discussions=False
        )

        assert not utils.is_commentable_divided(course.id, to_id('random')), 'Non-top-level discussion is not cohorted if always_divide_inline_discussions is False.'
        assert utils.is_commentable_divided(course.id, to_id('random_inline')), 'If always_divide_inline_discussions set to False, Non-top-level discussion is cohorted if explicitly set in cohorted_discussions.'
        assert utils.is_commentable_divided(course.id, to_id('Feedback')), 'If always_divide_inline_discussions set to False, top-level discussion are not affected.'

    def test_is_commentable_divided_team(self):
        course = modulestore().get_course(self.toy_course_key)
        assert not cohorts.is_course_cohorted(course.id)

        config_course_cohorts(course, is_cohorted=True)
        config_course_discussions(course, always_divide_inline_discussions=True)

        team = CourseTeamFactory(course_id=course.id)

        # Verify that team discussions are not cohorted, but other discussions are
        # if "always cohort inline discussions" is set to true.
        assert not utils.is_commentable_divided(course.id, team.discussion_topic_id)
        assert utils.is_commentable_divided(course.id, 'random')

    def test_is_commentable_divided_cohorts(self):
        course = modulestore().get_course(self.toy_course_key)
        set_discussion_division_settings(
            course.id,
            enable_cohorts=True,
            divided_discussions=[],
            always_divide_inline_discussions=True,
            division_scheme=CourseDiscussionSettings.NONE,
        )

        # Although Cohorts are enabled, discussion division is explicitly disabled.
        assert not utils.is_commentable_divided(course.id, 'random')

        # Now set the discussion division scheme.
        set_discussion_division_settings(
            course.id,
            enable_cohorts=True,
            divided_discussions=[],
            always_divide_inline_discussions=True,
            division_scheme=CourseDiscussionSettings.COHORT,
        )
        assert utils.is_commentable_divided(course.id, 'random')

    def test_is_commentable_divided_enrollment_track(self):
        course = modulestore().get_course(self.toy_course_key)
        set_discussion_division_settings(
            course.id,
            divided_discussions=[],
            always_divide_inline_discussions=True,
            division_scheme=CourseDiscussionSettings.ENROLLMENT_TRACK,
        )

        # Although division scheme is set to ENROLLMENT_TRACK, divided returns
        # False because there is only a single enrollment mode.
        assert not utils.is_commentable_divided(course.id, 'random')

        # Now create 2 explicit course modes.
        CourseModeFactory.create(course_id=course.id, mode_slug=CourseMode.AUDIT)
        CourseModeFactory.create(course_id=course.id, mode_slug=CourseMode.VERIFIED)
        assert utils.is_commentable_divided(course.id, 'random')


class GroupIdForUserTestCase(ModuleStoreTestCase):
    """ Test the get_group_id_for_user method. """

    def setUp(self):
        super().setUp()
        self.course = CourseFactory.create()
        CourseModeFactory.create(course_id=self.course.id, mode_slug=CourseMode.AUDIT)
        CourseModeFactory.create(course_id=self.course.id, mode_slug=CourseMode.VERIFIED)
        self.test_user = UserFactory.create()
        CourseEnrollmentFactory.create(
            mode=CourseMode.VERIFIED, user=self.test_user, course_id=self.course.id
        )
        self.test_cohort = CohortFactory(
            course_id=self.course.id,
            name='Test Cohort',
            users=[self.test_user]
        )

    def test_discussion_division_disabled(self):
        course_discussion_settings = CourseDiscussionSettings.get(self.course.id)
        assert CourseDiscussionSettings.NONE == course_discussion_settings.division_scheme
        assert utils.get_group_id_for_user(self.test_user, course_discussion_settings) is None

    def test_discussion_division_by_cohort(self):
        set_discussion_division_settings(
            self.course.id, enable_cohorts=True, division_scheme=CourseDiscussionSettings.COHORT
        )
        course_discussion_settings = CourseDiscussionSettings.get(self.course.id)
        assert CourseDiscussionSettings.COHORT == course_discussion_settings.division_scheme
        assert self.test_cohort.id == utils.get_group_id_for_user(self.test_user, course_discussion_settings)

    def test_discussion_division_by_enrollment_track(self):
        set_discussion_division_settings(
            self.course.id, division_scheme=CourseDiscussionSettings.ENROLLMENT_TRACK
        )
        course_discussion_settings = CourseDiscussionSettings.get(self.course.id)
        assert CourseDiscussionSettings.ENROLLMENT_TRACK == course_discussion_settings.division_scheme
        assert (- 2) == utils.get_group_id_for_user(self.test_user, course_discussion_settings)


class CourseDiscussionDivisionEnabledTestCase(ModuleStoreTestCase):
    """ Test the course_discussion_division_enabled and available_division_schemes methods. """

    def setUp(self):
        super().setUp()
        self.course = CourseFactory.create()
        CourseModeFactory.create(course_id=self.course.id, mode_slug=CourseMode.AUDIT)
        self.test_cohort = CohortFactory(
            course_id=self.course.id,
            name='Test Cohort',
            users=[]
        )

    def test_discussion_division_disabled(self):
        course_discussion_settings = CourseDiscussionSettings.get(self.course.id)
        assert not utils.course_discussion_division_enabled(course_discussion_settings)
        assert [] == utils.available_division_schemes(self.course.id)

    def test_discussion_division_by_cohort(self):
        set_discussion_division_settings(
            self.course.id, enable_cohorts=False, division_scheme=CourseDiscussionSettings.COHORT
        )
        # Because cohorts are disabled, discussion division is not enabled.
        assert not utils.course_discussion_division_enabled(CourseDiscussionSettings.get(self.course.id))
        assert [] == utils.available_division_schemes(self.course.id)
        # Now enable cohorts, which will cause discussions to be divided.
        set_discussion_division_settings(
            self.course.id, enable_cohorts=True, division_scheme=CourseDiscussionSettings.COHORT
        )
        assert utils.course_discussion_division_enabled(CourseDiscussionSettings.get(self.course.id))
        assert [CourseDiscussionSettings.COHORT] == utils.available_division_schemes(self.course.id)

    def test_discussion_division_by_enrollment_track(self):
        set_discussion_division_settings(
            self.course.id, division_scheme=CourseDiscussionSettings.ENROLLMENT_TRACK
        )
        # Only a single enrollment track exists, so discussion division is not enabled.
        assert not utils.course_discussion_division_enabled(CourseDiscussionSettings.get(self.course.id))
        assert [] == utils.available_division_schemes(self.course.id)

        # Now create a second CourseMode, which will cause discussions to be divided.
        CourseModeFactory.create(course_id=self.course.id, mode_slug=CourseMode.VERIFIED)
        assert utils.course_discussion_division_enabled(CourseDiscussionSettings.get(self.course.id))
        assert [CourseDiscussionSettings.ENROLLMENT_TRACK] == utils.available_division_schemes(self.course.id)


class GroupNameTestCase(ModuleStoreTestCase):
    """ Test the get_group_name and get_group_names_by_id methods. """

    def setUp(self):
        super().setUp()
        self.course = CourseFactory.create()
        CourseModeFactory.create(course_id=self.course.id, mode_slug=CourseMode.AUDIT)
        CourseModeFactory.create(course_id=self.course.id, mode_slug=CourseMode.VERIFIED)
        self.test_cohort_1 = CohortFactory(
            course_id=self.course.id,
            name='Cohort 1',
            users=[]
        )
        self.test_cohort_2 = CohortFactory(
            course_id=self.course.id,
            name='Cohort 2',
            users=[]
        )

    def test_discussion_division_disabled(self):
        course_discussion_settings = CourseDiscussionSettings.get(self.course.id)
        assert {} == utils.get_group_names_by_id(course_discussion_settings)
        assert utils.get_group_name((- 1000), course_discussion_settings) is None

    def test_discussion_division_by_cohort(self):
        set_discussion_division_settings(
            self.course.id, enable_cohorts=True, division_scheme=CourseDiscussionSettings.COHORT
        )
        course_discussion_settings = CourseDiscussionSettings.get(self.course.id)
        assert {self.test_cohort_1.id: self.test_cohort_1.name, self.test_cohort_2.id: self.test_cohort_2.name} == utils.get_group_names_by_id(course_discussion_settings)
        assert self.test_cohort_2.name == utils.get_group_name(self.test_cohort_2.id, course_discussion_settings)
        # Test also with a group_id that doesn't exist.
        assert utils.get_group_name((- 1000), course_discussion_settings) is None

    def test_discussion_division_by_enrollment_track(self):
        set_discussion_division_settings(
            self.course.id, division_scheme=CourseDiscussionSettings.ENROLLMENT_TRACK
        )
        course_discussion_settings = CourseDiscussionSettings.get(self.course.id)
        assert {(- 1): 'audit course', (- 2): 'verified course'} == utils.get_group_names_by_id(course_discussion_settings)

        assert 'verified course' == utils.get_group_name((- 2), course_discussion_settings)
        # Test also with a group_id that doesn't exist.
        assert utils.get_group_name((- 1000), course_discussion_settings) is None


class PermissionsTestCase(ModuleStoreTestCase):
    """Test utils functionality related to forums "abilities" (permissions)"""

    def test_get_ability(self):
        content = {}
        content['user_id'] = '1'
        content['type'] = 'thread'

        user = mock.Mock()
        user.id = 1

        with mock.patch(
            'lms.djangoapps.discussion.django_comment_client.utils.check_permissions_by_view'
        ) as check_perm:
            check_perm.return_value = True
            assert utils.get_ability(None, content, user) == {'editable': True, 'can_reply': True, 'can_delete': True, 'can_openclose': True, 'can_vote': False, 'can_report': False}

            content['user_id'] = '2'
            assert utils.get_ability(None, content, user) == {'editable': True, 'can_reply': True, 'can_delete': True, 'can_openclose': True, 'can_vote': True, 'can_report': True}

    def test_get_ability_with_global_staff(self):
        """
        Tests that global staff has rights to report other user's post inspite
        of enrolled in the course or not.
        """
        content = {'user_id': '1', 'type': 'thread'}

        with mock.patch(
            'lms.djangoapps.discussion.django_comment_client.utils.check_permissions_by_view'
        ) as check_perm:
            # check_permissions_by_view returns false because user is not enrolled in the course.
            check_perm.return_value = False
            global_staff = UserFactory(username='global_staff', email='global_staff@edx.org', is_staff=True)
            assert utils.get_ability(None, content, global_staff) == {'editable': False, 'can_reply': False, 'can_delete': False, 'can_openclose': False, 'can_vote': False, 'can_report': True}

    def test_is_content_authored_by(self):
        content = {}
        user = mock.Mock()
        user.id = 1

        # strict equality checking
        content['user_id'] = 1
        assert utils.is_content_authored_by(content, user)

        # cast from string to int
        content['user_id'] = '1'
        assert utils.is_content_authored_by(content, user)

        # strict equality checking, fails
        content['user_id'] = 2
        assert not utils.is_content_authored_by(content, user)

        # cast from string to int, fails
        content['user_id'] = 'string'
        assert not utils.is_content_authored_by(content, user)

        # content has no known author
        del content['user_id']
        assert not utils.is_content_authored_by(content, user)


class GroupModeratorPermissionsTestCase(ModuleStoreTestCase):
    """Test utils functionality related to forums "abilities" (permissions) for group moderators"""

    def _check_condition(user, condition, content):
        """
        Mocks check_condition method because is_open and is_team_member_if_applicable must always be true
        in order to interact with a thread or comment.
        """
        return True if condition == 'is_open' or condition == 'is_team_member_if_applicable' else False

    def setUp(self):
        super().setUp()

        # Create course, seed permissions roles, and create team
        self.course = CourseFactory.create()
        seed_permissions_roles(self.course.id)
        verified_coursemode = CourseMode.VERIFIED
        audit_coursemode = CourseMode.AUDIT

        # Create four users: group_moderator (who is within the verified enrollment track and in the cohort),
        # verified_user (who is in the verified enrollment track but not the cohort),
        # cohorted_user (who is in the cohort but not the verified enrollment track),
        # and plain_user (who is neither in the cohort nor the verified enrollment track)
        self.group_moderator = UserFactory(username='group_moderator', email='group_moderator@edx.org')
        CourseEnrollmentFactory(
            course_id=self.course.id,
            user=self.group_moderator,
            mode=verified_coursemode
        )
        self.verified_user = UserFactory(username='verified', email='verified@edx.org')
        CourseEnrollmentFactory(
            course_id=self.course.id,
            user=self.verified_user,
            mode=verified_coursemode
        )
        self.cohorted_user = UserFactory(username='cohort', email='cohort@edx.org')
        CourseEnrollmentFactory(
            course_id=self.course.id,
            user=self.cohorted_user,
            mode=audit_coursemode
        )
        self.plain_user = UserFactory(username='plain', email='plain@edx.org')
        CourseEnrollmentFactory(
            course_id=self.course.id,
            user=self.plain_user,
            mode=audit_coursemode
        )
        CohortFactory(
            course_id=self.course.id,
            name='Test Cohort',
            users=[self.group_moderator, self.cohorted_user]
        )

        # Give group moderator permissions to group_moderator
        assign_role(self.course.id, self.group_moderator, 'Group Moderator')

    @mock.patch(
        'lms.djangoapps.discussion.django_comment_client.permissions._check_condition',
        side_effect=_check_condition,
    )
    def test_not_divided(self, check_condition_function):
        """
        Group moderator should not have moderator permissions if the discussions are not divided.
        """
        content = {'user_id': self.plain_user.id, 'type': 'thread', 'username': self.plain_user.username}
        assert utils.get_ability(self.course.id, content, self.group_moderator) == {'editable': False, 'can_reply': True, 'can_delete': False, 'can_openclose': False, 'can_vote': True, 'can_report': True}
        content = {'user_id': self.cohorted_user.id, 'type': 'thread'}
        assert utils.get_ability(self.course.id, content, self.group_moderator) == {'editable': False, 'can_reply': True, 'can_delete': False, 'can_openclose': False, 'can_vote': True, 'can_report': True}
        content = {'user_id': self.verified_user.id, 'type': 'thread'}
        assert utils.get_ability(self.course.id, content, self.group_moderator) == {'editable': False, 'can_reply': True, 'can_delete': False, 'can_openclose': False, 'can_vote': True, 'can_report': True}

    @mock.patch(
        'lms.djangoapps.discussion.django_comment_client.permissions._check_condition',
        side_effect=_check_condition,
    )
    def test_divided_within_group(self, check_condition_function):
        """
        Group moderator should have moderator permissions within their group if the discussions are divided.
        """
        set_discussion_division_settings(self.course.id, enable_cohorts=True,
                                         division_scheme=CourseDiscussionSettings.COHORT)
        content = {'user_id': self.cohorted_user.id, 'type': 'thread', 'username': self.cohorted_user.username}
        assert utils.get_ability(self.course.id, content, self.group_moderator) == {'editable': True, 'can_reply': True, 'can_delete': True, 'can_openclose': True, 'can_vote': True, 'can_report': True}

    @mock.patch(
        'lms.djangoapps.discussion.django_comment_client.permissions._check_condition',
        side_effect=_check_condition,
    )
    def test_divided_outside_group(self, check_condition_function):
        """
        Group moderator should not have moderator permissions outside of their group.
        """
        content = {'user_id': self.plain_user.id, 'type': 'thread', 'username': self.plain_user.username}
        set_discussion_division_settings(self.course.id, division_scheme=CourseDiscussionSettings.NONE)

        assert utils.get_ability(self.course.id, content, self.group_moderator) == {'editable': False, 'can_reply': True, 'can_delete': False, 'can_openclose': False, 'can_vote': True, 'can_report': True}


class ClientConfigurationTestCase(TestCase):
    """Simple test cases to ensure enabling/disabling the use of the comment service works as intended."""

    def test_disabled(self):
        """Ensures that an exception is raised when forums are disabled."""
        config = ForumsConfig.current()
        config.enabled = False
        config.save()

        with pytest.raises(CommentClientMaintenanceError):
            perform_request('GET', 'http://www.google.com')

    @patch('requests.request')
    def test_enabled(self, mock_request):
        """Ensures that requests proceed normally when forums are enabled."""
        config = ForumsConfig.current()
        config.enabled = True
        config.save()

        response = Mock()
        response.status_code = 200
        response.json = lambda: {}

        mock_request.return_value = response

        result = perform_request('GET', 'http://www.google.com')
        assert result == {}


def set_discussion_division_settings(
        course_key, enable_cohorts=False, always_divide_inline_discussions=False,
        divided_discussions=[], division_scheme=CourseDiscussionSettings.COHORT
):
    """
    Convenience method for setting cohort enablement and discussion settings.
    COHORT is the default division_scheme, as no other schemes were supported at
    the time that the unit tests were originally written.
    """
    discussion_settings = CourseDiscussionSettings.get(course_key)
    discussion_settings.update({
        'divided_discussions': divided_discussions,
        'division_scheme': division_scheme,
        'always_divide_inline_discussions': always_divide_inline_discussions,
    })
    set_course_cohorted(course_key, enable_cohorts)


@ddt.ddt
class MiscUtilsTests(TestCase):
    @ddt.data(
        ('course-v1:edX+foo101+bar_t2', '99', '99'),
        ('course-v1:edX+foo101+bar_t2', 99, 99)
    )
    @ddt.unpack
    def test_permalink_does_not_break_for_thread(self, course_id, discussion_id, content_id):
        """
        Tests that the method does not break.

        Test with permalink method for thread type of content data.
        """
        url_kwargs = {'course_id': course_id, 'discussion_id': discussion_id, 'thread_id': content_id}
        thread_data = {'id': content_id, 'course_id': course_id, 'commentable_id': discussion_id, 'type': 'thread'}
        expected_url = reverse('single_thread', kwargs=url_kwargs)

        assert utils.permalink(thread_data) == expected_url

        thread_data['course_id'] = CourseKey.from_string(course_id)
        assert utils.permalink(thread_data) == expected_url

    @ddt.data(
        ('course-v1:edX+foo101+bar_t2', '99', '99'),
        ('course-v1:edX+foo101+bar_t2', 99, 99)
    )
    @ddt.unpack
    def test_permalink_does_not_break_for_non_thread(self, course_id, discussion_id, thread_id):
        """
        Tests that the method does not break.

        Test with permalink method for non thread type of content data.
        """
        url_kwargs = {'course_id': course_id, 'discussion_id': discussion_id, 'thread_id': thread_id}
        thread_data = {
            'id': '101', 'thread_id': thread_id, 'course_id': course_id, 'commentable_id': discussion_id, 'type': 'foo'
        }
        expected_url = reverse('single_thread', kwargs=url_kwargs) + '#' + thread_data['id']

        assert utils.permalink(thread_data) == expected_url

        thread_data['course_id'] = CourseKey.from_string(course_id)
        assert utils.permalink(thread_data) == expected_url


@ddt.ddt
class SanitizeTests(unittest.TestCase):
    """Pure functional tests around sanitizing Markdown"""

    @ddt.data(
        (None, None),
        ("", ""),
        (
            "No substitutions, even if there's data: ",
            "No substitutions, even if there's data: ",
        ),
        (
            """
            [Click here](data:text/html;base64,PHNjcmlwdD5hbGVydCgxKTwvc2NyaXB0Pg==) Some Text

            [This link is fine](https://www.openedx.org)

            More Text [Click here](data:text/html;base64,PHNjcmlwdD5hbGVydCgxKTwvc2NyaXB0P)
            """,
            """
            [Click here]() Some Text

            [This link is fine](https://www.openedx.org)

            More Text [Click here]()
            """,
        ),
    )
    @ddt.unpack
    def test_input_output(self, input_str, expected_output):
        """Test a range of inputs for cleanup."""
        assert utils.sanitize_body(input_str) == expected_output<|MERGE_RESOLUTION|>--- conflicted
+++ resolved
@@ -3,12 +3,8 @@
 
 import datetime
 import json
-<<<<<<< HEAD
+import unittest
 from unittest import mock, skipIf
-=======
-import unittest
-from unittest import mock
->>>>>>> b2ddc436
 from unittest.mock import Mock, patch
 
 import ddt
