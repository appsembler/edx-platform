# pylint: skip-file


import datetime
import json
import unittest
from unittest import mock, skipIf
from unittest.mock import Mock, patch

import ddt
import pytest
<<<<<<< HEAD
from django.conf import settings
from django.test import RequestFactory, TestCase
=======
from django.test import RequestFactory, TestCase, override_settings
>>>>>>> 1d618055
from django.urls import reverse
from edx_django_utils.cache import RequestCache
from edx_toggles.toggles.testutils import override_waffle_flag
from opaque_keys.edx.keys import CourseKey
from pytz import UTC

import lms.djangoapps.discussion.django_comment_client.utils as utils
from common.djangoapps.course_modes.models import CourseMode
from common.djangoapps.course_modes.tests.factories import CourseModeFactory
from common.djangoapps.student.roles import CourseStaffRole
from common.djangoapps.student.tests.factories import AdminFactory, CourseEnrollmentFactory, UserFactory
from common.djangoapps.student.tests.factories import InstructorFactory
from lms.djangoapps.courseware.tabs import get_course_tab_list
from lms.djangoapps.discussion.django_comment_client.constants import TYPE_ENTRY, TYPE_SUBCATEGORY
from lms.djangoapps.discussion.django_comment_client.tests.factories import RoleFactory
from lms.djangoapps.discussion.django_comment_client.tests.unicode import UnicodeTestMixin
from lms.djangoapps.discussion.django_comment_client.tests.utils import config_course_discussions, topic_name_to_id
from lms.djangoapps.discussion.toggles import ENABLE_DISCUSSIONS_MFE
from lms.djangoapps.teams.tests.factories import CourseTeamFactory
from openedx.core.djangoapps.course_groups import cohorts
from openedx.core.djangoapps.course_groups.cohorts import set_course_cohorted
from openedx.core.djangoapps.course_groups.tests.helpers import CohortFactory, config_course_cohorts
from openedx.core.djangoapps.discussions.utils import (
    available_division_schemes,
    get_accessible_discussion_xblocks,
    get_discussion_categories_ids,
    get_group_names_by_id,
    has_required_keys,
)
from openedx.core.djangoapps.django_comment_common.comment_client.utils import (
    CommentClientMaintenanceError,
    perform_request,
)
from openedx.core.djangoapps.django_comment_common.models import (
    CourseDiscussionSettings,
    DiscussionsIdMapping,
    ForumsConfig,
    assign_role
)
from openedx.core.djangoapps.django_comment_common.utils import seed_permissions_roles
from openedx.core.djangoapps.util.testing import ContentGroupTestCase
from xmodule.modulestore import ModuleStoreEnum
from xmodule.modulestore.django import modulestore
from xmodule.modulestore.tests.django_utils import TEST_DATA_MIXED_MODULESTORE, ModuleStoreTestCase
from xmodule.modulestore.tests.factories import CourseFactory, ItemFactory, ToyCourseFactory
from xmodule.tabs import CourseTabList


class DictionaryTestCase(TestCase):
    def test_extract(self):
        d = {'cats': 'meow', 'dogs': 'woof'}
        k = ['cats', 'dogs', 'hamsters']
        expected = {'cats': 'meow', 'dogs': 'woof', 'hamsters': None}
        assert utils.extract(d, k) == expected

    def test_strip_none(self):
        d = {'cats': 'meow', 'dogs': 'woof', 'hamsters': None}
        expected = {'cats': 'meow', 'dogs': 'woof'}
        assert utils.strip_none(d) == expected

    def test_strip_blank(self):
        d = {'cats': 'meow', 'dogs': 'woof', 'hamsters': ' ', 'yetis': ''}
        expected = {'cats': 'meow', 'dogs': 'woof'}
        assert utils.strip_blank(d) == expected


class AccessUtilsTestCase(ModuleStoreTestCase):
    """
    Base testcase class for access and roles for the
    comment client service integration
    """
    CREATE_USER = False

    def setUp(self):
        super().setUp()

        self.course = CourseFactory.create()
        self.course_id = self.course.id
        self.student_role = RoleFactory(name='Student', course_id=self.course_id)
        self.moderator_role = RoleFactory(name='Moderator', course_id=self.course_id)
        self.community_ta_role = RoleFactory(name='Community TA', course_id=self.course_id)
        self.student1 = UserFactory(username='student', email='student@edx.org')
        self.student1_enrollment = CourseEnrollmentFactory(user=self.student1)
        self.student_role.users.add(self.student1)
        self.student2 = UserFactory(username='student2', email='student2@edx.org')
        self.student2_enrollment = CourseEnrollmentFactory(user=self.student2)
        self.moderator = UserFactory(username='moderator', email='staff@edx.org', is_staff=True)
        self.moderator_enrollment = CourseEnrollmentFactory(user=self.moderator)
        self.moderator_role.users.add(self.moderator)
        self.community_ta1 = UserFactory(username='community_ta1', email='community_ta1@edx.org')
        self.community_ta_role.users.add(self.community_ta1)
        self.community_ta2 = UserFactory(username='community_ta2', email='community_ta2@edx.org')
        self.community_ta_role.users.add(self.community_ta2)
        self.course_staff = UserFactory(username='course_staff', email='course_staff@edx.org')
        CourseStaffRole(self.course_id).add_users(self.course_staff)

    def test_get_role_ids(self):
        ret = utils.get_role_ids(self.course_id)
        expected = {'Moderator': [3], 'Community TA': [4, 5]}
        assert ret == expected

    def test_has_discussion_privileges(self):
        assert not utils.has_discussion_privileges(self.student1, self.course_id)
        assert not utils.has_discussion_privileges(self.student2, self.course_id)
        assert not utils.has_discussion_privileges(self.course_staff, self.course_id)
        assert utils.has_discussion_privileges(self.moderator, self.course_id)
        assert utils.has_discussion_privileges(self.community_ta1, self.course_id)
        assert utils.has_discussion_privileges(self.community_ta2, self.course_id)

    def test_has_forum_access(self):
        ret = utils.has_forum_access('student', self.course_id, 'Student')
        assert ret

        ret = utils.has_forum_access('not_a_student', self.course_id, 'Student')
        assert not ret

        ret = utils.has_forum_access('student', self.course_id, 'NotARole')
        assert not ret


@ddt.ddt
class CoursewareContextTestCase(ModuleStoreTestCase):
    """
    Base testcase class for courseware context for the
    comment client service integration
    """
    def setUp(self):
        super().setUp()
        self.course = CourseFactory.create(org="TestX", number="101", display_name="Test Course")
        self.discussion1 = ItemFactory.create(
            parent_location=self.course.location,
            category="discussion",
            discussion_id="discussion1",
            discussion_category="Chapter",
            discussion_target="Discussion 1"
        )
        self.discussion2 = ItemFactory.create(
            parent_location=self.course.location,
            category="discussion",
            discussion_id="discussion2",
            discussion_category="Chapter / Section / Subsection",
            discussion_target="Discussion 2"
        )

    def test_empty(self):
        utils.add_courseware_context([], self.course, self.user)

    def test_missing_commentable_id(self):
        orig = {"commentable_id": "non-inline"}
        modified = dict(orig)
        utils.add_courseware_context([modified], self.course, self.user)
        assert modified == orig

    def test_basic(self):
        threads = [
            {"commentable_id": self.discussion1.discussion_id},
            {"commentable_id": self.discussion2.discussion_id}
        ]
        utils.add_courseware_context(threads, self.course, self.user)

        def assertThreadCorrect(thread, discussion, expected_title):  # pylint: disable=invalid-name
            """Asserts that the given thread has the expected set of properties"""
            assert set(thread.keys()) == {'commentable_id', 'courseware_url', 'courseware_title'}
            assert thread.get('courseware_url') == reverse('jump_to', kwargs={'course_id': str(self.course.id), 'location': str(discussion.location)})
            assert thread.get('courseware_title') == expected_title

        assertThreadCorrect(threads[0], self.discussion1, "Chapter / Discussion 1")
        assertThreadCorrect(threads[1], self.discussion2, "Subsection / Discussion 2")

    def test_empty_discussion_subcategory_title(self):
        """
        Test that for empty subcategory inline discussion modules,
        the divider " / " is not rendered on a post or inline discussion topic label.
        """
        discussion = ItemFactory.create(
            parent_location=self.course.location,
            category="discussion",
            discussion_id="discussion",
            discussion_category="Chapter",
            discussion_target=""  # discussion-subcategory
        )
        thread = {"commentable_id": discussion.discussion_id}
        utils.add_courseware_context([thread], self.course, self.user)
        assert '/' not in thread.get('courseware_title')

    @ddt.data((ModuleStoreEnum.Type.mongo, 2), (ModuleStoreEnum.Type.split, 1))
    @ddt.unpack
    def test_get_accessible_discussion_xblocks(self, modulestore_type, expected_discussion_xblocks):
        """
        Tests that the accessible discussion xblocks having no parents do not get fetched for split modulestore.
        """
        course = CourseFactory.create(default_store=modulestore_type)

        # Create a discussion xblock.
        test_discussion = self.store.create_child(self.user.id, course.location, 'discussion', 'test_discussion')

        # Assert that created discussion xblock is not an orphan.
        assert test_discussion.location not in self.store.get_orphans(course.id)

        # Assert that there is only one discussion xblock in the course at the moment.
        assert len(get_accessible_discussion_xblocks(course, self.user)) == 1

        # The above call is request cached, so we need to clear it for this test.
        RequestCache.clear_all_namespaces()
        # Add an orphan discussion xblock to that course
        orphan = course.id.make_usage_key('discussion', 'orphan_discussion')
        self.store.create_item(self.user.id, orphan.course_key, orphan.block_type, block_id=orphan.block_id)

        # Assert that the discussion xblock is an orphan.
        assert orphan in self.store.get_orphans(course.id)

        assert len(get_accessible_discussion_xblocks(course, self.user)) == expected_discussion_xblocks


class CachedDiscussionIdMapTestCase(ModuleStoreTestCase):
    """
    Tests that using the cache of discussion id mappings has the same behavior as searching through the course.
    """
    ENABLED_SIGNALS = ['course_published']

    def setUp(self):
        super().setUp()

        self.course = CourseFactory.create(org='TestX', number='101', display_name='Test Course')
        self.discussion = ItemFactory.create(
            parent_location=self.course.location,
            category='discussion',
            discussion_id='test_discussion_id',
            discussion_category='Chapter',
            discussion_target='Discussion 1'
        )
        self.discussion2 = ItemFactory.create(
            parent_location=self.course.location,
            category='discussion',
            discussion_id='test_discussion_id_2',
            discussion_category='Chapter 2',
            discussion_target='Discussion 2'
        )
        self.private_discussion = ItemFactory.create(
            parent_location=self.course.location,
            category='discussion',
            discussion_id='private_discussion_id',
            discussion_category='Chapter 3',
            discussion_target='Beta Testing',
            visible_to_staff_only=True
        )
        RequestCache.clear_all_namespaces()  # clear the cache before the last course publish
        self.bad_discussion = ItemFactory.create(
            parent_location=self.course.location,
            category='discussion',
            discussion_id='bad_discussion_id',
            discussion_category=None,
            discussion_target=None
        )

    def test_cache_returns_correct_key(self):
        usage_key = utils.get_cached_discussion_key(self.course.id, 'test_discussion_id')
        assert usage_key == self.discussion.location

    def test_cache_returns_none_if_id_is_not_present(self):
        usage_key = utils.get_cached_discussion_key(self.course.id, 'bogus_id')
        assert usage_key is None

    def test_cache_raises_exception_if_discussion_id_map_not_cached(self):
        DiscussionsIdMapping.objects.all().delete()
        with pytest.raises(utils.DiscussionIdMapIsNotCached):
            utils.get_cached_discussion_key(self.course.id, 'test_discussion_id')

    def test_cache_raises_exception_if_discussion_id_not_cached(self):
        cache = DiscussionsIdMapping.objects.get(course_id=self.course.id)
        cache.mapping = None
        cache.save()

        with pytest.raises(utils.DiscussionIdMapIsNotCached):
            utils.get_cached_discussion_key(self.course.id, 'test_discussion_id')

    def test_xblock_does_not_have_required_keys(self):
        assert has_required_keys(self.discussion)
        assert not has_required_keys(self.bad_discussion)

    def verify_discussion_metadata(self):
        """Retrieves the metadata for self.discussion and self.discussion2 and verifies that it is correct"""
        metadata = utils.get_cached_discussion_id_map(
            self.course,
            ['test_discussion_id', 'test_discussion_id_2'],
            self.user
        )
        discussion1 = metadata[self.discussion.discussion_id]
        discussion2 = metadata[self.discussion2.discussion_id]
        assert discussion1['location'] == self.discussion.location
        assert discussion1['title'] == 'Chapter / Discussion 1'
        assert discussion2['location'] == self.discussion2.location
        assert discussion2['title'] == 'Chapter 2 / Discussion 2'

    def test_get_discussion_id_map_from_cache(self):
        self.verify_discussion_metadata()

    def test_get_discussion_id_map_without_cache(self):
        DiscussionsIdMapping.objects.all().delete()
        self.verify_discussion_metadata()

    def test_get_missing_discussion_id_map_from_cache(self):
        metadata = utils.get_cached_discussion_id_map(self.course, ['bogus_id'], self.user)
        assert metadata == {}

    def test_get_discussion_id_map_from_cache_without_access(self):
        user = UserFactory.create()

        metadata = utils.get_cached_discussion_id_map(self.course, ['private_discussion_id'], self.user)
        assert metadata['private_discussion_id']['title'] == 'Chapter 3 / Beta Testing'

        metadata = utils.get_cached_discussion_id_map(self.course, ['private_discussion_id'], user)
        assert metadata == {}

    def test_get_bad_discussion_id(self):
        metadata = utils.get_cached_discussion_id_map(self.course, ['bad_discussion_id'], self.user)
        assert metadata == {}

    def test_discussion_id_accessible(self):
        assert utils.discussion_category_id_access(self.course, self.user, 'test_discussion_id')

    def test_bad_discussion_id_not_accessible(self):
        assert not utils.discussion_category_id_access(self.course, self.user, 'bad_discussion_id')

    def test_missing_discussion_id_not_accessible(self):
        assert not utils.discussion_category_id_access(self.course, self.user, 'bogus_id')

    def test_discussion_id_not_accessible_without_access(self):
        user = UserFactory.create()
        assert utils.discussion_category_id_access(self.course, self.user, 'private_discussion_id')
        assert not utils.discussion_category_id_access(self.course, user, 'private_discussion_id')


class CategoryMapTestMixin:
    """
    Provides functionality for classes that test
    `get_discussion_category_map`.
    """
    def assert_category_map_equals(self, expected, requesting_user=None):
        """
        Call `get_discussion_category_map`, and verify that it returns
        what is expected.
        """
        actual = utils.get_discussion_category_map(self.course, requesting_user or self.user)
        actual['subcategories']['Week 1']['children'].sort()
        assert actual == expected


class CategoryMapTestCase(CategoryMapTestMixin, ModuleStoreTestCase):
    """
    Base testcase class for discussion categories for the
    comment client service integration
    """
    def setUp(self):
        super().setUp()

        self.course = CourseFactory.create(
            org="TestX", number="101", display_name="Test Course",
            # This test needs to use a course that has already started --
            # discussion topics only show up if the course has already started,
            # and the default start date for courses is Jan 1, 2030.
            start=datetime.datetime(2012, 2, 3, tzinfo=UTC)
        )
        # Courses get a default discussion topic on creation, so remove it
        self.course.discussion_topics = {}
        self.discussion_num = 0
        self.instructor = InstructorFactory(course_key=self.course.id)
        self.maxDiff = None  # pylint: disable=invalid-name
        self.later = datetime.datetime(2050, 1, 1, tzinfo=UTC)

    def create_discussion(self, discussion_category, discussion_target, **kwargs):
        self.discussion_num += 1
        return ItemFactory.create(
            parent_location=self.course.location,
            category="discussion",
            discussion_id=f"discussion{self.discussion_num}",
            discussion_category=discussion_category,
            discussion_target=discussion_target,
            **kwargs
        )

    def assert_category_map_equals(self, expected, divided_only_if_explicit=False, exclude_unstarted=True):  # pylint: disable=arguments-differ
        """
        Asserts the expected map with the map returned by get_discussion_category_map method.
        """
        assert utils.get_discussion_category_map(self.course, self.instructor, divided_only_if_explicit, exclude_unstarted) == expected

    def test_empty(self):
        self.assert_category_map_equals({"entries": {}, "subcategories": {}, "children": []})

    def test_configured_topics(self):
        self.course.discussion_topics = {
            "Topic A": {"id": "Topic_A"},
            "Topic B": {"id": "Topic_B"},
            "Topic C": {"id": "Topic_C"}
        }

        def check_cohorted_topics(expected_ids):
            self.assert_category_map_equals(
                {
                    "entries": {
                        "Topic A": {"id": "Topic_A", "sort_key": "Topic A", "is_divided": "Topic_A" in expected_ids},
                        "Topic B": {"id": "Topic_B", "sort_key": "Topic B", "is_divided": "Topic_B" in expected_ids},
                        "Topic C": {"id": "Topic_C", "sort_key": "Topic C", "is_divided": "Topic_C" in expected_ids},
                    },
                    "subcategories": {},
                    "children": [("Topic A", TYPE_ENTRY), ("Topic B", TYPE_ENTRY), ("Topic C", TYPE_ENTRY)]
                }
            )

        check_cohorted_topics([])  # default (empty) cohort config

        set_discussion_division_settings(self.course.id, enable_cohorts=False)
        check_cohorted_topics([])

        set_discussion_division_settings(self.course.id, enable_cohorts=True)
        check_cohorted_topics([])

        set_discussion_division_settings(
            self.course.id,
            enable_cohorts=True,
            divided_discussions=["Topic_B", "Topic_C"]
        )
        check_cohorted_topics(["Topic_B", "Topic_C"])

        set_discussion_division_settings(
            self.course.id,
            enable_cohorts=True,
            divided_discussions=["Topic_A", "Some_Other_Topic"]
        )
        check_cohorted_topics(["Topic_A"])

        # unlikely case, but make sure it works.
        set_discussion_division_settings(
            self.course.id,
            enable_cohorts=False,
            divided_discussions=["Topic_A"]
        )
        check_cohorted_topics([])

    def test_single_inline(self):
        self.create_discussion("Chapter", "Discussion")
        self.assert_category_map_equals(
            {
                "entries": {},
                "subcategories": {
                    "Chapter": {
                        "entries": {
                            "Discussion": {
                                "id": "discussion1",
                                "sort_key": None,
                                "is_divided": False,
                            }
                        },
                        "subcategories": {},
                        "children": [("Discussion", TYPE_ENTRY)]
                    }
                },
                "children": [("Chapter", TYPE_SUBCATEGORY)]
            }
        )

    def test_inline_with_always_divide_inline_discussion_flag(self):
        self.create_discussion("Chapter", "Discussion")
        set_discussion_division_settings(self.course.id, enable_cohorts=True, always_divide_inline_discussions=True)

        self.assert_category_map_equals(
            {
                "entries": {},
                "subcategories": {
                    "Chapter": {
                        "entries": {
                            "Discussion": {
                                "id": "discussion1",
                                "sort_key": None,
                                "is_divided": True,
                            }
                        },
                        "subcategories": {},
                        "children": [("Discussion", TYPE_ENTRY)]
                    }
                },
                "children": [("Chapter", TYPE_SUBCATEGORY)]
            }
        )

    def test_inline_without_always_divide_inline_discussion_flag(self):
        self.create_discussion("Chapter", "Discussion")
        set_discussion_division_settings(self.course.id, enable_cohorts=True)

        self.assert_category_map_equals(
            {
                "entries": {},
                "subcategories": {
                    "Chapter": {
                        "entries": {
                            "Discussion": {
                                "id": "discussion1",
                                "sort_key": None,
                                "is_divided": False,
                            }
                        },
                        "subcategories": {},
                        "children": [("Discussion", TYPE_ENTRY)]
                    }
                },
                "children": [("Chapter", TYPE_SUBCATEGORY)]
            },
            divided_only_if_explicit=True
        )

    @skipIf(settings.TAHOE_ALWAYS_SKIP_TEST, 'Skip flaky tests due to date issues')
    def test_get_unstarted_discussion_xblocks(self):
        self.create_discussion("Chapter 1", "Discussion 1", start=self.later)

        self.assert_category_map_equals(
            {
                "entries": {},
                "subcategories": {
                    "Chapter 1": {
                        "entries": {
                            "Discussion 1": {
                                "id": "discussion1",
                                "sort_key": None,
                                "is_divided": False,
                                "start_date": self.later
                            }
                        },
                        "subcategories": {},
                        "children": [("Discussion 1", TYPE_ENTRY)],
                        "start_date": self.later,
                        "sort_key": "Chapter 1"
                    }
                },
                "children": [("Chapter 1", TYPE_SUBCATEGORY)]
            },
            divided_only_if_explicit=True,
            exclude_unstarted=False
        )

    def test_tree(self):
        self.create_discussion("Chapter 1", "Discussion 1")
        self.create_discussion("Chapter 1", "Discussion 2")
        self.create_discussion("Chapter 2", "Discussion")
        self.create_discussion("Chapter 2 / Section 1 / Subsection 1", "Discussion")
        self.create_discussion("Chapter 2 / Section 1 / Subsection 2", "Discussion")
        self.create_discussion("Chapter 3 / Section 1", "Discussion")

        def check_divided(is_divided):
            self.assert_category_map_equals(
                {
                    "entries": {},
                    "subcategories": {
                        "Chapter 1": {
                            "entries": {
                                "Discussion 1": {
                                    "id": "discussion1",
                                    "sort_key": None,
                                    "is_divided": is_divided,
                                },
                                "Discussion 2": {
                                    "id": "discussion2",
                                    "sort_key": None,
                                    "is_divided": is_divided,
                                }
                            },
                            "subcategories": {},
                            "children": [("Discussion 1", TYPE_ENTRY), ("Discussion 2", TYPE_ENTRY)]
                        },
                        "Chapter 2": {
                            "entries": {
                                "Discussion": {
                                    "id": "discussion3",
                                    "sort_key": None,
                                    "is_divided": is_divided,
                                }
                            },
                            "subcategories": {
                                "Section 1": {
                                    "entries": {},
                                    "subcategories": {
                                        "Subsection 1": {
                                            "entries": {
                                                "Discussion": {
                                                    "id": "discussion4",
                                                    "sort_key": None,
                                                    "is_divided": is_divided,
                                                }
                                            },
                                            "subcategories": {},
                                            "children": [("Discussion", TYPE_ENTRY)]
                                        },
                                        "Subsection 2": {
                                            "entries": {
                                                "Discussion": {
                                                    "id": "discussion5",
                                                    "sort_key": None,
                                                    "is_divided": is_divided,
                                                }
                                            },
                                            "subcategories": {},
                                            "children": [("Discussion", TYPE_ENTRY)]
                                        }
                                    },
                                    "children": [("Subsection 1", TYPE_SUBCATEGORY), ("Subsection 2", TYPE_SUBCATEGORY)]
                                }
                            },
                            "children": [("Discussion", TYPE_ENTRY), ("Section 1", TYPE_SUBCATEGORY)]
                        },
                        "Chapter 3": {
                            "entries": {},
                            "subcategories": {
                                "Section 1": {
                                    "entries": {
                                        "Discussion": {
                                            "id": "discussion6",
                                            "sort_key": None,
                                            "is_divided": is_divided,
                                        }
                                    },
                                    "subcategories": {},
                                    "children": [("Discussion", TYPE_ENTRY)]
                                }
                            },
                            "children": [("Section 1", TYPE_SUBCATEGORY)]
                        }
                    },
                    "children": [("Chapter 1", TYPE_SUBCATEGORY), ("Chapter 2", TYPE_SUBCATEGORY),
                                 ("Chapter 3", TYPE_SUBCATEGORY)]
                }
            )

        # empty / default config
        check_divided(False)

        # explicitly disabled cohorting
        set_discussion_division_settings(self.course.id, enable_cohorts=False)
        check_divided(False)

        # explicitly enable courses divided by Cohort with inline discusssions also divided.
        set_discussion_division_settings(self.course.id, enable_cohorts=True, always_divide_inline_discussions=True)
        check_divided(True)

    def test_tree_with_duplicate_targets(self):
        self.create_discussion("Chapter 1", "Discussion A")
        self.create_discussion("Chapter 1", "Discussion B")
        self.create_discussion("Chapter 1", "Discussion A")  # duplicate
        self.create_discussion("Chapter 1", "Discussion A")  # another duplicate
        self.create_discussion("Chapter 2 / Section 1 / Subsection 1", "Discussion")
        self.create_discussion("Chapter 2 / Section 1 / Subsection 1", "Discussion")  # duplicate

        category_map = utils.get_discussion_category_map(self.course, self.user)

        chapter1 = category_map["subcategories"]["Chapter 1"]
        chapter1_discussions = {"Discussion A", "Discussion B", "Discussion A (1)", "Discussion A (2)"}
        chapter1_discussions_with_types = {("Discussion A", TYPE_ENTRY), ("Discussion B", TYPE_ENTRY),
                                           ("Discussion A (1)", TYPE_ENTRY), ("Discussion A (2)", TYPE_ENTRY)}
        assert set(chapter1['children']) == chapter1_discussions_with_types
        assert set(chapter1['entries'].keys()) == chapter1_discussions

        chapter2 = category_map["subcategories"]["Chapter 2"]
        subsection1 = chapter2["subcategories"]["Section 1"]["subcategories"]["Subsection 1"]
        subsection1_discussions = {"Discussion", "Discussion (1)"}
        subsection1_discussions_with_types = {("Discussion", TYPE_ENTRY), ("Discussion (1)", TYPE_ENTRY)}
        assert set(subsection1['children']) == subsection1_discussions_with_types
        assert set(subsection1['entries'].keys()) == subsection1_discussions

    def test_start_date_filter(self):
        now = datetime.datetime.now()
        self.create_discussion("Chapter 1", "Discussion 1", start=now)
        self.create_discussion("Chapter 1", "Discussion 2 обсуждение", start=self.later)
        self.create_discussion("Chapter 2", "Discussion", start=now)
        self.create_discussion("Chapter 2 / Section 1 / Subsection 1", "Discussion", start=self.later)
        self.create_discussion("Chapter 2 / Section 1 / Subsection 2", "Discussion", start=self.later)
        self.create_discussion("Chapter 3 / Section 1", "Discussion", start=self.later)

        assert not self.course.self_paced
        self.assert_category_map_equals(
            {
                "entries": {},
                "subcategories": {
                    "Chapter 1": {
                        "entries": {
                            "Discussion 1": {
                                "id": "discussion1",
                                "sort_key": None,
                                "is_divided": False,
                            }
                        },
                        "subcategories": {},
                        "children": [("Discussion 1", TYPE_ENTRY)]
                    },
                    "Chapter 2": {
                        "entries": {
                            "Discussion": {
                                "id": "discussion3",
                                "sort_key": None,
                                "is_divided": False,
                            }
                        },
                        "subcategories": {},
                        "children": [("Discussion", TYPE_ENTRY)]
                    }
                },
                "children": [("Chapter 1", TYPE_SUBCATEGORY), ("Chapter 2", TYPE_SUBCATEGORY)]
            }
        )

    def test_self_paced_start_date_filter(self):
        self.course.self_paced = True

        now = datetime.datetime.now()
        self.create_discussion("Chapter 1", "Discussion 1", start=now)
        self.create_discussion("Chapter 1", "Discussion 2", start=self.later)
        self.create_discussion("Chapter 2", "Discussion", start=now)
        self.create_discussion("Chapter 2 / Section 1 / Subsection 1", "Discussion", start=self.later)
        self.create_discussion("Chapter 2 / Section 1 / Subsection 2", "Discussion", start=self.later)
        self.create_discussion("Chapter 3 / Section 1", "Discussion", start=self.later)

        assert self.course.self_paced
        self.assert_category_map_equals(
            {
                "entries": {},
                "subcategories": {
                    "Chapter 1": {
                        "entries": {
                            "Discussion 1": {
                                "id": "discussion1",
                                "sort_key": None,
                                "is_divided": False,
                            },
                            "Discussion 2": {
                                "id": "discussion2",
                                "sort_key": None,
                                "is_divided": False,
                            }
                        },
                        "subcategories": {},
                        "children": [("Discussion 1", TYPE_ENTRY), ("Discussion 2", TYPE_ENTRY)]
                    },
                    "Chapter 2": {
                        "entries": {
                            "Discussion": {
                                "id": "discussion3",
                                "sort_key": None,
                                "is_divided": False,
                            }
                        },
                        "subcategories": {
                            "Section 1": {
                                "entries": {},
                                "subcategories": {
                                    "Subsection 1": {
                                        "entries": {
                                            "Discussion": {
                                                "id": "discussion4",
                                                "sort_key": None,
                                                "is_divided": False,
                                            }
                                        },
                                        "subcategories": {},
                                        "children": [("Discussion", TYPE_ENTRY)]
                                    },
                                    "Subsection 2": {
                                        "entries": {
                                            "Discussion": {
                                                "id": "discussion5",
                                                "sort_key": None,
                                                "is_divided": False,
                                            }
                                        },
                                        "subcategories": {},
                                        "children": [("Discussion", TYPE_ENTRY)]
                                    }
                                },
                                "children": [("Subsection 1", TYPE_SUBCATEGORY), ("Subsection 2", TYPE_SUBCATEGORY)]
                            }
                        },
                        "children": [("Discussion", TYPE_ENTRY), ("Section 1", TYPE_SUBCATEGORY)]
                    },
                    "Chapter 3": {
                        "entries": {},
                        "subcategories": {
                            "Section 1": {
                                "entries": {
                                    "Discussion": {
                                        "id": "discussion6",
                                        "sort_key": None,
                                        "is_divided": False,
                                    }
                                },
                                "subcategories": {},
                                "children": [("Discussion", TYPE_ENTRY)]
                            }
                        },
                        "children": [("Section 1", TYPE_SUBCATEGORY)]
                    }
                },
                "children": [("Chapter 1", TYPE_SUBCATEGORY), ("Chapter 2", TYPE_SUBCATEGORY),
                             ("Chapter 3", TYPE_SUBCATEGORY)]
            }
        )

    def test_sort_inline_explicit(self):
        self.create_discussion("Chapter", "Discussion 1", sort_key="D")
        self.create_discussion("Chapter", "Discussion 2", sort_key="A")
        self.create_discussion("Chapter", "Discussion 3", sort_key="E")
        self.create_discussion("Chapter", "Discussion 4", sort_key="C")
        self.create_discussion("Chapter", "Discussion 5", sort_key="B")

        self.assert_category_map_equals(
            {
                "entries": {},
                "subcategories": {
                    "Chapter": {
                        "entries": {
                            "Discussion 1": {
                                "id": "discussion1",
                                "sort_key": "D",
                                "is_divided": False,
                            },
                            "Discussion 2": {
                                "id": "discussion2",
                                "sort_key": "A",
                                "is_divided": False,
                            },
                            "Discussion 3": {
                                "id": "discussion3",
                                "sort_key": "E",
                                "is_divided": False,
                            },
                            "Discussion 4": {
                                "id": "discussion4",
                                "sort_key": "C",
                                "is_divided": False,
                            },
                            "Discussion 5": {
                                "id": "discussion5",
                                "sort_key": "B",
                                "is_divided": False,
                            }
                        },
                        "subcategories": {},
                        "children": [
                            ("Discussion 2", TYPE_ENTRY),
                            ("Discussion 5", TYPE_ENTRY),
                            ("Discussion 4", TYPE_ENTRY),
                            ("Discussion 1", TYPE_ENTRY),
                            ("Discussion 3", TYPE_ENTRY)
                        ]
                    }
                },
                "children": [("Chapter", TYPE_SUBCATEGORY)]
            }
        )

    def test_sort_configured_topics_explicit(self):
        self.course.discussion_topics = {
            "Topic A": {"id": "Topic_A", "sort_key": "B"},
            "Topic B": {"id": "Topic_B", "sort_key": "C"},
            "Topic C": {"id": "Topic_C", "sort_key": "A"}
        }
        self.assert_category_map_equals(
            {
                "entries": {
                    "Topic A": {"id": "Topic_A", "sort_key": "B", "is_divided": False},
                    "Topic B": {"id": "Topic_B", "sort_key": "C", "is_divided": False},
                    "Topic C": {"id": "Topic_C", "sort_key": "A", "is_divided": False},
                },
                "subcategories": {},
                "children": [("Topic C", TYPE_ENTRY), ("Topic A", TYPE_ENTRY), ("Topic B", TYPE_ENTRY)]
            }
        )

    def test_sort_alpha(self):
        self.course.discussion_sort_alpha = True
        self.create_discussion("Chapter", "Discussion D")
        self.create_discussion("Chapter", "Discussion A")
        self.create_discussion("Chapter", "Discussion E")
        self.create_discussion("Chapter", "Discussion C")
        self.create_discussion("Chapter", "Discussion B")

        self.assert_category_map_equals(
            {
                "entries": {},
                "subcategories": {
                    "Chapter": {
                        "entries": {
                            "Discussion D": {
                                "id": "discussion1",
                                "sort_key": "Discussion D",
                                "is_divided": False,
                            },
                            "Discussion A": {
                                "id": "discussion2",
                                "sort_key": "Discussion A",
                                "is_divided": False,
                            },
                            "Discussion E": {
                                "id": "discussion3",
                                "sort_key": "Discussion E",
                                "is_divided": False,
                            },
                            "Discussion C": {
                                "id": "discussion4",
                                "sort_key": "Discussion C",
                                "is_divided": False,
                            },
                            "Discussion B": {
                                "id": "discussion5",
                                "sort_key": "Discussion B",
                                "is_divided": False,
                            }
                        },
                        "subcategories": {},
                        "children": [
                            ("Discussion A", TYPE_ENTRY),
                            ("Discussion B", TYPE_ENTRY),
                            ("Discussion C", TYPE_ENTRY),
                            ("Discussion D", TYPE_ENTRY),
                            ("Discussion E", TYPE_ENTRY)
                        ]
                    }
                },
                "children": [("Chapter", TYPE_SUBCATEGORY)]
            }
        )

    def test_sort_intermediates(self):
        self.create_discussion("Chapter B", "Discussion 2")
        self.create_discussion("Chapter C", "Discussion")
        self.create_discussion("Chapter A", "Discussion 1")
        self.create_discussion("Chapter B", "Discussion 1")
        self.create_discussion("Chapter A", "Discussion 2")

        self.assert_category_map_equals(
            {
                "children": [("Chapter A", TYPE_SUBCATEGORY), ("Chapter B", TYPE_SUBCATEGORY),
                             ("Chapter C", TYPE_SUBCATEGORY)],
                "entries": {},
                "subcategories": {
                    "Chapter A": {
                        "children": [("Discussion 1", TYPE_ENTRY), ("Discussion 2", TYPE_ENTRY)],
                        "entries": {
                            "Discussion 1": {
                                "id": "discussion3",
                                "sort_key": None,
                                "is_divided": False,
                            },
                            "Discussion 2": {
                                "id": "discussion5",
                                "sort_key": None,
                                "is_divided": False,
                            }
                        },
                        "subcategories": {},
                    },
                    "Chapter B": {
                        "children": [("Discussion 2", TYPE_ENTRY), ("Discussion 1", TYPE_ENTRY)],
                        "entries": {
                            "Discussion 2": {
                                "id": "discussion1",
                                "sort_key": None,
                                "is_divided": False,
                            },
                            "Discussion 1": {
                                "id": "discussion4",
                                "sort_key": None,
                                "is_divided": False,
                            }
                        },
                        "subcategories": {},
                    },
                    "Chapter C": {
                        "entries": {
                            "Discussion": {
                                "id": "discussion2",
                                "sort_key": None,
                                "is_divided": False,
                            }
                        },
                        "children": [("Discussion", TYPE_ENTRY)],
                        "subcategories": {},
                    }
                },
            }
        )

    def test_ids_empty(self):
        assert get_discussion_categories_ids(self.course, self.user) == []

    def test_ids_configured_topics(self):
        self.course.discussion_topics = {
            "Topic A": {"id": "Topic_A"},
            "Topic B": {"id": "Topic_B"},
            "Topic C": {"id": "Topic_C"}
        }
        assert len(get_discussion_categories_ids(self.course, self.user)) == len(["Topic_A", "Topic_B", "Topic_C"])

    def test_ids_inline(self):
        self.create_discussion("Chapter 1", "Discussion 1")
        self.create_discussion("Chapter 1", "Discussion 2")
        self.create_discussion("Chapter 2", "Discussion")
        self.create_discussion("Chapter 2 / Section 1 / Subsection 1", "Discussion")
        self.create_discussion("Chapter 2 / Section 1 / Subsection 2", "Discussion")
        self.create_discussion("Chapter 3 / Section 1", "Discussion")
        assert len(get_discussion_categories_ids(self.course, self.user)) == \
               len(["discussion1", "discussion2", "discussion3", "discussion4", "discussion5", "discussion6"])

    def test_ids_mixed(self):
        self.course.discussion_topics = {
            "Topic A": {"id": "Topic_A"},
            "Topic B": {"id": "Topic_B"},
            "Topic C": {"id": "Topic_C"}
        }
        self.create_discussion("Chapter 1", "Discussion 1")
        self.create_discussion("Chapter 2", "Discussion")
        self.create_discussion("Chapter 2 / Section 1 / Subsection 1", "Discussion")
        assert len(get_discussion_categories_ids(self.course, self.user)) == \
               len(["Topic_A", "Topic_B", "Topic_C", "discussion1", "discussion2", "discussion3"])


class ContentGroupCategoryMapTestCase(CategoryMapTestMixin, ContentGroupTestCase):
    """
    Tests `get_discussion_category_map` on discussion xblocks which are
    only visible to some content groups.
    """
    def test_staff_user(self):
        """
        Verify that the staff user can access the alpha, beta, and
        global discussion topics.
        """
        self.assert_category_map_equals(
            {
                'subcategories': {
                    'Week 1': {
                        'subcategories': {},
                        'children': [
                            ('Visible to Alpha', 'entry'),
                            ('Visible to Beta', 'entry'),
                            ('Visible to Everyone', 'entry')
                        ],
                        'entries': {
                            'Visible to Alpha': {
                                'sort_key': None,
                                'is_divided': False,
                                'id': 'alpha_group_discussion'
                            },
                            'Visible to Beta': {
                                'sort_key': None,
                                'is_divided': False,
                                'id': 'beta_group_discussion'
                            },
                            'Visible to Everyone': {
                                'sort_key': None,
                                'is_divided': False,
                                'id': 'global_group_discussion'
                            }
                        }
                    }
                },
                'children': [('General', 'entry'), ('Week 1', 'subcategory')],
                'entries': {
                    'General': {
                        'sort_key': 'General',
                        'is_divided': False,
                        'id': 'course'
                    }
                }
            },
            requesting_user=self.staff_user
        )

    def test_alpha_user(self):
        """
        Verify that the alpha user can access the alpha and global
        discussion topics.
        """
        self.assert_category_map_equals(
            {
                'subcategories': {
                    'Week 1': {
                        'subcategories': {},
                        'children': [
                            ('Visible to Alpha', 'entry'),
                            ('Visible to Everyone', 'entry')
                        ],
                        'entries': {
                            'Visible to Alpha': {
                                'sort_key': None,
                                'is_divided': False,
                                'id': 'alpha_group_discussion'
                            },
                            'Visible to Everyone': {
                                'sort_key': None,
                                'is_divided': False,
                                'id': 'global_group_discussion'
                            }
                        }
                    }
                },
                'children': [('General', 'entry'), ('Week 1', 'subcategory')],
                'entries': {
                    'General': {
                        'sort_key': 'General',
                        'is_divided': False,
                        'id': 'course'
                    }
                }
            },
            requesting_user=self.alpha_user
        )

    def test_beta_user(self):
        """
        Verify that the beta user can access the beta and global
        discussion topics.
        """
        self.assert_category_map_equals(
            {
                'subcategories': {
                    'Week 1': {
                        'subcategories': {},
                        'children': [('Visible to Beta', 'entry'), ('Visible to Everyone', 'entry')],
                        'entries': {
                            'Visible to Beta': {
                                'sort_key': None,
                                'is_divided': False,
                                'id': 'beta_group_discussion'
                            },
                            'Visible to Everyone': {
                                'sort_key': None,
                                'is_divided': False,
                                'id': 'global_group_discussion'
                            }
                        }
                    }
                },
                'children': [('General', 'entry'), ('Week 1', 'subcategory')],
                'entries': {
                    'General': {
                        'sort_key': 'General',
                        'is_divided': False,
                        'id': 'course'
                    }
                }
            },
            requesting_user=self.beta_user
        )

    def test_non_cohorted_user(self):
        """
        Verify that the non-cohorted user can access the global
        discussion topic.
        """
        self.assert_category_map_equals(
            {
                'subcategories': {
                    'Week 1': {
                        'subcategories': {},
                        'children': [
                            ('Visible to Everyone', 'entry')
                        ],
                        'entries': {
                            'Visible to Everyone': {
                                'sort_key': None,
                                'is_divided': False,
                                'id': 'global_group_discussion'
                            }
                        }
                    }
                },
                'children': [('General', 'entry'), ('Week 1', 'subcategory')],
                'entries': {
                    'General': {
                        'sort_key': 'General',
                        'is_divided': False,
                        'id': 'course'
                    }
                }
            },
            requesting_user=self.non_cohorted_user
        )


class JsonResponseTestCase(TestCase, UnicodeTestMixin):
    def _test_unicode_data(self, text):
        response = utils.JsonResponse(text)
        reparsed = json.loads(response.content.decode('utf-8'))
        assert reparsed == text


@ddt.ddt
class DiscussionTabTestCase(ModuleStoreTestCase):
    """ Test visibility of the discussion tab. """

    def setUp(self):
        super().setUp()
        self.course = CourseFactory.create()
        self.enrolled_user = UserFactory.create()
        self.staff_user = AdminFactory.create()
        CourseEnrollmentFactory.create(user=self.enrolled_user, course_id=self.course.id)
        self.unenrolled_user = UserFactory.create()

    def discussion_tab_present(self, user):
        """ Returns true if the user has access to the discussion tab. """
        request = RequestFactory().request()
        all_tabs = get_course_tab_list(user, self.course)
        return any(tab.type == 'discussion' for tab in all_tabs)

    def test_tab_access(self):
        with self.settings(FEATURES={'ENABLE_DISCUSSION_SERVICE': True}):
            assert self.discussion_tab_present(self.staff_user)
            assert self.discussion_tab_present(self.enrolled_user)
            assert not self.discussion_tab_present(self.unenrolled_user)

    @mock.patch('lms.djangoapps.ccx.overrides.get_current_ccx')
    def test_tab_settings(self, mock_get_ccx):
        mock_get_ccx.return_value = True
        with self.settings(FEATURES={'ENABLE_DISCUSSION_SERVICE': False}):
            assert not self.discussion_tab_present(self.enrolled_user)

        with self.settings(FEATURES={'CUSTOM_COURSES_EDX': True}):
            assert not self.discussion_tab_present(self.enrolled_user)


class IsCommentableDividedTestCase(ModuleStoreTestCase):
    """
    Test the is_commentable_divided function.
    """

    MODULESTORE = TEST_DATA_MIXED_MODULESTORE

    def setUp(self):
        """
        Make sure that course is reloaded every time--clear out the modulestore.
        """
        super().setUp()
        self.toy_course_key = ToyCourseFactory.create().id

    def test_is_commentable_divided(self):
        course = modulestore().get_course(self.toy_course_key)
        assert not cohorts.is_course_cohorted(course.id)

        def to_id(name):
            """Helper for topic_name_to_id that uses course."""
            return topic_name_to_id(course, name)

        # no topics
        assert not utils.is_commentable_divided(course.id, to_id('General')), "Course doesn't even have a 'General' topic"

        # not cohorted
        config_course_cohorts(course, is_cohorted=False)
        config_course_discussions(course, discussion_topics=["General", "Feedback"])
        assert not utils.is_commentable_divided(course.id, to_id('General')), "Course isn't cohorted"

        # cohorted, but top level topics aren't
        config_course_cohorts(course, is_cohorted=True)
        config_course_discussions(course, discussion_topics=["General", "Feedback"])

        assert cohorts.is_course_cohorted(course.id)
        assert not utils.is_commentable_divided(course.id, to_id('General')), "Course is cohorted, but 'General' isn't."

        # cohorted, including "Feedback" top-level topics aren't
        config_course_cohorts(
            course,
            is_cohorted=True
        )
        config_course_discussions(course, discussion_topics=["General", "Feedback"], divided_discussions=["Feedback"])

        assert cohorts.is_course_cohorted(course.id)
        assert not utils.is_commentable_divided(course.id, to_id('General')), "Course is cohorted, but 'General' isn't."
        assert utils.is_commentable_divided(course.id, to_id('Feedback')), 'Feedback was listed as cohorted.  Should be.'

    def test_is_commentable_divided_inline_discussion(self):
        course = modulestore().get_course(self.toy_course_key)
        assert not cohorts.is_course_cohorted(course.id)

        def to_id(name):
            return topic_name_to_id(course, name)

        config_course_cohorts(
            course,
            is_cohorted=True,
        )
        config_course_discussions(
            course,
            discussion_topics=["General", "Feedback"],
            divided_discussions=["Feedback", "random_inline"]
        )

        assert not utils.is_commentable_divided(course.id, to_id('random')), 'By default, Non-top-level discussions are not cohorted in a cohorted courses.'

        # if always_divide_inline_discussions is set to False, non-top-level discussion are always
        # not divided unless they are explicitly set in divided_discussions
        config_course_cohorts(
            course,
            is_cohorted=True,
        )
        config_course_discussions(
            course,
            discussion_topics=["General", "Feedback"],
            divided_discussions=["Feedback", "random_inline"],
            always_divide_inline_discussions=False
        )

        assert not utils.is_commentable_divided(course.id, to_id('random')), 'Non-top-level discussion is not cohorted if always_divide_inline_discussions is False.'
        assert utils.is_commentable_divided(course.id, to_id('random_inline')), 'If always_divide_inline_discussions set to False, Non-top-level discussion is cohorted if explicitly set in cohorted_discussions.'
        assert utils.is_commentable_divided(course.id, to_id('Feedback')), 'If always_divide_inline_discussions set to False, top-level discussion are not affected.'

    def test_is_commentable_divided_team(self):
        course = modulestore().get_course(self.toy_course_key)
        assert not cohorts.is_course_cohorted(course.id)

        config_course_cohorts(course, is_cohorted=True)
        config_course_discussions(course, always_divide_inline_discussions=True)

        team = CourseTeamFactory(course_id=course.id)

        # Verify that team discussions are not cohorted, but other discussions are
        # if "always cohort inline discussions" is set to true.
        assert not utils.is_commentable_divided(course.id, team.discussion_topic_id)
        assert utils.is_commentable_divided(course.id, 'random')

    def test_is_commentable_divided_cohorts(self):
        course = modulestore().get_course(self.toy_course_key)
        set_discussion_division_settings(
            course.id,
            enable_cohorts=True,
            divided_discussions=[],
            always_divide_inline_discussions=True,
            division_scheme=CourseDiscussionSettings.NONE,
        )

        # Although Cohorts are enabled, discussion division is explicitly disabled.
        assert not utils.is_commentable_divided(course.id, 'random')

        # Now set the discussion division scheme.
        set_discussion_division_settings(
            course.id,
            enable_cohorts=True,
            divided_discussions=[],
            always_divide_inline_discussions=True,
            division_scheme=CourseDiscussionSettings.COHORT,
        )
        assert utils.is_commentable_divided(course.id, 'random')

    def test_is_commentable_divided_enrollment_track(self):
        course = modulestore().get_course(self.toy_course_key)
        set_discussion_division_settings(
            course.id,
            divided_discussions=[],
            always_divide_inline_discussions=True,
            division_scheme=CourseDiscussionSettings.ENROLLMENT_TRACK,
        )

        # Although division scheme is set to ENROLLMENT_TRACK, divided returns
        # False because there is only a single enrollment mode.
        assert not utils.is_commentable_divided(course.id, 'random')

        # Now create 2 explicit course modes.
        CourseModeFactory.create(course_id=course.id, mode_slug=CourseMode.AUDIT)
        CourseModeFactory.create(course_id=course.id, mode_slug=CourseMode.VERIFIED)
        assert utils.is_commentable_divided(course.id, 'random')


class GroupIdForUserTestCase(ModuleStoreTestCase):
    """ Test the get_group_id_for_user method. """

    def setUp(self):
        super().setUp()
        self.course = CourseFactory.create()
        CourseModeFactory.create(course_id=self.course.id, mode_slug=CourseMode.AUDIT)
        CourseModeFactory.create(course_id=self.course.id, mode_slug=CourseMode.VERIFIED)
        self.test_user = UserFactory.create()
        CourseEnrollmentFactory.create(
            mode=CourseMode.VERIFIED, user=self.test_user, course_id=self.course.id
        )
        self.test_cohort = CohortFactory(
            course_id=self.course.id,
            name='Test Cohort',
            users=[self.test_user]
        )

    def test_discussion_division_disabled(self):
        course_discussion_settings = CourseDiscussionSettings.get(self.course.id)
        assert CourseDiscussionSettings.NONE == course_discussion_settings.division_scheme
        assert utils.get_group_id_for_user(self.test_user, course_discussion_settings) is None

    def test_discussion_division_by_cohort(self):
        set_discussion_division_settings(
            self.course.id, enable_cohorts=True, division_scheme=CourseDiscussionSettings.COHORT
        )
        course_discussion_settings = CourseDiscussionSettings.get(self.course.id)
        assert CourseDiscussionSettings.COHORT == course_discussion_settings.division_scheme
        assert self.test_cohort.id == utils.get_group_id_for_user(self.test_user, course_discussion_settings)

    def test_discussion_division_by_enrollment_track(self):
        set_discussion_division_settings(
            self.course.id, division_scheme=CourseDiscussionSettings.ENROLLMENT_TRACK
        )
        course_discussion_settings = CourseDiscussionSettings.get(self.course.id)
        assert CourseDiscussionSettings.ENROLLMENT_TRACK == course_discussion_settings.division_scheme
        assert (- 2) == utils.get_group_id_for_user(self.test_user, course_discussion_settings)


class CourseDiscussionDivisionEnabledTestCase(ModuleStoreTestCase):
    """ Test the course_discussion_division_enabled and available_division_schemes methods. """

    def setUp(self):
        super().setUp()
        self.course = CourseFactory.create()
        CourseModeFactory.create(course_id=self.course.id, mode_slug=CourseMode.AUDIT)
        self.test_cohort = CohortFactory(
            course_id=self.course.id,
            name='Test Cohort',
            users=[]
        )

    def test_discussion_division_disabled(self):
        course_discussion_settings = CourseDiscussionSettings.get(self.course.id)
        assert not utils.course_discussion_division_enabled(course_discussion_settings)
        assert [] == available_division_schemes(self.course.id)

    def test_discussion_division_by_cohort(self):
        set_discussion_division_settings(
            self.course.id, enable_cohorts=False, division_scheme=CourseDiscussionSettings.COHORT
        )
        # Because cohorts are disabled, discussion division is not enabled.
        assert not utils.course_discussion_division_enabled(CourseDiscussionSettings.get(self.course.id))
        assert [] == available_division_schemes(self.course.id)
        # Now enable cohorts, which will cause discussions to be divided.
        set_discussion_division_settings(
            self.course.id, enable_cohorts=True, division_scheme=CourseDiscussionSettings.COHORT
        )
        assert utils.course_discussion_division_enabled(CourseDiscussionSettings.get(self.course.id))
        assert [CourseDiscussionSettings.COHORT] == available_division_schemes(self.course.id)

    def test_discussion_division_by_enrollment_track(self):
        set_discussion_division_settings(
            self.course.id, division_scheme=CourseDiscussionSettings.ENROLLMENT_TRACK
        )
        # Only a single enrollment track exists, so discussion division is not enabled.
        assert not utils.course_discussion_division_enabled(CourseDiscussionSettings.get(self.course.id))
        assert [] == available_division_schemes(self.course.id)

        # Now create a second CourseMode, which will cause discussions to be divided.
        CourseModeFactory.create(course_id=self.course.id, mode_slug=CourseMode.VERIFIED)
        assert utils.course_discussion_division_enabled(CourseDiscussionSettings.get(self.course.id))
        assert [CourseDiscussionSettings.ENROLLMENT_TRACK] == available_division_schemes(self.course.id)


class GroupNameTestCase(ModuleStoreTestCase):
    """ Test the get_group_name and get_group_names_by_id methods. """

    def setUp(self):
        super().setUp()
        self.course = CourseFactory.create()
        CourseModeFactory.create(course_id=self.course.id, mode_slug=CourseMode.AUDIT)
        CourseModeFactory.create(course_id=self.course.id, mode_slug=CourseMode.VERIFIED)
        self.test_cohort_1 = CohortFactory(
            course_id=self.course.id,
            name='Cohort 1',
            users=[]
        )
        self.test_cohort_2 = CohortFactory(
            course_id=self.course.id,
            name='Cohort 2',
            users=[]
        )

    def test_discussion_division_disabled(self):
        course_discussion_settings = CourseDiscussionSettings.get(self.course.id)
        assert {} == get_group_names_by_id(course_discussion_settings)
        assert utils.get_group_name((- 1000), course_discussion_settings) is None

    def test_discussion_division_by_cohort(self):
        set_discussion_division_settings(
            self.course.id, enable_cohorts=True, division_scheme=CourseDiscussionSettings.COHORT
        )
        course_discussion_settings = CourseDiscussionSettings.get(self.course.id)
        assert {self.test_cohort_1.id: self.test_cohort_1.name, self.test_cohort_2.id: self.test_cohort_2.name} == get_group_names_by_id(course_discussion_settings)
        assert self.test_cohort_2.name == utils.get_group_name(self.test_cohort_2.id, course_discussion_settings)
        # Test also with a group_id that doesn't exist.
        assert utils.get_group_name((- 1000), course_discussion_settings) is None

    def test_discussion_division_by_enrollment_track(self):
        set_discussion_division_settings(
            self.course.id, division_scheme=CourseDiscussionSettings.ENROLLMENT_TRACK
        )
        course_discussion_settings = CourseDiscussionSettings.get(self.course.id)
        assert {(- 1): 'audit course', (- 2): 'verified course'} == get_group_names_by_id(course_discussion_settings)

        assert 'verified course' == utils.get_group_name((- 2), course_discussion_settings)
        # Test also with a group_id that doesn't exist.
        assert utils.get_group_name((- 1000), course_discussion_settings) is None


class PermissionsTestCase(ModuleStoreTestCase):
    """Test utils functionality related to forums "abilities" (permissions)"""

    def test_get_ability(self):
        content = {}
        content['user_id'] = '1'
        content['type'] = 'thread'

        user = mock.Mock()
        user.id = 1

        with mock.patch(
            'lms.djangoapps.discussion.django_comment_client.utils.check_permissions_by_view'
        ) as check_perm:
            check_perm.return_value = True
            assert utils.get_ability(None, content, user) == {'editable': True, 'can_reply': True, 'can_delete': True, 'can_openclose': True, 'can_vote': False, 'can_report': False}

            content['user_id'] = '2'
            assert utils.get_ability(None, content, user) == {'editable': True, 'can_reply': True, 'can_delete': True, 'can_openclose': True, 'can_vote': True, 'can_report': True}

    def test_get_ability_with_global_staff(self):
        """
        Tests that global staff has rights to report other user's post inspite
        of enrolled in the course or not.
        """
        content = {'user_id': '1', 'type': 'thread'}

        with mock.patch(
            'lms.djangoapps.discussion.django_comment_client.utils.check_permissions_by_view'
        ) as check_perm:
            # check_permissions_by_view returns false because user is not enrolled in the course.
            check_perm.return_value = False
            global_staff = UserFactory(username='global_staff', email='global_staff@edx.org', is_staff=True)
            assert utils.get_ability(None, content, global_staff) == {'editable': False, 'can_reply': False, 'can_delete': False, 'can_openclose': False, 'can_vote': False, 'can_report': True}

    def test_is_content_authored_by(self):
        content = {}
        user = mock.Mock()
        user.id = 1

        # strict equality checking
        content['user_id'] = 1
        assert utils.is_content_authored_by(content, user)

        # cast from string to int
        content['user_id'] = '1'
        assert utils.is_content_authored_by(content, user)

        # strict equality checking, fails
        content['user_id'] = 2
        assert not utils.is_content_authored_by(content, user)

        # cast from string to int, fails
        content['user_id'] = 'string'
        assert not utils.is_content_authored_by(content, user)

        # content has no known author
        del content['user_id']
        assert not utils.is_content_authored_by(content, user)


class GroupModeratorPermissionsTestCase(ModuleStoreTestCase):
    """Test utils functionality related to forums "abilities" (permissions) for group moderators"""

    def _check_condition(user, condition, content):
        """
        Mocks check_condition method because is_open and is_team_member_if_applicable must always be true
        in order to interact with a thread or comment.
        """
        return True if condition == 'is_open' or condition == 'is_team_member_if_applicable' else False

    def setUp(self):
        super().setUp()

        # Create course, seed permissions roles, and create team
        self.course = CourseFactory.create()
        seed_permissions_roles(self.course.id)
        verified_coursemode = CourseMode.VERIFIED
        audit_coursemode = CourseMode.AUDIT

        # Create four users: group_moderator (who is within the verified enrollment track and in the cohort),
        # verified_user (who is in the verified enrollment track but not the cohort),
        # cohorted_user (who is in the cohort but not the verified enrollment track),
        # and plain_user (who is neither in the cohort nor the verified enrollment track)
        self.group_moderator = UserFactory(username='group_moderator', email='group_moderator@edx.org')
        CourseEnrollmentFactory(
            course_id=self.course.id,
            user=self.group_moderator,
            mode=verified_coursemode
        )
        self.verified_user = UserFactory(username='verified', email='verified@edx.org')
        CourseEnrollmentFactory(
            course_id=self.course.id,
            user=self.verified_user,
            mode=verified_coursemode
        )
        self.cohorted_user = UserFactory(username='cohort', email='cohort@edx.org')
        CourseEnrollmentFactory(
            course_id=self.course.id,
            user=self.cohorted_user,
            mode=audit_coursemode
        )
        self.plain_user = UserFactory(username='plain', email='plain@edx.org')
        CourseEnrollmentFactory(
            course_id=self.course.id,
            user=self.plain_user,
            mode=audit_coursemode
        )
        CohortFactory(
            course_id=self.course.id,
            name='Test Cohort',
            users=[self.group_moderator, self.cohorted_user]
        )

        # Give group moderator permissions to group_moderator
        assign_role(self.course.id, self.group_moderator, 'Group Moderator')

    @mock.patch(
        'lms.djangoapps.discussion.django_comment_client.permissions._check_condition',
        side_effect=_check_condition,
    )
    def test_not_divided(self, check_condition_function):
        """
        Group moderator should not have moderator permissions if the discussions are not divided.
        """
        content = {'user_id': self.plain_user.id, 'type': 'thread', 'username': self.plain_user.username}
        assert utils.get_ability(self.course.id, content, self.group_moderator) == {'editable': False, 'can_reply': True, 'can_delete': False, 'can_openclose': False, 'can_vote': True, 'can_report': True}
        content = {'user_id': self.cohorted_user.id, 'type': 'thread'}
        assert utils.get_ability(self.course.id, content, self.group_moderator) == {'editable': False, 'can_reply': True, 'can_delete': False, 'can_openclose': False, 'can_vote': True, 'can_report': True}
        content = {'user_id': self.verified_user.id, 'type': 'thread'}
        assert utils.get_ability(self.course.id, content, self.group_moderator) == {'editable': False, 'can_reply': True, 'can_delete': False, 'can_openclose': False, 'can_vote': True, 'can_report': True}

    @mock.patch(
        'lms.djangoapps.discussion.django_comment_client.permissions._check_condition',
        side_effect=_check_condition,
    )
    def test_divided_within_group(self, check_condition_function):
        """
        Group moderator should have moderator permissions within their group if the discussions are divided.
        """
        set_discussion_division_settings(self.course.id, enable_cohorts=True,
                                         division_scheme=CourseDiscussionSettings.COHORT)
        content = {'user_id': self.cohorted_user.id, 'type': 'thread', 'username': self.cohorted_user.username}
        assert utils.get_ability(self.course.id, content, self.group_moderator) == {'editable': True, 'can_reply': True, 'can_delete': True, 'can_openclose': True, 'can_vote': True, 'can_report': True}

    @mock.patch(
        'lms.djangoapps.discussion.django_comment_client.permissions._check_condition',
        side_effect=_check_condition,
    )
    def test_divided_outside_group(self, check_condition_function):
        """
        Group moderator should not have moderator permissions outside of their group.
        """
        content = {'user_id': self.plain_user.id, 'type': 'thread', 'username': self.plain_user.username}
        set_discussion_division_settings(self.course.id, division_scheme=CourseDiscussionSettings.NONE)

        assert utils.get_ability(self.course.id, content, self.group_moderator) == {'editable': False, 'can_reply': True, 'can_delete': False, 'can_openclose': False, 'can_vote': True, 'can_report': True}


class ClientConfigurationTestCase(TestCase):
    """Simple test cases to ensure enabling/disabling the use of the comment service works as intended."""

    def test_disabled(self):
        """Ensures that an exception is raised when forums are disabled."""
        config = ForumsConfig.current()
        config.enabled = False
        config.save()

        with pytest.raises(CommentClientMaintenanceError):
            perform_request('GET', 'http://www.google.com')

    @patch('requests.request')
    def test_enabled(self, mock_request):
        """Ensures that requests proceed normally when forums are enabled."""
        config = ForumsConfig.current()
        config.enabled = True
        config.save()

        response = Mock()
        response.status_code = 200
        response.json = lambda: {}

        mock_request.return_value = response

        result = perform_request('GET', 'http://www.google.com')
        assert result == {}


def set_discussion_division_settings(
        course_key, enable_cohorts=False, always_divide_inline_discussions=False,
        divided_discussions=[], division_scheme=CourseDiscussionSettings.COHORT
):
    """
    Convenience method for setting cohort enablement and discussion settings.
    COHORT is the default division_scheme, as no other schemes were supported at
    the time that the unit tests were originally written.
    """
    discussion_settings = CourseDiscussionSettings.get(course_key)
    discussion_settings.update({
        'divided_discussions': divided_discussions,
        'division_scheme': division_scheme,
        'always_divide_inline_discussions': always_divide_inline_discussions,
    })
    set_course_cohorted(course_key, enable_cohorts)


@ddt.ddt
class MiscUtilsTests(TestCase):
    @ddt.data(
        ('course-v1:edX+foo101+bar_t2', '99', '99'),
        ('course-v1:edX+foo101+bar_t2', 99, 99)
    )
    @ddt.unpack
    def test_permalink_does_not_break_for_thread(self, course_id, discussion_id, content_id):
        """
        Tests that the method does not break.

        Test with permalink method for thread type of content data.
        """
        url_kwargs = {'course_id': course_id, 'discussion_id': discussion_id, 'thread_id': content_id}
        thread_data = {'id': content_id, 'course_id': course_id, 'commentable_id': discussion_id, 'type': 'thread'}
        expected_url = reverse('single_thread', kwargs=url_kwargs)

        assert utils.permalink(thread_data) == expected_url

        thread_data['course_id'] = CourseKey.from_string(course_id)
        assert utils.permalink(thread_data) == expected_url

    @ddt.data(
        ('course-v1:edX+foo101+bar_t2', '99', '99'),
        ('course-v1:edX+foo101+bar_t2', 99, 99)
    )
    @ddt.unpack
    def test_permalink_does_not_break_for_non_thread(self, course_id, discussion_id, thread_id):
        """
        Tests that the method does not break.

        Test with permalink method for non thread type of content data.
        """
        url_kwargs = {'course_id': course_id, 'discussion_id': discussion_id, 'thread_id': thread_id}
        thread_data = {
            'id': '101', 'thread_id': thread_id, 'course_id': course_id, 'commentable_id': discussion_id, 'type': 'foo'
        }
        expected_url = reverse('single_thread', kwargs=url_kwargs) + '#' + thread_data['id']

        assert utils.permalink(thread_data) == expected_url

        thread_data['course_id'] = CourseKey.from_string(course_id)
        assert utils.permalink(thread_data) == expected_url


@ddt.ddt
class SanitizeTests(unittest.TestCase):
    """Pure functional tests around sanitizing Markdown"""

    @ddt.data(
        (None, None),
        ("", ""),
        (
            "No substitutions, even if there's data: ",
            "No substitutions, even if there's data: ",
        ),
        (
            """
            [Click here](data:text/html;base64,PHNjcmlwdD5hbGVydCgxKTwvc2NyaXB0Pg==) Some Text

            [This link is fine](https://www.openedx.org)

            More Text [Click here](data:text/html;base64,PHNjcmlwdD5hbGVydCgxKTwvc2NyaXB0P)
            """,
            """
            [Click here]() Some Text

            [This link is fine](https://www.openedx.org)

            More Text [Click here]()
            """,
        ),
    )
    @ddt.unpack
    def test_input_output(self, input_str, expected_output):
        """Test a range of inputs for cleanup."""
        assert utils.sanitize_body(input_str) == expected_output<|MERGE_RESOLUTION|>--- conflicted
+++ resolved
@@ -9,12 +9,8 @@
 
 import ddt
 import pytest
-<<<<<<< HEAD
 from django.conf import settings
-from django.test import RequestFactory, TestCase
-=======
 from django.test import RequestFactory, TestCase, override_settings
->>>>>>> 1d618055
 from django.urls import reverse
 from edx_django_utils.cache import RequestCache
 from edx_toggles.toggles.testutils import override_waffle_flag
