"""
Serializer for user API
"""

from __future__ import absolute_import

import six
from rest_framework import serializers
from rest_framework.reverse import reverse

from courseware.access import has_access
from lms.djangoapps.certificates.api import certificate_downloadable_status
from openedx.features.course_duration_limits.access import get_user_course_expiration_date
from openedx.features.course_duration_limits.models import CourseDurationLimitConfig
from student.models import CourseEnrollment, User
from util.course import get_encoded_course_sharing_utm_params, get_link_for_about_page


class CourseOverviewField(serializers.RelatedField):
    """
    Custom field to wrap a CourseOverview object. Read-only.
    """
    def to_representation(self, course_overview):
        course_id = six.text_type(course_overview.id)
        request = self.context.get('request')
        api_version = self.context.get('api_version')

        return {
            # identifiers
            'id': course_id,
            'name': course_overview.display_name,
            'number': course_overview.display_number_with_default,
            'org': course_overview.display_org_with_default,

            # dates
            'start': course_overview.start,
            'start_display': course_overview.start_display,
            'start_type': course_overview.start_type,
            'end': course_overview.end,

            # notification info
            'subscription_id': course_overview.clean_id(padding_char='_'),

            # access info
            'courseware_access': has_access(
                request.user,
                'load_mobile',
                course_overview
            ).to_json(),

            # various URLs
            # course_image is sent in both new and old formats
            # (within media to be compatible with the new Course API)
            'media': {
                'course_image': {
                    'uri': course_overview.course_image_url,
                    'name': 'Course Image',
                }
            },
            'course_image': course_overview.course_image_url,
            'course_about': get_link_for_about_page(course_overview),
            'course_sharing_utm_parameters': get_encoded_course_sharing_utm_params(),
            'course_updates': reverse(
                'course-updates-list',
                kwargs={'api_version': api_version, 'course_id': course_id},
                request=request,
            ),
            'course_handouts': reverse(
                'course-handouts-list',
                kwargs={'api_version': api_version, 'course_id': course_id},
                request=request,
            ),
            'discussion_url': reverse(
                'discussion_course',
                kwargs={'course_id': course_id},
                request=request,
            ) if course_overview.is_discussion_tab_enabled() else None,

            # This is an old API that was removed as part of DEPR-4. We keep the
            # field present in case API parsers expect it, but this API is now
            # removed.
            'video_outline': None,
        }


class CourseEnrollmentSerializer(serializers.ModelSerializer):
    """
    Serializes CourseEnrollment models
    """
    course = CourseOverviewField(source="course_overview", read_only=True)
    certificate = serializers.SerializerMethodField()
    audit_access_expires = serializers.SerializerMethodField()

    def get_audit_access_expires(self, model):
        """
        Returns expiration date for a course audit expiration, if any or null
        """
        if not CourseDurationLimitConfig.enabled_for_enrollment(user=model.user, course_key=model.course.id):
            return None

        return get_user_course_expiration_date(model.user, model.course)

    def get_certificate(self, model):
        """Returns the information about the user's certificate in the course."""
        certificate_info = certificate_downloadable_status(model.user, model.course_id)
        if certificate_info['is_downloadable']:
            return {
                'url': self.context['request'].build_absolute_uri(
                    certificate_info['download_url']
                ),
            }
        else:
            return {}

    class Meta(object):
        model = CourseEnrollment
        fields = ('audit_access_expires', 'created', 'mode', 'is_active', 'course', 'certificate')
        lookup_field = 'username'


class CourseEnrollmentSerializerv05(CourseEnrollmentSerializer):
    """
    Serializes CourseEnrollment models for v0.5 api
    Does not include 'audit_access_expires' field that is present in v1 api
    """
    class Meta(object):
        model = CourseEnrollment
        fields = ('created', 'mode', 'is_active', 'course', 'certificate')
        lookup_field = 'username'


class UserSerializer(serializers.ModelSerializer):
    """
    Serializes User models
    """
    name = serializers.ReadOnlyField(source='profile.name')
    course_enrollments = serializers.SerializerMethodField()

    def get_course_enrollments(self, model):
        request = self.context.get('request')
        api_version = self.context.get('api_version')

        return reverse(
            'courseenrollment-detail',
            kwargs={'api_version': api_version, 'username': model.username},
            request=request
        )
    organizations = serializers.SlugRelatedField(many=True, read_only=True, slug_field='name')

    class Meta(object):
        model = User
<<<<<<< HEAD
        fields = ('id', 'username', 'email', 'name', 'course_enrollments', 'organizations')
        lookup_field = 'username'
=======
        fields = ('id', 'username', 'email', 'name', 'course_enrollments')
        lookup_field = 'username'
        # For disambiguating within the drf-yasg swagger schema
        ref_name = 'mobile_api.User'
>>>>>>> 112a0c7a
<|MERGE_RESOLUTION|>--- conflicted
+++ resolved
@@ -149,12 +149,7 @@
 
     class Meta(object):
         model = User
-<<<<<<< HEAD
         fields = ('id', 'username', 'email', 'name', 'course_enrollments', 'organizations')
         lookup_field = 'username'
-=======
-        fields = ('id', 'username', 'email', 'name', 'course_enrollments')
-        lookup_field = 'username'
         # For disambiguating within the drf-yasg swagger schema
-        ref_name = 'mobile_api.User'
->>>>>>> 112a0c7a
+        ref_name = 'mobile_api.User'