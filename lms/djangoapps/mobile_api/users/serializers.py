"""
Serializer for user API
"""

from rest_framework import serializers
from rest_framework.reverse import reverse

from lms.djangoapps.certificates.api import certificate_downloadable_status
from courseware.access import has_access
from openedx.features.course_duration_limits.access import get_user_course_expiration_date
from openedx.features.course_duration_limits.models import CourseDurationLimitConfig
from student.models import CourseEnrollment, User
from util.course import get_encoded_course_sharing_utm_params, get_link_for_about_page


class CourseOverviewField(serializers.RelatedField):
    """
    Custom field to wrap a CourseOverview object. Read-only.
    """
    def to_representation(self, course_overview):
        course_id = unicode(course_overview.id)
        request = self.context.get('request')
        api_version = self.context.get('api_version')

        return {
            # identifiers
            'id': course_id,
            'name': course_overview.display_name,
            'number': course_overview.display_number_with_default,
            'org': course_overview.display_org_with_default,

            # dates
            'start': course_overview.start,
            'start_display': course_overview.start_display,
            'start_type': course_overview.start_type,
            'end': course_overview.end,

            # notification info
            'subscription_id': course_overview.clean_id(padding_char='_'),

            # access info
            'courseware_access': has_access(
                request.user,
                'load_mobile',
                course_overview
            ).to_json(),

            # various URLs
            # course_image is sent in both new and old formats
            # (within media to be compatible with the new Course API)
            'media': {
                'course_image': {
                    'uri': course_overview.course_image_url,
                    'name': 'Course Image',
                }
            },
            'course_image': course_overview.course_image_url,
            'course_about': get_link_for_about_page(course_overview),
            'course_sharing_utm_parameters': get_encoded_course_sharing_utm_params(),
            'course_updates': reverse(
                'course-updates-list',
                kwargs={'api_version': api_version, 'course_id': course_id},
                request=request,
            ),
            'course_handouts': reverse(
                'course-handouts-list',
                kwargs={'api_version': api_version, 'course_id': course_id},
                request=request,
            ),
            'discussion_url': reverse(
                'discussion_course',
                kwargs={'course_id': course_id},
                request=request,
            ) if course_overview.is_discussion_tab_enabled() else None,

            'video_outline': reverse(
                'video-summary-list',
                kwargs={'api_version': api_version, 'course_id': course_id},
                request=request,
            ),
        }


class CourseEnrollmentSerializer(serializers.ModelSerializer):
    """
    Serializes CourseEnrollment models
    """
    course = CourseOverviewField(source="course_overview", read_only=True)
    certificate = serializers.SerializerMethodField()
    audit_access_expires = serializers.SerializerMethodField()

    def get_audit_access_expires(self, model):
        """
        Returns expiration date for a course audit expiration, if any or null
        """
        if not CourseDurationLimitConfig.enabled_for_enrollment(user=model.user, course_key=model.course.id):
            return None

        return get_user_course_expiration_date(model.user, model.course)

    def get_certificate(self, model):
        """Returns the information about the user's certificate in the course."""
        certificate_info = certificate_downloadable_status(model.user, model.course_id)
        if certificate_info['is_downloadable']:
            return {
                'url': self.context['request'].build_absolute_uri(
                    certificate_info['download_url']
                ),
            }
        else:
            return {}

    class Meta(object):
        model = CourseEnrollment
        fields = ('audit_access_expires', 'created', 'mode', 'is_active', 'course', 'certificate')
        lookup_field = 'username'


class CourseEnrollmentSerializerv05(CourseEnrollmentSerializer):
    """
    Serializes CourseEnrollment models for v0.5 api
    Does not include 'audit_access_expires' field that is present in v1 api
    """
    class Meta(object):
        model = CourseEnrollment
        fields = ('created', 'mode', 'is_active', 'course', 'certificate')
        lookup_field = 'username'


class UserSerializer(serializers.ModelSerializer):
    """
    Serializes User models
    """
    name = serializers.ReadOnlyField(source='profile.name')
<<<<<<< HEAD
    course_enrollments = serializers.HyperlinkedIdentityField(
        view_name='courseenrollment-detail',
        lookup_field='username'
    )
    organizations = serializers.SlugRelatedField(many=True, read_only=True, slug_field='name')
=======
    course_enrollments = serializers.SerializerMethodField()

    def get_course_enrollments(self, model):
        request = self.context.get('request')
        api_version = self.context.get('api_version')

        return reverse(
            'courseenrollment-detail',
            kwargs={'api_version': api_version, 'username': model.username},
            request=request
        )
>>>>>>> 441d6384

    class Meta(object):
        model = User
        fields = ('id', 'username', 'email', 'name', 'course_enrollments', 'organizations')
        lookup_field = 'username'<|MERGE_RESOLUTION|>--- conflicted
+++ resolved
@@ -132,13 +132,6 @@
     Serializes User models
     """
     name = serializers.ReadOnlyField(source='profile.name')
-<<<<<<< HEAD
-    course_enrollments = serializers.HyperlinkedIdentityField(
-        view_name='courseenrollment-detail',
-        lookup_field='username'
-    )
-    organizations = serializers.SlugRelatedField(many=True, read_only=True, slug_field='name')
-=======
     course_enrollments = serializers.SerializerMethodField()
 
     def get_course_enrollments(self, model):
@@ -150,7 +143,6 @@
             kwargs={'api_version': api_version, 'username': model.username},
             request=request
         )
->>>>>>> 441d6384
 
     class Meta(object):
         model = User
