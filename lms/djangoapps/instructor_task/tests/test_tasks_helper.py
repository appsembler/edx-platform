--- conflicted
+++ resolved
@@ -558,12 +558,8 @@
         """
         self.define_option_problem(u'Problem1')
         self.submit_student_answer(self.student.username, u'Problem1', ['Option 1'])
-<<<<<<< HEAD
-        state = {'some': 'state', 'more': 'state!'}
-=======
         state1 = {'some': 'state1', 'more': 'state1!'}
         state2 = {'some': 'state2', 'more': 'state2!'}
->>>>>>> 441d6384
         mock_generate_report_data.return_value = iter([
             ('student', state1),
             ('student', state2),
@@ -579,13 +575,8 @@
             'location': 'test_course > Section > Subsection > Problem1',
             'block_key': 'i4x://edx/1.23x/problem/Problem1',
             'title': 'Problem1',
-<<<<<<< HEAD
-            'some': 'state',
-            'more': 'state!',
-=======
             'some': 'state1',
             'more': 'state1!',
->>>>>>> 441d6384
         }, student_data[0])
         self.assertDictContainsSubset({
             'username': 'student',
