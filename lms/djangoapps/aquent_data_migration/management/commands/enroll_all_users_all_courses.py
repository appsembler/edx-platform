#!/usr/bin/python
"""
django management command: create single user based on CSV string
"""
#os for devstack/testing only
import os
import csv
import json
import urllib

from django.core.management.base import BaseCommand

from opaque_keys.edx.locations import SlashSeparatedCourseKey
from instructor.enrollment import enroll_email, get_user_email_language


class Command(BaseCommand):
    help = "Test CSV import capabilities for single user"

    def handle(self, *args, **options):

        ##### vars for testing
        #user_info = os.environ['AQ_USER'].split(',')
        ##### end testing vars

        course_id_mapping = { 
            '/opt/course_export/GYM-001-Course_Progress.csv':'Gymnasium/001/0', #DEFEATING BUSY
            '/opt/course_export/GYM-002-Course_Progress.csv':'Gymnasium/002/0', #INTRODUCING NODE.JS
            '/opt/course_export/GYM-003-Course_Progress.csv':'Gymnasium/003/0', #GRID LAYOUT IN BOOTSTRAP 3
            '/opt/course_export/GYM-004-Course_Progress.csv':'Gymnasium/004/0', #CREATING A WORDPRESS THEME
            # '':'Gymnasium/005/0', #INTRODUCING SKETCH FOR UX AND UI
            '/opt/course_export/GYM-100-Course_Progress.csv':'Gymnasium/100/0', #CODING FOR DESIGNERS
            '/opt/course_export/GYM-101-Course_Progress.csv':'Gymnasium/101/0', #RESPONSIVE WEB DESIGN
            '/opt/course_export/GYM-102-Course_Progress.csv':'Gymnasium/102/0', #JQUERY BUILDING BLOCKS
            '/opt/course_export/GYM-103-Course_Progress.csv':'Gymnasium/103/0', #UX FUNDAMENTALS
            '/opt/course_export/GYM-104-Course_Progress.csv':'Gymnasium/104/0', #JAVASCRIPT FOUNDATIONS
            # '':'Gymnasium/105/0', #WRITING FOR WEB & MOBILE
            # '':'Gymnasium/106/0', #INFORMATION DESIGN AND VISUALIZATION FUNDAMENTALS
            }

        course_name_mapping = { #could have pulled from db, but this is easier
            'Gymnasium/001/0': "Defeating Busy", #DEFEATING BUSY
            'Gymnasium/002/0': "Intruducing Node.js", #INTRODUCING NODE.JS
            'Gymnasium/003/0': "Grid Layout in Bootstrap 3", #GRID LAYOUT IN BOOTSTRAP 3
            'Gymnasium/004/0': "Creating a Wordpress Theme",  #CREATING A WORDPRESS THEME
            'Gymnasium/100/0': "Coding for Designers", #CODING FOR DESIGNERS
            'Gymnasium/101/0': "Responsive Web Design", #RESPONSIVE WEB DESIGN
            'Gymnasium/102/0': "JQuery Building Blocks", #JQUERY BUILDING BLOCKS
            'Gymnasium/103/0': "UX Fundamentals", #UX FUNDAMENTALS
            'Gymnasium/104/0': "Javascript Foundations" #JAVASCRIPT FOUNDATIONS
            }

        #### getting messy with all of these mappings
        course_prefix_mapping = { 
            'Gymnasium/001/0': "DB", #DEFEATING BUSY
            'Gymnasium/002/0': "NJS", #INTRODUCING NODE.JS
            'Gymnasium/003/0': "GLB", #GRID LAYOUT IN BOOTSTRAP 3
            'Gymnasium/004/0': "CWT",  #CREATING A WORDPRESS THEME
            'Gymnasium/100/0': "CFD", #CODING FOR DESIGNERS
            'Gymnasium/101/0': "RWD", #RESPONSIVE WEB DESIGN
            'Gymnasium/102/0': "JBB", #JQUERY BUILDING BLOCKS
            'Gymnasium/103/0': "UXF", #UX FUNDAMENTALS
            'Gymnasium/104/0': "JSF" #JAVASCRIPT FOUNDATIONS
            }

        course_index_mapping = { 
            'Gymnasium/001/0': 0, #DEFEATING BUSY
            'Gymnasium/002/0': 1, #INTRODUCING NODE.JS
            'Gymnasium/003/0': 2, #GRID LAYOUT IN BOOTSTRAP 3
            'Gymnasium/004/0': 3,  #CREATING A WORDPRESS THEME
            'Gymnasium/100/0': 4, #CODING FOR DESIGNERS
            'Gymnasium/101/0': 5, #RESPONSIVE WEB DESIGN
            'Gymnasium/102/0': 6, #JQUERY BUILDING BLOCKS
            'Gymnasium/103/0': 7, #UX FUNDAMENTALS
            'Gymnasium/104/0': 8 #JAVASCRIPT FOUNDATIONS
            }
        ###probably not needed for this part
        # user_csv = '/opt/course_export/Student_Activity.csv'
        # with open(user_csv,'rU') as f:
        #     reader = csv.reader(f)
        #     user_list = list(reader)

        #grabbing stats
        user_actions = {}
        total_enrollments = 0
        unique_user_enrollments = 0
        failed_user_enrollments = 0
        for csv_file, course_id_str in course_id_mapping.iteritems():
            #  print csv_file + " - " + course_id
            #email = user_info[2]

            with open(csv_file,'rU') as f:
                reader = csv.reader(f)
                data = list(reader)
                #strip off first line column names
                labels = data[0]
                data = data[1:]

                #workflow from lms/djangoapps/instructor/views/api.py:students_update_enrollmen
                #def students_update_enrollment(request, course_id):
                course_name = course_name_mapping[course_id_str]
                section_prefix = course_prefix_mapping[course_id_str]
                course_id = SlashSeparatedCourseKey.from_deprecated_string(course_id_str)
                action = 'enroll'
                # identifiers_raw = request.POST.get('identifiers')
                # identifiers = _split_input_list(identifiers_raw)
                auto_enroll = True
                email_students = False
                email_params = {}
                language = get_user_email_language(None)

                for d in data:
                    course_email = d[0]

                    try:
                        course_email.decode('utf-8')
                    except UnicodeDecodeError:
                        print 'could not add user (bad email): %s' % course_email
                        failed_user_enrollments += 1
                        continue

                    if not course_email in user_actions.keys():
                        user_actions[course_email] = []
                        unique_user_enrollments += 1

                    email = course_email #skipping email validation
  
                    before, after = enroll_email(course_id, email, auto_enroll, email_students, email_params, language=language)

                    #find last completed section
                    indices = [i for i, x in enumerate(d) if x in ["INC", "COMP"] ]
                    try:
                        max_ind = max(indices)
                    except ValueError:
                        #if value not found
                        max_ind = 4

                    last_section = section_prefix + ' ' + labels[max_ind]

					#record actions
                    user_actions[course_email].append({'CourseName': course_name, 'CourseID': course_id_str, 'LastSection': last_section} )
                    total_enrollments += 1

            print 'done with: %s' % csv_file

#0 - first name
#1 - last name
#2 - email
#3 - city
        json_output_data = []
        with open('/opt/course_export/Student_Activity.csv','rU') as f:
            reader = csv.reader(f)
            data = list(reader)
            data = data[1:]


            #for each datapoint in Student_Activity dump
            for d in data:
                first_name = d[0]
                last_name = d[1]
                email = d[2]
                full_name = first_name + ' ' + d[1]
                email = d[2]
                market = d[3]

                course_json = []
                try: 
                    courses = user_actions[email]
                    course_json = [ { 'Course': course['CourseName'], 'CourseID': course['CourseID'], 'LastSection': course['LastSection'] } for course in courses ]
                except KeyError:
                    #user not added to any courses
                    pass

<<<<<<< HEAD
                registration_url = 'thegymnasium.com/register?auto-reg&{query_string}'.format(
                    query_string=urllib.urlencode({'email': email, 'name': full_name, 'market': market})
                )
=======
                formatted_query_string = urllib.quote('email={email}&name={full_name}&market={market}'.format(
                        email=email,
                        full_name=full_name,
                        market=market
                    ),safe='@=&')
                registration_url = 'https://thegymnasium.com/register?auto-reg&' + formatted_query_string
                
>>>>>>> ae164ce2

                output_data = {
                    'Student': {
                        'FirstName': first_name,
                        'LastName': last_name,
                        'Email': email,
                        'Courses': course_json,
                        'RegistrationURL': registration_url
                    }
                }

                json_output_data.append(output_data)


            #print json.dumps(output_data, indent=2)

        # with open('/tmp/dry_run_enrollment_output','wb') as f:
        #     f.write(json.dumps(json_output_data, indent=2))

        #write actions to sample csv file
        output_labels = ['first_name', 'last_name', 'email',
                        'GYM001','GYM002','GYM003','GYM004',
                        'GYM100','GYM101','GYM102','GYM103',
                        'GYM104','registration_url'
            ]
        with open('/tmp/dry_run_enrollment_output.csv','wb') as f:
            f.write('%' + ','.join(output_labels) + '\n')
            for json_data in json_output_data:
                # f.write('%s: %s\n' % (user, ', '.join(actions)))
                user_data = json_data['Student']
                first_name = user_data['FirstName']
                last_name = user_data['LastName']
                email = user_data['Email']
                registration_url = user_data['RegistrationURL']

                courses = user_data['Courses']
                # course_state_list = []
                # for x in range(9):
                #     if x < len(courses):
                #         c = courses[x]
                #         course_state_list.extend([ c['Course'], c['LastSection'] ]) 
                #     else:
                #         course_state_list.extend([ '', '' ])
                course_state_list = [''] * 9
                for course in courses:
                    ind = course_index_mapping[course['CourseID']]
                    course_state_list[ind] = course['LastSection']

                output_row = '{first_name},{last_name},{email},{course_list},{registration_url}\n'.format(
                    first_name=first_name,
                    last_name=last_name,
                    email=email,
                    course_list=','.join(course_state_list),
                    registration_url=registration_url
                )
                f.write(output_row)

        print 'total enrollments: %d' % total_enrollments
        print 'unique users enrolled: %d' % unique_user_enrollments
        print 'user enrollment failures: %d' % failed_user_enrollments

            # # #workflow from lms/djangoapps/instructor/views/api.py:students_update_enrollmen
            # # #def students_update_enrollment(request, course_id):
            # course_id = SlashSeparatedCourseKey.from_deprecated_string(course_id)
            # action = 'enroll'
            # # identifiers_raw = request.POST.get('identifiers')
            # # identifiers = _split_input_list(identifiers_raw)
            # auto_enroll = True
            # email_students = False


        # email = user_info[2] #skipping email validation
        # email_params = {}
        # language = get_user_email_language(None)

        # before, after = enroll_email(course_id, email, auto_enroll, email_students, email_params, language=language)
        
        # print '---- user enrolled ----'
        # print before
        # print after
<|MERGE_RESOLUTION|>--- conflicted
+++ resolved
@@ -171,19 +171,12 @@
                     #user not added to any courses
                     pass
 
-<<<<<<< HEAD
-                registration_url = 'thegymnasium.com/register?auto-reg&{query_string}'.format(
-                    query_string=urllib.urlencode({'email': email, 'name': full_name, 'market': market})
-                )
-=======
                 formatted_query_string = urllib.quote('email={email}&name={full_name}&market={market}'.format(
                         email=email,
                         full_name=full_name,
                         market=market
                     ),safe='@=&')
-                registration_url = 'https://thegymnasium.com/register?auto-reg&' + formatted_query_string
-                
->>>>>>> ae164ce2
+                registration_url = 'thegymnasium.com/register?auto-reg&' + formatted_query_string
 
                 output_data = {
                     'Student': {
