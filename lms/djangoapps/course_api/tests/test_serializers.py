--- conflicted
+++ resolved
@@ -4,11 +4,8 @@
 
 
 from datetime import datetime
-<<<<<<< HEAD
+from unittest import TestCase
 import unittest
-=======
-from unittest import TestCase
->>>>>>> 089f03c0
 
 import ddt
 from rest_framework.request import Request
