"""
Tests for Course API views.
"""

from datetime import datetime
from hashlib import md5
from unittest import TestCase
<<<<<<< HEAD
from unittest import skipIf

import ddt
import six
from six.moves import range
from django.conf import settings
=======
import pytest
import ddt
>>>>>>> 83ceefc4
from django.core.exceptions import ImproperlyConfigured
from django.test import RequestFactory
from django.test.utils import override_settings
from django.urls import reverse
from edx_django_utils.cache import RequestCache
from opaque_keys.edx.locator import LibraryLocator
from search.tests.test_course_discovery import DemoCourse
from search.tests.tests import TEST_INDEX_NAME
from search.tests.utils import SearcherMixin
from waffle.testutils import override_switch

from common.djangoapps.course_modes.models import CourseMode
from common.djangoapps.course_modes.tests.factories import CourseModeFactory
from common.djangoapps.student.auth import add_users
from common.djangoapps.student.roles import CourseInstructorRole, CourseStaffRole
from common.djangoapps.student.tests.factories import AdminFactory
from openedx.core.lib.api.view_utils import LazySequence
from openedx.features.content_type_gating.models import ContentTypeGatingConfig
from openedx.features.course_duration_limits.models import CourseDurationLimitConfig
from xmodule.modulestore.tests.django_utils import ModuleStoreTestCase, SharedModuleStoreTestCase
from xmodule.modulestore.tests.factories import CourseFactory

from ..views import CourseDetailView, CourseListUserThrottle, LazyPageNumberPagination
from .mixins import TEST_PASSWORD, CourseApiFactoryMixin


class CourseApiTestViewMixin(CourseApiFactoryMixin):
    """
    Mixin class for test helpers for Course API views
    """

    def setup_user(self, requesting_user, make_inactive=False):
        """
        log in the specified user and set its is_active field
        """
        assert self.client.login(username=requesting_user.username, password=TEST_PASSWORD)
        if make_inactive:
            requesting_user.is_active = False
            requesting_user.save()

    def verify_response(self, expected_status_code=200, params=None, url=None):
        """
        Ensure that sending a GET request to self.url returns the expected
        status code (200 by default).

        Arguments:
            expected_status_code: (default 200)
            params:
                query parameters to include in the request. Can include
                `username`.

        Returns:
            response: (HttpResponse) The response returned by the request
        """
        query_params = {}
        query_params.update(params or {})
        response = self.client.get(url or self.url, data=query_params)
        assert response.status_code == expected_status_code
        return response


@ddt.ddt
class CourseListViewTestCase(CourseApiTestViewMixin, SharedModuleStoreTestCase):
    """
    Test responses returned from CourseListView.
    """

    @classmethod
    def setUpClass(cls):
        super().setUpClass()
        cls.course = cls.create_course()
        cls.url = reverse('course-list')
        cls.staff_user = cls.create_user(username='staff', is_staff=True)
        cls.honor_user = cls.create_user(username='honor', is_staff=False)

    def test_as_staff(self):
        self.setup_user(self.staff_user)
        self.verify_response(params={'username': self.staff_user.username})

    def test_as_staff_for_honor(self):
        self.setup_user(self.staff_user)
        self.verify_response(params={'username': self.honor_user.username})

    def test_as_honor(self):
        self.setup_user(self.honor_user)
        self.verify_response(params={'username': self.honor_user.username})

    def test_as_honor_for_explicit_self(self):
        self.setup_user(self.honor_user)
        self.verify_response(params={'username': self.honor_user.username})

    def test_as_honor_for_staff(self):
        self.setup_user(self.honor_user)
        self.verify_response(expected_status_code=403, params={'username': self.staff_user.username})

    def test_as_inactive_user(self):
        inactive_user = self.create_user(username='inactive', is_staff=False)
        self.setup_user(inactive_user, make_inactive=True)
        self.verify_response(params={'username': inactive_user.username})

    def test_missing_username(self):
        self.setup_user(self.honor_user)
        response_to_missing_username = self.verify_response(expected_status_code=200)
        assert response_to_missing_username.data is not None

    def test_not_logged_in(self):
        self.client.logout()
        self.verify_response()

    def assert_throttle_configured_correctly(self, user_scope, throws_exception, expected_rate):
        """Helper to determine throttle configuration is correctly set."""
        throttle = CourseListUserThrottle()
        throttle.check_for_switches()
        throttle.scope = user_scope
        try:
            rate_limit, __ = throttle.parse_rate(throttle.get_rate())
            assert rate_limit == expected_rate
            assert not throws_exception
        except ImproperlyConfigured:
            assert throws_exception

    @ddt.data(('staff', False, 40), ('user', False, 20), ('unknown', True, None))
    @ddt.unpack
    def test_throttle_rate_default(self, user_scope, throws_exception, expected_rate):
        """ Make sure throttle rate default is set correctly for different user scopes. """
        self.assert_throttle_configured_correctly(user_scope, throws_exception, expected_rate)

    @ddt.data(('staff', False, 10), ('user', False, 2), ('unknown', True, None))
    @ddt.unpack
    @override_switch('course_list_api_rate_limit.rate_limit_2', active=True)
    def test_throttle_rate_2(self, user_scope, throws_exception, expected_rate):
        """ Make sure throttle rate 2 is set correctly for different user scopes. """
        self.assert_throttle_configured_correctly(user_scope, throws_exception, expected_rate)

    @ddt.data(('staff', False, 20), ('user', False, 10), ('unknown', True, None))
    @ddt.unpack
    @override_switch('course_list_api_rate_limit.rate_limit_10', active=True)
    def test_throttle_rate_20(self, user_scope, throws_exception, expected_rate):
        """ Make sure throttle rate 20 is set correctly for different user scopes. """
        self.assert_throttle_configured_correctly(user_scope, throws_exception, expected_rate)


class CourseListViewTestCaseMultipleCourses(CourseApiTestViewMixin, ModuleStoreTestCase):
    """
    Test responses returned from CourseListView (with tests that modify the
    courseware).
    """
    ENABLED_SIGNALS = ['course_published']

    def setUp(self):
        super().setUp()
        self.course = self.create_course(mobile_available=False)
        self.url = reverse('course-list')
        self.staff_user = self.create_user(username='staff', is_staff=True)
        self.honor_user = self.create_user(username='honor', is_staff=False)

    def test_filter_by_org(self):
        """Verify that CourseOverviews are filtered by the provided org key."""
        self.setup_user(self.staff_user)

        # Create a second course to be filtered out of queries.
        alternate_course = self.create_course(
            org=md5(self.course.org.encode('utf-8')).hexdigest()
        )

        assert alternate_course.org != self.course.org

        # No filtering.
        unfiltered_response = self.verify_response(params={'username': self.staff_user.username})
        for org in [self.course.org, alternate_course.org]:
            assert any(((course['org'] == org) for course in unfiltered_response.data['results']))

        # With filtering.
        filtered_response = self.verify_response(params={'org': self.course.org, 'username': self.staff_user.username})
        assert all(((course['org'] == self.course.org) for course in filtered_response.data['results']))

    def test_filter(self):
        self.setup_user(self.staff_user)

        # Create a second course to be filtered out of queries.
        alternate_course = self.create_course(course='mobile')

        test_cases = [
            (None, [alternate_course, self.course]),
            (dict(mobile=True), [alternate_course]),
            (dict(mobile=False), [self.course]),
        ]
        for filter_, expected_courses in test_cases:
            params = {'username': self.staff_user.username}
            if filter_:
                params.update(filter_)
            response = self.verify_response(params=params)
            assert {course['course_id'] for course in response.data['results']} == {str(course.id) for course in expected_courses}, f'testing course_api.views.CourseListView with filter_={filter_}'  # pylint: disable=line-too-long


class CourseDetailViewTestCase(CourseApiTestViewMixin, SharedModuleStoreTestCase):
    """
    Test responses returned from CourseDetailView.
    """

    @classmethod
    def setUpClass(cls):
        super().setUpClass()
        cls.course = cls.create_course()
        cls.hidden_course = cls.create_course(course='hidden', visible_to_staff_only=True)
        cls.url = reverse('course-detail', kwargs={'course_key_string': cls.course.id})
        cls.hidden_url = reverse('course-detail', kwargs={'course_key_string': cls.hidden_course.id})
        cls.nonexistent_url = reverse('course-detail', kwargs={'course_key_string': 'edX/nope/Fall_2014'})
        cls.staff_user = cls.create_user(username='staff', is_staff=True)
        cls.honor_user = cls.create_user(username='honor', is_staff=False)

    def test_as_honor(self):
        self.setup_user(self.honor_user)
        self.verify_response(params={'username': self.honor_user.username})

    def test_as_honor_for_staff(self):
        self.setup_user(self.honor_user)
        self.verify_response(expected_status_code=403, params={'username': self.staff_user.username})

    def test_as_staff(self):
        self.setup_user(self.staff_user)
        self.verify_response(params={'username': self.staff_user.username})

    def test_as_staff_for_honor(self):
        self.setup_user(self.staff_user)
        self.verify_response(params={'username': self.honor_user.username})

    def test_as_anonymous_user(self):
        self.verify_response(expected_status_code=200)

    def test_as_inactive_user(self):
        inactive_user = self.create_user(username='inactive', is_staff=False)
        self.setup_user(inactive_user, make_inactive=True)
        self.verify_response(params={'username': inactive_user.username})

    def test_hidden_course_as_honor(self):
        self.setup_user(self.honor_user)
        self.verify_response(
            expected_status_code=404, url=self.hidden_url, params={'username': self.honor_user.username}
        )

    def test_hidden_course_as_staff(self):
        self.setup_user(self.staff_user)
        self.verify_response(url=self.hidden_url, params={'username': self.staff_user.username})

    def test_nonexistent_course(self):
        self.setup_user(self.staff_user)
        self.verify_response(
            expected_status_code=404, url=self.nonexistent_url, params={'username': self.staff_user.username}
        )

    def test_invalid_course_key(self):
        # Our URL patterns try to block invalid course keys.  If one got
        # through, this is how the view would respond.
        request_factory = RequestFactory()
        request = request_factory.get('/')
        request.query_params = {}
        request.user = self.staff_user
        response = CourseDetailView().dispatch(request, course_key_string='a:b:c')
        assert response.status_code == 400


@override_settings(ELASTIC_FIELD_MAPPINGS={
    'start_date': {'type': 'date'},
    'enrollment_start': {'type': 'date'},
    'enrollment_end': {'type': 'date'}
})
@override_settings(SEARCH_ENGINE="search.tests.mock_search_engine.MockSearchEngine")
@override_settings(COURSEWARE_INFO_INDEX_NAME=TEST_INDEX_NAME)
class CourseListSearchViewTest(CourseApiTestViewMixin, ModuleStoreTestCase, SearcherMixin):
    """
    Tests the search functionality of the courses API.

    Similar to search.tests.test_course_discovery_views but with the course API integration.
    """

    ENABLED_SIGNALS = ['course_published']
    ENABLED_CACHES = ModuleStoreTestCase.ENABLED_CACHES + ['configuration']

    def setUp(self):
        super().setUp()
        DemoCourse.reset_count()
        self.searcher.destroy()

        self.courses = [
            self.create_and_index_course('OrgA', 'Find this one with the right parameter'),
            self.create_and_index_course('OrgB', 'Find this one with another parameter'),
            self.create_and_index_course('OrgC', 'This course has a unique search term'),
        ]

        self.url = reverse('course-list')
        self.staff_user = self.create_user(username='staff', is_staff=True)
        self.honor_user = self.create_user(username='honor', is_staff=False)
        self.audit_user = self.create_user(username='audit', is_staff=False)

    def create_and_index_course(self, org_code, short_description):
        """
        Add a course to both database and search.

        Warning: A ton of gluing here! If this fails, double check both CourseListViewTestCase and MockSearchUrlTest.
        """

        search_course = DemoCourse.get({
            'org': org_code,
            'run': '2010',
            'number': 'DemoZ',
            # Using the slash separated course ID bcuz `DemoCourse` isn't updated yet to new locator.
            'id': f'{org_code}/DemoZ/2010',
            'content': {
                'short_description': short_description,
            },
        })

        DemoCourse.index(self.searcher, [search_course])

        org, course, run = search_course['id'].split('/')

        db_course = self.create_course(
            mobile_available=False,
            org=org,
            course=course,
            run=run,
            short_description=short_description,
        )

        return db_course

    def test_list_all(self):
        """
        Test without search, should list all the courses.
        """
        res = self.verify_response()
        assert 'results' in res.data
        assert res.data['results'] != []
        assert res.data['pagination']['count'] == 3
        # Should list all of the 3 courses

    def test_list_all_with_search_term(self):
        """
        Test with search, should list only the course that matches the search term.
        """
        res = self.verify_response(params={'search_term': 'unique search term'})
        assert 'results' in res.data
        assert res.data['results'] != []
        assert res.data['pagination']['count'] == 1
        assert len(res.data['results']) == 1
        # Should return a single course

    @skipIf(settings.TAHOE_ALWAYS_SKIP_TEST, 'Skip failing query count test')
    def test_too_many_courses(self):
        """
        Test that search results are limited to 100 courses, and that they don't
        blow up the database.
        """

        ContentTypeGatingConfig.objects.create(
            enabled=True,
            enabled_as_of=datetime(2018, 1, 1),
        )

        CourseDurationLimitConfig.objects.create(
            enabled=True,
            enabled_as_of=datetime(2018, 1, 1),
        )

        course_ids = []

        # Create 300 courses across 30 organizations
        for org_num in range(10):
            org_id = f'org{org_num}'
            for course_num in range(30):
                course_name = f'course{org_num}.{course_num}'
                course_run_name = f'run{org_num}.{course_num}'
                course = CourseFactory.create(org=org_id, number=course_name, run=course_run_name, emit_signals=True)
                CourseModeFactory.create(course_id=course.id, mode_slug=CourseMode.AUDIT)
                CourseModeFactory.create(course_id=course.id, mode_slug=CourseMode.VERIFIED)
                course_ids.append(course.id)

        self.setup_user(self.audit_user)

        # These query counts were found empirically
        query_counts = [54, 46, 46, 46, 46, 46, 46, 46, 46, 46, 16]
        ordered_course_ids = sorted([str(cid) for cid in (course_ids + [c.id for c in self.courses])])

        self.clear_caches()

        for page in range(1, 12):
            RequestCache.clear_all_namespaces()
            with self.assertNumQueries(query_counts[page - 1]):
                response = self.verify_response(params={'page': page, 'page_size': 30})

                assert 'results' in response.data
                assert response.data['pagination']['count'] == 303
                assert len(response.data['results']) == (30 if (page < 11) else 3)
                assert [c['id'] for c in response.data['results']] == ordered_course_ids[((page - 1) * 30):(page * 30)]


class CourseIdListViewTestCase(CourseApiTestViewMixin, ModuleStoreTestCase):
    """
    Test responses returned from CourseIdListView (with tests that modify the courseware).
    """
    ENABLED_SIGNALS = ['course_published']

    def setUp(self):
        super().setUp()
        self.course = self.create_course()
        self.url = reverse('course-id-list')
        self.staff_user = self.create_user(username='staff', is_staff=True)
        self.honor_user = self.create_user(username='honor', is_staff=False)
        self.global_admin = AdminFactory()

    def test_filter_by_roles_global_staff(self):
        """
        Verify that global staff are always returned all courses irregardless of role filter.
        """
        self.setup_user(self.staff_user)

        # Request the courses as the staff user with the different roles specified.
        for role in ('staff', 'instructor'):
            filtered_response = self.verify_response(params={'username': self.staff_user.username, 'role': role})
            assert len(filtered_response.data['results']) == 1

    def test_filter_by_roles_non_staff(self):
        """
        Verify that a non-staff user can't access course_ids by role.
        """
        self.setup_user(self.honor_user)

        # Request the courses as the non-staff user with the different roles should *not* be allowed.
        for role in ('staff', 'instructor'):
            filtered_response = self.verify_response(params={'username': self.honor_user.username, 'role': role})
            assert len(filtered_response.data['results']) == 0

    def test_filter_by_roles_course_staff(self):
        """
        Verify that course_ids are filtered by the provided roles.
        """
        # Make this user a course staff user for the course.
        course_staff_user = self.create_user(username='course_staff', is_staff=False)
        add_users(self.global_admin, CourseStaffRole(self.course.id), course_staff_user)

        # Create a second course, along with an instructor user for it.
        alternate_course1 = self.create_course(org='test1')
        course_instructor_user = self.create_user(username='course_instructor', is_staff=False)
        add_users(self.global_admin, CourseInstructorRole(alternate_course1.id), course_instructor_user)

        # Create a third course, along with an user that has both staff and instructor for it.
        alternate_course2 = self.create_course(org='test2')
        course_instructor_staff_user = self.create_user(username='course_instructor_staff', is_staff=False)
        add_users(self.global_admin, CourseInstructorRole(alternate_course2.id), course_instructor_staff_user)
        add_users(self.global_admin, CourseStaffRole(alternate_course2.id), course_instructor_staff_user)

        # Requesting the courses for which the course staff user is staff should return *only* the single course.
        self.setup_user(self.staff_user)
        filtered_response = self.verify_response(params={
            'username': course_staff_user.username,
            'role': 'staff'
        })
        assert len(filtered_response.data['results']) == 1
        assert filtered_response.data['results'][0].startswith(self.course.org)

        # The course staff user does *not* have the course instructor role on any courses.
        filtered_response = self.verify_response(params={
            'username': course_staff_user.username,
            'role': 'instructor'
        })
        assert len(filtered_response.data['results']) == 0

        # The course instructor user only has the course instructor role on one course.
        filtered_response = self.verify_response(params={
            'username': course_instructor_user.username,
            'role': 'instructor'
        })
        assert len(filtered_response.data['results']) == 1
        assert filtered_response.data['results'][0].startswith(alternate_course1.org)

        # The course instructor user has the inferred course staff role on one course.
        self.setup_user(course_instructor_user)
        filtered_response = self.verify_response(params={
            'username': course_instructor_user.username,
            'role': 'staff'
        })
        assert len(filtered_response.data['results']) == 1
        assert filtered_response.data['results'][0].startswith(alternate_course1.org)

        # The user with both instructor AND staff on a course has the inferred course staff role on that one course.
        self.setup_user(course_instructor_staff_user)
        filtered_response = self.verify_response(params={
            'username': course_instructor_staff_user.username,
            'role': 'staff'
        })
        assert len(filtered_response.data['results']) == 1
        assert filtered_response.data['results'][0].startswith(alternate_course2.org)

    def test_no_libraries(self):
        """
        Verify that only Course IDs are returned, not anything else like libraries.
        """
        # Make this user a course staff user for a course, AND a library.
        course_staff_user = self.create_user(username='course_staff', is_staff=False)
        add_users(self.global_admin, CourseStaffRole(self.course.id), course_staff_user)
        add_users(
            self.global_admin,
            CourseStaffRole(LibraryLocator.from_string('library-v1:library_org+library_name')),
            course_staff_user,
        )

        # Requesting the courses should return *only* courses and not libraries.
        self.setup_user(self.staff_user)
        filtered_response = self.verify_response(params={
            'username': course_staff_user.username,
            'role': 'staff'
        })
        assert len(filtered_response.data['results']) == 1
        assert filtered_response.data['results'][0].startswith(self.course.org)


class LazyPageNumberPaginationTestCase(TestCase):  # lint-amnesty, pylint: disable=missing-class-docstring

    def test_lazy_page_number_pagination(self):
        number_sequence = range(20)  # lint-amnesty, pylint: disable=range-builtin-not-iterating
        even_numbers_lazy_sequence = LazySequence(
            (
                number for number in number_sequence
                if (number % 2) == 0
            ),
            est_len=len(number_sequence)
        )

        expected_response = {
            'results': [10, 12, 14, 16, 18],
            'pagination': {
                'previous': 'http://testserver/endpoint?page_size=5',
                'num_pages': 2,
                'next': None,
                'count': 10}
        }

        request = RequestFactory().get('/endpoint', data={'page': 2, 'page_size': 5})
        request.query_params = {'page': 2, 'page_size': 5}

        pagination = LazyPageNumberPagination()
        pagination.max_page_size = 5
        pagination.page_size = 5
        paginated_queryset = pagination.paginate_queryset(even_numbers_lazy_sequence, request)
        paginated_response = pagination.get_paginated_response(paginated_queryset)
        self.assertDictEqual(expected_response, paginated_response.data)

    def test_not_found_error_for_invalid_page(self):
        number_sequence = range(20)  # lint-amnesty, pylint: disable=range-builtin-not-iterating
        even_numbers_lazy_sequence = LazySequence(
            (
                number for number in number_sequence
                if (number % 2) == 0
            ),
            est_len=len(number_sequence)
        )

        request = RequestFactory().get('/endpoint', data={'page': 3, 'page_size': 5})
        request.query_params = {'page': 3, 'page_size': 5}

        with pytest.raises(Exception) as exc:
            pagination = LazyPageNumberPagination()
            pagination.max_page_size = 5
            pagination.page_size = 5
            paginated_queryset = pagination.paginate_queryset(even_numbers_lazy_sequence, request)
            pagination.get_paginated_response(paginated_queryset)
            assert 'Invalid page' in exc.exception<|MERGE_RESOLUTION|>--- conflicted
+++ resolved
@@ -4,18 +4,11 @@
 
 from datetime import datetime
 from hashlib import md5
-from unittest import TestCase
-<<<<<<< HEAD
-from unittest import skipIf
-
-import ddt
-import six
+from unittest import TestCase, skipIf
 from six.moves import range
-from django.conf import settings
-=======
 import pytest
 import ddt
->>>>>>> 83ceefc4
+from django.conf import settings
 from django.core.exceptions import ImproperlyConfigured
 from django.test import RequestFactory
 from django.test.utils import override_settings
