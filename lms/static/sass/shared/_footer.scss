// Open edX: LMS footer
// ====================
@import '../base/grid-settings';
@import 'neat/neat'; // lib - Neat

.wrapper-footer {
  box-shadow: 0 -1px 5px 0 $shadow-l1;
  border-top: 1px solid tint($m-gray, 50%);
  padding: 25px ($baseline/2) ($baseline*1.5) ($baseline/2);
  background: $footer-bg;
  clear: both;

  footer#footer-openedx {
    @include clearfix();
    @include box-sizing(border-box);
    @include outer-container;
    margin: 0 auto;

    p, ol, ul {
      font-family: $sans-serif;

      // override needed for poorly scoped font-family styling on p a:link {}
      a {
        font-family: $sans-serif;
      }
    }

    a {
      @include transition(link-color 0.15s ease-in-out 0s, border 0.15s ease-in-out 0s);
      border-bottom: none;
      color: $link-color;
      text-decoration: none !important;

      &:hover, &:focus, &:active {
        border-bottom: 1px dotted $link-color;
      }
    }

    // colophon
    .colophon {
      @include span-columns(8);

      @include media($bp-small) {
        @include fill-parent();
      }

      @include media($bp-tiny) {
        @include fill-parent();
      }


      .nav-colophon {
        @include clearfix();
        margin: $footer_margin;

        li {
          @include float(left);
          margin-right: ($baseline*0.75);

          a {
            color: tint($black, 20%);

            &:hover, &:focus, &:active {
              color: $link-color;
            }
          }

          &:last-child {
            margin-right: 0;
          }
        }
      }

      .colophon-about {
        @include clearfix();

        img {
          width: 68px;
          height: 34px;
          margin-right: 0;
          float: left;
        }

        p {
          float: left;
          width: flex-grid(6,8);
          margin-left: $baseline;
          padding-left: $baseline;
          font-size: em(13);
          background: transparent url(/static/images/bg-footer-divider.jpg) 0 0 no-repeat;
        }
      }
    }

    // references
    .references {
      margin: -10px 0 0 0;
      width: flex-grid(4,12);
      display: inline-block;
    }

    .wrapper-logo {
      margin: ($baseline*0.75) 0;

      a {
        display: inline-block;

        &:hover {
          border-bottom: 0;
        }
      }
    }

    .copyright {
      margin: -2px 0 8px 0;
      font-size: em(11);
      color: $gray-l2;
      @include text-align(left);
    }

    .nav-legal {
      @include clearfix();
      @include text-align(left);

      li {
        display: inline-block;
        font-size: em(11);

      }

      .nav-legal-02 a {

        &:before {
          margin-right: ($baseline/4);
          content: "-";
        }
      }
    }

    .nav-social {
      margin: 0;
      text-align: right;

      li {
        display: inline-block;

        &:last-child {
          margin-right: 0;
        }

        a {
          display: block;

          &:hover, &:focus, &:active {
            border: none;
          }
        }

        img {
          display: block;
        }
      }
    }

    // platform Open edX logo and link
    .footer-about-openedx {
      @include span-columns(4);
      @include text-align(right);
      vertical-align: bottom;

      @include media($bp-small) {
        @include fill-parent();
      }

      @include media($bp-tiny) {
        @include fill-parent();
      }

      a {
        @include float(right);
        display: inline-block;

        &:hover {
          border-bottom: none;
        }
      }
    }
  }

  // edx theme overrides
  &.edx-footer {

    footer {

      .copyright {
        text-align: right;
      }

      .nav-legal {
        text-align: right;
      }
    }
  }
}

// marketing site design syncing
.view-register, .view-login, .view-passwordreset {

  .wrapper-footer footer {
    width: 960px;

    .colophon-about img {
      margin-top: ($baseline*1.5);
    }
  }
}


// edX theme: LMS Footer
// ====================
$edx-footer-spacing: ($baseline*0.75);
$edx-footer-link-color: $link-color;
$edx-footer-bg-color: rgb(252,252,252);

%edx-footer-reset {
  @include box-sizing(border-box);
}

%edx-footer-section {
  @include float(left);
  min-height: ($baseline*17.5);
  @include margin-right(flex-gutter());
  @include border-right(1px solid rgb(230, 230, 230));
  @include padding-right($baseline*1.5);

  // CASE: last child
  &:last-child {
    @include margin-right(0);
    border: none;
    @include padding-right(0);
  }
}

%edx-footer-title {
  // TODO: refactor _typography.scss to extend this set of styling
  @extend %t-title;
  @extend %t-weight4;
  @include font-size(15);
  @include line-height(15);
  text-transform: none;
  letter-spacing: inherit;
  color: rgb(61, 62, 63);
}

%edx-footer-link {
  @extend %t-copy-sub1;
  @include transition(color $tmg-f2 ease-in-out 0);
  display: block;
  margin-bottom: ($baseline/2);

  // NOTE: resetting poor link styles
  border: none;
  padding: 0;
  color: $edx-footer-link-color;

  .copy {
    @include transition(border-color $tmg-f2 ease-in-out 0);
    display: inline-block;
    border-bottom: 1px solid transparent;
    padding: 0 0 ($baseline/20) 0;
    color: $edx-footer-link-color;
  }

  // STATE: hover + focused
  &:hover, &:focus {
    color: saturate($edx-footer-link-color, 25%);

    // NOTE: resetting poor link styles
    border: none;

    .copy {
      border-bottom-color: saturate($edx-footer-link-color, 25%);
    }
  }

  // CASE: last child
  &:last-child {
    margin-bottom: 0;
  }

  // CASE: has visual emphasis
  &.has-emphasis {
    @extend %t-weight4;

    .copy {
      @extend %t-weight4;
    }
  }
<<<<<<< HEAD
}

.edx-footer-new {
  background: $edx-footer-bg-color;

  // NOTE: resetting older footer styles - can be removed once not needed
  box-shadow: none;
  border-top: none;
  padding: ($baseline*2) $baseline;

  // about
  // --------------------
  .footer-about {
    @extend %edx-footer-reset;
    @extend %edx-footer-section;
    width: flex-grid(6,12);
  }

  .footer-about-title {
    @extend %edx-footer-title;
  }

  .footer-about-logo {
    margin-bottom: $edx-footer-spacing;
  }

  .footer-about-copy {
    @extend %t-copy-sub1;
    margin-bottom: $edx-footer-spacing;
    color: rgb(61, 62, 63);

    p {
      // NOTE: needed for poor LMS span styling
      color: inherit;
    }
  }

  .footer-about-copyright {
    @extend %t-copy-sub1;
    margin-bottom: $edx-footer-spacing;
    color: rgb(138, 140, 143);

    p {
      // NOTE: needed for poor LMS span styling
      color: inherit;
    }

    a {
      @extend %edx-footer-link;
      display: inline-block;
      margin-bottom: ($edx-footer-spacing/2);
    }
  }

  .footer-about-links {

    a {
      @extend %edx-footer-link;
      margin-bottom: ($edx-footer-spacing/2);
    }

    .note {
      color: rgb(138, 140, 143);
    }
  }

  // nav (learn more links)
  // --------------------
  .footer-nav {
    @extend %edx-footer-reset;
    @extend %edx-footer-section;
    width: flex-grid(3,12);
  }

  .footer-nav-title {
    @extend %edx-footer-title;
    margin-top: $baseline;
  }

  .footer-nav-links {
    margin-bottom: ($edx-footer-spacing*2.25);

    a {
      @extend %edx-footer-link;
    }
  }

  // follow (social media)
  // --------------------
  .footer-follow {
    @extend %edx-footer-reset;
    @extend %edx-footer-section;
    width: flex-grid(3,12);

  }

  .footer-follow-title {
    @extend %edx-footer-title;
    margin-top: $baseline;
  }

  .footer-follow-links {

    a {
      @extend %edx-footer-link;
      margin-top: $baseline;

      .icon, .copy {
        display: inline-block;
        vertical-align: middle;
      }

      .icon {
        @extend %t-icon3;
        margin-right: ($baseline/4);
        text-align: center;
        min-width: ($baseline*1.5);
      }

      .copy {
        // NOTE: needed for poor LMS span styling
        color: inherit;
      }
    }
  }

  &.rwd {
    @include box-sizing(border-box);
    @include outer-container;

    &.wrapper-footer footer {
      min-width: 0;
    }

    .footer-about,
    .footer-nav,
    .footer-follow {
      @include span-columns(12);
    }

    @include media( $tablet ) {
    }

    @include media( $desktop ) {
      .footer-about {
        @include span-columns(6);
      }

      .footer-nav,
      .footer-follow {
        @include span-columns(3);
      }
    }
  }

  // App links
  // --------------------
  .footer-mobile-apps {
    padding-top: 20px;

    .mobile-app-wrapper {
      margin: 0 0 10px 0;
    }

    a {
      display: inline-block;

      &:hover {
        border: none;
      }
    }

    .app-store {
      height: auto;
      width: 129px;
    }

    .google-play {
      height: auto;
      width: 129px;
    }
  }
=======
>>>>>>> bde4dc5f
}<|MERGE_RESOLUTION|>--- conflicted
+++ resolved
@@ -296,189 +296,4 @@
       @extend %t-weight4;
     }
   }
-<<<<<<< HEAD
-}
-
-.edx-footer-new {
-  background: $edx-footer-bg-color;
-
-  // NOTE: resetting older footer styles - can be removed once not needed
-  box-shadow: none;
-  border-top: none;
-  padding: ($baseline*2) $baseline;
-
-  // about
-  // --------------------
-  .footer-about {
-    @extend %edx-footer-reset;
-    @extend %edx-footer-section;
-    width: flex-grid(6,12);
-  }
-
-  .footer-about-title {
-    @extend %edx-footer-title;
-  }
-
-  .footer-about-logo {
-    margin-bottom: $edx-footer-spacing;
-  }
-
-  .footer-about-copy {
-    @extend %t-copy-sub1;
-    margin-bottom: $edx-footer-spacing;
-    color: rgb(61, 62, 63);
-
-    p {
-      // NOTE: needed for poor LMS span styling
-      color: inherit;
-    }
-  }
-
-  .footer-about-copyright {
-    @extend %t-copy-sub1;
-    margin-bottom: $edx-footer-spacing;
-    color: rgb(138, 140, 143);
-
-    p {
-      // NOTE: needed for poor LMS span styling
-      color: inherit;
-    }
-
-    a {
-      @extend %edx-footer-link;
-      display: inline-block;
-      margin-bottom: ($edx-footer-spacing/2);
-    }
-  }
-
-  .footer-about-links {
-
-    a {
-      @extend %edx-footer-link;
-      margin-bottom: ($edx-footer-spacing/2);
-    }
-
-    .note {
-      color: rgb(138, 140, 143);
-    }
-  }
-
-  // nav (learn more links)
-  // --------------------
-  .footer-nav {
-    @extend %edx-footer-reset;
-    @extend %edx-footer-section;
-    width: flex-grid(3,12);
-  }
-
-  .footer-nav-title {
-    @extend %edx-footer-title;
-    margin-top: $baseline;
-  }
-
-  .footer-nav-links {
-    margin-bottom: ($edx-footer-spacing*2.25);
-
-    a {
-      @extend %edx-footer-link;
-    }
-  }
-
-  // follow (social media)
-  // --------------------
-  .footer-follow {
-    @extend %edx-footer-reset;
-    @extend %edx-footer-section;
-    width: flex-grid(3,12);
-
-  }
-
-  .footer-follow-title {
-    @extend %edx-footer-title;
-    margin-top: $baseline;
-  }
-
-  .footer-follow-links {
-
-    a {
-      @extend %edx-footer-link;
-      margin-top: $baseline;
-
-      .icon, .copy {
-        display: inline-block;
-        vertical-align: middle;
-      }
-
-      .icon {
-        @extend %t-icon3;
-        margin-right: ($baseline/4);
-        text-align: center;
-        min-width: ($baseline*1.5);
-      }
-
-      .copy {
-        // NOTE: needed for poor LMS span styling
-        color: inherit;
-      }
-    }
-  }
-
-  &.rwd {
-    @include box-sizing(border-box);
-    @include outer-container;
-
-    &.wrapper-footer footer {
-      min-width: 0;
-    }
-
-    .footer-about,
-    .footer-nav,
-    .footer-follow {
-      @include span-columns(12);
-    }
-
-    @include media( $tablet ) {
-    }
-
-    @include media( $desktop ) {
-      .footer-about {
-        @include span-columns(6);
-      }
-
-      .footer-nav,
-      .footer-follow {
-        @include span-columns(3);
-      }
-    }
-  }
-
-  // App links
-  // --------------------
-  .footer-mobile-apps {
-    padding-top: 20px;
-
-    .mobile-app-wrapper {
-      margin: 0 0 10px 0;
-    }
-
-    a {
-      display: inline-block;
-
-      &:hover {
-        border: none;
-      }
-    }
-
-    .app-store {
-      height: auto;
-      width: 129px;
-    }
-
-    .google-play {
-      height: auto;
-      width: 129px;
-    }
-  }
-=======
->>>>>>> bde4dc5f
 }