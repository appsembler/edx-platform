// needs Markdown.Converter.js at the moment

(function () {

    var util = {},
        position = {},
        ui = {},
        doc = window.document,
        re = window.RegExp,
        nav = window.navigator,
        SETTINGS = { lineLength: 72 },

    // Used to work around some browser bugs where we can't use feature testing.
        uaSniffed = {
            isIE: /msie/.test(nav.userAgent.toLowerCase()),
            isIE_5or6: /msie 6/.test(nav.userAgent.toLowerCase()) || /msie 5/.test(nav.userAgent.toLowerCase()),
            isOpera: /opera/.test(nav.userAgent.toLowerCase())
        };


    // -------------------------------------------------------------------
    //  YOUR CHANGES GO HERE
    //
    // I've tried to localize the things you are likely to change to
    // this area.
    // -------------------------------------------------------------------

<<<<<<< HEAD
    // The text that appears on the upper part of the dialog box when
    // entering links.
    var linkDialogText = "<p><b>" + gettext("Insert Hyperlink") + "</b></p><p>http://example.com/ " +
	// Translators: Please keep the quotation marks (") around this text
	gettext("\"optional title\"") + "</p>";
    var imageDialogText = "<p><b>" + gettext("Insert an Image") + "</b></p><p>http://example.com/images/diagram.jpg " +
	// Translators: Please keep the quotation marks (") around this text
	gettext("\"optional title\"") + "<br><br></p>";

    // The default text that appears in the dialog input box when entering
    // links.
    var imageDefaultText = "http://";
    var linkDefaultText = "http://";

    var defaultHelpHoverTitle = gettext("Markdown Editing Help");
=======
    // The text that appears on the dialog box when entering links.
    var linkDialogText = gettext("Insert Hyperlink"),
        linkUrlHelpText = gettext("e.g. 'http://google.com/'"),
        linkDestinationLabel = gettext("Link Description"),
        linkDestinationHelpText = gettext("e.g. 'google'"),
        linkDestinationError = gettext("Please provide a description of the link destination."),
        linkDefaultText = "http://"; // The default text that appears in input

    // The text that appears on the dialog box when entering Images.
    var imageDialogText = gettext("Insert Image (upload file or type URL)"),
        imageUrlHelpText = gettext("Type in a URL or use the \"Choose File\" button to upload a file from your machine. (e.g. 'http://example.com/img/clouds.jpg')"),  // jshint ignore:line
        imageDescriptionLabel = gettext("Image Description"),
        imageDefaultText = "http://", // The default text that appears in input
        imageDescError = gettext("Please describe this image or agree that it has no contextual value by checking the checkbox."),  // jshint ignore:line
        imageDescriptionHelpText = gettext("e.g. 'Sky with clouds'. The description is helpful for users who cannot see the image."),  // jshint ignore:line
        imageDescriptionHelpLink = {
            href: 'http://www.w3.org/TR/html5/embedded-content-0.html#alt',
            text: gettext("How to create useful text alternatives.")
        },
        imageIsDecorativeLabel = gettext("This image is for decorative purposes only and does not require a description.");  // jshint ignore:line

    // Text that is shared between both link and image dialog boxes.
    var defaultHelpHoverTitle = gettext("Markdown Editing Help"),
        urlLabel = gettext("URL"),
        urlError = gettext("Please provide a valid URL.");
>>>>>>> cb409aea

    // -------------------------------------------------------------------
    //  END OF YOUR CHANGES
    // -------------------------------------------------------------------

    // help, if given, should have a property "handler", the click handler for the help button,
    // and can have an optional property "title" for the button's tooltip (defaults to "Markdown Editing Help").
    // If help isn't given, not help button is created.
    //
    // The constructed editor object has the methods:
    // - getConverter() returns the markdown converter object that was passed to the constructor
    // - run() actually starts the editor; should be called after all necessary plugins are registered. Calling this more than once is a no-op.
    // - refreshPreview() forces the preview to be updated. This method is only available after run() was called.
    Markdown.Editor = function (markdownConverter, idPostfix, help, imageUploadHandler) {

        idPostfix = idPostfix || "";

        var hooks = this.hooks = new Markdown.HookCollection();
        hooks.addNoop("onPreviewPush");       // called with no arguments after the preview has been refreshed
        hooks.addNoop("postBlockquoteCreation"); // called with the user's selection *after* the blockquote was created; should return the actual to-be-inserted text
        hooks.addFalse("insertImageDialog");     /* called with one parameter: a callback to be called with the URL of the image. If the application creates
                                                  * its own image insertion dialog, this hook should return true, and the callback should be called with the chosen
                                                  * image url (or null if the user cancelled). If this hook returns false, the default dialog will be used.
                                                  */
        this.util = util;

        this.getConverter = function () { return markdownConverter; }

        var that = this,
            panels;

        this.run = function () {
            if (panels)
                return; // already initialized

            panels = new PanelCollection(idPostfix);
            var commandManager = new CommandManager(hooks);
            var previewManager = new PreviewManager(markdownConverter, panels, function (text, previewSet) { hooks.onPreviewPush(text, previewSet); });
            var undoManager, uiManager;

            if (!/\?noundo/.test(doc.location.href)) {
                undoManager = new UndoManager(function () {
                    previewManager.refresh();
                    if (uiManager) // not available on the first call
                        uiManager.setUndoRedoButtonStates();
                }, panels);
                this.textOperation = function (f) {
                    undoManager.setCommandMode();
                    f();
                    that.refreshPreview();
                }
            }

            uiManager = new UIManager(idPostfix, panels, undoManager, previewManager, commandManager, help, imageUploadHandler);
            uiManager.setUndoRedoButtonStates();

            var forceRefresh = that.refreshPreview = function () { previewManager.refresh(true); };

            forceRefresh();
        };

    }

    // before: contains all the text in the input box BEFORE the selection.
    // after: contains all the text in the input box AFTER the selection.
    function Chunks() { }

    // startRegex: a regular expression to find the start tag
    // endRegex: a regular expresssion to find the end tag
    Chunks.prototype.findTags = function (startRegex, endRegex) {

        var chunkObj = this;
        var regex;

        if (startRegex) {

            regex = util.extendRegExp(startRegex, "", "$");

            this.before = this.before.replace(regex,
                function (match) {
                    chunkObj.startTag = chunkObj.startTag + match;
                    return "";
                });

            regex = util.extendRegExp(startRegex, "^", "");

            this.selection = this.selection.replace(regex,
                function (match) {
                    chunkObj.startTag = chunkObj.startTag + match;
                    return "";
                });
        }

        if (endRegex) {

            regex = util.extendRegExp(endRegex, "", "$");

            this.selection = this.selection.replace(regex,
                function (match) {
                    chunkObj.endTag = match + chunkObj.endTag;
                    return "";
                });

            regex = util.extendRegExp(endRegex, "^", "");

            this.after = this.after.replace(regex,
                function (match) {
                    chunkObj.endTag = match + chunkObj.endTag;
                    return "";
                });
        }
    };

    // If remove is false, the whitespace is transferred
    // to the before/after regions.
    //
    // If remove is true, the whitespace disappears.
    Chunks.prototype.trimWhitespace = function (remove) {
        var beforeReplacer, afterReplacer, that = this;
        if (remove) {
            beforeReplacer = afterReplacer = "";
        } else {
            beforeReplacer = function (s) { that.before += s; return ""; }
            afterReplacer = function (s) { that.after = s + that.after; return ""; }
        }

        this.selection = this.selection.replace(/^(\s*)/, beforeReplacer).replace(/(\s*)$/, afterReplacer);
    };


    Chunks.prototype.skipLines = function (nLinesBefore, nLinesAfter, findExtraNewlines) {

        if (nLinesBefore === undefined) {
            nLinesBefore = 1;
        }

        if (nLinesAfter === undefined) {
            nLinesAfter = 1;
        }

        nLinesBefore++;
        nLinesAfter++;

        var regexText;
        var replacementText;

        // chrome bug ... documented at: http://meta.stackoverflow.com/questions/63307/blockquote-glitch-in-editor-in-chrome-6-and-7/65985#65985
        if (navigator.userAgent.match(/Chrome/)) {
            "X".match(/()./);
        }

        this.selection = this.selection.replace(/(^\n*)/, "");

        this.startTag = this.startTag + re.$1;

        this.selection = this.selection.replace(/(\n*$)/, "");
        this.endTag = this.endTag + re.$1;
        this.startTag = this.startTag.replace(/(^\n*)/, "");
        this.before = this.before + re.$1;
        this.endTag = this.endTag.replace(/(\n*$)/, "");
        this.after = this.after + re.$1;

        if (this.before) {

            regexText = replacementText = "";

            while (nLinesBefore--) {
                regexText += "\\n?";
                replacementText += "\n";
            }

            if (findExtraNewlines) {
                regexText = "\\n*";
            }
            this.before = this.before.replace(new re(regexText + "$", ""), replacementText);
        }

        if (this.after) {

            regexText = replacementText = "";

            while (nLinesAfter--) {
                regexText += "\\n?";
                replacementText += "\n";
            }
            if (findExtraNewlines) {
                regexText = "\\n*";
            }

            this.after = this.after.replace(new re(regexText, ""), replacementText);
        }
    };

    // end of Chunks

    // A collection of the important regions on the page.
    // Cached so we don't have to keep traversing the DOM.
    // Also holds ieCachedRange and ieCachedScrollTop, where necessary; working around
    // this issue:
    // Internet explorer has problems with CSS sprite buttons that use HTML
    // lists.  When you click on the background image "button", IE will
    // select the non-existent link text and discard the selection in the
    // textarea.  The solution to this is to cache the textarea selection
    // on the button's mousedown event and set a flag.  In the part of the
    // code where we need to grab the selection, we check for the flag
    // and, if it's set, use the cached area instead of querying the
    // textarea.
    //
    // This ONLY affects Internet Explorer (tested on versions 6, 7
    // and 8) and ONLY on button clicks.  Keyboard shortcuts work
    // normally since the focus never leaves the textarea.
    function PanelCollection(postfix) {
        this.buttonBar = doc.getElementById("wmd-button-bar" + postfix);
        this.preview = doc.getElementById("wmd-preview" + postfix);
        this.input = doc.getElementById("wmd-input" + postfix);
    };

    util.isValidUrl = function(url) {
        return /^((?:http|https|ftp):\/{2}|\/)[^]+$/.test(url);
    };

    // Returns true if the DOM element is visible, false if it's hidden.
    // Checks if display is anything other than none.
    util.isVisible = function (elem) {

        if (window.getComputedStyle) {
            // Most browsers
            return window.getComputedStyle(elem, null).getPropertyValue("display") !== "none";
        }
        else if (elem.currentStyle) {
            // IE
            return elem.currentStyle["display"] !== "none";
        }
    };


    // Adds a listener callback to a DOM element which is fired on a specified
    // event.
    util.addEvent = function (elem, event, listener) {
        if (elem.attachEvent) {
            // IE only.  The "on" is mandatory.
            elem.attachEvent("on" + event, listener);
        }
        else {
            // Other browsers.
            elem.addEventListener(event, listener, false);
        }
    };


    // Removes a listener callback from a DOM element which is fired on a specified
    // event.
    util.removeEvent = function (elem, event, listener) {
        if (elem.detachEvent) {
            // IE only.  The "on" is mandatory.
            elem.detachEvent("on" + event, listener);
        }
        else {
            // Other browsers.
            elem.removeEventListener(event, listener, false);
        }
    };

    // Converts \r\n and \r to \n.
    util.fixEolChars = function (text) {
        text = text.replace(/\r\n/g, "\n");
        text = text.replace(/\r/g, "\n");
        return text;
    };

    // Extends a regular expression.  Returns a new RegExp
    // using pre + regex + post as the expression.
    // Used in a few functions where we have a base
    // expression and we want to pre- or append some
    // conditions to it (e.g. adding "$" to the end).
    // The flags are unchanged.
    //
    // regex is a RegExp, pre and post are strings.
    util.extendRegExp = function (regex, pre, post) {

        if (pre === null || pre === undefined) {
            pre = "";
        }
        if (post === null || post === undefined) {
            post = "";
        }

        var pattern = regex.toString();
        var flags;

        // Replace the flags with empty space and store them.
        pattern = pattern.replace(/\/([gim]*)$/, function (wholeMatch, flagsPart) {
            flags = flagsPart;
            return "";
        });

        // Remove the slash delimiters on the regular expression.
        pattern = pattern.replace(/(^\/|\/$)/g, "");
        pattern = pre + pattern + post;

        return new re(pattern, flags);
    }

    // UNFINISHED
    // The assignment in the while loop makes jslint cranky.
    // I'll change it to a better loop later.
    position.getTop = function (elem, isInner) {
        var result = elem.offsetTop;
        if (!isInner) {
            while (elem = elem.offsetParent) {
                result += elem.offsetTop;
            }
        }
        return result;
    };

    position.getHeight = function (elem) {
        return elem.offsetHeight || elem.scrollHeight;
    };

    position.getWidth = function (elem) {
        return elem.offsetWidth || elem.scrollWidth;
    };

    position.getPageSize = function () {

        var scrollWidth, scrollHeight;
        var innerWidth, innerHeight;

        // It's not very clear which blocks work with which browsers.
        if (self.innerHeight && self.scrollMaxY) {
            scrollWidth = doc.body.scrollWidth;
            scrollHeight = self.innerHeight + self.scrollMaxY;
        }
        else if (doc.body.scrollHeight > doc.body.offsetHeight) {
            scrollWidth = doc.body.scrollWidth;
            scrollHeight = doc.body.scrollHeight;
        }
        else {
            scrollWidth = doc.body.offsetWidth;
            scrollHeight = doc.body.offsetHeight;
        }

        if (self.innerHeight) {
            // Non-IE browser
            innerWidth = self.innerWidth;
            innerHeight = self.innerHeight;
        }
        else if (doc.documentElement && doc.documentElement.clientHeight) {
            // Some versions of IE (IE 6 w/ a DOCTYPE declaration)
            innerWidth = doc.documentElement.clientWidth;
            innerHeight = doc.documentElement.clientHeight;
        }
        else if (doc.body) {
            // Other versions of IE
            innerWidth = doc.body.clientWidth;
            innerHeight = doc.body.clientHeight;
        }

        var maxWidth = Math.max(scrollWidth, innerWidth);
        var maxHeight = Math.max(scrollHeight, innerHeight);
        return [maxWidth, maxHeight, innerWidth, innerHeight];
    };

    // Handles pushing and popping TextareaStates for undo/redo commands.
    // I should rename the stack variables to list.
    function UndoManager(callback, panels) {

        var undoObj = this;
        var undoStack = []; // A stack of undo states
        var stackPtr = 0; // The index of the current state
        var mode = "none";
        var lastState; // The last state
        var timer; // The setTimeout handle for cancelling the timer
        var inputStateObj;

        // Set the mode for later logic steps.
        var setMode = function (newMode, noSave) {
            if (mode != newMode) {
                mode = newMode;
                if (!noSave) {
                    saveState();
                }
            }

            if (!uaSniffed.isIE || mode != "moving") {
                timer = setTimeout(refreshState, 1);
            }
            else {
                inputStateObj = null;
            }
        };

        var refreshState = function (isInitialState) {
            inputStateObj = new TextareaState(panels, isInitialState);
            timer = undefined;
        };

        this.setCommandMode = function () {
            mode = "command";
            saveState();
            timer = setTimeout(refreshState, 0);
        };

        this.canUndo = function () {
            return stackPtr > 1;
        };

        this.canRedo = function () {
            if (undoStack[stackPtr + 1]) {
                return true;
            }
            return false;
        };

        // Removes the last state and restores it.
        this.undo = function () {

            if (undoObj.canUndo()) {
                if (lastState) {
                    // What about setting state -1 to null or checking for undefined?
                    lastState.restore();
                    lastState = null;
                }
                else {
                    undoStack[stackPtr] = new TextareaState(panels);
                    undoStack[--stackPtr].restore();

                    if (callback) {
                        callback();
                    }
                }
            }

            mode = "none";
            panels.input.focus();
            refreshState();
        };

        // Redo an action.
        this.redo = function () {

            if (undoObj.canRedo()) {

                undoStack[++stackPtr].restore();

                if (callback) {
                    callback();
                }
            }

            mode = "none";
            panels.input.focus();
            refreshState();
        };

        // Push the input area state to the stack.
        var saveState = function () {
            var currState = inputStateObj || new TextareaState(panels);

            if (!currState) {
                return false;
            }
            if (mode == "moving") {
                if (!lastState) {
                    lastState = currState;
                }
                return;
            }
            if (lastState) {
                if (undoStack[stackPtr - 1].text != lastState.text) {
                    undoStack[stackPtr++] = lastState;
                }
                lastState = null;
            }
            undoStack[stackPtr++] = currState;
            undoStack[stackPtr + 1] = null;
            if (callback) {
                callback();
            }
        };

        var handleCtrlYZ = function (event) {

            var handled = false;

            if (event.ctrlKey || event.metaKey) {

                // IE and Opera do not support charCode.
                var keyCode = event.charCode || event.keyCode;
                var keyCodeChar = String.fromCharCode(keyCode);

                switch (keyCodeChar) {

                    case "y":
                        undoObj.redo();
                        handled = true;
                        break;

                    case "z":
                        if (!event.shiftKey) {
                            undoObj.undo();
                        }
                        else {
                            undoObj.redo();
                        }
                        handled = true;
                        break;
                }
            }

            if (handled) {
                if (event.preventDefault) {
                    event.preventDefault();
                }
                if (window.event) {
                    window.event.returnValue = false;
                }
                return;
            }
        };

        // Set the mode depending on what is going on in the input area.
        var handleModeChange = function (event) {

            if (!event.ctrlKey && !event.metaKey) {

                var keyCode = event.keyCode;

                if ((keyCode >= 33 && keyCode <= 40) || (keyCode >= 63232 && keyCode <= 63235)) {
                    // 33 - 40: page up/dn and arrow keys
                    // 63232 - 63235: page up/dn and arrow keys on safari
                    setMode("moving");
                }
                else if (keyCode == 8 || keyCode == 46 || keyCode == 127) {
                    // 8: backspace
                    // 46: delete
                    // 127: delete
                    setMode("deleting");
                }
                else if (keyCode == 13) {
                    // 13: Enter
                    setMode("newlines");
                }
                else if (keyCode == 27) {
                    // 27: escape
                    setMode("escape");
                }
                else if ((keyCode < 16 || keyCode > 20) && keyCode != 91) {
                    // 16-20 are shift, etc.
                    // 91: left window key
                    // I think this might be a little messed up since there are
                    // a lot of nonprinting keys above 20.
                    setMode("typing");
                }
            }
        };

        var setEventHandlers = function () {
            util.addEvent(panels.input, "keypress", function (event) {
                // keyCode 89: y
                // keyCode 90: z
                if ((event.ctrlKey || event.metaKey) && (event.keyCode == 89 || event.keyCode == 90)) {
                    event.preventDefault();
                }
            });

            var handlePaste = function () {
                if (uaSniffed.isIE || (inputStateObj && inputStateObj.text != panels.input.value)) {
                    if (timer == undefined) {
                        mode = "paste";
                        saveState();
                        refreshState();
                    }
                }
            };

            util.addEvent(panels.input, "keydown", handleCtrlYZ);
            util.addEvent(panels.input, "keydown", handleModeChange);
            util.addEvent(panels.input, "mousedown", function () {
                setMode("moving");
            });

            panels.input.onpaste = handlePaste;
            panels.input.ondrop = handlePaste;
        };

        var init = function () {
            setEventHandlers();
            refreshState(true);
            saveState();
        };

        init();
    }

    // end of UndoManager

    // The input textarea state/contents.
    // This is used to implement undo/redo by the undo manager.
    function TextareaState(panels, isInitialState) {

        // Aliases
        var stateObj = this;
        var inputArea = panels.input;
        this.init = function () {
            if (!util.isVisible(inputArea)) {
                return;
            }
            if (!isInitialState && doc.activeElement && doc.activeElement !== inputArea) { // this happens when tabbing out of the input box
                return;
            }

            this.setInputAreaSelectionStartEnd();
            this.scrollTop = inputArea.scrollTop;
            if (!this.text && inputArea.selectionStart || inputArea.selectionStart === 0) {
                this.text = inputArea.value;
            }

        }

        // Sets the selected text in the input box after we've performed an
        // operation.
        this.setInputAreaSelection = function () {

            if (!util.isVisible(inputArea)) {
                return;
            }

            if (inputArea.selectionStart !== undefined && !uaSniffed.isOpera) {

                inputArea.focus();
                inputArea.selectionStart = stateObj.start;
                inputArea.selectionEnd = stateObj.end;
                inputArea.scrollTop = stateObj.scrollTop;
            }
            else if (doc.selection) {

                if (doc.activeElement && doc.activeElement !== inputArea) {
                    return;
                }

                inputArea.focus();
                var range = inputArea.createTextRange();
                range.moveStart("character", -inputArea.value.length);
                range.moveEnd("character", -inputArea.value.length);
                range.moveEnd("character", stateObj.end);
                range.moveStart("character", stateObj.start);
                range.select();
            }
        };

        this.setInputAreaSelectionStartEnd = function () {

            if (!panels.ieCachedRange && (inputArea.selectionStart || inputArea.selectionStart === 0)) {

                stateObj.start = inputArea.selectionStart;
                stateObj.end = inputArea.selectionEnd;
            }
            else if (doc.selection) {

                stateObj.text = util.fixEolChars(inputArea.value);

                // IE loses the selection in the textarea when buttons are
                // clicked.  On IE we cache the selection. Here, if something is cached,
                // we take it.
                var range = panels.ieCachedRange || doc.selection.createRange();

                var fixedRange = util.fixEolChars(range.text);
                var marker = "\x07";
                var markedRange = marker + fixedRange + marker;
                range.text = markedRange;
                var inputText = util.fixEolChars(inputArea.value);

                range.moveStart("character", -markedRange.length);
                range.text = fixedRange;

                stateObj.start = inputText.indexOf(marker);
                stateObj.end = inputText.lastIndexOf(marker) - marker.length;

                var len = stateObj.text.length - util.fixEolChars(inputArea.value).length;

                if (len) {
                    range.moveStart("character", -fixedRange.length);
                    while (len--) {
                        fixedRange += "\n";
                        stateObj.end += 1;
                    }
                    range.text = fixedRange;
                }

                if (panels.ieCachedRange)
                    stateObj.scrollTop = panels.ieCachedScrollTop; // this is set alongside with ieCachedRange

                panels.ieCachedRange = null;

                this.setInputAreaSelection();
            }
        };

        // Restore this state into the input area.
        this.restore = function () {

            if (stateObj.text != undefined && stateObj.text != inputArea.value) {
                inputArea.value = stateObj.text;
            }
            this.setInputAreaSelection();
            inputArea.scrollTop = stateObj.scrollTop;
        };

        // Gets a collection of HTML chunks from the inptut textarea.
        this.getChunks = function () {

            var chunk = new Chunks();
            chunk.before = util.fixEolChars(stateObj.text.substring(0, stateObj.start));
            chunk.startTag = "";
            chunk.selection = util.fixEolChars(stateObj.text.substring(stateObj.start, stateObj.end));
            chunk.endTag = "";
            chunk.after = util.fixEolChars(stateObj.text.substring(stateObj.end));
            chunk.scrollTop = stateObj.scrollTop;

            return chunk;
        };

        // Sets the TextareaState properties given a chunk of markdown.
        this.setChunks = function (chunk) {

            chunk.before = chunk.before + chunk.startTag;
            chunk.after = chunk.endTag + chunk.after;

            this.start = chunk.before.length;
            this.end = chunk.before.length + chunk.selection.length;
            this.text = chunk.before + chunk.selection + chunk.after;
            this.scrollTop = chunk.scrollTop;
        };
        this.init();
    };

    function PreviewManager(converter, panels, previewPushCallback) {

        var managerObj = this;
        var timeout;
        var elapsedTime;
        var oldInputText;
        var maxDelay = 3000;
        var startType = "delayed"; // The other legal value is "manual"

        // Adds event listeners to elements
        var setupEvents = function (inputElem, listener) {

            util.addEvent(inputElem, "input", listener);
            inputElem.onpaste = listener;
            inputElem.ondrop = listener;

            util.addEvent(inputElem, "keypress", listener);
            util.addEvent(inputElem, "keydown", listener);
        };

        var getDocScrollTop = function () {

            var result = 0;

            if (window.innerHeight) {
                result = window.pageYOffset;
            }
            else
                if (doc.documentElement && doc.documentElement.scrollTop) {
                    result = doc.documentElement.scrollTop;
                }
                else
                    if (doc.body) {
                        result = doc.body.scrollTop;
                    }

            return result;
        };

        var makePreviewHtml = function () {

            // If there is no registered preview panel
            // there is nothing to do.
            if (!panels.preview)
                return;


            var text = panels.input.value;
            if (text && text == oldInputText) {
                return; // Input text hasn't changed.
            }
            else {
                oldInputText = text;
            }

            var prevTime = new Date().getTime();

            text = converter.makeHtml(text);

            // Calculate the processing time of the HTML creation.
            // It's used as the delay time in the event listener.
            var currTime = new Date().getTime();
            elapsedTime = currTime - prevTime;

            pushPreviewHtml(text);
        };

        // setTimeout is already used.  Used as an event listener.
        var applyTimeout = function () {

            if (timeout) {
                clearTimeout(timeout);
                timeout = undefined;
            }

            if (startType !== "manual") {

                var delay = 0;

                if (startType === "delayed") {
                    delay = elapsedTime;
                }

                if (delay > maxDelay) {
                    delay = maxDelay;
                }
                timeout = setTimeout(makePreviewHtml, delay);
            }
        };

        var getScaleFactor = function (panel) {
            if (panel.scrollHeight <= panel.clientHeight) {
                return 1;
            }
            return panel.scrollTop / (panel.scrollHeight - panel.clientHeight);
        };

        var setPanelScrollTops = function () {
            if (panels.preview) {
                panels.preview.scrollTop = (panels.preview.scrollHeight - panels.preview.clientHeight) * getScaleFactor(panels.preview);
            }
        };

        this.refresh = function (requiresRefresh) {

            if (requiresRefresh) {
                oldInputText = "";
                makePreviewHtml();
            }
            else {
                applyTimeout();
            }
        };

        this.processingTime = function () {
            return elapsedTime;
        };

        var isFirstTimeFilled = true;

        // IE doesn't let you use innerHTML if the element is contained somewhere in a table
        // (which is the case for inline editing) -- in that case, detach the element, set the
        // value, and reattach. Yes, that *is* ridiculous.
        var ieSafePreviewSet = function (text) {
            var preview = panels.preview;
            var parent = preview.parentNode;
            var sibling = preview.nextSibling;
            parent.removeChild(preview);
            preview.innerHTML = text;
            if (!sibling)
                parent.appendChild(preview);
            else
                parent.insertBefore(preview, sibling);
        }

        var nonSuckyBrowserPreviewSet = function (text) {
            panels.preview.innerHTML = text;
        }

        var previewSetter;

        var previewSet = function (text) {
            if (previewSetter)
                return previewSetter(text);

            try {
                nonSuckyBrowserPreviewSet(text);
                previewSetter = nonSuckyBrowserPreviewSet;
            } catch (e) {
                previewSetter = ieSafePreviewSet;
                previewSetter(text);
            }
        };

        var pushPreviewHtml = function (text) {

            var emptyTop = position.getTop(panels.input) - getDocScrollTop();

            if (panels.preview) {
                previewPushCallback(text, previewSet);
            }

            setPanelScrollTops();

            if (isFirstTimeFilled) {
                isFirstTimeFilled = false;
                return;
            }

            var fullTop = position.getTop(panels.input) - getDocScrollTop();

            if (uaSniffed.isIE) {
                setTimeout(function () {
                    window.scrollBy(0, fullTop - emptyTop);
                }, 0);
            }
            else {
                window.scrollBy(0, fullTop - emptyTop);
            }
        };

        var init = function () {

            setupEvents(panels.input, applyTimeout);
            makePreviewHtml();

            if (panels.preview) {
                panels.preview.scrollTop = 0;
            }
        };

        init();
    };

    // Creates the background behind the hyperlink text entry box.
    // And download dialog
    // Most of this has been moved to CSS but the div creation and
    // browser-specific hacks remain here.
    ui.createBackground = function () {

        var background = doc.createElement("div"),
            style = background.style;

        background.className = "wmd-prompt-background";

        style.position = "absolute";
        style.top = "0";

        style.zIndex = "1000";

        if (uaSniffed.isIE) {
            style.filter = "alpha(opacity=50)";
        }
        else {
            style.opacity = "0.5";
        }

        var pageSize = position.getPageSize();
        style.height = pageSize[1] + "px";

        if (uaSniffed.isIE) {
            style.left = doc.documentElement.scrollLeft;
            style.width = doc.documentElement.clientWidth;
        }
        else {
            style.left = "0";
            style.width = "100%";
        }

        doc.body.appendChild(background);
        return background;
    };

    // This simulates a modal dialog box and asks for the URL when you
    // click the hyperlink or image buttons.
    //
    // text: The html for the input box.
    // defaultInputText: The default value that appears in the input box.
    // callback: The function which is executed when the prompt is dismissed, either via OK or Cancel.
    //      It receives a single argument; either the entered text (if OK was chosen) or null (if Cancel
    //      was chosen).
    ui.prompt = function (title,
                          urlLabel,
                          urlHelp,
                          urlError,
                          urlDescLabel,
                          urlDescHelp,
                          urlDescHelpLink,
                          urlDescError,
                          defaultInputText,
                          callback,
                          imageIsDecorativeLabel,
                          imageUploadHandler) {

        // These variables need to be declared at this level since they are used
        // in multiple functions.
        var dialog,         // The dialog box.
            urlInput,       // The text box where you enter the hyperlink.
            urlErrorMsg,
            descInput,      // The text box where you enter the description.
            descErrorMsg,
            okButton,
            cancelButton;

        // Used as a keydown event handler. Esc dismisses the prompt.
        // Key code 27 is ESC.
        var checkEscape = function (key) {
            var code = (key.charCode || key.keyCode);
            if (code === 27) {
                close(true);
            }
        };

        var clearFormErrorMessages = function () {
            urlInput.classList.remove('has-error');
            urlErrorMsg.style.display = 'none';
            descInput.classList.remove('has-error');
            descErrorMsg.style.display = 'none';
        };

        // Dismisses the hyperlink input box.
        // isCancel is true if we don't care about the input text.
        // isCancel is false if we are going to keep the text.
        var close = function (isCancel) {
            util.removeEvent(doc.body, "keydown", checkEscape);
            var url = urlInput.value.trim();
            var description = descInput.value.trim();

            clearFormErrorMessages();

            if (isCancel) {
                url = null;
            }
            else {
                // Fixes common pasting errors.
                url = url.replace(/^http:\/\/(https?|ftp):\/\//, '$1://');
                // doesn't change url if started with '/' (local)
                if (!/^(?:https?|ftp):\/\//.test(url) && url.charAt(0) !== '/') {
                    url = 'http://' + url;
                }
            }

            var isValidUrl = util.isValidUrl(url),
                isValidDesc = (
                    descInput.checkValidity() &&
                    (descInput.required ? description.length : true)
                );

            if ((isValidUrl && isValidDesc) || isCancel) {
                dialog.parentNode.removeChild(dialog);
                callback(url, description);
            } else {
                var errorCount = 0;
                if (!isValidUrl) {
                    urlInput.classList.add('has-error');
                    urlErrorMsg.style.display = 'inline-block';
                    errorCount += 1;
                } if (!isValidDesc) {
                    descInput.classList.add('has-error');
                    descErrorMsg.style.display = 'inline-block';
                    errorCount += 1;
                }

                document.getElementById('wmd-editor-dialog-form-errors').textContent = [
                    interpolate(
                        ngettext(
                            // Translators: 'errorCount' is the number of errors found in the form.
                            '%(errorCount)s error found in form.', '%(errorCount)s errors found in form.',
                            errorCount
                        ), {'errorCount': errorCount}, true
                    ),
                    !isValidUrl ? urlErrorMsg.textContent : '',
                    !isValidDesc ? descErrorMsg.textContent : ''
                ].join(' ');

                document.getElementById('wmd-editor-dialog-form-errors').focus();
            }

            return false;
        };

        // Create the text input box form/window.
        var createDialog = function () {
            // The main dialog box.
            dialog = doc.createElement("div");
            dialog.innerHTML = _.template(
                document.getElementById("customwmd-prompt-template").innerHTML)({
                title: title,
                uploadFieldClass: (imageUploadHandler ? 'file-upload' : ''),
                urlLabel: urlLabel,
                urlError: urlError,
                urlHelp: urlHelp,
                urlDescLabel: urlDescLabel,
                descError: urlDescError,
                urlDescHelp: urlDescHelp,
                urlDescHelpLink: urlDescHelpLink,
                okText: gettext("OK"),
                cancelText: gettext("Cancel"),
                chooseFileText: gettext("Choose File"),
                imageIsDecorativeLabel: imageIsDecorativeLabel,
                imageUploadHandler: imageUploadHandler
            });
            dialog.setAttribute("role", "dialog");
            dialog.setAttribute("tabindex", "-1");
            dialog.setAttribute("aria-labelledby", "editorDialogTitle");
            dialog.className = "wmd-prompt-dialog";
            dialog.style.padding = "10px;";
            dialog.style.position = "fixed";
            dialog.style.width = "500px";
            dialog.style.zIndex = "1001";

<<<<<<< HEAD
            // The dialog text.
            var question = doc.createElement("div");
            question.innerHTML = text;
            question.style.padding = "5px";
            dialog.appendChild(question);

            // The web form container for the text box and buttons.
            var form = doc.createElement("form"),
                style = form.style;
            form.onsubmit = function () { return close(false); };
            style.padding = "0";
            style.margin = "0";
            style.cssFloat = "left";
            style.width = "100%";
            style.textAlign = "center";
            style.position = "relative";
            dialog.appendChild(form);

            // The input text box
            input = doc.createElement("input");
            input.type = "text";
            input.value = defaultInputText;
            style = input.style;
            style.display = "block";
            style.width = "80%";
            style.marginLeft = style.marginRight = "auto";
            form.appendChild(input);

            // The choose file button if prompt type is 'image'

            //patch our imageUploadHandler for now
            imageUploadHandler = null;
            if (imageUploadHandler) {
              var chooseFile = doc.createElement("input");
              chooseFile.type = "file";
              chooseFile.name = "file-upload";
              chooseFile.id = "file-upload";
              chooseFile.onchange = function() {
                imageUploadHandler(this, input);
              };
              form.appendChild(doc.createElement("br"));
              form.appendChild(chooseFile);
            }


            // The ok button
            var okButton = doc.createElement("input");
            okButton.type = "button";
            okButton.onclick = function () { return close(false); };
            okButton.value = "OK";
            style = okButton.style;
            style.margin = "10px";
            style.display = "inline";
            style.width = "7em";


            // The cancel button
            var cancelButton = doc.createElement("input");
            cancelButton.type = "button";
            cancelButton.onclick = function () { return close(true); };
            cancelButton.value = "Cancel";
            style = cancelButton.style;
            style.margin = "10px";
            style.display = "inline";
            style.width = "7em";

            form.appendChild(okButton);
            form.appendChild(cancelButton);
=======
            doc.body.appendChild(dialog);
>>>>>>> cb409aea

            // This has to be done AFTER adding the dialog to the form if you
            // want it to be centered.
            util.addEvent(doc.body, "keydown", checkEscape);
            dialog.style.top = "50%";
            dialog.style.left = "50%";
            dialog.style.display = "block";
            if (uaSniffed.isIE_5or6) {
                dialog.style.position = "absolute";
                dialog.style.top = doc.documentElement.scrollTop + 200 + "px";
                dialog.style.left = "50%";
            }
            dialog.style.marginTop = -(position.getHeight(dialog) / 2) + "px";
            dialog.style.marginLeft = -(position.getWidth(dialog) / 2) + "px";

            urlInput = document.getElementById("new-url-input");
            urlErrorMsg = document.getElementById("new-url-input-field-message");
            descInput = document.getElementById("new-url-desc-input");
            descErrorMsg = document.getElementById("new-url-desc-input-field-message");
            urlInput.value = defaultInputText;

            okButton = document.getElementById("new-link-image-ok");
            cancelButton = document.getElementById("new-link-image-cancel");

            okButton.onclick = function () { return close(false); };
            cancelButton.onclick = function () { return close(true); };

            if(imageUploadHandler) {
                var startUploadHandler = function () {
                    document.getElementById("file-upload").onchange = function() {
                        imageUploadHandler(this, urlInput);
                        urlInput.focus();

                        // Ensures that a user can update their file choice.
                        startUploadHandler();
                    };
                };
                startUploadHandler();
                document.getElementById("file-upload-proxy").onclick = function () {
                    document.getElementById("file-upload").click();
                    return false;
                };
                document.getElementById("img-is-decorative").onchange = function () {
                    descInput.required = !descInput.required;
                };
            }

            // trap focus in the dialog box
            $(dialog).on("keydown", function (event) {
                // On tab backward from the first tabbable item in the prompt
                if (event.which === 9 && event.shiftKey && event.target === urlInput) {
                    event.preventDefault();
                    cancelButton.focus();
                }
                // On tab forward from the last tabbable item in the prompt
                else if (event.which === 9 && !event.shiftKey && event.target === cancelButton) {
                    event.preventDefault();
                    urlInput.focus();
                }
            });
        };


        // Why is this in a zero-length timeout?
        // Is it working around a browser bug?
        setTimeout(function () {

            createDialog();

            var defTextLen = defaultInputText.length;
            if (urlInput.selectionStart !== undefined) {
                urlInput.selectionStart = 0;
                urlInput.selectionEnd = defTextLen;
            }
            else if (urlInput.createTextRange) {
                var range = urlInput.createTextRange();
                range.collapse(false);
                range.moveStart("character", -defTextLen);
                range.moveEnd("character", defTextLen);
                range.select();
            }

            dialog.focus();
        }, 0);
    };

    function UIManager(postfix, panels, undoManager, previewManager, commandManager, helpOptions, imageUploadHandler) {

        var inputBox = panels.input,
            buttons = {}; // buttons.undo, buttons.link, etc. The actual DOM elements.

        makeSpritedButtonRow();

        var keyEvent = "keydown";
        if (uaSniffed.isOpera) {
            keyEvent = "keypress";
        }

        util.addEvent(inputBox, keyEvent, function (key) {

            // Check to see if we have a button key and, if so execute the callback.
            if ((key.ctrlKey || key.metaKey) && !key.altKey && !key.shiftKey) {

                var keyCode = key.charCode || key.keyCode;
                var keyCodeStr = String.fromCharCode(keyCode).toLowerCase();

                switch (keyCodeStr) {
                    case "b":
                        doClick(buttons.bold);
                        break;
                    case "i":
                        doClick(buttons.italic);
                        break;
                    case "l":
                        doClick(buttons.link);
                        break;
                    case "q":
                        doClick(buttons.quote);
                        break;
                    case "k":
                        doClick(buttons.code);
                        break;
                    case "g":
                        doClick(buttons.image);
                        break;
                    case "o":
                        doClick(buttons.olist);
                        break;
                    case "u":
                        doClick(buttons.ulist);
                        break;
                    case "h":
                        doClick(buttons.heading);
                        break;
                    case "r":
                        doClick(buttons.hr);
                        break;
                    case "y":
                        doClick(buttons.redo);
                        break;
                    case "z":
                        if (key.shiftKey) {
                            doClick(buttons.redo);
                        }
                        else {
                            doClick(buttons.undo);
                        }
                        break;
                    default:
                        return;
                }


                if (key.preventDefault) {
                    key.preventDefault();
                }

                if (window.event) {
                    window.event.returnValue = false;
                }
            }
        });

        // Auto-indent on shift-enter
        util.addEvent(inputBox, "keyup", function (key) {
            if (key.shiftKey && !key.ctrlKey && !key.metaKey) {
                var keyCode = key.charCode || key.keyCode;
                // Character 13 is Enter
                if (keyCode === 13) {
                    var fakeButton = {};
                    fakeButton.textOp = bindCommand("doAutoindent");
                    doClick(fakeButton);
                }
            }
        });

        // special handler because IE clears the context of the textbox on ESC
        if (uaSniffed.isIE) {
            util.addEvent(inputBox, "keydown", function (key) {
                var code = key.keyCode;
                if (code === 27) {
                    return false;
                }
            });
        }


        // Perform the button's action.
        function doClick(button) {

            inputBox.focus();

            if (button.textOp) {

                if (undoManager) {
                    undoManager.setCommandMode();
                }

                var state = new TextareaState(panels);

                if (!state) {
                    return;
                }

                var chunks = state.getChunks();

                // Some commands launch a "modal" prompt dialog.  Javascript
                // can't really make a modal dialog box and the WMD code
                // will continue to execute while the dialog is displayed.
                // This prevents the dialog pattern I'm used to and means
                // I can't do something like this:
                //
                // var link = CreateLinkDialog();
                // makeMarkdownLink(link);
                //
                // Instead of this straightforward method of handling a
                // dialog I have to pass any code which would execute
                // after the dialog is dismissed (e.g. link creation)
                // in a function parameter.
                //
                // Yes this is awkward and I think it sucks, but there's
                // no real workaround.  Only the image and link code
                // create dialogs and require the function pointers.
                var fixupInputArea = function () {

                    inputBox.focus();

                    if (chunks) {
                        state.setChunks(chunks);
                    }

                    state.restore();
                    previewManager.refresh();
                };

                var noCleanup = button.textOp(chunks, fixupInputArea);

                if (!noCleanup) {
                    fixupInputArea();
                }

            }

            if (button.execute) {
                button.execute(undoManager);
            }
        };

        function setupButton(button, isEnabled) {

            var normalYShift = "0px";
            var disabledYShift = "-20px";
            var highlightYShift = "-40px";
            var image = button.getElementsByTagName("span")[0];
            if (isEnabled) {
                image.style.backgroundPosition = button.XShift + " " + normalYShift;
                button.onmouseover = function () {
                    image.style.backgroundPosition = this.XShift + " " + highlightYShift;
                };

                button.onmouseout = function () {
                    image.style.backgroundPosition = this.XShift + " " + normalYShift;
                };

                // IE tries to select the background image "button" text (it's
                // implemented in a list item) so we have to cache the selection
                // on mousedown.
                if (uaSniffed.isIE) {
                    button.onmousedown = function () {
                        if (doc.activeElement && doc.activeElement !== panels.input) { // we're not even in the input box, so there's no selection
                            return;
                        }
                        panels.ieCachedRange = document.selection.createRange();
                        panels.ieCachedScrollTop = panels.input.scrollTop;
                    };
                }

                if (!button.isHelp) {
                    button.onclick = function () {
                        if (this.onmouseout) {
                            this.onmouseout();
                        }
                        doClick(this);
                        return false;
                    }
                    util.addEvent(button, "keydown", function(event) {
                        var keyCode = event.charCode || event.keyCode;
                        if (keyCode == 32 || keyCode == 13) {
                            if (event.preventDefault) {
                                event.preventDefault();
                            }
                            if (window.event) {
                                window.event.returnValue = false;
                            }
                            doClick(button);
                        }
                    })
                }
            }
            else {
                image.style.backgroundPosition = button.XShift + " " + disabledYShift;
                button.onmouseover = button.onmouseout = button.onclick = function () { };
            }
        }

        function bindCommand(method) {
            if (typeof method === "string")
                method = commandManager[method];
            return function () { method.apply(commandManager, arguments); }
        }

        function makeSpritedButtonRow() {

            var buttonBar = panels.buttonBar;

            var normalYShift = "0px";
            var disabledYShift = "-20px";
            var highlightYShift = "-40px";

            var buttonRow = document.createElement("div");
            buttonRow.setAttribute("role", "toolbar");
            buttonRow.id = "wmd-button-row" + postfix;
            buttonRow.className = 'wmd-button-row';
            buttonRow = buttonBar.appendChild(buttonRow);
            var xPosition = 0;
            var makeButton = function (id, title, XShift, textOp) {
                var button = document.createElement("span");
                button.setAttribute("role", "button");
                button.tabIndex = 0;
                button.className = "wmd-button";
                button.style.left = xPosition + "px";
                xPosition += 25;
                var buttonImage = document.createElement("span");
                button.id = id + postfix;
                button.appendChild(buttonImage);
                button.title = title;
                button.XShift = XShift;
                if (textOp)
                    button.textOp = textOp;
                setupButton(button, true);
                buttonRow.appendChild(button);
                return button;
            };
            var makeSpacer = function (num) {
                var spacer = document.createElement("span");
                spacer.setAttribute("role", "separator");
                spacer.className = "wmd-spacer wmd-spacer" + num;
                spacer.id = "wmd-spacer" + num + postfix;
                buttonRow.appendChild(spacer);
                xPosition += 25;
            }

            buttons.bold = makeButton("wmd-bold-button", gettext("Bold (Ctrl+B)"), "0px", bindCommand("doBold"));
            buttons.italic = makeButton("wmd-italic-button", gettext("Italic (Ctrl+I)"), "-20px", bindCommand("doItalic"));
            makeSpacer(1);
            buttons.link = makeButton("wmd-link-button", gettext("Hyperlink (Ctrl+L)"), "-40px", bindCommand(function (chunk, postProcessing) {
                return this.doLinkOrImage(chunk, postProcessing, false);
            }));
            buttons.quote = makeButton("wmd-quote-button", gettext("Blockquote (Ctrl+Q)"), "-60px", bindCommand("doBlockquote"));
            buttons.code = makeButton("wmd-code-button", gettext("Code Sample (Ctrl+K)"), "-80px", bindCommand("doCode"));
            buttons.image = makeButton("wmd-image-button", gettext("Image (Ctrl+G)"), "-100px", bindCommand(function (chunk, postProcessing) {
                return this.doLinkOrImage(chunk, postProcessing, true, imageUploadHandler);
            }));
            makeSpacer(2);
            buttons.olist = makeButton("wmd-olist-button", gettext("Numbered List (Ctrl+O)"), "-120px", bindCommand(function (chunk, postProcessing) {
                this.doList(chunk, postProcessing, true);
            }));
            buttons.ulist = makeButton("wmd-ulist-button", gettext("Bulleted List (Ctrl+U)"), "-140px", bindCommand(function (chunk, postProcessing) {
                this.doList(chunk, postProcessing, false);
            }));
            buttons.heading = makeButton("wmd-heading-button", gettext("Heading (Ctrl+H)"), "-160px", bindCommand("doHeading"));
            buttons.hr = makeButton("wmd-hr-button", gettext("Horizontal Rule (Ctrl+R)"), "-180px", bindCommand("doHorizontalRule"));
            makeSpacer(3);
            buttons.undo = makeButton("wmd-undo-button", gettext("Undo (Ctrl+Z)"), "-200px", null);
            buttons.undo.execute = function (manager) { if (manager) manager.undo(); };

            var redoTitle = /win/.test(nav.platform.toLowerCase()) ?
                gettext("Redo (Ctrl+Y)") :
                gettext("Redo (Ctrl+Shift+Z)"); // mac and other non-Windows platforms

            buttons.redo = makeButton("wmd-redo-button", redoTitle, "-220px", null);
            buttons.redo.execute = function (manager) { if (manager) manager.redo(); };

            if (helpOptions) {
                var helpButton = document.createElement("span");
                var helpButtonImage = document.createElement("span");
                helpButton.appendChild(helpButtonImage);
                helpButton.className = "wmd-button wmd-help-button";
                helpButton.id = "wmd-help-button" + postfix;
                helpButton.XShift = "-240px";
                helpButton.isHelp = true;
                helpButton.style.right = "0px";
                helpButton.title = helpOptions.title || defaultHelpHoverTitle;
                helpButton.onclick = helpOptions.handler;

                setupButton(helpButton, true);
                buttonRow.appendChild(helpButton);
                buttons.help = helpButton;
            }

            setUndoRedoButtonStates();
        }

        function setUndoRedoButtonStates() {
            if (undoManager) {
                setupButton(buttons.undo, undoManager.canUndo());
                setupButton(buttons.redo, undoManager.canRedo());
            }
        };

        this.setUndoRedoButtonStates = setUndoRedoButtonStates;

    }

    function CommandManager(pluginHooks) {
        this.hooks = pluginHooks;
    }

    var commandProto = CommandManager.prototype;

    // The markdown symbols - 4 spaces = code, > = blockquote, etc.
    commandProto.prefixes = "(?:\\s{4,}|\\s*>|\\s*-\\s+|\\s*\\d+\\.|=|\\+|-|_|\\*|#|\\s*\\[[^\n]]+\\]:)";

    // Remove markdown symbols from the chunk selection.
    commandProto.unwrap = function (chunk) {
        var txt = new re("([^\\n])\\n(?!(\\n|" + this.prefixes + "))", "g");
        chunk.selection = chunk.selection.replace(txt, "$1 $2");
    };

    commandProto.wrap = function (chunk, len) {
        this.unwrap(chunk);
        var regex = new re("(.{1," + len + "})( +|$\\n?)", "gm"),
            that = this;

        chunk.selection = chunk.selection.replace(regex, function (line, marked) {
            if (new re("^" + that.prefixes, "").test(line)) {
                return line;
            }
            return marked + "\n";
        });

        chunk.selection = chunk.selection.replace(/\s+$/, "");
    };

    commandProto.doBold = function (chunk, postProcessing) {
        return this.doBorI(chunk, postProcessing, 2, gettext("strong text"));
    };

    commandProto.doItalic = function (chunk, postProcessing) {
        return this.doBorI(chunk, postProcessing, 1, gettext("emphasized text"));
    };

    // chunk: The selected region that will be enclosed with */**
    // nStars: 1 for italics, 2 for bold
    // insertText: If you just click the button without highlighting text, this gets inserted
    commandProto.doBorI = function (chunk, postProcessing, nStars, insertText) {

        // Get rid of whitespace and fixup newlines.
        chunk.trimWhitespace();
        chunk.selection = chunk.selection.replace(/\n{2,}/g, "\n");

        // Look for stars before and after.  Is the chunk already marked up?
        // note that these regex matches cannot fail
        var starsBefore = /(\**$)/.exec(chunk.before)[0];
        var starsAfter = /(^\**)/.exec(chunk.after)[0];

        var prevStars = Math.min(starsBefore.length, starsAfter.length);

        // Remove stars if we have to since the button acts as a toggle.
        if ((prevStars >= nStars) && (prevStars != 2 || nStars != 1)) {
            chunk.before = chunk.before.replace(re("[*]{" + nStars + "}$", ""), "");
            chunk.after = chunk.after.replace(re("^[*]{" + nStars + "}", ""), "");
        }
        else if (!chunk.selection && starsAfter) {
            // It's not really clear why this code is necessary.  It just moves
            // some arbitrary stuff around.
            chunk.after = chunk.after.replace(/^([*_]*)/, "");
            chunk.before = chunk.before.replace(/(\s?)$/, "");
            var whitespace = re.$1;
            chunk.before = chunk.before + starsAfter + whitespace;
        }
        else {

            // In most cases, if you don't have any selected text and click the button
            // you'll get a selected, marked up region with the default text inserted.
            if (!chunk.selection && !starsAfter) {
                chunk.selection = insertText;
            }

            // Add the true markup.
            var markup = nStars <= 1 ? "*" : "**"; // shouldn't the test be = ?
            chunk.before = chunk.before + markup;
            chunk.after = markup + chunk.after;
        }

        return;
    };

    commandProto.stripLinkDefs = function (text, defsToAdd) {

        text = text.replace(/^[ ]{0,3}\[(\d+)\]:[ \t]*\n?[ \t]*<?(\S+?)>?[ \t]*\n?[ \t]*(?:(\n*)["(](.+?)[")][ \t]*)?(?:\n+|$)/gm,
            function (totalMatch, id, link, newlines, title) {
                defsToAdd[id] = totalMatch.replace(/\s*$/, "");
                if (newlines) {
                    // Strip the title and return that separately.
                    defsToAdd[id] = totalMatch.replace(/["(](.+?)[")]$/, "");
                    return newlines + title;
                }
                return "";
            });

        return text;
    };

    commandProto.addLinkDef = function (chunk, linkDef) {

        var refNumber = 0; // The current reference number
        var defsToAdd = {}; //
        // Start with a clean slate by removing all previous link definitions.
        chunk.before = this.stripLinkDefs(chunk.before, defsToAdd);
        chunk.selection = this.stripLinkDefs(chunk.selection, defsToAdd);
        chunk.after = this.stripLinkDefs(chunk.after, defsToAdd);

        var defs = "";
        var regex = /(\[)((?:\[[^\]]*\]|[^\[\]])*)(\][ ]?(?:\n[ ]*)?\[)(\d+)(\])/g;

        var addDefNumber = function (def) {
            refNumber++;
            def = def.replace(/^[ ]{0,3}\[(\d+)\]:/, "  [" + refNumber + "]:");
            defs += "\n" + def;
        };

        // note that
        // a) the recursive call to getLink cannot go infinite, because by definition
        //    of regex, inner is always a proper substring of wholeMatch, and
        // b) more than one level of nesting is neither supported by the regex
        //    nor making a lot of sense (the only use case for nesting is a linked image)
        var getLink = function (wholeMatch, before, inner, afterInner, id, end) {
            inner = inner.replace(regex, getLink);
            if (defsToAdd[id]) {
                addDefNumber(defsToAdd[id]);
                return before + inner + afterInner + refNumber + end;
            }
            return wholeMatch;
        };

        chunk.before = chunk.before.replace(regex, getLink);

        if (linkDef) {
            addDefNumber(linkDef);
        }
        else {
            chunk.selection = chunk.selection.replace(regex, getLink);
        }

        var refOut = refNumber;

        chunk.after = chunk.after.replace(regex, getLink);

        if (chunk.after) {
            chunk.after = chunk.after.replace(/\n*$/, "");
        }
        if (!chunk.after) {
            chunk.selection = chunk.selection.replace(/\n*$/, "");
        }

        chunk.after += "\n\n" + defs;

        return refOut;
    };

    // takes the line as entered into the add link/as image dialog and makes
    // sure the URL and the optinal title are "nice".
    function properlyEncoded(linkdef) {
        return linkdef.replace(/^\s*(.*?)(?:\s+"(.+)")?\s*$/, function (wholematch, link, title) {
            link = link.replace(/\?.*$/, function (querypart) {
                return querypart.replace(/\+/g, " "); // in the query string, a plus and a space are identical
            });
            link = decodeURIComponent(link); // unencode first, to prevent double encoding
            link = encodeURI(link).replace(/'/g, '%27').replace(/\(/g, '%28').replace(/\)/g, '%29');
            link = link.replace(/\?.*$/, function (querypart) {
                return querypart.replace(/\+/g, "%2b"); // since we replaced plus with spaces in the query part, all pluses that now appear where originally encoded
            });
            if (title) {
                title = title.trim ? title.trim() : title.replace(/^\s*/, "").replace(/\s*$/, "");
                title = $.trim(title).replace(/"/g, "quot;").replace(/\(/g, "&#40;").replace(/\)/g, "&#41;").replace(/</g, "&lt;").replace(/>/g, "&gt;");
            }
            return title ? link + ' "' + title + '"' : link;
        });
    }

    commandProto.doLinkOrImage = function (chunk, postProcessing, isImage, imageUploadHandler) {
        chunk.trimWhitespace();
        chunk.findTags(/\s*!?\[/, /\][ ]?(?:\n[ ]*)?(\[.*?\])?/);
        var background;

        if (chunk.endTag.length > 1 && chunk.startTag.length > 0) {

            chunk.startTag = chunk.startTag.replace(/!?\[/, "");
            chunk.endTag = "";
            this.addLinkDef(chunk, null);

        }
        else {

            // We're moving start and end tag back into the selection, since (as we're in the else block) we're not
            // *removing* a link, but *adding* one, so whatever findTags() found is now back to being part of the
            // link text. linkEnteredCallback takes care of escaping any brackets.
            chunk.selection = chunk.startTag + chunk.selection + chunk.endTag;
            chunk.startTag = chunk.endTag = "";

            if (/\n\n/.test(chunk.selection)) {
                this.addLinkDef(chunk, null);
                return;
            }
            var that = this;
            // The function to be executed when you enter a link and press OK or Cancel.
            // Marks up the link and adds the ref.
            var linkEnteredCallback = function (link, description) {
                background.parentNode.removeChild(background);

                if (link !== null) {
                    // (                          $1
                    //     [^\\]                  anything that's not a backslash
                    //     (?:\\\\)*              an even number (this includes zero) of backslashes
                    // )
                    // (?=                        followed by
                    //     [[\]]                  an opening or closing bracket
                    // )
                    //
                    // In other words, a non-escaped bracket. These have to be escaped now to make sure they
                    // don't count as the end of the link or similar.
                    // Note that the actual bracket has to be a lookahead, because (in case of to subsequent brackets),
                    // the bracket in one match may be the "not a backslash" character in the next match, so it
                    // should not be consumed by the first match.
                    // The "prepend a space and finally remove it" steps makes sure there is a "not a backslash" at the
                    // start of the string, so this also works if the selection begins with a bracket. We cannot solve
                    // this by anchoring with ^, because in the case that the selection starts with two brackets, this
                    // would mean a zero-width match at the start. Since zero-width matches advance the string position,
                    // the first bracket could then not act as the "not a backslash" for the second.
                    chunk.selection = (" " + chunk.selection).replace(/([^\\](?:\\\\)*)(?=[[\]])/g, "$1\\").substr(1);

                    var linkDef = " [999]: " + properlyEncoded(link);

                    var num = that.addLinkDef(chunk, linkDef);
                    chunk.startTag = isImage ? "![" : "[";
                    chunk.endTag = "][" + num + "]";

                    if (!chunk.selection) {
                        if (isImage) {
                            chunk.selection = description ? description : "";
                        }
                        else {
                            chunk.selection = description ? description : gettext("enter link description here");
                        }
                    }
                }
                postProcessing();
            };

            background = ui.createBackground();

            if (isImage) {
                if (!this.hooks.insertImageDialog(linkEnteredCallback)) {
                    ui.prompt(
                        imageDialogText,
                        urlLabel,
                        imageUrlHelpText,
                        urlError,
                        imageDescriptionLabel,
                        imageDescriptionHelpText,
                        imageDescriptionHelpLink,
                        imageDescError,
                        imageDefaultText,
                        linkEnteredCallback,
                        imageIsDecorativeLabel,
                        imageUploadHandler
                    );
                }
            }
            else {
                ui.prompt(
                    linkDialogText,
                    urlLabel,
                    linkUrlHelpText,
                    urlError,
                    linkDestinationLabel,
                    linkDestinationHelpText,
                    '',
                    linkDestinationError,
                    linkDefaultText,
                    linkEnteredCallback
                );
            }
            return true;
        }
    };

    // When making a list, hitting shift-enter will put your cursor on the next line
    // at the current indent level.
    commandProto.doAutoindent = function (chunk, postProcessing) {

        var commandMgr = this,
            fakeSelection = false;

        chunk.before = chunk.before.replace(/(\n|^)[ ]{0,3}([*+-]|\d+[.])[ \t]*\n$/, "\n\n");
        chunk.before = chunk.before.replace(/(\n|^)[ ]{0,3}>[ \t]*\n$/, "\n\n");
        chunk.before = chunk.before.replace(/(\n|^)[ \t]+\n$/, "\n\n");

        // There's no selection, end the cursor wasn't at the end of the line:
        // The user wants to split the current list item / code line / blockquote line
        // (for the latter it doesn't really matter) in two. Temporarily select the
        // (rest of the) line to achieve this.
        if (!chunk.selection && !/^[ \t]*(?:\n|$)/.test(chunk.after)) {
            chunk.after = chunk.after.replace(/^[^\n]*/, function (wholeMatch) {
                chunk.selection = wholeMatch;
                return "";
            });
            fakeSelection = true;
        }

        if (/(\n|^)[ ]{0,3}([*+-]|\d+[.])[ \t]+.*\n$/.test(chunk.before)) {
            if (commandMgr.doList) {
                commandMgr.doList(chunk);
            }
        }
        if (/(\n|^)[ ]{0,3}>[ \t]+.*\n$/.test(chunk.before)) {
            if (commandMgr.doBlockquote) {
                commandMgr.doBlockquote(chunk);
            }
        }
        if (/(\n|^)(\t|[ ]{4,}).*\n$/.test(chunk.before)) {
            if (commandMgr.doCode) {
                commandMgr.doCode(chunk);
            }
        }

        if (fakeSelection) {
            chunk.after = chunk.selection + chunk.after;
            chunk.selection = "";
        }
    };

    commandProto.doBlockquote = function (chunk, postProcessing) {

        chunk.selection = chunk.selection.replace(/^(\n*)([^\r]+?)(\n*)$/,
            function (totalMatch, newlinesBefore, text, newlinesAfter) {
                chunk.before += newlinesBefore;
                chunk.after = newlinesAfter + chunk.after;
                return text;
            });

        chunk.before = chunk.before.replace(/(>[ \t]*)$/,
            function (totalMatch, blankLine) {
                chunk.selection = blankLine + chunk.selection;
                return "";
            });

        chunk.selection = chunk.selection.replace(/^(\s|>)+$/, "");
        chunk.selection = chunk.selection || gettext("Blockquote");

        // The original code uses a regular expression to find out how much of the
        // text *directly before* the selection already was a blockquote:

        /*
        if (chunk.before) {
        chunk.before = chunk.before.replace(/\n?$/, "\n");
        }
        chunk.before = chunk.before.replace(/(((\n|^)(\n[ \t]*)*>(.+\n)*.*)+(\n[ \t]*)*$)/,
        function (totalMatch) {
        chunk.startTag = totalMatch;
        return "";
        });
        */

        // This comes down to:
        // Go backwards as many lines a possible, such that each line
        //  a) starts with ">", or
        //  b) is almost empty, except for whitespace, or
        //  c) is preceeded by an unbroken chain of non-empty lines
        //     leading up to a line that starts with ">" and at least one more character
        // and in addition
        //  d) at least one line fulfills a)
        //
        // Since this is essentially a backwards-moving regex, it's susceptible to
        // catstrophic backtracking and can cause the browser to hang;
        // see e.g. http://meta.stackoverflow.com/questions/9807.
        //
        // Hence we replaced this by a simple state machine that just goes through the
        // lines and checks for a), b), and c).

        var match = "",
            leftOver = "",
            line;
        if (chunk.before) {
            var lines = chunk.before.replace(/\n$/, "").split("\n");
            var inChain = false;
            for (var i = 0; i < lines.length; i++) {
                var good = false;
                line = lines[i];
                inChain = inChain && line.length > 0; // c) any non-empty line continues the chain
                if (/^>/.test(line)) {                // a)
                    good = true;
                    if (!inChain && line.length > 1)  // c) any line that starts with ">" and has at least one more character starts the chain
                        inChain = true;
                } else if (/^[ \t]*$/.test(line)) {   // b)
                    good = true;
                } else {
                    good = inChain;                   // c) the line is not empty and does not start with ">", so it matches if and only if we're in the chain
                }
                if (good) {
                    match += line + "\n";
                } else {
                    leftOver += match + line;
                    match = "\n";
                }
            }
            if (!/(^|\n)>/.test(match)) {             // d)
                leftOver += match;
                match = "";
            }
        }

        chunk.startTag = match;
        chunk.before = leftOver;

        // end of change

        if (chunk.after) {
            chunk.after = chunk.after.replace(/^\n?/, "\n");
        }

        chunk.after = chunk.after.replace(/^(((\n|^)(\n[ \t]*)*>(.+\n)*.*)+(\n[ \t]*)*)/,
            function (totalMatch) {
                chunk.endTag = totalMatch;
                return "";
            }
        );

        var replaceBlanksInTags = function (useBracket) {

            var replacement = useBracket ? "> " : "";

            if (chunk.startTag) {
                chunk.startTag = chunk.startTag.replace(/\n((>|\s)*)\n$/,
                    function (totalMatch, markdown) {
                        return "\n" + markdown.replace(/^[ ]{0,3}>?[ \t]*$/gm, replacement) + "\n";
                    });
            }
            if (chunk.endTag) {
                chunk.endTag = chunk.endTag.replace(/^\n((>|\s)*)\n/,
                    function (totalMatch, markdown) {
                        return "\n" + markdown.replace(/^[ ]{0,3}>?[ \t]*$/gm, replacement) + "\n";
                    });
            }
        };

        if (/^(?![ ]{0,3}>)/m.test(chunk.selection)) {
            this.wrap(chunk, SETTINGS.lineLength - 2);
            chunk.selection = chunk.selection.replace(/^/gm, "> ");
            replaceBlanksInTags(true);
            chunk.skipLines();
        } else {
            chunk.selection = chunk.selection.replace(/^[ ]{0,3}> ?/gm, "");
            this.unwrap(chunk);
            replaceBlanksInTags(false);

            if (!/^(\n|^)[ ]{0,3}>/.test(chunk.selection) && chunk.startTag) {
                chunk.startTag = chunk.startTag.replace(/\n{0,2}$/, "\n\n");
            }

            if (!/(\n|^)[ ]{0,3}>.*$/.test(chunk.selection) && chunk.endTag) {
                chunk.endTag = chunk.endTag.replace(/^\n{0,2}/, "\n\n");
            }
        }

        chunk.selection = this.hooks.postBlockquoteCreation(chunk.selection);

        if (!/\n/.test(chunk.selection)) {
            chunk.selection = chunk.selection.replace(/^(> *)/,
            function (wholeMatch, blanks) {
                chunk.startTag += blanks;
                return "";
            });
        }
    };

    commandProto.doCode = function (chunk, postProcessing) {

        var hasTextBefore = /\S[ ]*$/.test(chunk.before);
        var hasTextAfter = /^[ ]*\S/.test(chunk.after);

        // Use 'four space' markdown if the selection is on its own
        // line or is multiline.
        if ((!hasTextAfter && !hasTextBefore) || /\n/.test(chunk.selection)) {

            chunk.before = chunk.before.replace(/[ ]{4}$/,
                function (totalMatch) {
                    chunk.selection = totalMatch + chunk.selection;
                    return "";
                });

            var nLinesBack = 1;
            var nLinesForward = 1;

            if (/(\n|^)(\t|[ ]{4,}).*\n$/.test(chunk.before)) {
                nLinesBack = 0;
            }
            if (/^\n(\t|[ ]{4,})/.test(chunk.after)) {
                nLinesForward = 0;
            }

            chunk.skipLines(nLinesBack, nLinesForward);

            if (!chunk.selection) {
                chunk.startTag = "    ";
                chunk.selection = gettext("enter code here");
            }
            else {
                if (/^[ ]{0,3}\S/m.test(chunk.selection)) {
                    if (/\n/.test(chunk.selection))
                        chunk.selection = chunk.selection.replace(/^/gm, "    ");
                    else // if it's not multiline, do not select the four added spaces; this is more consistent with the doList behavior
                        chunk.before += "    ";
                }
                else {
                    chunk.selection = chunk.selection.replace(/^[ ]{4}/gm, "");
                }
            }
        }
        else {
            // Use backticks (`) to delimit the code block.

            chunk.trimWhitespace();
            chunk.findTags(/`/, /`/);

            if (!chunk.startTag && !chunk.endTag) {
                chunk.startTag = chunk.endTag = "`";
                if (!chunk.selection) {
                    chunk.selection = gettext("enter code here");
                }
            }
            else if (chunk.endTag && !chunk.startTag) {
                chunk.before += chunk.endTag;
                chunk.endTag = "";
            }
            else {
                chunk.startTag = chunk.endTag = "";
            }
        }
    };

    commandProto.doList = function (chunk, postProcessing, isNumberedList) {

        // These are identical except at the very beginning and end.
        // Should probably use the regex extension function to make this clearer.
        var previousItemsRegex = /(\n|^)(([ ]{0,3}([*+-]|\d+[.])[ \t]+.*)(\n.+|\n{2,}([*+-].*|\d+[.])[ \t]+.*|\n{2,}[ \t]+\S.*)*)\n*$/;
        var nextItemsRegex = /^\n*(([ ]{0,3}([*+-]|\d+[.])[ \t]+.*)(\n.+|\n{2,}([*+-].*|\d+[.])[ \t]+.*|\n{2,}[ \t]+\S.*)*)\n*/;

        // The default bullet is a dash but others are possible.
        // This has nothing to do with the particular HTML bullet,
        // it's just a markdown bullet.
        var bullet = "-";

        // The number in a numbered list.
        var num = 1;

        // Get the item prefix - e.g. " 1. " for a numbered list, " - " for a bulleted list.
        var getItemPrefix = function () {
            var prefix;
            if (isNumberedList) {
                prefix = " " + num + ". ";
                num++;
            }
            else {
                prefix = " " + bullet + " ";
            }
            return prefix;
        };

        // Fixes the prefixes of the other list items.
        var getPrefixedItem = function (itemText) {

            // The numbering flag is unset when called by autoindent.
            if (isNumberedList === undefined) {
                isNumberedList = /^\s*\d/.test(itemText);
            }

            // Renumber/bullet the list element.
            itemText = itemText.replace(/^[ ]{0,3}([*+-]|\d+[.])\s/gm,
                function (_) {
                    return getItemPrefix();
                });

            return itemText;
        };

        chunk.findTags(/(\n|^)*[ ]{0,3}([*+-]|\d+[.])\s+/, null);

        if (chunk.before && !/\n$/.test(chunk.before) && !/^\n/.test(chunk.startTag)) {
            chunk.before += chunk.startTag;
            chunk.startTag = "";
        }

        if (chunk.startTag) {

            var hasDigits = /\d+[.]/.test(chunk.startTag);
            chunk.startTag = "";
            chunk.selection = chunk.selection.replace(/\n[ ]{4}/g, "\n");
            this.unwrap(chunk);
            chunk.skipLines();

            if (hasDigits) {
                // Have to renumber the bullet points if this is a numbered list.
                chunk.after = chunk.after.replace(nextItemsRegex, getPrefixedItem);
            }
            if (isNumberedList == hasDigits) {
                return;
            }
        }

        var nLinesUp = 1;

        chunk.before = chunk.before.replace(previousItemsRegex,
            function (itemText) {
                if (/^\s*([*+-])/.test(itemText)) {
                    bullet = re.$1;
                }
                nLinesUp = /[^\n]\n\n[^\n]/.test(itemText) ? 1 : 0;
                return getPrefixedItem(itemText);
            });

        if (!chunk.selection) {
            chunk.selection = gettext("List item");
        }

        var prefix = getItemPrefix();

        var nLinesDown = 1;

        chunk.after = chunk.after.replace(nextItemsRegex,
            function (itemText) {
                nLinesDown = /[^\n]\n\n[^\n]/.test(itemText) ? 1 : 0;
                return getPrefixedItem(itemText);
            });

        chunk.trimWhitespace(true);
        chunk.skipLines(nLinesUp, nLinesDown, true);
        chunk.startTag = prefix;
        var spaces = prefix.replace(/./g, " ");
        this.wrap(chunk, SETTINGS.lineLength - spaces.length);
        chunk.selection = chunk.selection.replace(/\n/g, "\n" + spaces);

    };

    commandProto.doHeading = function (chunk, postProcessing) {

        // Remove leading/trailing whitespace and reduce internal spaces to single spaces.
        chunk.selection = chunk.selection.replace(/\s+/g, " ");
        chunk.selection = chunk.selection.replace(/(^\s+|\s+$)/g, "");

        // If we clicked the button with no selected text, we just
        // make a level 2 hash header around some default text.
        if (!chunk.selection) {
            chunk.startTag = "## ";
            chunk.selection = gettext("Heading");
            chunk.endTag = " ##";
            return;
        }

        var headerLevel = 0;     // The existing header level of the selected text.

        // Remove any existing hash heading markdown and save the header level.
        chunk.findTags(/#+[ ]*/, /[ ]*#+/);
        if (/#+/.test(chunk.startTag)) {
            headerLevel = re.lastMatch.length;
        }
        chunk.startTag = chunk.endTag = "";

        // Try to get the current header level by looking for - and = in the line
        // below the selection.
        chunk.findTags(null, /\s?(-+|=+)/);
        if (/=+/.test(chunk.endTag)) {
            headerLevel = 1;
        }
        if (/-+/.test(chunk.endTag)) {
            headerLevel = 2;
        }

        // Skip to the next line so we can create the header markdown.
        chunk.startTag = chunk.endTag = "";
        chunk.skipLines(1, 1);

        // We make a level 2 header if there is no current header.
        // If there is a header level, we substract one from the header level.
        // If it's already a level 1 header, it's removed.
        var headerLevelToCreate = headerLevel == 0 ? 2 : headerLevel - 1;

        if (headerLevelToCreate > 0) {

            // The button only creates level 1 and 2 underline headers.
            // Why not have it iterate over hash header levels?  Wouldn't that be easier and cleaner?
            var headerChar = headerLevelToCreate >= 2 ? "-" : "=";
            var len = chunk.selection.length;
            if (len > SETTINGS.lineLength) {
                len = SETTINGS.lineLength;
            }
            chunk.endTag = "\n";
            while (len--) {
                chunk.endTag += headerChar;
            }
        }
    };

    commandProto.doHorizontalRule = function (chunk, postProcessing) {
        chunk.startTag = "----------\n";
        chunk.selection = "";
        chunk.skipLines(2, 1, true);
    }


})();
<|MERGE_RESOLUTION|>--- conflicted
+++ resolved
@@ -1,2373 +1,2284 @@
-// needs Markdown.Converter.js at the moment
-
-(function () {
-
-    var util = {},
-        position = {},
-        ui = {},
-        doc = window.document,
-        re = window.RegExp,
-        nav = window.navigator,
-        SETTINGS = { lineLength: 72 },
-
-    // Used to work around some browser bugs where we can't use feature testing.
-        uaSniffed = {
-            isIE: /msie/.test(nav.userAgent.toLowerCase()),
-            isIE_5or6: /msie 6/.test(nav.userAgent.toLowerCase()) || /msie 5/.test(nav.userAgent.toLowerCase()),
-            isOpera: /opera/.test(nav.userAgent.toLowerCase())
-        };
-
-
-    // -------------------------------------------------------------------
-    //  YOUR CHANGES GO HERE
-    //
-    // I've tried to localize the things you are likely to change to
-    // this area.
-    // -------------------------------------------------------------------
-
-<<<<<<< HEAD
-    // The text that appears on the upper part of the dialog box when
-    // entering links.
-    var linkDialogText = "<p><b>" + gettext("Insert Hyperlink") + "</b></p><p>http://example.com/ " +
-	// Translators: Please keep the quotation marks (") around this text
-	gettext("\"optional title\"") + "</p>";
-    var imageDialogText = "<p><b>" + gettext("Insert an Image") + "</b></p><p>http://example.com/images/diagram.jpg " +
-	// Translators: Please keep the quotation marks (") around this text
-	gettext("\"optional title\"") + "<br><br></p>";
-
-    // The default text that appears in the dialog input box when entering
-    // links.
-    var imageDefaultText = "http://";
-    var linkDefaultText = "http://";
-
-    var defaultHelpHoverTitle = gettext("Markdown Editing Help");
-=======
-    // The text that appears on the dialog box when entering links.
-    var linkDialogText = gettext("Insert Hyperlink"),
-        linkUrlHelpText = gettext("e.g. 'http://google.com/'"),
-        linkDestinationLabel = gettext("Link Description"),
-        linkDestinationHelpText = gettext("e.g. 'google'"),
-        linkDestinationError = gettext("Please provide a description of the link destination."),
-        linkDefaultText = "http://"; // The default text that appears in input
-
-    // The text that appears on the dialog box when entering Images.
-    var imageDialogText = gettext("Insert Image (upload file or type URL)"),
-        imageUrlHelpText = gettext("Type in a URL or use the \"Choose File\" button to upload a file from your machine. (e.g. 'http://example.com/img/clouds.jpg')"),  // jshint ignore:line
-        imageDescriptionLabel = gettext("Image Description"),
-        imageDefaultText = "http://", // The default text that appears in input
-        imageDescError = gettext("Please describe this image or agree that it has no contextual value by checking the checkbox."),  // jshint ignore:line
-        imageDescriptionHelpText = gettext("e.g. 'Sky with clouds'. The description is helpful for users who cannot see the image."),  // jshint ignore:line
-        imageDescriptionHelpLink = {
-            href: 'http://www.w3.org/TR/html5/embedded-content-0.html#alt',
-            text: gettext("How to create useful text alternatives.")
-        },
-        imageIsDecorativeLabel = gettext("This image is for decorative purposes only and does not require a description.");  // jshint ignore:line
-
-    // Text that is shared between both link and image dialog boxes.
-    var defaultHelpHoverTitle = gettext("Markdown Editing Help"),
-        urlLabel = gettext("URL"),
-        urlError = gettext("Please provide a valid URL.");
->>>>>>> cb409aea
-
-    // -------------------------------------------------------------------
-    //  END OF YOUR CHANGES
-    // -------------------------------------------------------------------
-
-    // help, if given, should have a property "handler", the click handler for the help button,
-    // and can have an optional property "title" for the button's tooltip (defaults to "Markdown Editing Help").
-    // If help isn't given, not help button is created.
-    //
-    // The constructed editor object has the methods:
-    // - getConverter() returns the markdown converter object that was passed to the constructor
-    // - run() actually starts the editor; should be called after all necessary plugins are registered. Calling this more than once is a no-op.
-    // - refreshPreview() forces the preview to be updated. This method is only available after run() was called.
-    Markdown.Editor = function (markdownConverter, idPostfix, help, imageUploadHandler) {
-
-        idPostfix = idPostfix || "";
-
-        var hooks = this.hooks = new Markdown.HookCollection();
-        hooks.addNoop("onPreviewPush");       // called with no arguments after the preview has been refreshed
-        hooks.addNoop("postBlockquoteCreation"); // called with the user's selection *after* the blockquote was created; should return the actual to-be-inserted text
-        hooks.addFalse("insertImageDialog");     /* called with one parameter: a callback to be called with the URL of the image. If the application creates
-                                                  * its own image insertion dialog, this hook should return true, and the callback should be called with the chosen
-                                                  * image url (or null if the user cancelled). If this hook returns false, the default dialog will be used.
-                                                  */
-        this.util = util;
-
-        this.getConverter = function () { return markdownConverter; }
-
-        var that = this,
-            panels;
-
-        this.run = function () {
-            if (panels)
-                return; // already initialized
-
-            panels = new PanelCollection(idPostfix);
-            var commandManager = new CommandManager(hooks);
-            var previewManager = new PreviewManager(markdownConverter, panels, function (text, previewSet) { hooks.onPreviewPush(text, previewSet); });
-            var undoManager, uiManager;
-
-            if (!/\?noundo/.test(doc.location.href)) {
-                undoManager = new UndoManager(function () {
-                    previewManager.refresh();
-                    if (uiManager) // not available on the first call
-                        uiManager.setUndoRedoButtonStates();
-                }, panels);
-                this.textOperation = function (f) {
-                    undoManager.setCommandMode();
-                    f();
-                    that.refreshPreview();
-                }
-            }
-
-            uiManager = new UIManager(idPostfix, panels, undoManager, previewManager, commandManager, help, imageUploadHandler);
-            uiManager.setUndoRedoButtonStates();
-
-            var forceRefresh = that.refreshPreview = function () { previewManager.refresh(true); };
-
-            forceRefresh();
-        };
-
-    }
-
-    // before: contains all the text in the input box BEFORE the selection.
-    // after: contains all the text in the input box AFTER the selection.
-    function Chunks() { }
-
-    // startRegex: a regular expression to find the start tag
-    // endRegex: a regular expresssion to find the end tag
-    Chunks.prototype.findTags = function (startRegex, endRegex) {
-
-        var chunkObj = this;
-        var regex;
-
-        if (startRegex) {
-
-            regex = util.extendRegExp(startRegex, "", "$");
-
-            this.before = this.before.replace(regex,
-                function (match) {
-                    chunkObj.startTag = chunkObj.startTag + match;
-                    return "";
-                });
-
-            regex = util.extendRegExp(startRegex, "^", "");
-
-            this.selection = this.selection.replace(regex,
-                function (match) {
-                    chunkObj.startTag = chunkObj.startTag + match;
-                    return "";
-                });
-        }
-
-        if (endRegex) {
-
-            regex = util.extendRegExp(endRegex, "", "$");
-
-            this.selection = this.selection.replace(regex,
-                function (match) {
-                    chunkObj.endTag = match + chunkObj.endTag;
-                    return "";
-                });
-
-            regex = util.extendRegExp(endRegex, "^", "");
-
-            this.after = this.after.replace(regex,
-                function (match) {
-                    chunkObj.endTag = match + chunkObj.endTag;
-                    return "";
-                });
-        }
-    };
-
-    // If remove is false, the whitespace is transferred
-    // to the before/after regions.
-    //
-    // If remove is true, the whitespace disappears.
-    Chunks.prototype.trimWhitespace = function (remove) {
-        var beforeReplacer, afterReplacer, that = this;
-        if (remove) {
-            beforeReplacer = afterReplacer = "";
-        } else {
-            beforeReplacer = function (s) { that.before += s; return ""; }
-            afterReplacer = function (s) { that.after = s + that.after; return ""; }
-        }
-
-        this.selection = this.selection.replace(/^(\s*)/, beforeReplacer).replace(/(\s*)$/, afterReplacer);
-    };
-
-
-    Chunks.prototype.skipLines = function (nLinesBefore, nLinesAfter, findExtraNewlines) {
-
-        if (nLinesBefore === undefined) {
-            nLinesBefore = 1;
-        }
-
-        if (nLinesAfter === undefined) {
-            nLinesAfter = 1;
-        }
-
-        nLinesBefore++;
-        nLinesAfter++;
-
-        var regexText;
-        var replacementText;
-
-        // chrome bug ... documented at: http://meta.stackoverflow.com/questions/63307/blockquote-glitch-in-editor-in-chrome-6-and-7/65985#65985
-        if (navigator.userAgent.match(/Chrome/)) {
-            "X".match(/()./);
-        }
-
-        this.selection = this.selection.replace(/(^\n*)/, "");
-
-        this.startTag = this.startTag + re.$1;
-
-        this.selection = this.selection.replace(/(\n*$)/, "");
-        this.endTag = this.endTag + re.$1;
-        this.startTag = this.startTag.replace(/(^\n*)/, "");
-        this.before = this.before + re.$1;
-        this.endTag = this.endTag.replace(/(\n*$)/, "");
-        this.after = this.after + re.$1;
-
-        if (this.before) {
-
-            regexText = replacementText = "";
-
-            while (nLinesBefore--) {
-                regexText += "\\n?";
-                replacementText += "\n";
-            }
-
-            if (findExtraNewlines) {
-                regexText = "\\n*";
-            }
-            this.before = this.before.replace(new re(regexText + "$", ""), replacementText);
-        }
-
-        if (this.after) {
-
-            regexText = replacementText = "";
-
-            while (nLinesAfter--) {
-                regexText += "\\n?";
-                replacementText += "\n";
-            }
-            if (findExtraNewlines) {
-                regexText = "\\n*";
-            }
-
-            this.after = this.after.replace(new re(regexText, ""), replacementText);
-        }
-    };
-
-    // end of Chunks
-
-    // A collection of the important regions on the page.
-    // Cached so we don't have to keep traversing the DOM.
-    // Also holds ieCachedRange and ieCachedScrollTop, where necessary; working around
-    // this issue:
-    // Internet explorer has problems with CSS sprite buttons that use HTML
-    // lists.  When you click on the background image "button", IE will
-    // select the non-existent link text and discard the selection in the
-    // textarea.  The solution to this is to cache the textarea selection
-    // on the button's mousedown event and set a flag.  In the part of the
-    // code where we need to grab the selection, we check for the flag
-    // and, if it's set, use the cached area instead of querying the
-    // textarea.
-    //
-    // This ONLY affects Internet Explorer (tested on versions 6, 7
-    // and 8) and ONLY on button clicks.  Keyboard shortcuts work
-    // normally since the focus never leaves the textarea.
-    function PanelCollection(postfix) {
-        this.buttonBar = doc.getElementById("wmd-button-bar" + postfix);
-        this.preview = doc.getElementById("wmd-preview" + postfix);
-        this.input = doc.getElementById("wmd-input" + postfix);
-    };
-
-    util.isValidUrl = function(url) {
-        return /^((?:http|https|ftp):\/{2}|\/)[^]+$/.test(url);
-    };
-
-    // Returns true if the DOM element is visible, false if it's hidden.
-    // Checks if display is anything other than none.
-    util.isVisible = function (elem) {
-
-        if (window.getComputedStyle) {
-            // Most browsers
-            return window.getComputedStyle(elem, null).getPropertyValue("display") !== "none";
-        }
-        else if (elem.currentStyle) {
-            // IE
-            return elem.currentStyle["display"] !== "none";
-        }
-    };
-
-
-    // Adds a listener callback to a DOM element which is fired on a specified
-    // event.
-    util.addEvent = function (elem, event, listener) {
-        if (elem.attachEvent) {
-            // IE only.  The "on" is mandatory.
-            elem.attachEvent("on" + event, listener);
-        }
-        else {
-            // Other browsers.
-            elem.addEventListener(event, listener, false);
-        }
-    };
-
-
-    // Removes a listener callback from a DOM element which is fired on a specified
-    // event.
-    util.removeEvent = function (elem, event, listener) {
-        if (elem.detachEvent) {
-            // IE only.  The "on" is mandatory.
-            elem.detachEvent("on" + event, listener);
-        }
-        else {
-            // Other browsers.
-            elem.removeEventListener(event, listener, false);
-        }
-    };
-
-    // Converts \r\n and \r to \n.
-    util.fixEolChars = function (text) {
-        text = text.replace(/\r\n/g, "\n");
-        text = text.replace(/\r/g, "\n");
-        return text;
-    };
-
-    // Extends a regular expression.  Returns a new RegExp
-    // using pre + regex + post as the expression.
-    // Used in a few functions where we have a base
-    // expression and we want to pre- or append some
-    // conditions to it (e.g. adding "$" to the end).
-    // The flags are unchanged.
-    //
-    // regex is a RegExp, pre and post are strings.
-    util.extendRegExp = function (regex, pre, post) {
-
-        if (pre === null || pre === undefined) {
-            pre = "";
-        }
-        if (post === null || post === undefined) {
-            post = "";
-        }
-
-        var pattern = regex.toString();
-        var flags;
-
-        // Replace the flags with empty space and store them.
-        pattern = pattern.replace(/\/([gim]*)$/, function (wholeMatch, flagsPart) {
-            flags = flagsPart;
-            return "";
-        });
-
-        // Remove the slash delimiters on the regular expression.
-        pattern = pattern.replace(/(^\/|\/$)/g, "");
-        pattern = pre + pattern + post;
-
-        return new re(pattern, flags);
-    }
-
-    // UNFINISHED
-    // The assignment in the while loop makes jslint cranky.
-    // I'll change it to a better loop later.
-    position.getTop = function (elem, isInner) {
-        var result = elem.offsetTop;
-        if (!isInner) {
-            while (elem = elem.offsetParent) {
-                result += elem.offsetTop;
-            }
-        }
-        return result;
-    };
-
-    position.getHeight = function (elem) {
-        return elem.offsetHeight || elem.scrollHeight;
-    };
-
-    position.getWidth = function (elem) {
-        return elem.offsetWidth || elem.scrollWidth;
-    };
-
-    position.getPageSize = function () {
-
-        var scrollWidth, scrollHeight;
-        var innerWidth, innerHeight;
-
-        // It's not very clear which blocks work with which browsers.
-        if (self.innerHeight && self.scrollMaxY) {
-            scrollWidth = doc.body.scrollWidth;
-            scrollHeight = self.innerHeight + self.scrollMaxY;
-        }
-        else if (doc.body.scrollHeight > doc.body.offsetHeight) {
-            scrollWidth = doc.body.scrollWidth;
-            scrollHeight = doc.body.scrollHeight;
-        }
-        else {
-            scrollWidth = doc.body.offsetWidth;
-            scrollHeight = doc.body.offsetHeight;
-        }
-
-        if (self.innerHeight) {
-            // Non-IE browser
-            innerWidth = self.innerWidth;
-            innerHeight = self.innerHeight;
-        }
-        else if (doc.documentElement && doc.documentElement.clientHeight) {
-            // Some versions of IE (IE 6 w/ a DOCTYPE declaration)
-            innerWidth = doc.documentElement.clientWidth;
-            innerHeight = doc.documentElement.clientHeight;
-        }
-        else if (doc.body) {
-            // Other versions of IE
-            innerWidth = doc.body.clientWidth;
-            innerHeight = doc.body.clientHeight;
-        }
-
-        var maxWidth = Math.max(scrollWidth, innerWidth);
-        var maxHeight = Math.max(scrollHeight, innerHeight);
-        return [maxWidth, maxHeight, innerWidth, innerHeight];
-    };
-
-    // Handles pushing and popping TextareaStates for undo/redo commands.
-    // I should rename the stack variables to list.
-    function UndoManager(callback, panels) {
-
-        var undoObj = this;
-        var undoStack = []; // A stack of undo states
-        var stackPtr = 0; // The index of the current state
-        var mode = "none";
-        var lastState; // The last state
-        var timer; // The setTimeout handle for cancelling the timer
-        var inputStateObj;
-
-        // Set the mode for later logic steps.
-        var setMode = function (newMode, noSave) {
-            if (mode != newMode) {
-                mode = newMode;
-                if (!noSave) {
-                    saveState();
-                }
-            }
-
-            if (!uaSniffed.isIE || mode != "moving") {
-                timer = setTimeout(refreshState, 1);
-            }
-            else {
-                inputStateObj = null;
-            }
-        };
-
-        var refreshState = function (isInitialState) {
-            inputStateObj = new TextareaState(panels, isInitialState);
-            timer = undefined;
-        };
-
-        this.setCommandMode = function () {
-            mode = "command";
-            saveState();
-            timer = setTimeout(refreshState, 0);
-        };
-
-        this.canUndo = function () {
-            return stackPtr > 1;
-        };
-
-        this.canRedo = function () {
-            if (undoStack[stackPtr + 1]) {
-                return true;
-            }
-            return false;
-        };
-
-        // Removes the last state and restores it.
-        this.undo = function () {
-
-            if (undoObj.canUndo()) {
-                if (lastState) {
-                    // What about setting state -1 to null or checking for undefined?
-                    lastState.restore();
-                    lastState = null;
-                }
-                else {
-                    undoStack[stackPtr] = new TextareaState(panels);
-                    undoStack[--stackPtr].restore();
-
-                    if (callback) {
-                        callback();
-                    }
-                }
-            }
-
-            mode = "none";
-            panels.input.focus();
-            refreshState();
-        };
-
-        // Redo an action.
-        this.redo = function () {
-
-            if (undoObj.canRedo()) {
-
-                undoStack[++stackPtr].restore();
-
-                if (callback) {
-                    callback();
-                }
-            }
-
-            mode = "none";
-            panels.input.focus();
-            refreshState();
-        };
-
-        // Push the input area state to the stack.
-        var saveState = function () {
-            var currState = inputStateObj || new TextareaState(panels);
-
-            if (!currState) {
-                return false;
-            }
-            if (mode == "moving") {
-                if (!lastState) {
-                    lastState = currState;
-                }
-                return;
-            }
-            if (lastState) {
-                if (undoStack[stackPtr - 1].text != lastState.text) {
-                    undoStack[stackPtr++] = lastState;
-                }
-                lastState = null;
-            }
-            undoStack[stackPtr++] = currState;
-            undoStack[stackPtr + 1] = null;
-            if (callback) {
-                callback();
-            }
-        };
-
-        var handleCtrlYZ = function (event) {
-
-            var handled = false;
-
-            if (event.ctrlKey || event.metaKey) {
-
-                // IE and Opera do not support charCode.
-                var keyCode = event.charCode || event.keyCode;
-                var keyCodeChar = String.fromCharCode(keyCode);
-
-                switch (keyCodeChar) {
-
-                    case "y":
-                        undoObj.redo();
-                        handled = true;
-                        break;
-
-                    case "z":
-                        if (!event.shiftKey) {
-                            undoObj.undo();
-                        }
-                        else {
-                            undoObj.redo();
-                        }
-                        handled = true;
-                        break;
-                }
-            }
-
-            if (handled) {
-                if (event.preventDefault) {
-                    event.preventDefault();
-                }
-                if (window.event) {
-                    window.event.returnValue = false;
-                }
-                return;
-            }
-        };
-
-        // Set the mode depending on what is going on in the input area.
-        var handleModeChange = function (event) {
-
-            if (!event.ctrlKey && !event.metaKey) {
-
-                var keyCode = event.keyCode;
-
-                if ((keyCode >= 33 && keyCode <= 40) || (keyCode >= 63232 && keyCode <= 63235)) {
-                    // 33 - 40: page up/dn and arrow keys
-                    // 63232 - 63235: page up/dn and arrow keys on safari
-                    setMode("moving");
-                }
-                else if (keyCode == 8 || keyCode == 46 || keyCode == 127) {
-                    // 8: backspace
-                    // 46: delete
-                    // 127: delete
-                    setMode("deleting");
-                }
-                else if (keyCode == 13) {
-                    // 13: Enter
-                    setMode("newlines");
-                }
-                else if (keyCode == 27) {
-                    // 27: escape
-                    setMode("escape");
-                }
-                else if ((keyCode < 16 || keyCode > 20) && keyCode != 91) {
-                    // 16-20 are shift, etc.
-                    // 91: left window key
-                    // I think this might be a little messed up since there are
-                    // a lot of nonprinting keys above 20.
-                    setMode("typing");
-                }
-            }
-        };
-
-        var setEventHandlers = function () {
-            util.addEvent(panels.input, "keypress", function (event) {
-                // keyCode 89: y
-                // keyCode 90: z
-                if ((event.ctrlKey || event.metaKey) && (event.keyCode == 89 || event.keyCode == 90)) {
-                    event.preventDefault();
-                }
-            });
-
-            var handlePaste = function () {
-                if (uaSniffed.isIE || (inputStateObj && inputStateObj.text != panels.input.value)) {
-                    if (timer == undefined) {
-                        mode = "paste";
-                        saveState();
-                        refreshState();
-                    }
-                }
-            };
-
-            util.addEvent(panels.input, "keydown", handleCtrlYZ);
-            util.addEvent(panels.input, "keydown", handleModeChange);
-            util.addEvent(panels.input, "mousedown", function () {
-                setMode("moving");
-            });
-
-            panels.input.onpaste = handlePaste;
-            panels.input.ondrop = handlePaste;
-        };
-
-        var init = function () {
-            setEventHandlers();
-            refreshState(true);
-            saveState();
-        };
-
-        init();
-    }
-
-    // end of UndoManager
-
-    // The input textarea state/contents.
-    // This is used to implement undo/redo by the undo manager.
-    function TextareaState(panels, isInitialState) {
-
-        // Aliases
-        var stateObj = this;
-        var inputArea = panels.input;
-        this.init = function () {
-            if (!util.isVisible(inputArea)) {
-                return;
-            }
-            if (!isInitialState && doc.activeElement && doc.activeElement !== inputArea) { // this happens when tabbing out of the input box
-                return;
-            }
-
-            this.setInputAreaSelectionStartEnd();
-            this.scrollTop = inputArea.scrollTop;
-            if (!this.text && inputArea.selectionStart || inputArea.selectionStart === 0) {
-                this.text = inputArea.value;
-            }
-
-        }
-
-        // Sets the selected text in the input box after we've performed an
-        // operation.
-        this.setInputAreaSelection = function () {
-
-            if (!util.isVisible(inputArea)) {
-                return;
-            }
-
-            if (inputArea.selectionStart !== undefined && !uaSniffed.isOpera) {
-
-                inputArea.focus();
-                inputArea.selectionStart = stateObj.start;
-                inputArea.selectionEnd = stateObj.end;
-                inputArea.scrollTop = stateObj.scrollTop;
-            }
-            else if (doc.selection) {
-
-                if (doc.activeElement && doc.activeElement !== inputArea) {
-                    return;
-                }
-
-                inputArea.focus();
-                var range = inputArea.createTextRange();
-                range.moveStart("character", -inputArea.value.length);
-                range.moveEnd("character", -inputArea.value.length);
-                range.moveEnd("character", stateObj.end);
-                range.moveStart("character", stateObj.start);
-                range.select();
-            }
-        };
-
-        this.setInputAreaSelectionStartEnd = function () {
-
-            if (!panels.ieCachedRange && (inputArea.selectionStart || inputArea.selectionStart === 0)) {
-
-                stateObj.start = inputArea.selectionStart;
-                stateObj.end = inputArea.selectionEnd;
-            }
-            else if (doc.selection) {
-
-                stateObj.text = util.fixEolChars(inputArea.value);
-
-                // IE loses the selection in the textarea when buttons are
-                // clicked.  On IE we cache the selection. Here, if something is cached,
-                // we take it.
-                var range = panels.ieCachedRange || doc.selection.createRange();
-
-                var fixedRange = util.fixEolChars(range.text);
-                var marker = "\x07";
-                var markedRange = marker + fixedRange + marker;
-                range.text = markedRange;
-                var inputText = util.fixEolChars(inputArea.value);
-
-                range.moveStart("character", -markedRange.length);
-                range.text = fixedRange;
-
-                stateObj.start = inputText.indexOf(marker);
-                stateObj.end = inputText.lastIndexOf(marker) - marker.length;
-
-                var len = stateObj.text.length - util.fixEolChars(inputArea.value).length;
-
-                if (len) {
-                    range.moveStart("character", -fixedRange.length);
-                    while (len--) {
-                        fixedRange += "\n";
-                        stateObj.end += 1;
-                    }
-                    range.text = fixedRange;
-                }
-
-                if (panels.ieCachedRange)
-                    stateObj.scrollTop = panels.ieCachedScrollTop; // this is set alongside with ieCachedRange
-
-                panels.ieCachedRange = null;
-
-                this.setInputAreaSelection();
-            }
-        };
-
-        // Restore this state into the input area.
-        this.restore = function () {
-
-            if (stateObj.text != undefined && stateObj.text != inputArea.value) {
-                inputArea.value = stateObj.text;
-            }
-            this.setInputAreaSelection();
-            inputArea.scrollTop = stateObj.scrollTop;
-        };
-
-        // Gets a collection of HTML chunks from the inptut textarea.
-        this.getChunks = function () {
-
-            var chunk = new Chunks();
-            chunk.before = util.fixEolChars(stateObj.text.substring(0, stateObj.start));
-            chunk.startTag = "";
-            chunk.selection = util.fixEolChars(stateObj.text.substring(stateObj.start, stateObj.end));
-            chunk.endTag = "";
-            chunk.after = util.fixEolChars(stateObj.text.substring(stateObj.end));
-            chunk.scrollTop = stateObj.scrollTop;
-
-            return chunk;
-        };
-
-        // Sets the TextareaState properties given a chunk of markdown.
-        this.setChunks = function (chunk) {
-
-            chunk.before = chunk.before + chunk.startTag;
-            chunk.after = chunk.endTag + chunk.after;
-
-            this.start = chunk.before.length;
-            this.end = chunk.before.length + chunk.selection.length;
-            this.text = chunk.before + chunk.selection + chunk.after;
-            this.scrollTop = chunk.scrollTop;
-        };
-        this.init();
-    };
-
-    function PreviewManager(converter, panels, previewPushCallback) {
-
-        var managerObj = this;
-        var timeout;
-        var elapsedTime;
-        var oldInputText;
-        var maxDelay = 3000;
-        var startType = "delayed"; // The other legal value is "manual"
-
-        // Adds event listeners to elements
-        var setupEvents = function (inputElem, listener) {
-
-            util.addEvent(inputElem, "input", listener);
-            inputElem.onpaste = listener;
-            inputElem.ondrop = listener;
-
-            util.addEvent(inputElem, "keypress", listener);
-            util.addEvent(inputElem, "keydown", listener);
-        };
-
-        var getDocScrollTop = function () {
-
-            var result = 0;
-
-            if (window.innerHeight) {
-                result = window.pageYOffset;
-            }
-            else
-                if (doc.documentElement && doc.documentElement.scrollTop) {
-                    result = doc.documentElement.scrollTop;
-                }
-                else
-                    if (doc.body) {
-                        result = doc.body.scrollTop;
-                    }
-
-            return result;
-        };
-
-        var makePreviewHtml = function () {
-
-            // If there is no registered preview panel
-            // there is nothing to do.
-            if (!panels.preview)
-                return;
-
-
-            var text = panels.input.value;
-            if (text && text == oldInputText) {
-                return; // Input text hasn't changed.
-            }
-            else {
-                oldInputText = text;
-            }
-
-            var prevTime = new Date().getTime();
-
-            text = converter.makeHtml(text);
-
-            // Calculate the processing time of the HTML creation.
-            // It's used as the delay time in the event listener.
-            var currTime = new Date().getTime();
-            elapsedTime = currTime - prevTime;
-
-            pushPreviewHtml(text);
-        };
-
-        // setTimeout is already used.  Used as an event listener.
-        var applyTimeout = function () {
-
-            if (timeout) {
-                clearTimeout(timeout);
-                timeout = undefined;
-            }
-
-            if (startType !== "manual") {
-
-                var delay = 0;
-
-                if (startType === "delayed") {
-                    delay = elapsedTime;
-                }
-
-                if (delay > maxDelay) {
-                    delay = maxDelay;
-                }
-                timeout = setTimeout(makePreviewHtml, delay);
-            }
-        };
-
-        var getScaleFactor = function (panel) {
-            if (panel.scrollHeight <= panel.clientHeight) {
-                return 1;
-            }
-            return panel.scrollTop / (panel.scrollHeight - panel.clientHeight);
-        };
-
-        var setPanelScrollTops = function () {
-            if (panels.preview) {
-                panels.preview.scrollTop = (panels.preview.scrollHeight - panels.preview.clientHeight) * getScaleFactor(panels.preview);
-            }
-        };
-
-        this.refresh = function (requiresRefresh) {
-
-            if (requiresRefresh) {
-                oldInputText = "";
-                makePreviewHtml();
-            }
-            else {
-                applyTimeout();
-            }
-        };
-
-        this.processingTime = function () {
-            return elapsedTime;
-        };
-
-        var isFirstTimeFilled = true;
-
-        // IE doesn't let you use innerHTML if the element is contained somewhere in a table
-        // (which is the case for inline editing) -- in that case, detach the element, set the
-        // value, and reattach. Yes, that *is* ridiculous.
-        var ieSafePreviewSet = function (text) {
-            var preview = panels.preview;
-            var parent = preview.parentNode;
-            var sibling = preview.nextSibling;
-            parent.removeChild(preview);
-            preview.innerHTML = text;
-            if (!sibling)
-                parent.appendChild(preview);
-            else
-                parent.insertBefore(preview, sibling);
-        }
-
-        var nonSuckyBrowserPreviewSet = function (text) {
-            panels.preview.innerHTML = text;
-        }
-
-        var previewSetter;
-
-        var previewSet = function (text) {
-            if (previewSetter)
-                return previewSetter(text);
-
-            try {
-                nonSuckyBrowserPreviewSet(text);
-                previewSetter = nonSuckyBrowserPreviewSet;
-            } catch (e) {
-                previewSetter = ieSafePreviewSet;
-                previewSetter(text);
-            }
-        };
-
-        var pushPreviewHtml = function (text) {
-
-            var emptyTop = position.getTop(panels.input) - getDocScrollTop();
-
-            if (panels.preview) {
-                previewPushCallback(text, previewSet);
-            }
-
-            setPanelScrollTops();
-
-            if (isFirstTimeFilled) {
-                isFirstTimeFilled = false;
-                return;
-            }
-
-            var fullTop = position.getTop(panels.input) - getDocScrollTop();
-
-            if (uaSniffed.isIE) {
-                setTimeout(function () {
-                    window.scrollBy(0, fullTop - emptyTop);
-                }, 0);
-            }
-            else {
-                window.scrollBy(0, fullTop - emptyTop);
-            }
-        };
-
-        var init = function () {
-
-            setupEvents(panels.input, applyTimeout);
-            makePreviewHtml();
-
-            if (panels.preview) {
-                panels.preview.scrollTop = 0;
-            }
-        };
-
-        init();
-    };
-
-    // Creates the background behind the hyperlink text entry box.
-    // And download dialog
-    // Most of this has been moved to CSS but the div creation and
-    // browser-specific hacks remain here.
-    ui.createBackground = function () {
-
-        var background = doc.createElement("div"),
-            style = background.style;
-
-        background.className = "wmd-prompt-background";
-
-        style.position = "absolute";
-        style.top = "0";
-
-        style.zIndex = "1000";
-
-        if (uaSniffed.isIE) {
-            style.filter = "alpha(opacity=50)";
-        }
-        else {
-            style.opacity = "0.5";
-        }
-
-        var pageSize = position.getPageSize();
-        style.height = pageSize[1] + "px";
-
-        if (uaSniffed.isIE) {
-            style.left = doc.documentElement.scrollLeft;
-            style.width = doc.documentElement.clientWidth;
-        }
-        else {
-            style.left = "0";
-            style.width = "100%";
-        }
-
-        doc.body.appendChild(background);
-        return background;
-    };
-
-    // This simulates a modal dialog box and asks for the URL when you
-    // click the hyperlink or image buttons.
-    //
-    // text: The html for the input box.
-    // defaultInputText: The default value that appears in the input box.
-    // callback: The function which is executed when the prompt is dismissed, either via OK or Cancel.
-    //      It receives a single argument; either the entered text (if OK was chosen) or null (if Cancel
-    //      was chosen).
-    ui.prompt = function (title,
-                          urlLabel,
-                          urlHelp,
-                          urlError,
-                          urlDescLabel,
-                          urlDescHelp,
-                          urlDescHelpLink,
-                          urlDescError,
-                          defaultInputText,
-                          callback,
-                          imageIsDecorativeLabel,
-                          imageUploadHandler) {
-
-        // These variables need to be declared at this level since they are used
-        // in multiple functions.
-        var dialog,         // The dialog box.
-            urlInput,       // The text box where you enter the hyperlink.
-            urlErrorMsg,
-            descInput,      // The text box where you enter the description.
-            descErrorMsg,
-            okButton,
-            cancelButton;
-
-        // Used as a keydown event handler. Esc dismisses the prompt.
-        // Key code 27 is ESC.
-        var checkEscape = function (key) {
-            var code = (key.charCode || key.keyCode);
-            if (code === 27) {
-                close(true);
-            }
-        };
-
-        var clearFormErrorMessages = function () {
-            urlInput.classList.remove('has-error');
-            urlErrorMsg.style.display = 'none';
-            descInput.classList.remove('has-error');
-            descErrorMsg.style.display = 'none';
-        };
-
-        // Dismisses the hyperlink input box.
-        // isCancel is true if we don't care about the input text.
-        // isCancel is false if we are going to keep the text.
-        var close = function (isCancel) {
-            util.removeEvent(doc.body, "keydown", checkEscape);
-            var url = urlInput.value.trim();
-            var description = descInput.value.trim();
-
-            clearFormErrorMessages();
-
-            if (isCancel) {
-                url = null;
-            }
-            else {
-                // Fixes common pasting errors.
-                url = url.replace(/^http:\/\/(https?|ftp):\/\//, '$1://');
-                // doesn't change url if started with '/' (local)
-                if (!/^(?:https?|ftp):\/\//.test(url) && url.charAt(0) !== '/') {
-                    url = 'http://' + url;
-                }
-            }
-
-            var isValidUrl = util.isValidUrl(url),
-                isValidDesc = (
-                    descInput.checkValidity() &&
-                    (descInput.required ? description.length : true)
-                );
-
-            if ((isValidUrl && isValidDesc) || isCancel) {
-                dialog.parentNode.removeChild(dialog);
-                callback(url, description);
-            } else {
-                var errorCount = 0;
-                if (!isValidUrl) {
-                    urlInput.classList.add('has-error');
-                    urlErrorMsg.style.display = 'inline-block';
-                    errorCount += 1;
-                } if (!isValidDesc) {
-                    descInput.classList.add('has-error');
-                    descErrorMsg.style.display = 'inline-block';
-                    errorCount += 1;
-                }
-
-                document.getElementById('wmd-editor-dialog-form-errors').textContent = [
-                    interpolate(
-                        ngettext(
-                            // Translators: 'errorCount' is the number of errors found in the form.
-                            '%(errorCount)s error found in form.', '%(errorCount)s errors found in form.',
-                            errorCount
-                        ), {'errorCount': errorCount}, true
-                    ),
-                    !isValidUrl ? urlErrorMsg.textContent : '',
-                    !isValidDesc ? descErrorMsg.textContent : ''
-                ].join(' ');
-
-                document.getElementById('wmd-editor-dialog-form-errors').focus();
-            }
-
-            return false;
-        };
-
-        // Create the text input box form/window.
-        var createDialog = function () {
-            // The main dialog box.
-            dialog = doc.createElement("div");
-            dialog.innerHTML = _.template(
-                document.getElementById("customwmd-prompt-template").innerHTML)({
-                title: title,
-                uploadFieldClass: (imageUploadHandler ? 'file-upload' : ''),
-                urlLabel: urlLabel,
-                urlError: urlError,
-                urlHelp: urlHelp,
-                urlDescLabel: urlDescLabel,
-                descError: urlDescError,
-                urlDescHelp: urlDescHelp,
-                urlDescHelpLink: urlDescHelpLink,
-                okText: gettext("OK"),
-                cancelText: gettext("Cancel"),
-                chooseFileText: gettext("Choose File"),
-                imageIsDecorativeLabel: imageIsDecorativeLabel,
-                imageUploadHandler: imageUploadHandler
-            });
-            dialog.setAttribute("role", "dialog");
-            dialog.setAttribute("tabindex", "-1");
-            dialog.setAttribute("aria-labelledby", "editorDialogTitle");
-            dialog.className = "wmd-prompt-dialog";
-            dialog.style.padding = "10px;";
-            dialog.style.position = "fixed";
-            dialog.style.width = "500px";
-            dialog.style.zIndex = "1001";
-
-<<<<<<< HEAD
-            // The dialog text.
-            var question = doc.createElement("div");
-            question.innerHTML = text;
-            question.style.padding = "5px";
-            dialog.appendChild(question);
-
-            // The web form container for the text box and buttons.
-            var form = doc.createElement("form"),
-                style = form.style;
-            form.onsubmit = function () { return close(false); };
-            style.padding = "0";
-            style.margin = "0";
-            style.cssFloat = "left";
-            style.width = "100%";
-            style.textAlign = "center";
-            style.position = "relative";
-            dialog.appendChild(form);
-
-            // The input text box
-            input = doc.createElement("input");
-            input.type = "text";
-            input.value = defaultInputText;
-            style = input.style;
-            style.display = "block";
-            style.width = "80%";
-            style.marginLeft = style.marginRight = "auto";
-            form.appendChild(input);
-
-            // The choose file button if prompt type is 'image'
-
-            //patch our imageUploadHandler for now
-            imageUploadHandler = null;
-            if (imageUploadHandler) {
-              var chooseFile = doc.createElement("input");
-              chooseFile.type = "file";
-              chooseFile.name = "file-upload";
-              chooseFile.id = "file-upload";
-              chooseFile.onchange = function() {
-                imageUploadHandler(this, input);
-              };
-              form.appendChild(doc.createElement("br"));
-              form.appendChild(chooseFile);
-            }
-
-
-            // The ok button
-            var okButton = doc.createElement("input");
-            okButton.type = "button";
-            okButton.onclick = function () { return close(false); };
-            okButton.value = "OK";
-            style = okButton.style;
-            style.margin = "10px";
-            style.display = "inline";
-            style.width = "7em";
-
-
-            // The cancel button
-            var cancelButton = doc.createElement("input");
-            cancelButton.type = "button";
-            cancelButton.onclick = function () { return close(true); };
-            cancelButton.value = "Cancel";
-            style = cancelButton.style;
-            style.margin = "10px";
-            style.display = "inline";
-            style.width = "7em";
-
-            form.appendChild(okButton);
-            form.appendChild(cancelButton);
-=======
-            doc.body.appendChild(dialog);
->>>>>>> cb409aea
-
-            // This has to be done AFTER adding the dialog to the form if you
-            // want it to be centered.
-            util.addEvent(doc.body, "keydown", checkEscape);
-            dialog.style.top = "50%";
-            dialog.style.left = "50%";
-            dialog.style.display = "block";
-            if (uaSniffed.isIE_5or6) {
-                dialog.style.position = "absolute";
-                dialog.style.top = doc.documentElement.scrollTop + 200 + "px";
-                dialog.style.left = "50%";
-            }
-            dialog.style.marginTop = -(position.getHeight(dialog) / 2) + "px";
-            dialog.style.marginLeft = -(position.getWidth(dialog) / 2) + "px";
-
-            urlInput = document.getElementById("new-url-input");
-            urlErrorMsg = document.getElementById("new-url-input-field-message");
-            descInput = document.getElementById("new-url-desc-input");
-            descErrorMsg = document.getElementById("new-url-desc-input-field-message");
-            urlInput.value = defaultInputText;
-
-            okButton = document.getElementById("new-link-image-ok");
-            cancelButton = document.getElementById("new-link-image-cancel");
-
-            okButton.onclick = function () { return close(false); };
-            cancelButton.onclick = function () { return close(true); };
-
-            if(imageUploadHandler) {
-                var startUploadHandler = function () {
-                    document.getElementById("file-upload").onchange = function() {
-                        imageUploadHandler(this, urlInput);
-                        urlInput.focus();
-
-                        // Ensures that a user can update their file choice.
-                        startUploadHandler();
-                    };
-                };
-                startUploadHandler();
-                document.getElementById("file-upload-proxy").onclick = function () {
-                    document.getElementById("file-upload").click();
-                    return false;
-                };
-                document.getElementById("img-is-decorative").onchange = function () {
-                    descInput.required = !descInput.required;
-                };
-            }
-
-            // trap focus in the dialog box
-            $(dialog).on("keydown", function (event) {
-                // On tab backward from the first tabbable item in the prompt
-                if (event.which === 9 && event.shiftKey && event.target === urlInput) {
-                    event.preventDefault();
-                    cancelButton.focus();
-                }
-                // On tab forward from the last tabbable item in the prompt
-                else if (event.which === 9 && !event.shiftKey && event.target === cancelButton) {
-                    event.preventDefault();
-                    urlInput.focus();
-                }
-            });
-        };
-
-
-        // Why is this in a zero-length timeout?
-        // Is it working around a browser bug?
-        setTimeout(function () {
-
-            createDialog();
-
-            var defTextLen = defaultInputText.length;
-            if (urlInput.selectionStart !== undefined) {
-                urlInput.selectionStart = 0;
-                urlInput.selectionEnd = defTextLen;
-            }
-            else if (urlInput.createTextRange) {
-                var range = urlInput.createTextRange();
-                range.collapse(false);
-                range.moveStart("character", -defTextLen);
-                range.moveEnd("character", defTextLen);
-                range.select();
-            }
-
-            dialog.focus();
-        }, 0);
-    };
-
-    function UIManager(postfix, panels, undoManager, previewManager, commandManager, helpOptions, imageUploadHandler) {
-
-        var inputBox = panels.input,
-            buttons = {}; // buttons.undo, buttons.link, etc. The actual DOM elements.
-
-        makeSpritedButtonRow();
-
-        var keyEvent = "keydown";
-        if (uaSniffed.isOpera) {
-            keyEvent = "keypress";
-        }
-
-        util.addEvent(inputBox, keyEvent, function (key) {
-
-            // Check to see if we have a button key and, if so execute the callback.
-            if ((key.ctrlKey || key.metaKey) && !key.altKey && !key.shiftKey) {
-
-                var keyCode = key.charCode || key.keyCode;
-                var keyCodeStr = String.fromCharCode(keyCode).toLowerCase();
-
-                switch (keyCodeStr) {
-                    case "b":
-                        doClick(buttons.bold);
-                        break;
-                    case "i":
-                        doClick(buttons.italic);
-                        break;
-                    case "l":
-                        doClick(buttons.link);
-                        break;
-                    case "q":
-                        doClick(buttons.quote);
-                        break;
-                    case "k":
-                        doClick(buttons.code);
-                        break;
-                    case "g":
-                        doClick(buttons.image);
-                        break;
-                    case "o":
-                        doClick(buttons.olist);
-                        break;
-                    case "u":
-                        doClick(buttons.ulist);
-                        break;
-                    case "h":
-                        doClick(buttons.heading);
-                        break;
-                    case "r":
-                        doClick(buttons.hr);
-                        break;
-                    case "y":
-                        doClick(buttons.redo);
-                        break;
-                    case "z":
-                        if (key.shiftKey) {
-                            doClick(buttons.redo);
-                        }
-                        else {
-                            doClick(buttons.undo);
-                        }
-                        break;
-                    default:
-                        return;
-                }
-
-
-                if (key.preventDefault) {
-                    key.preventDefault();
-                }
-
-                if (window.event) {
-                    window.event.returnValue = false;
-                }
-            }
-        });
-
-        // Auto-indent on shift-enter
-        util.addEvent(inputBox, "keyup", function (key) {
-            if (key.shiftKey && !key.ctrlKey && !key.metaKey) {
-                var keyCode = key.charCode || key.keyCode;
-                // Character 13 is Enter
-                if (keyCode === 13) {
-                    var fakeButton = {};
-                    fakeButton.textOp = bindCommand("doAutoindent");
-                    doClick(fakeButton);
-                }
-            }
-        });
-
-        // special handler because IE clears the context of the textbox on ESC
-        if (uaSniffed.isIE) {
-            util.addEvent(inputBox, "keydown", function (key) {
-                var code = key.keyCode;
-                if (code === 27) {
-                    return false;
-                }
-            });
-        }
-
-
-        // Perform the button's action.
-        function doClick(button) {
-
-            inputBox.focus();
-
-            if (button.textOp) {
-
-                if (undoManager) {
-                    undoManager.setCommandMode();
-                }
-
-                var state = new TextareaState(panels);
-
-                if (!state) {
-                    return;
-                }
-
-                var chunks = state.getChunks();
-
-                // Some commands launch a "modal" prompt dialog.  Javascript
-                // can't really make a modal dialog box and the WMD code
-                // will continue to execute while the dialog is displayed.
-                // This prevents the dialog pattern I'm used to and means
-                // I can't do something like this:
-                //
-                // var link = CreateLinkDialog();
-                // makeMarkdownLink(link);
-                //
-                // Instead of this straightforward method of handling a
-                // dialog I have to pass any code which would execute
-                // after the dialog is dismissed (e.g. link creation)
-                // in a function parameter.
-                //
-                // Yes this is awkward and I think it sucks, but there's
-                // no real workaround.  Only the image and link code
-                // create dialogs and require the function pointers.
-                var fixupInputArea = function () {
-
-                    inputBox.focus();
-
-                    if (chunks) {
-                        state.setChunks(chunks);
-                    }
-
-                    state.restore();
-                    previewManager.refresh();
-                };
-
-                var noCleanup = button.textOp(chunks, fixupInputArea);
-
-                if (!noCleanup) {
-                    fixupInputArea();
-                }
-
-            }
-
-            if (button.execute) {
-                button.execute(undoManager);
-            }
-        };
-
-        function setupButton(button, isEnabled) {
-
-            var normalYShift = "0px";
-            var disabledYShift = "-20px";
-            var highlightYShift = "-40px";
-            var image = button.getElementsByTagName("span")[0];
-            if (isEnabled) {
-                image.style.backgroundPosition = button.XShift + " " + normalYShift;
-                button.onmouseover = function () {
-                    image.style.backgroundPosition = this.XShift + " " + highlightYShift;
-                };
-
-                button.onmouseout = function () {
-                    image.style.backgroundPosition = this.XShift + " " + normalYShift;
-                };
-
-                // IE tries to select the background image "button" text (it's
-                // implemented in a list item) so we have to cache the selection
-                // on mousedown.
-                if (uaSniffed.isIE) {
-                    button.onmousedown = function () {
-                        if (doc.activeElement && doc.activeElement !== panels.input) { // we're not even in the input box, so there's no selection
-                            return;
-                        }
-                        panels.ieCachedRange = document.selection.createRange();
-                        panels.ieCachedScrollTop = panels.input.scrollTop;
-                    };
-                }
-
-                if (!button.isHelp) {
-                    button.onclick = function () {
-                        if (this.onmouseout) {
-                            this.onmouseout();
-                        }
-                        doClick(this);
-                        return false;
-                    }
-                    util.addEvent(button, "keydown", function(event) {
-                        var keyCode = event.charCode || event.keyCode;
-                        if (keyCode == 32 || keyCode == 13) {
-                            if (event.preventDefault) {
-                                event.preventDefault();
-                            }
-                            if (window.event) {
-                                window.event.returnValue = false;
-                            }
-                            doClick(button);
-                        }
-                    })
-                }
-            }
-            else {
-                image.style.backgroundPosition = button.XShift + " " + disabledYShift;
-                button.onmouseover = button.onmouseout = button.onclick = function () { };
-            }
-        }
-
-        function bindCommand(method) {
-            if (typeof method === "string")
-                method = commandManager[method];
-            return function () { method.apply(commandManager, arguments); }
-        }
-
-        function makeSpritedButtonRow() {
-
-            var buttonBar = panels.buttonBar;
-
-            var normalYShift = "0px";
-            var disabledYShift = "-20px";
-            var highlightYShift = "-40px";
-
-            var buttonRow = document.createElement("div");
-            buttonRow.setAttribute("role", "toolbar");
-            buttonRow.id = "wmd-button-row" + postfix;
-            buttonRow.className = 'wmd-button-row';
-            buttonRow = buttonBar.appendChild(buttonRow);
-            var xPosition = 0;
-            var makeButton = function (id, title, XShift, textOp) {
-                var button = document.createElement("span");
-                button.setAttribute("role", "button");
-                button.tabIndex = 0;
-                button.className = "wmd-button";
-                button.style.left = xPosition + "px";
-                xPosition += 25;
-                var buttonImage = document.createElement("span");
-                button.id = id + postfix;
-                button.appendChild(buttonImage);
-                button.title = title;
-                button.XShift = XShift;
-                if (textOp)
-                    button.textOp = textOp;
-                setupButton(button, true);
-                buttonRow.appendChild(button);
-                return button;
-            };
-            var makeSpacer = function (num) {
-                var spacer = document.createElement("span");
-                spacer.setAttribute("role", "separator");
-                spacer.className = "wmd-spacer wmd-spacer" + num;
-                spacer.id = "wmd-spacer" + num + postfix;
-                buttonRow.appendChild(spacer);
-                xPosition += 25;
-            }
-
-            buttons.bold = makeButton("wmd-bold-button", gettext("Bold (Ctrl+B)"), "0px", bindCommand("doBold"));
-            buttons.italic = makeButton("wmd-italic-button", gettext("Italic (Ctrl+I)"), "-20px", bindCommand("doItalic"));
-            makeSpacer(1);
-            buttons.link = makeButton("wmd-link-button", gettext("Hyperlink (Ctrl+L)"), "-40px", bindCommand(function (chunk, postProcessing) {
-                return this.doLinkOrImage(chunk, postProcessing, false);
-            }));
-            buttons.quote = makeButton("wmd-quote-button", gettext("Blockquote (Ctrl+Q)"), "-60px", bindCommand("doBlockquote"));
-            buttons.code = makeButton("wmd-code-button", gettext("Code Sample (Ctrl+K)"), "-80px", bindCommand("doCode"));
-            buttons.image = makeButton("wmd-image-button", gettext("Image (Ctrl+G)"), "-100px", bindCommand(function (chunk, postProcessing) {
-                return this.doLinkOrImage(chunk, postProcessing, true, imageUploadHandler);
-            }));
-            makeSpacer(2);
-            buttons.olist = makeButton("wmd-olist-button", gettext("Numbered List (Ctrl+O)"), "-120px", bindCommand(function (chunk, postProcessing) {
-                this.doList(chunk, postProcessing, true);
-            }));
-            buttons.ulist = makeButton("wmd-ulist-button", gettext("Bulleted List (Ctrl+U)"), "-140px", bindCommand(function (chunk, postProcessing) {
-                this.doList(chunk, postProcessing, false);
-            }));
-            buttons.heading = makeButton("wmd-heading-button", gettext("Heading (Ctrl+H)"), "-160px", bindCommand("doHeading"));
-            buttons.hr = makeButton("wmd-hr-button", gettext("Horizontal Rule (Ctrl+R)"), "-180px", bindCommand("doHorizontalRule"));
-            makeSpacer(3);
-            buttons.undo = makeButton("wmd-undo-button", gettext("Undo (Ctrl+Z)"), "-200px", null);
-            buttons.undo.execute = function (manager) { if (manager) manager.undo(); };
-
-            var redoTitle = /win/.test(nav.platform.toLowerCase()) ?
-                gettext("Redo (Ctrl+Y)") :
-                gettext("Redo (Ctrl+Shift+Z)"); // mac and other non-Windows platforms
-
-            buttons.redo = makeButton("wmd-redo-button", redoTitle, "-220px", null);
-            buttons.redo.execute = function (manager) { if (manager) manager.redo(); };
-
-            if (helpOptions) {
-                var helpButton = document.createElement("span");
-                var helpButtonImage = document.createElement("span");
-                helpButton.appendChild(helpButtonImage);
-                helpButton.className = "wmd-button wmd-help-button";
-                helpButton.id = "wmd-help-button" + postfix;
-                helpButton.XShift = "-240px";
-                helpButton.isHelp = true;
-                helpButton.style.right = "0px";
-                helpButton.title = helpOptions.title || defaultHelpHoverTitle;
-                helpButton.onclick = helpOptions.handler;
-
-                setupButton(helpButton, true);
-                buttonRow.appendChild(helpButton);
-                buttons.help = helpButton;
-            }
-
-            setUndoRedoButtonStates();
-        }
-
-        function setUndoRedoButtonStates() {
-            if (undoManager) {
-                setupButton(buttons.undo, undoManager.canUndo());
-                setupButton(buttons.redo, undoManager.canRedo());
-            }
-        };
-
-        this.setUndoRedoButtonStates = setUndoRedoButtonStates;
-
-    }
-
-    function CommandManager(pluginHooks) {
-        this.hooks = pluginHooks;
-    }
-
-    var commandProto = CommandManager.prototype;
-
-    // The markdown symbols - 4 spaces = code, > = blockquote, etc.
-    commandProto.prefixes = "(?:\\s{4,}|\\s*>|\\s*-\\s+|\\s*\\d+\\.|=|\\+|-|_|\\*|#|\\s*\\[[^\n]]+\\]:)";
-
-    // Remove markdown symbols from the chunk selection.
-    commandProto.unwrap = function (chunk) {
-        var txt = new re("([^\\n])\\n(?!(\\n|" + this.prefixes + "))", "g");
-        chunk.selection = chunk.selection.replace(txt, "$1 $2");
-    };
-
-    commandProto.wrap = function (chunk, len) {
-        this.unwrap(chunk);
-        var regex = new re("(.{1," + len + "})( +|$\\n?)", "gm"),
-            that = this;
-
-        chunk.selection = chunk.selection.replace(regex, function (line, marked) {
-            if (new re("^" + that.prefixes, "").test(line)) {
-                return line;
-            }
-            return marked + "\n";
-        });
-
-        chunk.selection = chunk.selection.replace(/\s+$/, "");
-    };
-
-    commandProto.doBold = function (chunk, postProcessing) {
-        return this.doBorI(chunk, postProcessing, 2, gettext("strong text"));
-    };
-
-    commandProto.doItalic = function (chunk, postProcessing) {
-        return this.doBorI(chunk, postProcessing, 1, gettext("emphasized text"));
-    };
-
-    // chunk: The selected region that will be enclosed with */**
-    // nStars: 1 for italics, 2 for bold
-    // insertText: If you just click the button without highlighting text, this gets inserted
-    commandProto.doBorI = function (chunk, postProcessing, nStars, insertText) {
-
-        // Get rid of whitespace and fixup newlines.
-        chunk.trimWhitespace();
-        chunk.selection = chunk.selection.replace(/\n{2,}/g, "\n");
-
-        // Look for stars before and after.  Is the chunk already marked up?
-        // note that these regex matches cannot fail
-        var starsBefore = /(\**$)/.exec(chunk.before)[0];
-        var starsAfter = /(^\**)/.exec(chunk.after)[0];
-
-        var prevStars = Math.min(starsBefore.length, starsAfter.length);
-
-        // Remove stars if we have to since the button acts as a toggle.
-        if ((prevStars >= nStars) && (prevStars != 2 || nStars != 1)) {
-            chunk.before = chunk.before.replace(re("[*]{" + nStars + "}$", ""), "");
-            chunk.after = chunk.after.replace(re("^[*]{" + nStars + "}", ""), "");
-        }
-        else if (!chunk.selection && starsAfter) {
-            // It's not really clear why this code is necessary.  It just moves
-            // some arbitrary stuff around.
-            chunk.after = chunk.after.replace(/^([*_]*)/, "");
-            chunk.before = chunk.before.replace(/(\s?)$/, "");
-            var whitespace = re.$1;
-            chunk.before = chunk.before + starsAfter + whitespace;
-        }
-        else {
-
-            // In most cases, if you don't have any selected text and click the button
-            // you'll get a selected, marked up region with the default text inserted.
-            if (!chunk.selection && !starsAfter) {
-                chunk.selection = insertText;
-            }
-
-            // Add the true markup.
-            var markup = nStars <= 1 ? "*" : "**"; // shouldn't the test be = ?
-            chunk.before = chunk.before + markup;
-            chunk.after = markup + chunk.after;
-        }
-
-        return;
-    };
-
-    commandProto.stripLinkDefs = function (text, defsToAdd) {
-
-        text = text.replace(/^[ ]{0,3}\[(\d+)\]:[ \t]*\n?[ \t]*<?(\S+?)>?[ \t]*\n?[ \t]*(?:(\n*)["(](.+?)[")][ \t]*)?(?:\n+|$)/gm,
-            function (totalMatch, id, link, newlines, title) {
-                defsToAdd[id] = totalMatch.replace(/\s*$/, "");
-                if (newlines) {
-                    // Strip the title and return that separately.
-                    defsToAdd[id] = totalMatch.replace(/["(](.+?)[")]$/, "");
-                    return newlines + title;
-                }
-                return "";
-            });
-
-        return text;
-    };
-
-    commandProto.addLinkDef = function (chunk, linkDef) {
-
-        var refNumber = 0; // The current reference number
-        var defsToAdd = {}; //
-        // Start with a clean slate by removing all previous link definitions.
-        chunk.before = this.stripLinkDefs(chunk.before, defsToAdd);
-        chunk.selection = this.stripLinkDefs(chunk.selection, defsToAdd);
-        chunk.after = this.stripLinkDefs(chunk.after, defsToAdd);
-
-        var defs = "";
-        var regex = /(\[)((?:\[[^\]]*\]|[^\[\]])*)(\][ ]?(?:\n[ ]*)?\[)(\d+)(\])/g;
-
-        var addDefNumber = function (def) {
-            refNumber++;
-            def = def.replace(/^[ ]{0,3}\[(\d+)\]:/, "  [" + refNumber + "]:");
-            defs += "\n" + def;
-        };
-
-        // note that
-        // a) the recursive call to getLink cannot go infinite, because by definition
-        //    of regex, inner is always a proper substring of wholeMatch, and
-        // b) more than one level of nesting is neither supported by the regex
-        //    nor making a lot of sense (the only use case for nesting is a linked image)
-        var getLink = function (wholeMatch, before, inner, afterInner, id, end) {
-            inner = inner.replace(regex, getLink);
-            if (defsToAdd[id]) {
-                addDefNumber(defsToAdd[id]);
-                return before + inner + afterInner + refNumber + end;
-            }
-            return wholeMatch;
-        };
-
-        chunk.before = chunk.before.replace(regex, getLink);
-
-        if (linkDef) {
-            addDefNumber(linkDef);
-        }
-        else {
-            chunk.selection = chunk.selection.replace(regex, getLink);
-        }
-
-        var refOut = refNumber;
-
-        chunk.after = chunk.after.replace(regex, getLink);
-
-        if (chunk.after) {
-            chunk.after = chunk.after.replace(/\n*$/, "");
-        }
-        if (!chunk.after) {
-            chunk.selection = chunk.selection.replace(/\n*$/, "");
-        }
-
-        chunk.after += "\n\n" + defs;
-
-        return refOut;
-    };
-
-    // takes the line as entered into the add link/as image dialog and makes
-    // sure the URL and the optinal title are "nice".
-    function properlyEncoded(linkdef) {
-        return linkdef.replace(/^\s*(.*?)(?:\s+"(.+)")?\s*$/, function (wholematch, link, title) {
-            link = link.replace(/\?.*$/, function (querypart) {
-                return querypart.replace(/\+/g, " "); // in the query string, a plus and a space are identical
-            });
-            link = decodeURIComponent(link); // unencode first, to prevent double encoding
-            link = encodeURI(link).replace(/'/g, '%27').replace(/\(/g, '%28').replace(/\)/g, '%29');
-            link = link.replace(/\?.*$/, function (querypart) {
-                return querypart.replace(/\+/g, "%2b"); // since we replaced plus with spaces in the query part, all pluses that now appear where originally encoded
-            });
-            if (title) {
-                title = title.trim ? title.trim() : title.replace(/^\s*/, "").replace(/\s*$/, "");
-                title = $.trim(title).replace(/"/g, "quot;").replace(/\(/g, "&#40;").replace(/\)/g, "&#41;").replace(/</g, "&lt;").replace(/>/g, "&gt;");
-            }
-            return title ? link + ' "' + title + '"' : link;
-        });
-    }
-
-    commandProto.doLinkOrImage = function (chunk, postProcessing, isImage, imageUploadHandler) {
-        chunk.trimWhitespace();
-        chunk.findTags(/\s*!?\[/, /\][ ]?(?:\n[ ]*)?(\[.*?\])?/);
-        var background;
-
-        if (chunk.endTag.length > 1 && chunk.startTag.length > 0) {
-
-            chunk.startTag = chunk.startTag.replace(/!?\[/, "");
-            chunk.endTag = "";
-            this.addLinkDef(chunk, null);
-
-        }
-        else {
-
-            // We're moving start and end tag back into the selection, since (as we're in the else block) we're not
-            // *removing* a link, but *adding* one, so whatever findTags() found is now back to being part of the
-            // link text. linkEnteredCallback takes care of escaping any brackets.
-            chunk.selection = chunk.startTag + chunk.selection + chunk.endTag;
-            chunk.startTag = chunk.endTag = "";
-
-            if (/\n\n/.test(chunk.selection)) {
-                this.addLinkDef(chunk, null);
-                return;
-            }
-            var that = this;
-            // The function to be executed when you enter a link and press OK or Cancel.
-            // Marks up the link and adds the ref.
-            var linkEnteredCallback = function (link, description) {
-                background.parentNode.removeChild(background);
-
-                if (link !== null) {
-                    // (                          $1
-                    //     [^\\]                  anything that's not a backslash
-                    //     (?:\\\\)*              an even number (this includes zero) of backslashes
-                    // )
-                    // (?=                        followed by
-                    //     [[\]]                  an opening or closing bracket
-                    // )
-                    //
-                    // In other words, a non-escaped bracket. These have to be escaped now to make sure they
-                    // don't count as the end of the link or similar.
-                    // Note that the actual bracket has to be a lookahead, because (in case of to subsequent brackets),
-                    // the bracket in one match may be the "not a backslash" character in the next match, so it
-                    // should not be consumed by the first match.
-                    // The "prepend a space and finally remove it" steps makes sure there is a "not a backslash" at the
-                    // start of the string, so this also works if the selection begins with a bracket. We cannot solve
-                    // this by anchoring with ^, because in the case that the selection starts with two brackets, this
-                    // would mean a zero-width match at the start. Since zero-width matches advance the string position,
-                    // the first bracket could then not act as the "not a backslash" for the second.
-                    chunk.selection = (" " + chunk.selection).replace(/([^\\](?:\\\\)*)(?=[[\]])/g, "$1\\").substr(1);
-
-                    var linkDef = " [999]: " + properlyEncoded(link);
-
-                    var num = that.addLinkDef(chunk, linkDef);
-                    chunk.startTag = isImage ? "![" : "[";
-                    chunk.endTag = "][" + num + "]";
-
-                    if (!chunk.selection) {
-                        if (isImage) {
-                            chunk.selection = description ? description : "";
-                        }
-                        else {
-                            chunk.selection = description ? description : gettext("enter link description here");
-                        }
-                    }
-                }
-                postProcessing();
-            };
-
-            background = ui.createBackground();
-
-            if (isImage) {
-                if (!this.hooks.insertImageDialog(linkEnteredCallback)) {
-                    ui.prompt(
-                        imageDialogText,
-                        urlLabel,
-                        imageUrlHelpText,
-                        urlError,
-                        imageDescriptionLabel,
-                        imageDescriptionHelpText,
-                        imageDescriptionHelpLink,
-                        imageDescError,
-                        imageDefaultText,
-                        linkEnteredCallback,
-                        imageIsDecorativeLabel,
-                        imageUploadHandler
-                    );
-                }
-            }
-            else {
-                ui.prompt(
-                    linkDialogText,
-                    urlLabel,
-                    linkUrlHelpText,
-                    urlError,
-                    linkDestinationLabel,
-                    linkDestinationHelpText,
-                    '',
-                    linkDestinationError,
-                    linkDefaultText,
-                    linkEnteredCallback
-                );
-            }
-            return true;
-        }
-    };
-
-    // When making a list, hitting shift-enter will put your cursor on the next line
-    // at the current indent level.
-    commandProto.doAutoindent = function (chunk, postProcessing) {
-
-        var commandMgr = this,
-            fakeSelection = false;
-
-        chunk.before = chunk.before.replace(/(\n|^)[ ]{0,3}([*+-]|\d+[.])[ \t]*\n$/, "\n\n");
-        chunk.before = chunk.before.replace(/(\n|^)[ ]{0,3}>[ \t]*\n$/, "\n\n");
-        chunk.before = chunk.before.replace(/(\n|^)[ \t]+\n$/, "\n\n");
-
-        // There's no selection, end the cursor wasn't at the end of the line:
-        // The user wants to split the current list item / code line / blockquote line
-        // (for the latter it doesn't really matter) in two. Temporarily select the
-        // (rest of the) line to achieve this.
-        if (!chunk.selection && !/^[ \t]*(?:\n|$)/.test(chunk.after)) {
-            chunk.after = chunk.after.replace(/^[^\n]*/, function (wholeMatch) {
-                chunk.selection = wholeMatch;
-                return "";
-            });
-            fakeSelection = true;
-        }
-
-        if (/(\n|^)[ ]{0,3}([*+-]|\d+[.])[ \t]+.*\n$/.test(chunk.before)) {
-            if (commandMgr.doList) {
-                commandMgr.doList(chunk);
-            }
-        }
-        if (/(\n|^)[ ]{0,3}>[ \t]+.*\n$/.test(chunk.before)) {
-            if (commandMgr.doBlockquote) {
-                commandMgr.doBlockquote(chunk);
-            }
-        }
-        if (/(\n|^)(\t|[ ]{4,}).*\n$/.test(chunk.before)) {
-            if (commandMgr.doCode) {
-                commandMgr.doCode(chunk);
-            }
-        }
-
-        if (fakeSelection) {
-            chunk.after = chunk.selection + chunk.after;
-            chunk.selection = "";
-        }
-    };
-
-    commandProto.doBlockquote = function (chunk, postProcessing) {
-
-        chunk.selection = chunk.selection.replace(/^(\n*)([^\r]+?)(\n*)$/,
-            function (totalMatch, newlinesBefore, text, newlinesAfter) {
-                chunk.before += newlinesBefore;
-                chunk.after = newlinesAfter + chunk.after;
-                return text;
-            });
-
-        chunk.before = chunk.before.replace(/(>[ \t]*)$/,
-            function (totalMatch, blankLine) {
-                chunk.selection = blankLine + chunk.selection;
-                return "";
-            });
-
-        chunk.selection = chunk.selection.replace(/^(\s|>)+$/, "");
-        chunk.selection = chunk.selection || gettext("Blockquote");
-
-        // The original code uses a regular expression to find out how much of the
-        // text *directly before* the selection already was a blockquote:
-
-        /*
-        if (chunk.before) {
-        chunk.before = chunk.before.replace(/\n?$/, "\n");
-        }
-        chunk.before = chunk.before.replace(/(((\n|^)(\n[ \t]*)*>(.+\n)*.*)+(\n[ \t]*)*$)/,
-        function (totalMatch) {
-        chunk.startTag = totalMatch;
-        return "";
-        });
-        */
-
-        // This comes down to:
-        // Go backwards as many lines a possible, such that each line
-        //  a) starts with ">", or
-        //  b) is almost empty, except for whitespace, or
-        //  c) is preceeded by an unbroken chain of non-empty lines
-        //     leading up to a line that starts with ">" and at least one more character
-        // and in addition
-        //  d) at least one line fulfills a)
-        //
-        // Since this is essentially a backwards-moving regex, it's susceptible to
-        // catstrophic backtracking and can cause the browser to hang;
-        // see e.g. http://meta.stackoverflow.com/questions/9807.
-        //
-        // Hence we replaced this by a simple state machine that just goes through the
-        // lines and checks for a), b), and c).
-
-        var match = "",
-            leftOver = "",
-            line;
-        if (chunk.before) {
-            var lines = chunk.before.replace(/\n$/, "").split("\n");
-            var inChain = false;
-            for (var i = 0; i < lines.length; i++) {
-                var good = false;
-                line = lines[i];
-                inChain = inChain && line.length > 0; // c) any non-empty line continues the chain
-                if (/^>/.test(line)) {                // a)
-                    good = true;
-                    if (!inChain && line.length > 1)  // c) any line that starts with ">" and has at least one more character starts the chain
-                        inChain = true;
-                } else if (/^[ \t]*$/.test(line)) {   // b)
-                    good = true;
-                } else {
-                    good = inChain;                   // c) the line is not empty and does not start with ">", so it matches if and only if we're in the chain
-                }
-                if (good) {
-                    match += line + "\n";
-                } else {
-                    leftOver += match + line;
-                    match = "\n";
-                }
-            }
-            if (!/(^|\n)>/.test(match)) {             // d)
-                leftOver += match;
-                match = "";
-            }
-        }
-
-        chunk.startTag = match;
-        chunk.before = leftOver;
-
-        // end of change
-
-        if (chunk.after) {
-            chunk.after = chunk.after.replace(/^\n?/, "\n");
-        }
-
-        chunk.after = chunk.after.replace(/^(((\n|^)(\n[ \t]*)*>(.+\n)*.*)+(\n[ \t]*)*)/,
-            function (totalMatch) {
-                chunk.endTag = totalMatch;
-                return "";
-            }
-        );
-
-        var replaceBlanksInTags = function (useBracket) {
-
-            var replacement = useBracket ? "> " : "";
-
-            if (chunk.startTag) {
-                chunk.startTag = chunk.startTag.replace(/\n((>|\s)*)\n$/,
-                    function (totalMatch, markdown) {
-                        return "\n" + markdown.replace(/^[ ]{0,3}>?[ \t]*$/gm, replacement) + "\n";
-                    });
-            }
-            if (chunk.endTag) {
-                chunk.endTag = chunk.endTag.replace(/^\n((>|\s)*)\n/,
-                    function (totalMatch, markdown) {
-                        return "\n" + markdown.replace(/^[ ]{0,3}>?[ \t]*$/gm, replacement) + "\n";
-                    });
-            }
-        };
-
-        if (/^(?![ ]{0,3}>)/m.test(chunk.selection)) {
-            this.wrap(chunk, SETTINGS.lineLength - 2);
-            chunk.selection = chunk.selection.replace(/^/gm, "> ");
-            replaceBlanksInTags(true);
-            chunk.skipLines();
-        } else {
-            chunk.selection = chunk.selection.replace(/^[ ]{0,3}> ?/gm, "");
-            this.unwrap(chunk);
-            replaceBlanksInTags(false);
-
-            if (!/^(\n|^)[ ]{0,3}>/.test(chunk.selection) && chunk.startTag) {
-                chunk.startTag = chunk.startTag.replace(/\n{0,2}$/, "\n\n");
-            }
-
-            if (!/(\n|^)[ ]{0,3}>.*$/.test(chunk.selection) && chunk.endTag) {
-                chunk.endTag = chunk.endTag.replace(/^\n{0,2}/, "\n\n");
-            }
-        }
-
-        chunk.selection = this.hooks.postBlockquoteCreation(chunk.selection);
-
-        if (!/\n/.test(chunk.selection)) {
-            chunk.selection = chunk.selection.replace(/^(> *)/,
-            function (wholeMatch, blanks) {
-                chunk.startTag += blanks;
-                return "";
-            });
-        }
-    };
-
-    commandProto.doCode = function (chunk, postProcessing) {
-
-        var hasTextBefore = /\S[ ]*$/.test(chunk.before);
-        var hasTextAfter = /^[ ]*\S/.test(chunk.after);
-
-        // Use 'four space' markdown if the selection is on its own
-        // line or is multiline.
-        if ((!hasTextAfter && !hasTextBefore) || /\n/.test(chunk.selection)) {
-
-            chunk.before = chunk.before.replace(/[ ]{4}$/,
-                function (totalMatch) {
-                    chunk.selection = totalMatch + chunk.selection;
-                    return "";
-                });
-
-            var nLinesBack = 1;
-            var nLinesForward = 1;
-
-            if (/(\n|^)(\t|[ ]{4,}).*\n$/.test(chunk.before)) {
-                nLinesBack = 0;
-            }
-            if (/^\n(\t|[ ]{4,})/.test(chunk.after)) {
-                nLinesForward = 0;
-            }
-
-            chunk.skipLines(nLinesBack, nLinesForward);
-
-            if (!chunk.selection) {
-                chunk.startTag = "    ";
-                chunk.selection = gettext("enter code here");
-            }
-            else {
-                if (/^[ ]{0,3}\S/m.test(chunk.selection)) {
-                    if (/\n/.test(chunk.selection))
-                        chunk.selection = chunk.selection.replace(/^/gm, "    ");
-                    else // if it's not multiline, do not select the four added spaces; this is more consistent with the doList behavior
-                        chunk.before += "    ";
-                }
-                else {
-                    chunk.selection = chunk.selection.replace(/^[ ]{4}/gm, "");
-                }
-            }
-        }
-        else {
-            // Use backticks (`) to delimit the code block.
-
-            chunk.trimWhitespace();
-            chunk.findTags(/`/, /`/);
-
-            if (!chunk.startTag && !chunk.endTag) {
-                chunk.startTag = chunk.endTag = "`";
-                if (!chunk.selection) {
-                    chunk.selection = gettext("enter code here");
-                }
-            }
-            else if (chunk.endTag && !chunk.startTag) {
-                chunk.before += chunk.endTag;
-                chunk.endTag = "";
-            }
-            else {
-                chunk.startTag = chunk.endTag = "";
-            }
-        }
-    };
-
-    commandProto.doList = function (chunk, postProcessing, isNumberedList) {
-
-        // These are identical except at the very beginning and end.
-        // Should probably use the regex extension function to make this clearer.
-        var previousItemsRegex = /(\n|^)(([ ]{0,3}([*+-]|\d+[.])[ \t]+.*)(\n.+|\n{2,}([*+-].*|\d+[.])[ \t]+.*|\n{2,}[ \t]+\S.*)*)\n*$/;
-        var nextItemsRegex = /^\n*(([ ]{0,3}([*+-]|\d+[.])[ \t]+.*)(\n.+|\n{2,}([*+-].*|\d+[.])[ \t]+.*|\n{2,}[ \t]+\S.*)*)\n*/;
-
-        // The default bullet is a dash but others are possible.
-        // This has nothing to do with the particular HTML bullet,
-        // it's just a markdown bullet.
-        var bullet = "-";
-
-        // The number in a numbered list.
-        var num = 1;
-
-        // Get the item prefix - e.g. " 1. " for a numbered list, " - " for a bulleted list.
-        var getItemPrefix = function () {
-            var prefix;
-            if (isNumberedList) {
-                prefix = " " + num + ". ";
-                num++;
-            }
-            else {
-                prefix = " " + bullet + " ";
-            }
-            return prefix;
-        };
-
-        // Fixes the prefixes of the other list items.
-        var getPrefixedItem = function (itemText) {
-
-            // The numbering flag is unset when called by autoindent.
-            if (isNumberedList === undefined) {
-                isNumberedList = /^\s*\d/.test(itemText);
-            }
-
-            // Renumber/bullet the list element.
-            itemText = itemText.replace(/^[ ]{0,3}([*+-]|\d+[.])\s/gm,
-                function (_) {
-                    return getItemPrefix();
-                });
-
-            return itemText;
-        };
-
-        chunk.findTags(/(\n|^)*[ ]{0,3}([*+-]|\d+[.])\s+/, null);
-
-        if (chunk.before && !/\n$/.test(chunk.before) && !/^\n/.test(chunk.startTag)) {
-            chunk.before += chunk.startTag;
-            chunk.startTag = "";
-        }
-
-        if (chunk.startTag) {
-
-            var hasDigits = /\d+[.]/.test(chunk.startTag);
-            chunk.startTag = "";
-            chunk.selection = chunk.selection.replace(/\n[ ]{4}/g, "\n");
-            this.unwrap(chunk);
-            chunk.skipLines();
-
-            if (hasDigits) {
-                // Have to renumber the bullet points if this is a numbered list.
-                chunk.after = chunk.after.replace(nextItemsRegex, getPrefixedItem);
-            }
-            if (isNumberedList == hasDigits) {
-                return;
-            }
-        }
-
-        var nLinesUp = 1;
-
-        chunk.before = chunk.before.replace(previousItemsRegex,
-            function (itemText) {
-                if (/^\s*([*+-])/.test(itemText)) {
-                    bullet = re.$1;
-                }
-                nLinesUp = /[^\n]\n\n[^\n]/.test(itemText) ? 1 : 0;
-                return getPrefixedItem(itemText);
-            });
-
-        if (!chunk.selection) {
-            chunk.selection = gettext("List item");
-        }
-
-        var prefix = getItemPrefix();
-
-        var nLinesDown = 1;
-
-        chunk.after = chunk.after.replace(nextItemsRegex,
-            function (itemText) {
-                nLinesDown = /[^\n]\n\n[^\n]/.test(itemText) ? 1 : 0;
-                return getPrefixedItem(itemText);
-            });
-
-        chunk.trimWhitespace(true);
-        chunk.skipLines(nLinesUp, nLinesDown, true);
-        chunk.startTag = prefix;
-        var spaces = prefix.replace(/./g, " ");
-        this.wrap(chunk, SETTINGS.lineLength - spaces.length);
-        chunk.selection = chunk.selection.replace(/\n/g, "\n" + spaces);
-
-    };
-
-    commandProto.doHeading = function (chunk, postProcessing) {
-
-        // Remove leading/trailing whitespace and reduce internal spaces to single spaces.
-        chunk.selection = chunk.selection.replace(/\s+/g, " ");
-        chunk.selection = chunk.selection.replace(/(^\s+|\s+$)/g, "");
-
-        // If we clicked the button with no selected text, we just
-        // make a level 2 hash header around some default text.
-        if (!chunk.selection) {
-            chunk.startTag = "## ";
-            chunk.selection = gettext("Heading");
-            chunk.endTag = " ##";
-            return;
-        }
-
-        var headerLevel = 0;     // The existing header level of the selected text.
-
-        // Remove any existing hash heading markdown and save the header level.
-        chunk.findTags(/#+[ ]*/, /[ ]*#+/);
-        if (/#+/.test(chunk.startTag)) {
-            headerLevel = re.lastMatch.length;
-        }
-        chunk.startTag = chunk.endTag = "";
-
-        // Try to get the current header level by looking for - and = in the line
-        // below the selection.
-        chunk.findTags(null, /\s?(-+|=+)/);
-        if (/=+/.test(chunk.endTag)) {
-            headerLevel = 1;
-        }
-        if (/-+/.test(chunk.endTag)) {
-            headerLevel = 2;
-        }
-
-        // Skip to the next line so we can create the header markdown.
-        chunk.startTag = chunk.endTag = "";
-        chunk.skipLines(1, 1);
-
-        // We make a level 2 header if there is no current header.
-        // If there is a header level, we substract one from the header level.
-        // If it's already a level 1 header, it's removed.
-        var headerLevelToCreate = headerLevel == 0 ? 2 : headerLevel - 1;
-
-        if (headerLevelToCreate > 0) {
-
-            // The button only creates level 1 and 2 underline headers.
-            // Why not have it iterate over hash header levels?  Wouldn't that be easier and cleaner?
-            var headerChar = headerLevelToCreate >= 2 ? "-" : "=";
-            var len = chunk.selection.length;
-            if (len > SETTINGS.lineLength) {
-                len = SETTINGS.lineLength;
-            }
-            chunk.endTag = "\n";
-            while (len--) {
-                chunk.endTag += headerChar;
-            }
-        }
-    };
-
-    commandProto.doHorizontalRule = function (chunk, postProcessing) {
-        chunk.startTag = "----------\n";
-        chunk.selection = "";
-        chunk.skipLines(2, 1, true);
-    }
-
-
-})();
+// needs Markdown.Converter.js at the moment
+
+(function () {
+
+    var util = {},
+        position = {},
+        ui = {},
+        doc = window.document,
+        re = window.RegExp,
+        nav = window.navigator,
+        SETTINGS = { lineLength: 72 },
+
+    // Used to work around some browser bugs where we can't use feature testing.
+        uaSniffed = {
+            isIE: /msie/.test(nav.userAgent.toLowerCase()),
+            isIE_5or6: /msie 6/.test(nav.userAgent.toLowerCase()) || /msie 5/.test(nav.userAgent.toLowerCase()),
+            isOpera: /opera/.test(nav.userAgent.toLowerCase())
+        };
+
+
+    // -------------------------------------------------------------------
+    //  YOUR CHANGES GO HERE
+    //
+    // I've tried to localize the things you are likely to change to
+    // this area.
+    // -------------------------------------------------------------------
+
+    // The text that appears on the dialog box when entering links.
+    var linkDialogText = gettext("Insert Hyperlink"),
+        linkUrlHelpText = gettext("e.g. 'http://google.com/'"),
+        linkDestinationLabel = gettext("Link Description"),
+        linkDestinationHelpText = gettext("e.g. 'google'"),
+        linkDestinationError = gettext("Please provide a description of the link destination."),
+        linkDefaultText = "http://"; // The default text that appears in input
+
+    // The text that appears on the dialog box when entering Images.
+    var imageDialogText = gettext("Insert Image (upload file or type URL)"),
+        imageUrlHelpText = gettext("Type in a URL or use the \"Choose File\" button to upload a file from your machine. (e.g. 'http://example.com/img/clouds.jpg')"),  // jshint ignore:line
+        imageDescriptionLabel = gettext("Image Description"),
+        imageDefaultText = "http://", // The default text that appears in input
+        imageDescError = gettext("Please describe this image or agree that it has no contextual value by checking the checkbox."),  // jshint ignore:line
+        imageDescriptionHelpText = gettext("e.g. 'Sky with clouds'. The description is helpful for users who cannot see the image."),  // jshint ignore:line
+        imageDescriptionHelpLink = {
+            href: 'http://www.w3.org/TR/html5/embedded-content-0.html#alt',
+            text: gettext("How to create useful text alternatives.")
+        },
+        imageIsDecorativeLabel = gettext("This image is for decorative purposes only and does not require a description.");  // jshint ignore:line
+
+    // Text that is shared between both link and image dialog boxes.
+    var defaultHelpHoverTitle = gettext("Markdown Editing Help"),
+        urlLabel = gettext("URL"),
+        urlError = gettext("Please provide a valid URL.");
+
+    // -------------------------------------------------------------------
+    //  END OF YOUR CHANGES
+    // -------------------------------------------------------------------
+
+    // help, if given, should have a property "handler", the click handler for the help button,
+    // and can have an optional property "title" for the button's tooltip (defaults to "Markdown Editing Help").
+    // If help isn't given, not help button is created.
+    //
+    // The constructed editor object has the methods:
+    // - getConverter() returns the markdown converter object that was passed to the constructor
+    // - run() actually starts the editor; should be called after all necessary plugins are registered. Calling this more than once is a no-op.
+    // - refreshPreview() forces the preview to be updated. This method is only available after run() was called.
+    Markdown.Editor = function (markdownConverter, idPostfix, help, imageUploadHandler) {
+
+        idPostfix = idPostfix || "";
+
+        var hooks = this.hooks = new Markdown.HookCollection();
+        hooks.addNoop("onPreviewPush");       // called with no arguments after the preview has been refreshed
+        hooks.addNoop("postBlockquoteCreation"); // called with the user's selection *after* the blockquote was created; should return the actual to-be-inserted text
+        hooks.addFalse("insertImageDialog");     /* called with one parameter: a callback to be called with the URL of the image. If the application creates
+                                                  * its own image insertion dialog, this hook should return true, and the callback should be called with the chosen
+                                                  * image url (or null if the user cancelled). If this hook returns false, the default dialog will be used.
+                                                  */
+        this.util = util;
+
+        this.getConverter = function () { return markdownConverter; }
+
+        var that = this,
+            panels;
+
+        this.run = function () {
+            if (panels)
+                return; // already initialized
+
+            panels = new PanelCollection(idPostfix);
+            var commandManager = new CommandManager(hooks);
+            var previewManager = new PreviewManager(markdownConverter, panels, function (text, previewSet) { hooks.onPreviewPush(text, previewSet); });
+            var undoManager, uiManager;
+
+            if (!/\?noundo/.test(doc.location.href)) {
+                undoManager = new UndoManager(function () {
+                    previewManager.refresh();
+                    if (uiManager) // not available on the first call
+                        uiManager.setUndoRedoButtonStates();
+                }, panels);
+                this.textOperation = function (f) {
+                    undoManager.setCommandMode();
+                    f();
+                    that.refreshPreview();
+                }
+            }
+
+            uiManager = new UIManager(idPostfix, panels, undoManager, previewManager, commandManager, help, imageUploadHandler);
+            uiManager.setUndoRedoButtonStates();
+
+            var forceRefresh = that.refreshPreview = function () { previewManager.refresh(true); };
+
+            forceRefresh();
+        };
+
+    }
+
+    // before: contains all the text in the input box BEFORE the selection.
+    // after: contains all the text in the input box AFTER the selection.
+    function Chunks() { }
+
+    // startRegex: a regular expression to find the start tag
+    // endRegex: a regular expresssion to find the end tag
+    Chunks.prototype.findTags = function (startRegex, endRegex) {
+
+        var chunkObj = this;
+        var regex;
+
+        if (startRegex) {
+
+            regex = util.extendRegExp(startRegex, "", "$");
+
+            this.before = this.before.replace(regex,
+                function (match) {
+                    chunkObj.startTag = chunkObj.startTag + match;
+                    return "";
+                });
+
+            regex = util.extendRegExp(startRegex, "^", "");
+
+            this.selection = this.selection.replace(regex,
+                function (match) {
+                    chunkObj.startTag = chunkObj.startTag + match;
+                    return "";
+                });
+        }
+
+        if (endRegex) {
+
+            regex = util.extendRegExp(endRegex, "", "$");
+
+            this.selection = this.selection.replace(regex,
+                function (match) {
+                    chunkObj.endTag = match + chunkObj.endTag;
+                    return "";
+                });
+
+            regex = util.extendRegExp(endRegex, "^", "");
+
+            this.after = this.after.replace(regex,
+                function (match) {
+                    chunkObj.endTag = match + chunkObj.endTag;
+                    return "";
+                });
+        }
+    };
+
+    // If remove is false, the whitespace is transferred
+    // to the before/after regions.
+    //
+    // If remove is true, the whitespace disappears.
+    Chunks.prototype.trimWhitespace = function (remove) {
+        var beforeReplacer, afterReplacer, that = this;
+        if (remove) {
+            beforeReplacer = afterReplacer = "";
+        } else {
+            beforeReplacer = function (s) { that.before += s; return ""; }
+            afterReplacer = function (s) { that.after = s + that.after; return ""; }
+        }
+
+        this.selection = this.selection.replace(/^(\s*)/, beforeReplacer).replace(/(\s*)$/, afterReplacer);
+    };
+
+
+    Chunks.prototype.skipLines = function (nLinesBefore, nLinesAfter, findExtraNewlines) {
+
+        if (nLinesBefore === undefined) {
+            nLinesBefore = 1;
+        }
+
+        if (nLinesAfter === undefined) {
+            nLinesAfter = 1;
+        }
+
+        nLinesBefore++;
+        nLinesAfter++;
+
+        var regexText;
+        var replacementText;
+
+        // chrome bug ... documented at: http://meta.stackoverflow.com/questions/63307/blockquote-glitch-in-editor-in-chrome-6-and-7/65985#65985
+        if (navigator.userAgent.match(/Chrome/)) {
+            "X".match(/()./);
+        }
+
+        this.selection = this.selection.replace(/(^\n*)/, "");
+
+        this.startTag = this.startTag + re.$1;
+
+        this.selection = this.selection.replace(/(\n*$)/, "");
+        this.endTag = this.endTag + re.$1;
+        this.startTag = this.startTag.replace(/(^\n*)/, "");
+        this.before = this.before + re.$1;
+        this.endTag = this.endTag.replace(/(\n*$)/, "");
+        this.after = this.after + re.$1;
+
+        if (this.before) {
+
+            regexText = replacementText = "";
+
+            while (nLinesBefore--) {
+                regexText += "\\n?";
+                replacementText += "\n";
+            }
+
+            if (findExtraNewlines) {
+                regexText = "\\n*";
+            }
+            this.before = this.before.replace(new re(regexText + "$", ""), replacementText);
+        }
+
+        if (this.after) {
+
+            regexText = replacementText = "";
+
+            while (nLinesAfter--) {
+                regexText += "\\n?";
+                replacementText += "\n";
+            }
+            if (findExtraNewlines) {
+                regexText = "\\n*";
+            }
+
+            this.after = this.after.replace(new re(regexText, ""), replacementText);
+        }
+    };
+
+    // end of Chunks
+
+    // A collection of the important regions on the page.
+    // Cached so we don't have to keep traversing the DOM.
+    // Also holds ieCachedRange and ieCachedScrollTop, where necessary; working around
+    // this issue:
+    // Internet explorer has problems with CSS sprite buttons that use HTML
+    // lists.  When you click on the background image "button", IE will
+    // select the non-existent link text and discard the selection in the
+    // textarea.  The solution to this is to cache the textarea selection
+    // on the button's mousedown event and set a flag.  In the part of the
+    // code where we need to grab the selection, we check for the flag
+    // and, if it's set, use the cached area instead of querying the
+    // textarea.
+    //
+    // This ONLY affects Internet Explorer (tested on versions 6, 7
+    // and 8) and ONLY on button clicks.  Keyboard shortcuts work
+    // normally since the focus never leaves the textarea.
+    function PanelCollection(postfix) {
+        this.buttonBar = doc.getElementById("wmd-button-bar" + postfix);
+        this.preview = doc.getElementById("wmd-preview" + postfix);
+        this.input = doc.getElementById("wmd-input" + postfix);
+    };
+
+    util.isValidUrl = function(url) {
+        return /^((?:http|https|ftp):\/{2}|\/)[^]+$/.test(url);
+    };
+
+    // Returns true if the DOM element is visible, false if it's hidden.
+    // Checks if display is anything other than none.
+    util.isVisible = function (elem) {
+
+        if (window.getComputedStyle) {
+            // Most browsers
+            return window.getComputedStyle(elem, null).getPropertyValue("display") !== "none";
+        }
+        else if (elem.currentStyle) {
+            // IE
+            return elem.currentStyle["display"] !== "none";
+        }
+    };
+
+
+    // Adds a listener callback to a DOM element which is fired on a specified
+    // event.
+    util.addEvent = function (elem, event, listener) {
+        if (elem.attachEvent) {
+            // IE only.  The "on" is mandatory.
+            elem.attachEvent("on" + event, listener);
+        }
+        else {
+            // Other browsers.
+            elem.addEventListener(event, listener, false);
+        }
+    };
+
+
+    // Removes a listener callback from a DOM element which is fired on a specified
+    // event.
+    util.removeEvent = function (elem, event, listener) {
+        if (elem.detachEvent) {
+            // IE only.  The "on" is mandatory.
+            elem.detachEvent("on" + event, listener);
+        }
+        else {
+            // Other browsers.
+            elem.removeEventListener(event, listener, false);
+        }
+    };
+
+    // Converts \r\n and \r to \n.
+    util.fixEolChars = function (text) {
+        text = text.replace(/\r\n/g, "\n");
+        text = text.replace(/\r/g, "\n");
+        return text;
+    };
+
+    // Extends a regular expression.  Returns a new RegExp
+    // using pre + regex + post as the expression.
+    // Used in a few functions where we have a base
+    // expression and we want to pre- or append some
+    // conditions to it (e.g. adding "$" to the end).
+    // The flags are unchanged.
+    //
+    // regex is a RegExp, pre and post are strings.
+    util.extendRegExp = function (regex, pre, post) {
+
+        if (pre === null || pre === undefined) {
+            pre = "";
+        }
+        if (post === null || post === undefined) {
+            post = "";
+        }
+
+        var pattern = regex.toString();
+        var flags;
+
+        // Replace the flags with empty space and store them.
+        pattern = pattern.replace(/\/([gim]*)$/, function (wholeMatch, flagsPart) {
+            flags = flagsPart;
+            return "";
+        });
+
+        // Remove the slash delimiters on the regular expression.
+        pattern = pattern.replace(/(^\/|\/$)/g, "");
+        pattern = pre + pattern + post;
+
+        return new re(pattern, flags);
+    }
+
+    // UNFINISHED
+    // The assignment in the while loop makes jslint cranky.
+    // I'll change it to a better loop later.
+    position.getTop = function (elem, isInner) {
+        var result = elem.offsetTop;
+        if (!isInner) {
+            while (elem = elem.offsetParent) {
+                result += elem.offsetTop;
+            }
+        }
+        return result;
+    };
+
+    position.getHeight = function (elem) {
+        return elem.offsetHeight || elem.scrollHeight;
+    };
+
+    position.getWidth = function (elem) {
+        return elem.offsetWidth || elem.scrollWidth;
+    };
+
+    position.getPageSize = function () {
+
+        var scrollWidth, scrollHeight;
+        var innerWidth, innerHeight;
+
+        // It's not very clear which blocks work with which browsers.
+        if (self.innerHeight && self.scrollMaxY) {
+            scrollWidth = doc.body.scrollWidth;
+            scrollHeight = self.innerHeight + self.scrollMaxY;
+        }
+        else if (doc.body.scrollHeight > doc.body.offsetHeight) {
+            scrollWidth = doc.body.scrollWidth;
+            scrollHeight = doc.body.scrollHeight;
+        }
+        else {
+            scrollWidth = doc.body.offsetWidth;
+            scrollHeight = doc.body.offsetHeight;
+        }
+
+        if (self.innerHeight) {
+            // Non-IE browser
+            innerWidth = self.innerWidth;
+            innerHeight = self.innerHeight;
+        }
+        else if (doc.documentElement && doc.documentElement.clientHeight) {
+            // Some versions of IE (IE 6 w/ a DOCTYPE declaration)
+            innerWidth = doc.documentElement.clientWidth;
+            innerHeight = doc.documentElement.clientHeight;
+        }
+        else if (doc.body) {
+            // Other versions of IE
+            innerWidth = doc.body.clientWidth;
+            innerHeight = doc.body.clientHeight;
+        }
+
+        var maxWidth = Math.max(scrollWidth, innerWidth);
+        var maxHeight = Math.max(scrollHeight, innerHeight);
+        return [maxWidth, maxHeight, innerWidth, innerHeight];
+    };
+
+    // Handles pushing and popping TextareaStates for undo/redo commands.
+    // I should rename the stack variables to list.
+    function UndoManager(callback, panels) {
+
+        var undoObj = this;
+        var undoStack = []; // A stack of undo states
+        var stackPtr = 0; // The index of the current state
+        var mode = "none";
+        var lastState; // The last state
+        var timer; // The setTimeout handle for cancelling the timer
+        var inputStateObj;
+
+        // Set the mode for later logic steps.
+        var setMode = function (newMode, noSave) {
+            if (mode != newMode) {
+                mode = newMode;
+                if (!noSave) {
+                    saveState();
+                }
+            }
+
+            if (!uaSniffed.isIE || mode != "moving") {
+                timer = setTimeout(refreshState, 1);
+            }
+            else {
+                inputStateObj = null;
+            }
+        };
+
+        var refreshState = function (isInitialState) {
+            inputStateObj = new TextareaState(panels, isInitialState);
+            timer = undefined;
+        };
+
+        this.setCommandMode = function () {
+            mode = "command";
+            saveState();
+            timer = setTimeout(refreshState, 0);
+        };
+
+        this.canUndo = function () {
+            return stackPtr > 1;
+        };
+
+        this.canRedo = function () {
+            if (undoStack[stackPtr + 1]) {
+                return true;
+            }
+            return false;
+        };
+
+        // Removes the last state and restores it.
+        this.undo = function () {
+
+            if (undoObj.canUndo()) {
+                if (lastState) {
+                    // What about setting state -1 to null or checking for undefined?
+                    lastState.restore();
+                    lastState = null;
+                }
+                else {
+                    undoStack[stackPtr] = new TextareaState(panels);
+                    undoStack[--stackPtr].restore();
+
+                    if (callback) {
+                        callback();
+                    }
+                }
+            }
+
+            mode = "none";
+            panels.input.focus();
+            refreshState();
+        };
+
+        // Redo an action.
+        this.redo = function () {
+
+            if (undoObj.canRedo()) {
+
+                undoStack[++stackPtr].restore();
+
+                if (callback) {
+                    callback();
+                }
+            }
+
+            mode = "none";
+            panels.input.focus();
+            refreshState();
+        };
+
+        // Push the input area state to the stack.
+        var saveState = function () {
+            var currState = inputStateObj || new TextareaState(panels);
+
+            if (!currState) {
+                return false;
+            }
+            if (mode == "moving") {
+                if (!lastState) {
+                    lastState = currState;
+                }
+                return;
+            }
+            if (lastState) {
+                if (undoStack[stackPtr - 1].text != lastState.text) {
+                    undoStack[stackPtr++] = lastState;
+                }
+                lastState = null;
+            }
+            undoStack[stackPtr++] = currState;
+            undoStack[stackPtr + 1] = null;
+            if (callback) {
+                callback();
+            }
+        };
+
+        var handleCtrlYZ = function (event) {
+
+            var handled = false;
+
+            if (event.ctrlKey || event.metaKey) {
+
+                // IE and Opera do not support charCode.
+                var keyCode = event.charCode || event.keyCode;
+                var keyCodeChar = String.fromCharCode(keyCode);
+
+                switch (keyCodeChar) {
+
+                    case "y":
+                        undoObj.redo();
+                        handled = true;
+                        break;
+
+                    case "z":
+                        if (!event.shiftKey) {
+                            undoObj.undo();
+                        }
+                        else {
+                            undoObj.redo();
+                        }
+                        handled = true;
+                        break;
+                }
+            }
+
+            if (handled) {
+                if (event.preventDefault) {
+                    event.preventDefault();
+                }
+                if (window.event) {
+                    window.event.returnValue = false;
+                }
+                return;
+            }
+        };
+
+        // Set the mode depending on what is going on in the input area.
+        var handleModeChange = function (event) {
+
+            if (!event.ctrlKey && !event.metaKey) {
+
+                var keyCode = event.keyCode;
+
+                if ((keyCode >= 33 && keyCode <= 40) || (keyCode >= 63232 && keyCode <= 63235)) {
+                    // 33 - 40: page up/dn and arrow keys
+                    // 63232 - 63235: page up/dn and arrow keys on safari
+                    setMode("moving");
+                }
+                else if (keyCode == 8 || keyCode == 46 || keyCode == 127) {
+                    // 8: backspace
+                    // 46: delete
+                    // 127: delete
+                    setMode("deleting");
+                }
+                else if (keyCode == 13) {
+                    // 13: Enter
+                    setMode("newlines");
+                }
+                else if (keyCode == 27) {
+                    // 27: escape
+                    setMode("escape");
+                }
+                else if ((keyCode < 16 || keyCode > 20) && keyCode != 91) {
+                    // 16-20 are shift, etc.
+                    // 91: left window key
+                    // I think this might be a little messed up since there are
+                    // a lot of nonprinting keys above 20.
+                    setMode("typing");
+                }
+            }
+        };
+
+        var setEventHandlers = function () {
+            util.addEvent(panels.input, "keypress", function (event) {
+                // keyCode 89: y
+                // keyCode 90: z
+                if ((event.ctrlKey || event.metaKey) && (event.keyCode == 89 || event.keyCode == 90)) {
+                    event.preventDefault();
+                }
+            });
+
+            var handlePaste = function () {
+                if (uaSniffed.isIE || (inputStateObj && inputStateObj.text != panels.input.value)) {
+                    if (timer == undefined) {
+                        mode = "paste";
+                        saveState();
+                        refreshState();
+                    }
+                }
+            };
+
+            util.addEvent(panels.input, "keydown", handleCtrlYZ);
+            util.addEvent(panels.input, "keydown", handleModeChange);
+            util.addEvent(panels.input, "mousedown", function () {
+                setMode("moving");
+            });
+
+            panels.input.onpaste = handlePaste;
+            panels.input.ondrop = handlePaste;
+        };
+
+        var init = function () {
+            setEventHandlers();
+            refreshState(true);
+            saveState();
+        };
+
+        init();
+    }
+
+    // end of UndoManager
+
+    // The input textarea state/contents.
+    // This is used to implement undo/redo by the undo manager.
+    function TextareaState(panels, isInitialState) {
+
+        // Aliases
+        var stateObj = this;
+        var inputArea = panels.input;
+        this.init = function () {
+            if (!util.isVisible(inputArea)) {
+                return;
+            }
+            if (!isInitialState && doc.activeElement && doc.activeElement !== inputArea) { // this happens when tabbing out of the input box
+                return;
+            }
+
+            this.setInputAreaSelectionStartEnd();
+            this.scrollTop = inputArea.scrollTop;
+            if (!this.text && inputArea.selectionStart || inputArea.selectionStart === 0) {
+                this.text = inputArea.value;
+            }
+
+        }
+
+        // Sets the selected text in the input box after we've performed an
+        // operation.
+        this.setInputAreaSelection = function () {
+
+            if (!util.isVisible(inputArea)) {
+                return;
+            }
+
+            if (inputArea.selectionStart !== undefined && !uaSniffed.isOpera) {
+
+                inputArea.focus();
+                inputArea.selectionStart = stateObj.start;
+                inputArea.selectionEnd = stateObj.end;
+                inputArea.scrollTop = stateObj.scrollTop;
+            }
+            else if (doc.selection) {
+
+                if (doc.activeElement && doc.activeElement !== inputArea) {
+                    return;
+                }
+
+                inputArea.focus();
+                var range = inputArea.createTextRange();
+                range.moveStart("character", -inputArea.value.length);
+                range.moveEnd("character", -inputArea.value.length);
+                range.moveEnd("character", stateObj.end);
+                range.moveStart("character", stateObj.start);
+                range.select();
+            }
+        };
+
+        this.setInputAreaSelectionStartEnd = function () {
+
+            if (!panels.ieCachedRange && (inputArea.selectionStart || inputArea.selectionStart === 0)) {
+
+                stateObj.start = inputArea.selectionStart;
+                stateObj.end = inputArea.selectionEnd;
+            }
+            else if (doc.selection) {
+
+                stateObj.text = util.fixEolChars(inputArea.value);
+
+                // IE loses the selection in the textarea when buttons are
+                // clicked.  On IE we cache the selection. Here, if something is cached,
+                // we take it.
+                var range = panels.ieCachedRange || doc.selection.createRange();
+
+                var fixedRange = util.fixEolChars(range.text);
+                var marker = "\x07";
+                var markedRange = marker + fixedRange + marker;
+                range.text = markedRange;
+                var inputText = util.fixEolChars(inputArea.value);
+
+                range.moveStart("character", -markedRange.length);
+                range.text = fixedRange;
+
+                stateObj.start = inputText.indexOf(marker);
+                stateObj.end = inputText.lastIndexOf(marker) - marker.length;
+
+                var len = stateObj.text.length - util.fixEolChars(inputArea.value).length;
+
+                if (len) {
+                    range.moveStart("character", -fixedRange.length);
+                    while (len--) {
+                        fixedRange += "\n";
+                        stateObj.end += 1;
+                    }
+                    range.text = fixedRange;
+                }
+
+                if (panels.ieCachedRange)
+                    stateObj.scrollTop = panels.ieCachedScrollTop; // this is set alongside with ieCachedRange
+
+                panels.ieCachedRange = null;
+
+                this.setInputAreaSelection();
+            }
+        };
+
+        // Restore this state into the input area.
+        this.restore = function () {
+
+            if (stateObj.text != undefined && stateObj.text != inputArea.value) {
+                inputArea.value = stateObj.text;
+            }
+            this.setInputAreaSelection();
+            inputArea.scrollTop = stateObj.scrollTop;
+        };
+
+        // Gets a collection of HTML chunks from the inptut textarea.
+        this.getChunks = function () {
+
+            var chunk = new Chunks();
+            chunk.before = util.fixEolChars(stateObj.text.substring(0, stateObj.start));
+            chunk.startTag = "";
+            chunk.selection = util.fixEolChars(stateObj.text.substring(stateObj.start, stateObj.end));
+            chunk.endTag = "";
+            chunk.after = util.fixEolChars(stateObj.text.substring(stateObj.end));
+            chunk.scrollTop = stateObj.scrollTop;
+
+            return chunk;
+        };
+
+        // Sets the TextareaState properties given a chunk of markdown.
+        this.setChunks = function (chunk) {
+
+            chunk.before = chunk.before + chunk.startTag;
+            chunk.after = chunk.endTag + chunk.after;
+
+            this.start = chunk.before.length;
+            this.end = chunk.before.length + chunk.selection.length;
+            this.text = chunk.before + chunk.selection + chunk.after;
+            this.scrollTop = chunk.scrollTop;
+        };
+        this.init();
+    };
+
+    function PreviewManager(converter, panels, previewPushCallback) {
+
+        var managerObj = this;
+        var timeout;
+        var elapsedTime;
+        var oldInputText;
+        var maxDelay = 3000;
+        var startType = "delayed"; // The other legal value is "manual"
+
+        // Adds event listeners to elements
+        var setupEvents = function (inputElem, listener) {
+
+            util.addEvent(inputElem, "input", listener);
+            inputElem.onpaste = listener;
+            inputElem.ondrop = listener;
+
+            util.addEvent(inputElem, "keypress", listener);
+            util.addEvent(inputElem, "keydown", listener);
+        };
+
+        var getDocScrollTop = function () {
+
+            var result = 0;
+
+            if (window.innerHeight) {
+                result = window.pageYOffset;
+            }
+            else
+                if (doc.documentElement && doc.documentElement.scrollTop) {
+                    result = doc.documentElement.scrollTop;
+                }
+                else
+                    if (doc.body) {
+                        result = doc.body.scrollTop;
+                    }
+
+            return result;
+        };
+
+        var makePreviewHtml = function () {
+
+            // If there is no registered preview panel
+            // there is nothing to do.
+            if (!panels.preview)
+                return;
+
+
+            var text = panels.input.value;
+            if (text && text == oldInputText) {
+                return; // Input text hasn't changed.
+            }
+            else {
+                oldInputText = text;
+            }
+
+            var prevTime = new Date().getTime();
+
+            text = converter.makeHtml(text);
+
+            // Calculate the processing time of the HTML creation.
+            // It's used as the delay time in the event listener.
+            var currTime = new Date().getTime();
+            elapsedTime = currTime - prevTime;
+
+            pushPreviewHtml(text);
+        };
+
+        // setTimeout is already used.  Used as an event listener.
+        var applyTimeout = function () {
+
+            if (timeout) {
+                clearTimeout(timeout);
+                timeout = undefined;
+            }
+
+            if (startType !== "manual") {
+
+                var delay = 0;
+
+                if (startType === "delayed") {
+                    delay = elapsedTime;
+                }
+
+                if (delay > maxDelay) {
+                    delay = maxDelay;
+                }
+                timeout = setTimeout(makePreviewHtml, delay);
+            }
+        };
+
+        var getScaleFactor = function (panel) {
+            if (panel.scrollHeight <= panel.clientHeight) {
+                return 1;
+            }
+            return panel.scrollTop / (panel.scrollHeight - panel.clientHeight);
+        };
+
+        var setPanelScrollTops = function () {
+            if (panels.preview) {
+                panels.preview.scrollTop = (panels.preview.scrollHeight - panels.preview.clientHeight) * getScaleFactor(panels.preview);
+            }
+        };
+
+        this.refresh = function (requiresRefresh) {
+
+            if (requiresRefresh) {
+                oldInputText = "";
+                makePreviewHtml();
+            }
+            else {
+                applyTimeout();
+            }
+        };
+
+        this.processingTime = function () {
+            return elapsedTime;
+        };
+
+        var isFirstTimeFilled = true;
+
+        // IE doesn't let you use innerHTML if the element is contained somewhere in a table
+        // (which is the case for inline editing) -- in that case, detach the element, set the
+        // value, and reattach. Yes, that *is* ridiculous.
+        var ieSafePreviewSet = function (text) {
+            var preview = panels.preview;
+            var parent = preview.parentNode;
+            var sibling = preview.nextSibling;
+            parent.removeChild(preview);
+            preview.innerHTML = text;
+            if (!sibling)
+                parent.appendChild(preview);
+            else
+                parent.insertBefore(preview, sibling);
+        }
+
+        var nonSuckyBrowserPreviewSet = function (text) {
+            panels.preview.innerHTML = text;
+        }
+
+        var previewSetter;
+
+        var previewSet = function (text) {
+            if (previewSetter)
+                return previewSetter(text);
+
+            try {
+                nonSuckyBrowserPreviewSet(text);
+                previewSetter = nonSuckyBrowserPreviewSet;
+            } catch (e) {
+                previewSetter = ieSafePreviewSet;
+                previewSetter(text);
+            }
+        };
+
+        var pushPreviewHtml = function (text) {
+
+            var emptyTop = position.getTop(panels.input) - getDocScrollTop();
+
+            if (panels.preview) {
+                previewPushCallback(text, previewSet);
+            }
+
+            setPanelScrollTops();
+
+            if (isFirstTimeFilled) {
+                isFirstTimeFilled = false;
+                return;
+            }
+
+            var fullTop = position.getTop(panels.input) - getDocScrollTop();
+
+            if (uaSniffed.isIE) {
+                setTimeout(function () {
+                    window.scrollBy(0, fullTop - emptyTop);
+                }, 0);
+            }
+            else {
+                window.scrollBy(0, fullTop - emptyTop);
+            }
+        };
+
+        var init = function () {
+
+            setupEvents(panels.input, applyTimeout);
+            makePreviewHtml();
+
+            if (panels.preview) {
+                panels.preview.scrollTop = 0;
+            }
+        };
+
+        init();
+    };
+
+    // Creates the background behind the hyperlink text entry box.
+    // And download dialog
+    // Most of this has been moved to CSS but the div creation and
+    // browser-specific hacks remain here.
+    ui.createBackground = function () {
+
+        var background = doc.createElement("div"),
+            style = background.style;
+
+        background.className = "wmd-prompt-background";
+
+        style.position = "absolute";
+        style.top = "0";
+
+        style.zIndex = "1000";
+
+        if (uaSniffed.isIE) {
+            style.filter = "alpha(opacity=50)";
+        }
+        else {
+            style.opacity = "0.5";
+        }
+
+        var pageSize = position.getPageSize();
+        style.height = pageSize[1] + "px";
+
+        if (uaSniffed.isIE) {
+            style.left = doc.documentElement.scrollLeft;
+            style.width = doc.documentElement.clientWidth;
+        }
+        else {
+            style.left = "0";
+            style.width = "100%";
+        }
+
+        doc.body.appendChild(background);
+        return background;
+    };
+
+    // This simulates a modal dialog box and asks for the URL when you
+    // click the hyperlink or image buttons.
+    //
+    // text: The html for the input box.
+    // defaultInputText: The default value that appears in the input box.
+    // callback: The function which is executed when the prompt is dismissed, either via OK or Cancel.
+    //      It receives a single argument; either the entered text (if OK was chosen) or null (if Cancel
+    //      was chosen).
+    ui.prompt = function (title,
+                          urlLabel,
+                          urlHelp,
+                          urlError,
+                          urlDescLabel,
+                          urlDescHelp,
+                          urlDescHelpLink,
+                          urlDescError,
+                          defaultInputText,
+                          callback,
+                          imageIsDecorativeLabel,
+                          imageUploadHandler) {
+
+        // These variables need to be declared at this level since they are used
+        // in multiple functions.
+        var dialog,         // The dialog box.
+            urlInput,       // The text box where you enter the hyperlink.
+            urlErrorMsg,
+            descInput,      // The text box where you enter the description.
+            descErrorMsg,
+            okButton,
+            cancelButton;
+
+        // Used as a keydown event handler. Esc dismisses the prompt.
+        // Key code 27 is ESC.
+        var checkEscape = function (key) {
+            var code = (key.charCode || key.keyCode);
+            if (code === 27) {
+                close(true);
+            }
+        };
+
+        var clearFormErrorMessages = function () {
+            urlInput.classList.remove('has-error');
+            urlErrorMsg.style.display = 'none';
+            descInput.classList.remove('has-error');
+            descErrorMsg.style.display = 'none';
+        };
+
+        // Dismisses the hyperlink input box.
+        // isCancel is true if we don't care about the input text.
+        // isCancel is false if we are going to keep the text.
+        var close = function (isCancel) {
+            util.removeEvent(doc.body, "keydown", checkEscape);
+            var url = urlInput.value.trim();
+            var description = descInput.value.trim();
+
+            clearFormErrorMessages();
+
+            if (isCancel) {
+                url = null;
+            }
+            else {
+                // Fixes common pasting errors.
+                url = url.replace(/^http:\/\/(https?|ftp):\/\//, '$1://');
+                // doesn't change url if started with '/' (local)
+                if (!/^(?:https?|ftp):\/\//.test(url) && url.charAt(0) !== '/') {
+                    url = 'http://' + url;
+                }
+            }
+
+            var isValidUrl = util.isValidUrl(url),
+                isValidDesc = (
+                    descInput.checkValidity() &&
+                    (descInput.required ? description.length : true)
+                );
+
+            if ((isValidUrl && isValidDesc) || isCancel) {
+                dialog.parentNode.removeChild(dialog);
+                callback(url, description);
+            } else {
+                var errorCount = 0;
+                if (!isValidUrl) {
+                    urlInput.classList.add('has-error');
+                    urlErrorMsg.style.display = 'inline-block';
+                    errorCount += 1;
+                } if (!isValidDesc) {
+                    descInput.classList.add('has-error');
+                    descErrorMsg.style.display = 'inline-block';
+                    errorCount += 1;
+                }
+
+                document.getElementById('wmd-editor-dialog-form-errors').textContent = [
+                    interpolate(
+                        ngettext(
+                            // Translators: 'errorCount' is the number of errors found in the form.
+                            '%(errorCount)s error found in form.', '%(errorCount)s errors found in form.',
+                            errorCount
+                        ), {'errorCount': errorCount}, true
+                    ),
+                    !isValidUrl ? urlErrorMsg.textContent : '',
+                    !isValidDesc ? descErrorMsg.textContent : ''
+                ].join(' ');
+
+                document.getElementById('wmd-editor-dialog-form-errors').focus();
+            }
+
+            return false;
+        };
+
+        // Create the text input box form/window.
+        var createDialog = function () {
+            // The main dialog box.
+            dialog = doc.createElement("div");
+            dialog.innerHTML = _.template(
+                document.getElementById("customwmd-prompt-template").innerHTML)({
+                title: title,
+                uploadFieldClass: (imageUploadHandler ? 'file-upload' : ''),
+                urlLabel: urlLabel,
+                urlError: urlError,
+                urlHelp: urlHelp,
+                urlDescLabel: urlDescLabel,
+                descError: urlDescError,
+                urlDescHelp: urlDescHelp,
+                urlDescHelpLink: urlDescHelpLink,
+                okText: gettext("OK"),
+                cancelText: gettext("Cancel"),
+                chooseFileText: gettext("Choose File"),
+                imageIsDecorativeLabel: imageIsDecorativeLabel,
+                imageUploadHandler: imageUploadHandler
+            });
+            dialog.setAttribute("role", "dialog");
+            dialog.setAttribute("tabindex", "-1");
+            dialog.setAttribute("aria-labelledby", "editorDialogTitle");
+            dialog.className = "wmd-prompt-dialog";
+            dialog.style.padding = "10px;";
+            dialog.style.position = "fixed";
+            dialog.style.width = "500px";
+            dialog.style.zIndex = "1001";
+
+            doc.body.appendChild(dialog);
+
+            // This has to be done AFTER adding the dialog to the form if you
+            // want it to be centered.
+            util.addEvent(doc.body, "keydown", checkEscape);
+            dialog.style.top = "50%";
+            dialog.style.left = "50%";
+            dialog.style.display = "block";
+            if (uaSniffed.isIE_5or6) {
+                dialog.style.position = "absolute";
+                dialog.style.top = doc.documentElement.scrollTop + 200 + "px";
+                dialog.style.left = "50%";
+            }
+            dialog.style.marginTop = -(position.getHeight(dialog) / 2) + "px";
+            dialog.style.marginLeft = -(position.getWidth(dialog) / 2) + "px";
+
+            urlInput = document.getElementById("new-url-input");
+            urlErrorMsg = document.getElementById("new-url-input-field-message");
+            descInput = document.getElementById("new-url-desc-input");
+            descErrorMsg = document.getElementById("new-url-desc-input-field-message");
+            urlInput.value = defaultInputText;
+
+            okButton = document.getElementById("new-link-image-ok");
+            cancelButton = document.getElementById("new-link-image-cancel");
+
+            okButton.onclick = function () { return close(false); };
+            cancelButton.onclick = function () { return close(true); };
+
+            if(imageUploadHandler) {
+                var startUploadHandler = function () {
+                    document.getElementById("file-upload").onchange = function() {
+                        imageUploadHandler(this, urlInput);
+                        urlInput.focus();
+
+                        // Ensures that a user can update their file choice.
+                        startUploadHandler();
+                    };
+                };
+                startUploadHandler();
+                document.getElementById("file-upload-proxy").onclick = function () {
+                    document.getElementById("file-upload").click();
+                    return false;
+                };
+                document.getElementById("img-is-decorative").onchange = function () {
+                    descInput.required = !descInput.required;
+                };
+            }
+
+            // trap focus in the dialog box
+            $(dialog).on("keydown", function (event) {
+                // On tab backward from the first tabbable item in the prompt
+                if (event.which === 9 && event.shiftKey && event.target === urlInput) {
+                    event.preventDefault();
+                    cancelButton.focus();
+                }
+                // On tab forward from the last tabbable item in the prompt
+                else if (event.which === 9 && !event.shiftKey && event.target === cancelButton) {
+                    event.preventDefault();
+                    urlInput.focus();
+                }
+            });
+        };
+
+
+        // Why is this in a zero-length timeout?
+        // Is it working around a browser bug?
+        setTimeout(function () {
+
+            createDialog();
+
+            var defTextLen = defaultInputText.length;
+            if (urlInput.selectionStart !== undefined) {
+                urlInput.selectionStart = 0;
+                urlInput.selectionEnd = defTextLen;
+            }
+            else if (urlInput.createTextRange) {
+                var range = urlInput.createTextRange();
+                range.collapse(false);
+                range.moveStart("character", -defTextLen);
+                range.moveEnd("character", defTextLen);
+                range.select();
+            }
+
+            dialog.focus();
+        }, 0);
+    };
+
+    function UIManager(postfix, panels, undoManager, previewManager, commandManager, helpOptions, imageUploadHandler) {
+
+        var inputBox = panels.input,
+            buttons = {}; // buttons.undo, buttons.link, etc. The actual DOM elements.
+
+        makeSpritedButtonRow();
+
+        var keyEvent = "keydown";
+        if (uaSniffed.isOpera) {
+            keyEvent = "keypress";
+        }
+
+        util.addEvent(inputBox, keyEvent, function (key) {
+
+            // Check to see if we have a button key and, if so execute the callback.
+            if ((key.ctrlKey || key.metaKey) && !key.altKey && !key.shiftKey) {
+
+                var keyCode = key.charCode || key.keyCode;
+                var keyCodeStr = String.fromCharCode(keyCode).toLowerCase();
+
+                switch (keyCodeStr) {
+                    case "b":
+                        doClick(buttons.bold);
+                        break;
+                    case "i":
+                        doClick(buttons.italic);
+                        break;
+                    case "l":
+                        doClick(buttons.link);
+                        break;
+                    case "q":
+                        doClick(buttons.quote);
+                        break;
+                    case "k":
+                        doClick(buttons.code);
+                        break;
+                    case "g":
+                        doClick(buttons.image);
+                        break;
+                    case "o":
+                        doClick(buttons.olist);
+                        break;
+                    case "u":
+                        doClick(buttons.ulist);
+                        break;
+                    case "h":
+                        doClick(buttons.heading);
+                        break;
+                    case "r":
+                        doClick(buttons.hr);
+                        break;
+                    case "y":
+                        doClick(buttons.redo);
+                        break;
+                    case "z":
+                        if (key.shiftKey) {
+                            doClick(buttons.redo);
+                        }
+                        else {
+                            doClick(buttons.undo);
+                        }
+                        break;
+                    default:
+                        return;
+                }
+
+
+                if (key.preventDefault) {
+                    key.preventDefault();
+                }
+
+                if (window.event) {
+                    window.event.returnValue = false;
+                }
+            }
+        });
+
+        // Auto-indent on shift-enter
+        util.addEvent(inputBox, "keyup", function (key) {
+            if (key.shiftKey && !key.ctrlKey && !key.metaKey) {
+                var keyCode = key.charCode || key.keyCode;
+                // Character 13 is Enter
+                if (keyCode === 13) {
+                    var fakeButton = {};
+                    fakeButton.textOp = bindCommand("doAutoindent");
+                    doClick(fakeButton);
+                }
+            }
+        });
+
+        // special handler because IE clears the context of the textbox on ESC
+        if (uaSniffed.isIE) {
+            util.addEvent(inputBox, "keydown", function (key) {
+                var code = key.keyCode;
+                if (code === 27) {
+                    return false;
+                }
+            });
+        }
+
+
+        // Perform the button's action.
+        function doClick(button) {
+
+            inputBox.focus();
+
+            if (button.textOp) {
+
+                if (undoManager) {
+                    undoManager.setCommandMode();
+                }
+
+                var state = new TextareaState(panels);
+
+                if (!state) {
+                    return;
+                }
+
+                var chunks = state.getChunks();
+
+                // Some commands launch a "modal" prompt dialog.  Javascript
+                // can't really make a modal dialog box and the WMD code
+                // will continue to execute while the dialog is displayed.
+                // This prevents the dialog pattern I'm used to and means
+                // I can't do something like this:
+                //
+                // var link = CreateLinkDialog();
+                // makeMarkdownLink(link);
+                //
+                // Instead of this straightforward method of handling a
+                // dialog I have to pass any code which would execute
+                // after the dialog is dismissed (e.g. link creation)
+                // in a function parameter.
+                //
+                // Yes this is awkward and I think it sucks, but there's
+                // no real workaround.  Only the image and link code
+                // create dialogs and require the function pointers.
+                var fixupInputArea = function () {
+
+                    inputBox.focus();
+
+                    if (chunks) {
+                        state.setChunks(chunks);
+                    }
+
+                    state.restore();
+                    previewManager.refresh();
+                };
+
+                var noCleanup = button.textOp(chunks, fixupInputArea);
+
+                if (!noCleanup) {
+                    fixupInputArea();
+                }
+
+            }
+
+            if (button.execute) {
+                button.execute(undoManager);
+            }
+        };
+
+        function setupButton(button, isEnabled) {
+
+            var normalYShift = "0px";
+            var disabledYShift = "-20px";
+            var highlightYShift = "-40px";
+            var image = button.getElementsByTagName("span")[0];
+            if (isEnabled) {
+                image.style.backgroundPosition = button.XShift + " " + normalYShift;
+                button.onmouseover = function () {
+                    image.style.backgroundPosition = this.XShift + " " + highlightYShift;
+                };
+
+                button.onmouseout = function () {
+                    image.style.backgroundPosition = this.XShift + " " + normalYShift;
+                };
+
+                // IE tries to select the background image "button" text (it's
+                // implemented in a list item) so we have to cache the selection
+                // on mousedown.
+                if (uaSniffed.isIE) {
+                    button.onmousedown = function () {
+                        if (doc.activeElement && doc.activeElement !== panels.input) { // we're not even in the input box, so there's no selection
+                            return;
+                        }
+                        panels.ieCachedRange = document.selection.createRange();
+                        panels.ieCachedScrollTop = panels.input.scrollTop;
+                    };
+                }
+
+                if (!button.isHelp) {
+                    button.onclick = function () {
+                        if (this.onmouseout) {
+                            this.onmouseout();
+                        }
+                        doClick(this);
+                        return false;
+                    }
+                    util.addEvent(button, "keydown", function(event) {
+                        var keyCode = event.charCode || event.keyCode;
+                        if (keyCode == 32 || keyCode == 13) {
+                            if (event.preventDefault) {
+                                event.preventDefault();
+                            }
+                            if (window.event) {
+                                window.event.returnValue = false;
+                            }
+                            doClick(button);
+                        }
+                    })
+                }
+            }
+            else {
+                image.style.backgroundPosition = button.XShift + " " + disabledYShift;
+                button.onmouseover = button.onmouseout = button.onclick = function () { };
+            }
+        }
+
+        function bindCommand(method) {
+            if (typeof method === "string")
+                method = commandManager[method];
+            return function () { method.apply(commandManager, arguments); }
+        }
+
+        function makeSpritedButtonRow() {
+
+            var buttonBar = panels.buttonBar;
+
+            var normalYShift = "0px";
+            var disabledYShift = "-20px";
+            var highlightYShift = "-40px";
+
+            var buttonRow = document.createElement("div");
+            buttonRow.setAttribute("role", "toolbar");
+            buttonRow.id = "wmd-button-row" + postfix;
+            buttonRow.className = 'wmd-button-row';
+            buttonRow = buttonBar.appendChild(buttonRow);
+            var xPosition = 0;
+            var makeButton = function (id, title, XShift, textOp) {
+                var button = document.createElement("span");
+                button.setAttribute("role", "button");
+                button.tabIndex = 0;
+                button.className = "wmd-button";
+                button.style.left = xPosition + "px";
+                xPosition += 25;
+                var buttonImage = document.createElement("span");
+                button.id = id + postfix;
+                button.appendChild(buttonImage);
+                button.title = title;
+                button.XShift = XShift;
+                if (textOp)
+                    button.textOp = textOp;
+                setupButton(button, true);
+                buttonRow.appendChild(button);
+                return button;
+            };
+            var makeSpacer = function (num) {
+                var spacer = document.createElement("span");
+                spacer.setAttribute("role", "separator");
+                spacer.className = "wmd-spacer wmd-spacer" + num;
+                spacer.id = "wmd-spacer" + num + postfix;
+                buttonRow.appendChild(spacer);
+                xPosition += 25;
+            }
+
+            buttons.bold = makeButton("wmd-bold-button", gettext("Bold (Ctrl+B)"), "0px", bindCommand("doBold"));
+            buttons.italic = makeButton("wmd-italic-button", gettext("Italic (Ctrl+I)"), "-20px", bindCommand("doItalic"));
+            makeSpacer(1);
+            buttons.link = makeButton("wmd-link-button", gettext("Hyperlink (Ctrl+L)"), "-40px", bindCommand(function (chunk, postProcessing) {
+                return this.doLinkOrImage(chunk, postProcessing, false);
+            }));
+            buttons.quote = makeButton("wmd-quote-button", gettext("Blockquote (Ctrl+Q)"), "-60px", bindCommand("doBlockquote"));
+            buttons.code = makeButton("wmd-code-button", gettext("Code Sample (Ctrl+K)"), "-80px", bindCommand("doCode"));
+            buttons.image = makeButton("wmd-image-button", gettext("Image (Ctrl+G)"), "-100px", bindCommand(function (chunk, postProcessing) {
+                return this.doLinkOrImage(chunk, postProcessing, true, imageUploadHandler);
+            }));
+            makeSpacer(2);
+            buttons.olist = makeButton("wmd-olist-button", gettext("Numbered List (Ctrl+O)"), "-120px", bindCommand(function (chunk, postProcessing) {
+                this.doList(chunk, postProcessing, true);
+            }));
+            buttons.ulist = makeButton("wmd-ulist-button", gettext("Bulleted List (Ctrl+U)"), "-140px", bindCommand(function (chunk, postProcessing) {
+                this.doList(chunk, postProcessing, false);
+            }));
+            buttons.heading = makeButton("wmd-heading-button", gettext("Heading (Ctrl+H)"), "-160px", bindCommand("doHeading"));
+            buttons.hr = makeButton("wmd-hr-button", gettext("Horizontal Rule (Ctrl+R)"), "-180px", bindCommand("doHorizontalRule"));
+            makeSpacer(3);
+            buttons.undo = makeButton("wmd-undo-button", gettext("Undo (Ctrl+Z)"), "-200px", null);
+            buttons.undo.execute = function (manager) { if (manager) manager.undo(); };
+
+            var redoTitle = /win/.test(nav.platform.toLowerCase()) ?
+                gettext("Redo (Ctrl+Y)") :
+                gettext("Redo (Ctrl+Shift+Z)"); // mac and other non-Windows platforms
+
+            buttons.redo = makeButton("wmd-redo-button", redoTitle, "-220px", null);
+            buttons.redo.execute = function (manager) { if (manager) manager.redo(); };
+
+            if (helpOptions) {
+                var helpButton = document.createElement("span");
+                var helpButtonImage = document.createElement("span");
+                helpButton.appendChild(helpButtonImage);
+                helpButton.className = "wmd-button wmd-help-button";
+                helpButton.id = "wmd-help-button" + postfix;
+                helpButton.XShift = "-240px";
+                helpButton.isHelp = true;
+                helpButton.style.right = "0px";
+                helpButton.title = helpOptions.title || defaultHelpHoverTitle;
+                helpButton.onclick = helpOptions.handler;
+
+                setupButton(helpButton, true);
+                buttonRow.appendChild(helpButton);
+                buttons.help = helpButton;
+            }
+
+            setUndoRedoButtonStates();
+        }
+
+        function setUndoRedoButtonStates() {
+            if (undoManager) {
+                setupButton(buttons.undo, undoManager.canUndo());
+                setupButton(buttons.redo, undoManager.canRedo());
+            }
+        };
+
+        this.setUndoRedoButtonStates = setUndoRedoButtonStates;
+
+    }
+
+    function CommandManager(pluginHooks) {
+        this.hooks = pluginHooks;
+    }
+
+    var commandProto = CommandManager.prototype;
+
+    // The markdown symbols - 4 spaces = code, > = blockquote, etc.
+    commandProto.prefixes = "(?:\\s{4,}|\\s*>|\\s*-\\s+|\\s*\\d+\\.|=|\\+|-|_|\\*|#|\\s*\\[[^\n]]+\\]:)";
+
+    // Remove markdown symbols from the chunk selection.
+    commandProto.unwrap = function (chunk) {
+        var txt = new re("([^\\n])\\n(?!(\\n|" + this.prefixes + "))", "g");
+        chunk.selection = chunk.selection.replace(txt, "$1 $2");
+    };
+
+    commandProto.wrap = function (chunk, len) {
+        this.unwrap(chunk);
+        var regex = new re("(.{1," + len + "})( +|$\\n?)", "gm"),
+            that = this;
+
+        chunk.selection = chunk.selection.replace(regex, function (line, marked) {
+            if (new re("^" + that.prefixes, "").test(line)) {
+                return line;
+            }
+            return marked + "\n";
+        });
+
+        chunk.selection = chunk.selection.replace(/\s+$/, "");
+    };
+
+    commandProto.doBold = function (chunk, postProcessing) {
+        return this.doBorI(chunk, postProcessing, 2, gettext("strong text"));
+    };
+
+    commandProto.doItalic = function (chunk, postProcessing) {
+        return this.doBorI(chunk, postProcessing, 1, gettext("emphasized text"));
+    };
+
+    // chunk: The selected region that will be enclosed with */**
+    // nStars: 1 for italics, 2 for bold
+    // insertText: If you just click the button without highlighting text, this gets inserted
+    commandProto.doBorI = function (chunk, postProcessing, nStars, insertText) {
+
+        // Get rid of whitespace and fixup newlines.
+        chunk.trimWhitespace();
+        chunk.selection = chunk.selection.replace(/\n{2,}/g, "\n");
+
+        // Look for stars before and after.  Is the chunk already marked up?
+        // note that these regex matches cannot fail
+        var starsBefore = /(\**$)/.exec(chunk.before)[0];
+        var starsAfter = /(^\**)/.exec(chunk.after)[0];
+
+        var prevStars = Math.min(starsBefore.length, starsAfter.length);
+
+        // Remove stars if we have to since the button acts as a toggle.
+        if ((prevStars >= nStars) && (prevStars != 2 || nStars != 1)) {
+            chunk.before = chunk.before.replace(re("[*]{" + nStars + "}$", ""), "");
+            chunk.after = chunk.after.replace(re("^[*]{" + nStars + "}", ""), "");
+        }
+        else if (!chunk.selection && starsAfter) {
+            // It's not really clear why this code is necessary.  It just moves
+            // some arbitrary stuff around.
+            chunk.after = chunk.after.replace(/^([*_]*)/, "");
+            chunk.before = chunk.before.replace(/(\s?)$/, "");
+            var whitespace = re.$1;
+            chunk.before = chunk.before + starsAfter + whitespace;
+        }
+        else {
+
+            // In most cases, if you don't have any selected text and click the button
+            // you'll get a selected, marked up region with the default text inserted.
+            if (!chunk.selection && !starsAfter) {
+                chunk.selection = insertText;
+            }
+
+            // Add the true markup.
+            var markup = nStars <= 1 ? "*" : "**"; // shouldn't the test be = ?
+            chunk.before = chunk.before + markup;
+            chunk.after = markup + chunk.after;
+        }
+
+        return;
+    };
+
+    commandProto.stripLinkDefs = function (text, defsToAdd) {
+
+        text = text.replace(/^[ ]{0,3}\[(\d+)\]:[ \t]*\n?[ \t]*<?(\S+?)>?[ \t]*\n?[ \t]*(?:(\n*)["(](.+?)[")][ \t]*)?(?:\n+|$)/gm,
+            function (totalMatch, id, link, newlines, title) {
+                defsToAdd[id] = totalMatch.replace(/\s*$/, "");
+                if (newlines) {
+                    // Strip the title and return that separately.
+                    defsToAdd[id] = totalMatch.replace(/["(](.+?)[")]$/, "");
+                    return newlines + title;
+                }
+                return "";
+            });
+
+        return text;
+    };
+
+    commandProto.addLinkDef = function (chunk, linkDef) {
+
+        var refNumber = 0; // The current reference number
+        var defsToAdd = {}; //
+        // Start with a clean slate by removing all previous link definitions.
+        chunk.before = this.stripLinkDefs(chunk.before, defsToAdd);
+        chunk.selection = this.stripLinkDefs(chunk.selection, defsToAdd);
+        chunk.after = this.stripLinkDefs(chunk.after, defsToAdd);
+
+        var defs = "";
+        var regex = /(\[)((?:\[[^\]]*\]|[^\[\]])*)(\][ ]?(?:\n[ ]*)?\[)(\d+)(\])/g;
+
+        var addDefNumber = function (def) {
+            refNumber++;
+            def = def.replace(/^[ ]{0,3}\[(\d+)\]:/, "  [" + refNumber + "]:");
+            defs += "\n" + def;
+        };
+
+        // note that
+        // a) the recursive call to getLink cannot go infinite, because by definition
+        //    of regex, inner is always a proper substring of wholeMatch, and
+        // b) more than one level of nesting is neither supported by the regex
+        //    nor making a lot of sense (the only use case for nesting is a linked image)
+        var getLink = function (wholeMatch, before, inner, afterInner, id, end) {
+            inner = inner.replace(regex, getLink);
+            if (defsToAdd[id]) {
+                addDefNumber(defsToAdd[id]);
+                return before + inner + afterInner + refNumber + end;
+            }
+            return wholeMatch;
+        };
+
+        chunk.before = chunk.before.replace(regex, getLink);
+
+        if (linkDef) {
+            addDefNumber(linkDef);
+        }
+        else {
+            chunk.selection = chunk.selection.replace(regex, getLink);
+        }
+
+        var refOut = refNumber;
+
+        chunk.after = chunk.after.replace(regex, getLink);
+
+        if (chunk.after) {
+            chunk.after = chunk.after.replace(/\n*$/, "");
+        }
+        if (!chunk.after) {
+            chunk.selection = chunk.selection.replace(/\n*$/, "");
+        }
+
+        chunk.after += "\n\n" + defs;
+
+        return refOut;
+    };
+
+    // takes the line as entered into the add link/as image dialog and makes
+    // sure the URL and the optinal title are "nice".
+    function properlyEncoded(linkdef) {
+        return linkdef.replace(/^\s*(.*?)(?:\s+"(.+)")?\s*$/, function (wholematch, link, title) {
+            link = link.replace(/\?.*$/, function (querypart) {
+                return querypart.replace(/\+/g, " "); // in the query string, a plus and a space are identical
+            });
+            link = decodeURIComponent(link); // unencode first, to prevent double encoding
+            link = encodeURI(link).replace(/'/g, '%27').replace(/\(/g, '%28').replace(/\)/g, '%29');
+            link = link.replace(/\?.*$/, function (querypart) {
+                return querypart.replace(/\+/g, "%2b"); // since we replaced plus with spaces in the query part, all pluses that now appear where originally encoded
+            });
+            if (title) {
+                title = title.trim ? title.trim() : title.replace(/^\s*/, "").replace(/\s*$/, "");
+                title = $.trim(title).replace(/"/g, "quot;").replace(/\(/g, "&#40;").replace(/\)/g, "&#41;").replace(/</g, "&lt;").replace(/>/g, "&gt;");
+            }
+            return title ? link + ' "' + title + '"' : link;
+        });
+    }
+
+    commandProto.doLinkOrImage = function (chunk, postProcessing, isImage, imageUploadHandler) {
+        chunk.trimWhitespace();
+        chunk.findTags(/\s*!?\[/, /\][ ]?(?:\n[ ]*)?(\[.*?\])?/);
+        var background;
+
+        if (chunk.endTag.length > 1 && chunk.startTag.length > 0) {
+
+            chunk.startTag = chunk.startTag.replace(/!?\[/, "");
+            chunk.endTag = "";
+            this.addLinkDef(chunk, null);
+
+        }
+        else {
+
+            // We're moving start and end tag back into the selection, since (as we're in the else block) we're not
+            // *removing* a link, but *adding* one, so whatever findTags() found is now back to being part of the
+            // link text. linkEnteredCallback takes care of escaping any brackets.
+            chunk.selection = chunk.startTag + chunk.selection + chunk.endTag;
+            chunk.startTag = chunk.endTag = "";
+
+            if (/\n\n/.test(chunk.selection)) {
+                this.addLinkDef(chunk, null);
+                return;
+            }
+            var that = this;
+            // The function to be executed when you enter a link and press OK or Cancel.
+            // Marks up the link and adds the ref.
+            var linkEnteredCallback = function (link, description) {
+                background.parentNode.removeChild(background);
+
+                if (link !== null) {
+                    // (                          $1
+                    //     [^\\]                  anything that's not a backslash
+                    //     (?:\\\\)*              an even number (this includes zero) of backslashes
+                    // )
+                    // (?=                        followed by
+                    //     [[\]]                  an opening or closing bracket
+                    // )
+                    //
+                    // In other words, a non-escaped bracket. These have to be escaped now to make sure they
+                    // don't count as the end of the link or similar.
+                    // Note that the actual bracket has to be a lookahead, because (in case of to subsequent brackets),
+                    // the bracket in one match may be the "not a backslash" character in the next match, so it
+                    // should not be consumed by the first match.
+                    // The "prepend a space and finally remove it" steps makes sure there is a "not a backslash" at the
+                    // start of the string, so this also works if the selection begins with a bracket. We cannot solve
+                    // this by anchoring with ^, because in the case that the selection starts with two brackets, this
+                    // would mean a zero-width match at the start. Since zero-width matches advance the string position,
+                    // the first bracket could then not act as the "not a backslash" for the second.
+                    chunk.selection = (" " + chunk.selection).replace(/([^\\](?:\\\\)*)(?=[[\]])/g, "$1\\").substr(1);
+
+                    var linkDef = " [999]: " + properlyEncoded(link);
+
+                    var num = that.addLinkDef(chunk, linkDef);
+                    chunk.startTag = isImage ? "![" : "[";
+                    chunk.endTag = "][" + num + "]";
+
+                    if (!chunk.selection) {
+                        if (isImage) {
+                            chunk.selection = description ? description : "";
+                        }
+                        else {
+                            chunk.selection = description ? description : gettext("enter link description here");
+                        }
+                    }
+                }
+                postProcessing();
+            };
+
+            background = ui.createBackground();
+
+            if (isImage) {
+                if (!this.hooks.insertImageDialog(linkEnteredCallback)) {
+                    ui.prompt(
+                        imageDialogText,
+                        urlLabel,
+                        imageUrlHelpText,
+                        urlError,
+                        imageDescriptionLabel,
+                        imageDescriptionHelpText,
+                        imageDescriptionHelpLink,
+                        imageDescError,
+                        imageDefaultText,
+                        linkEnteredCallback,
+                        imageIsDecorativeLabel,
+                        imageUploadHandler
+                    );
+                }
+            }
+            else {
+                ui.prompt(
+                    linkDialogText,
+                    urlLabel,
+                    linkUrlHelpText,
+                    urlError,
+                    linkDestinationLabel,
+                    linkDestinationHelpText,
+                    '',
+                    linkDestinationError,
+                    linkDefaultText,
+                    linkEnteredCallback
+                );
+            }
+            return true;
+        }
+    };
+
+    // When making a list, hitting shift-enter will put your cursor on the next line
+    // at the current indent level.
+    commandProto.doAutoindent = function (chunk, postProcessing) {
+
+        var commandMgr = this,
+            fakeSelection = false;
+
+        chunk.before = chunk.before.replace(/(\n|^)[ ]{0,3}([*+-]|\d+[.])[ \t]*\n$/, "\n\n");
+        chunk.before = chunk.before.replace(/(\n|^)[ ]{0,3}>[ \t]*\n$/, "\n\n");
+        chunk.before = chunk.before.replace(/(\n|^)[ \t]+\n$/, "\n\n");
+
+        // There's no selection, end the cursor wasn't at the end of the line:
+        // The user wants to split the current list item / code line / blockquote line
+        // (for the latter it doesn't really matter) in two. Temporarily select the
+        // (rest of the) line to achieve this.
+        if (!chunk.selection && !/^[ \t]*(?:\n|$)/.test(chunk.after)) {
+            chunk.after = chunk.after.replace(/^[^\n]*/, function (wholeMatch) {
+                chunk.selection = wholeMatch;
+                return "";
+            });
+            fakeSelection = true;
+        }
+
+        if (/(\n|^)[ ]{0,3}([*+-]|\d+[.])[ \t]+.*\n$/.test(chunk.before)) {
+            if (commandMgr.doList) {
+                commandMgr.doList(chunk);
+            }
+        }
+        if (/(\n|^)[ ]{0,3}>[ \t]+.*\n$/.test(chunk.before)) {
+            if (commandMgr.doBlockquote) {
+                commandMgr.doBlockquote(chunk);
+            }
+        }
+        if (/(\n|^)(\t|[ ]{4,}).*\n$/.test(chunk.before)) {
+            if (commandMgr.doCode) {
+                commandMgr.doCode(chunk);
+            }
+        }
+
+        if (fakeSelection) {
+            chunk.after = chunk.selection + chunk.after;
+            chunk.selection = "";
+        }
+    };
+
+    commandProto.doBlockquote = function (chunk, postProcessing) {
+
+        chunk.selection = chunk.selection.replace(/^(\n*)([^\r]+?)(\n*)$/,
+            function (totalMatch, newlinesBefore, text, newlinesAfter) {
+                chunk.before += newlinesBefore;
+                chunk.after = newlinesAfter + chunk.after;
+                return text;
+            });
+
+        chunk.before = chunk.before.replace(/(>[ \t]*)$/,
+            function (totalMatch, blankLine) {
+                chunk.selection = blankLine + chunk.selection;
+                return "";
+            });
+
+        chunk.selection = chunk.selection.replace(/^(\s|>)+$/, "");
+        chunk.selection = chunk.selection || gettext("Blockquote");
+
+        // The original code uses a regular expression to find out how much of the
+        // text *directly before* the selection already was a blockquote:
+
+        /*
+        if (chunk.before) {
+        chunk.before = chunk.before.replace(/\n?$/, "\n");
+        }
+        chunk.before = chunk.before.replace(/(((\n|^)(\n[ \t]*)*>(.+\n)*.*)+(\n[ \t]*)*$)/,
+        function (totalMatch) {
+        chunk.startTag = totalMatch;
+        return "";
+        });
+        */
+
+        // This comes down to:
+        // Go backwards as many lines a possible, such that each line
+        //  a) starts with ">", or
+        //  b) is almost empty, except for whitespace, or
+        //  c) is preceeded by an unbroken chain of non-empty lines
+        //     leading up to a line that starts with ">" and at least one more character
+        // and in addition
+        //  d) at least one line fulfills a)
+        //
+        // Since this is essentially a backwards-moving regex, it's susceptible to
+        // catstrophic backtracking and can cause the browser to hang;
+        // see e.g. http://meta.stackoverflow.com/questions/9807.
+        //
+        // Hence we replaced this by a simple state machine that just goes through the
+        // lines and checks for a), b), and c).
+
+        var match = "",
+            leftOver = "",
+            line;
+        if (chunk.before) {
+            var lines = chunk.before.replace(/\n$/, "").split("\n");
+            var inChain = false;
+            for (var i = 0; i < lines.length; i++) {
+                var good = false;
+                line = lines[i];
+                inChain = inChain && line.length > 0; // c) any non-empty line continues the chain
+                if (/^>/.test(line)) {                // a)
+                    good = true;
+                    if (!inChain && line.length > 1)  // c) any line that starts with ">" and has at least one more character starts the chain
+                        inChain = true;
+                } else if (/^[ \t]*$/.test(line)) {   // b)
+                    good = true;
+                } else {
+                    good = inChain;                   // c) the line is not empty and does not start with ">", so it matches if and only if we're in the chain
+                }
+                if (good) {
+                    match += line + "\n";
+                } else {
+                    leftOver += match + line;
+                    match = "\n";
+                }
+            }
+            if (!/(^|\n)>/.test(match)) {             // d)
+                leftOver += match;
+                match = "";
+            }
+        }
+
+        chunk.startTag = match;
+        chunk.before = leftOver;
+
+        // end of change
+
+        if (chunk.after) {
+            chunk.after = chunk.after.replace(/^\n?/, "\n");
+        }
+
+        chunk.after = chunk.after.replace(/^(((\n|^)(\n[ \t]*)*>(.+\n)*.*)+(\n[ \t]*)*)/,
+            function (totalMatch) {
+                chunk.endTag = totalMatch;
+                return "";
+            }
+        );
+
+        var replaceBlanksInTags = function (useBracket) {
+
+            var replacement = useBracket ? "> " : "";
+
+            if (chunk.startTag) {
+                chunk.startTag = chunk.startTag.replace(/\n((>|\s)*)\n$/,
+                    function (totalMatch, markdown) {
+                        return "\n" + markdown.replace(/^[ ]{0,3}>?[ \t]*$/gm, replacement) + "\n";
+                    });
+            }
+            if (chunk.endTag) {
+                chunk.endTag = chunk.endTag.replace(/^\n((>|\s)*)\n/,
+                    function (totalMatch, markdown) {
+                        return "\n" + markdown.replace(/^[ ]{0,3}>?[ \t]*$/gm, replacement) + "\n";
+                    });
+            }
+        };
+
+        if (/^(?![ ]{0,3}>)/m.test(chunk.selection)) {
+            this.wrap(chunk, SETTINGS.lineLength - 2);
+            chunk.selection = chunk.selection.replace(/^/gm, "> ");
+            replaceBlanksInTags(true);
+            chunk.skipLines();
+        } else {
+            chunk.selection = chunk.selection.replace(/^[ ]{0,3}> ?/gm, "");
+            this.unwrap(chunk);
+            replaceBlanksInTags(false);
+
+            if (!/^(\n|^)[ ]{0,3}>/.test(chunk.selection) && chunk.startTag) {
+                chunk.startTag = chunk.startTag.replace(/\n{0,2}$/, "\n\n");
+            }
+
+            if (!/(\n|^)[ ]{0,3}>.*$/.test(chunk.selection) && chunk.endTag) {
+                chunk.endTag = chunk.endTag.replace(/^\n{0,2}/, "\n\n");
+            }
+        }
+
+        chunk.selection = this.hooks.postBlockquoteCreation(chunk.selection);
+
+        if (!/\n/.test(chunk.selection)) {
+            chunk.selection = chunk.selection.replace(/^(> *)/,
+            function (wholeMatch, blanks) {
+                chunk.startTag += blanks;
+                return "";
+            });
+        }
+    };
+
+    commandProto.doCode = function (chunk, postProcessing) {
+
+        var hasTextBefore = /\S[ ]*$/.test(chunk.before);
+        var hasTextAfter = /^[ ]*\S/.test(chunk.after);
+
+        // Use 'four space' markdown if the selection is on its own
+        // line or is multiline.
+        if ((!hasTextAfter && !hasTextBefore) || /\n/.test(chunk.selection)) {
+
+            chunk.before = chunk.before.replace(/[ ]{4}$/,
+                function (totalMatch) {
+                    chunk.selection = totalMatch + chunk.selection;
+                    return "";
+                });
+
+            var nLinesBack = 1;
+            var nLinesForward = 1;
+
+            if (/(\n|^)(\t|[ ]{4,}).*\n$/.test(chunk.before)) {
+                nLinesBack = 0;
+            }
+            if (/^\n(\t|[ ]{4,})/.test(chunk.after)) {
+                nLinesForward = 0;
+            }
+
+            chunk.skipLines(nLinesBack, nLinesForward);
+
+            if (!chunk.selection) {
+                chunk.startTag = "    ";
+                chunk.selection = gettext("enter code here");
+            }
+            else {
+                if (/^[ ]{0,3}\S/m.test(chunk.selection)) {
+                    if (/\n/.test(chunk.selection))
+                        chunk.selection = chunk.selection.replace(/^/gm, "    ");
+                    else // if it's not multiline, do not select the four added spaces; this is more consistent with the doList behavior
+                        chunk.before += "    ";
+                }
+                else {
+                    chunk.selection = chunk.selection.replace(/^[ ]{4}/gm, "");
+                }
+            }
+        }
+        else {
+            // Use backticks (`) to delimit the code block.
+
+            chunk.trimWhitespace();
+            chunk.findTags(/`/, /`/);
+
+            if (!chunk.startTag && !chunk.endTag) {
+                chunk.startTag = chunk.endTag = "`";
+                if (!chunk.selection) {
+                    chunk.selection = gettext("enter code here");
+                }
+            }
+            else if (chunk.endTag && !chunk.startTag) {
+                chunk.before += chunk.endTag;
+                chunk.endTag = "";
+            }
+            else {
+                chunk.startTag = chunk.endTag = "";
+            }
+        }
+    };
+
+    commandProto.doList = function (chunk, postProcessing, isNumberedList) {
+
+        // These are identical except at the very beginning and end.
+        // Should probably use the regex extension function to make this clearer.
+        var previousItemsRegex = /(\n|^)(([ ]{0,3}([*+-]|\d+[.])[ \t]+.*)(\n.+|\n{2,}([*+-].*|\d+[.])[ \t]+.*|\n{2,}[ \t]+\S.*)*)\n*$/;
+        var nextItemsRegex = /^\n*(([ ]{0,3}([*+-]|\d+[.])[ \t]+.*)(\n.+|\n{2,}([*+-].*|\d+[.])[ \t]+.*|\n{2,}[ \t]+\S.*)*)\n*/;
+
+        // The default bullet is a dash but others are possible.
+        // This has nothing to do with the particular HTML bullet,
+        // it's just a markdown bullet.
+        var bullet = "-";
+
+        // The number in a numbered list.
+        var num = 1;
+
+        // Get the item prefix - e.g. " 1. " for a numbered list, " - " for a bulleted list.
+        var getItemPrefix = function () {
+            var prefix;
+            if (isNumberedList) {
+                prefix = " " + num + ". ";
+                num++;
+            }
+            else {
+                prefix = " " + bullet + " ";
+            }
+            return prefix;
+        };
+
+        // Fixes the prefixes of the other list items.
+        var getPrefixedItem = function (itemText) {
+
+            // The numbering flag is unset when called by autoindent.
+            if (isNumberedList === undefined) {
+                isNumberedList = /^\s*\d/.test(itemText);
+            }
+
+            // Renumber/bullet the list element.
+            itemText = itemText.replace(/^[ ]{0,3}([*+-]|\d+[.])\s/gm,
+                function (_) {
+                    return getItemPrefix();
+                });
+
+            return itemText;
+        };
+
+        chunk.findTags(/(\n|^)*[ ]{0,3}([*+-]|\d+[.])\s+/, null);
+
+        if (chunk.before && !/\n$/.test(chunk.before) && !/^\n/.test(chunk.startTag)) {
+            chunk.before += chunk.startTag;
+            chunk.startTag = "";
+        }
+
+        if (chunk.startTag) {
+
+            var hasDigits = /\d+[.]/.test(chunk.startTag);
+            chunk.startTag = "";
+            chunk.selection = chunk.selection.replace(/\n[ ]{4}/g, "\n");
+            this.unwrap(chunk);
+            chunk.skipLines();
+
+            if (hasDigits) {
+                // Have to renumber the bullet points if this is a numbered list.
+                chunk.after = chunk.after.replace(nextItemsRegex, getPrefixedItem);
+            }
+            if (isNumberedList == hasDigits) {
+                return;
+            }
+        }
+
+        var nLinesUp = 1;
+
+        chunk.before = chunk.before.replace(previousItemsRegex,
+            function (itemText) {
+                if (/^\s*([*+-])/.test(itemText)) {
+                    bullet = re.$1;
+                }
+                nLinesUp = /[^\n]\n\n[^\n]/.test(itemText) ? 1 : 0;
+                return getPrefixedItem(itemText);
+            });
+
+        if (!chunk.selection) {
+            chunk.selection = gettext("List item");
+        }
+
+        var prefix = getItemPrefix();
+
+        var nLinesDown = 1;
+
+        chunk.after = chunk.after.replace(nextItemsRegex,
+            function (itemText) {
+                nLinesDown = /[^\n]\n\n[^\n]/.test(itemText) ? 1 : 0;
+                return getPrefixedItem(itemText);
+            });
+
+        chunk.trimWhitespace(true);
+        chunk.skipLines(nLinesUp, nLinesDown, true);
+        chunk.startTag = prefix;
+        var spaces = prefix.replace(/./g, " ");
+        this.wrap(chunk, SETTINGS.lineLength - spaces.length);
+        chunk.selection = chunk.selection.replace(/\n/g, "\n" + spaces);
+
+    };
+
+    commandProto.doHeading = function (chunk, postProcessing) {
+
+        // Remove leading/trailing whitespace and reduce internal spaces to single spaces.
+        chunk.selection = chunk.selection.replace(/\s+/g, " ");
+        chunk.selection = chunk.selection.replace(/(^\s+|\s+$)/g, "");
+
+        // If we clicked the button with no selected text, we just
+        // make a level 2 hash header around some default text.
+        if (!chunk.selection) {
+            chunk.startTag = "## ";
+            chunk.selection = gettext("Heading");
+            chunk.endTag = " ##";
+            return;
+        }
+
+        var headerLevel = 0;     // The existing header level of the selected text.
+
+        // Remove any existing hash heading markdown and save the header level.
+        chunk.findTags(/#+[ ]*/, /[ ]*#+/);
+        if (/#+/.test(chunk.startTag)) {
+            headerLevel = re.lastMatch.length;
+        }
+        chunk.startTag = chunk.endTag = "";
+
+        // Try to get the current header level by looking for - and = in the line
+        // below the selection.
+        chunk.findTags(null, /\s?(-+|=+)/);
+        if (/=+/.test(chunk.endTag)) {
+            headerLevel = 1;
+        }
+        if (/-+/.test(chunk.endTag)) {
+            headerLevel = 2;
+        }
+
+        // Skip to the next line so we can create the header markdown.
+        chunk.startTag = chunk.endTag = "";
+        chunk.skipLines(1, 1);
+
+        // We make a level 2 header if there is no current header.
+        // If there is a header level, we substract one from the header level.
+        // If it's already a level 1 header, it's removed.
+        var headerLevelToCreate = headerLevel == 0 ? 2 : headerLevel - 1;
+
+        if (headerLevelToCreate > 0) {
+
+            // The button only creates level 1 and 2 underline headers.
+            // Why not have it iterate over hash header levels?  Wouldn't that be easier and cleaner?
+            var headerChar = headerLevelToCreate >= 2 ? "-" : "=";
+            var len = chunk.selection.length;
+            if (len > SETTINGS.lineLength) {
+                len = SETTINGS.lineLength;
+            }
+            chunk.endTag = "\n";
+            while (len--) {
+                chunk.endTag += headerChar;
+            }
+        }
+    };
+
+    commandProto.doHorizontalRule = function (chunk, postProcessing) {
+        chunk.startTag = "----------\n";
+        chunk.selection = "";
+        chunk.skipLines(2, 1, true);
+    }
+
+
+})();