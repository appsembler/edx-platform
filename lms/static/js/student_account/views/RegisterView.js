--- conflicted
+++ resolved
@@ -51,76 +51,19 @@
                     }
                 }));
 
-<<<<<<< HEAD
-    edx.student = edx.student || {};
-    edx.student.account = edx.student.account || {};
-
-    edx.student.account.RegisterView = edx.student.account.FormView.extend({
-        el: '#register-form',
-
-        tpl: '#register-tpl',
-
-        events: {
-            'click .js-register': 'submitForm',
-            'click .login-provider': 'thirdPartyAuth'
-        },
-
-        formType: 'register',
-
-        submitButton: '.js-register',
-
-        preRender: function( data ) {
-            this.providers = data.thirdPartyAuth.providers || [];
-            this.hasSecondaryProviders = (
-                data.thirdPartyAuth.secondaryProviders && data.thirdPartyAuth.secondaryProviders.length
-            );
-            this.currentProvider = data.thirdPartyAuth.currentProvider || '';
-            this.errorMessage = data.thirdPartyAuth.errorMessage || '';
-            this.platformName = data.platformName;
-            this.autoSubmit = data.thirdPartyAuth.autoSubmitRegForm;
-	    this.clouderaHideSsoInRegistration = data.clouderaHideSsoInRegistration;
-            this.listenTo( this.model, 'sync', this.saveSuccess );
-        },
-
-        render: function( html ) {
-            var fields = html || '';
-
-            $(this.el).html( _.template( this.tpl, {
-                /* We pass the context object to the template so that
-                 * we can perform variable interpolation using sprintf
-                 */
-                context: {
-                    fields: fields,
-                    currentProvider: this.currentProvider,
-                    errorMessage: this.errorMessage,
-                    providers: this.providers,
-                    hasSecondaryProviders: this.hasSecondaryProviders,
-                    platformName: this.platformName,
-		    clouderaHideSsoInRegistration: this.clouderaHideSsoInRegistration
-=======
                 this.postRender();
 
                 if (this.autoSubmit) {
                     $(this.el).hide();
                     $('#register-honor_code').prop('checked', true);
                     this.submitForm();
->>>>>>> e5e5abfb
                 }
 
                 return this;
             },
 
-<<<<<<< HEAD
-            if (this.autoSubmit) {
-                $(this.el).hide();
-                $('#register-honor_code').prop('checked', true);
-		$('#register-terms_of_service').prop('checked', true);
-                this.submitForm();
-            }
-=======
             thirdPartyAuth: function( event ) {
                 var providerUrl = $(event.currentTarget).data('provider-url') || '';
->>>>>>> e5e5abfb
 
                 if ( providerUrl ) {
                     window.location.href = providerUrl;
