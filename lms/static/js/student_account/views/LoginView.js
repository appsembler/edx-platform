--- conflicted
+++ resolved
@@ -1,56 +1,5 @@
 ;(function (define) {
     'use strict';
-<<<<<<< HEAD
-
-    edx.student = edx.student || {};
-    edx.student.account = edx.student.account || {};
-
-    edx.student.account.LoginView = edx.student.account.FormView.extend({
-        el: '#login-form',
-
-        tpl: '#login-tpl',
-
-        events: {
-            'click .js-login': 'submitForm',
-            'click .forgot-password': 'forgotPassword',
-            'click .login-provider': 'thirdPartyAuth'
-        },
-
-        formType: 'login',
-
-        requiredStr: '',
-
-        submitButton: '.js-login',
-
-        preRender: function( data ) {
-            this.providers = data.thirdPartyAuth.providers || [];
-            this.hasSecondaryProviders = (
-                data.thirdPartyAuth.secondaryProviders && data.thirdPartyAuth.secondaryProviders.length
-            );
-            this.currentProvider = data.thirdPartyAuth.currentProvider || '';
-            this.errorMessage = data.thirdPartyAuth.errorMessage || '';
-            this.platformName = data.platformName;
-            this.resetModel = data.resetModel;
-	    this.clouderaHideSsoInLogin = data.clouderaHideSsoInLogin;
-            this.listenTo( this.model, 'sync', this.saveSuccess );
-            this.listenTo( this.resetModel, 'sync', this.resetEmail );
-        },
-
-        render: function( html ) {
-            var fields = html || '';
-
-            $(this.el).html( _.template( this.tpl, {
-                // We pass the context object to the template so that
-                // we can perform variable interpolation using sprintf
-                context: {
-                    fields: fields,
-                    currentProvider: this.currentProvider,
-                    errorMessage: this.errorMessage,
-                    providers: this.providers,
-                    hasSecondaryProviders: this.hasSecondaryProviders,
-                    platformName: this.platformName,
-		    clouderaHideSsoInLogin: this.clouderaHideSsoInLogin
-=======
     define([
             'jquery',
             'underscore',
@@ -121,7 +70,6 @@
                  */
                 if (this.currentProvider) {
                     this.model.save();
->>>>>>> e5e5abfb
                 }
             },
 
