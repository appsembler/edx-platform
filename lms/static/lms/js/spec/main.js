--- conflicted
+++ resolved
@@ -56,11 +56,7 @@
             'squire': 'common/js/vendor/Squire',
             'jasmine-imagediff': 'xmodule_js/common_static/js/vendor/jasmine-imagediff',
             'domReady': 'xmodule_js/common_static/js/vendor/domReady',
-<<<<<<< HEAD
-            mathjax: '//cdnjs.cloudflare.com/ajax/libs/mathjax/2.7.0/MathJax.js?config=TeX-MML-AM_SVG&delayStartupUntil=configured',  // eslint-disable-line max-len
-=======
             mathjax: '//cdnjs.cloudflare.com/ajax/libs/mathjax/2.7.1/MathJax.js?config=TeX-MML-AM_SVG&delayStartupUntil=configured',  // eslint-disable-line max-len
->>>>>>> 37052afe
             'youtube': '//www.youtube.com/player_api?noext',
             'coffee/src/ajax_prefix': 'xmodule_js/common_static/coffee/src/ajax_prefix',
             'js/instructor_dashboard/student_admin': 'js/instructor_dashboard/student_admin',
