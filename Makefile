--- conflicted
+++ resolved
@@ -96,10 +96,9 @@
 	done
 	# Post process all of the files generated above to work around open pip-tools issues
 	scripts/post-pip-compile.sh $(REQ_FILES:=.txt)
-<<<<<<< HEAD
-	# Let tox control the Django version & django-oauth-toolkit version for tests
-	grep -e "^django==" -e "^django-oauth-toolkit==" requirements/edx/base.txt > requirements/edx/django.txt
-	sed '/^[dD]jango==/d;/^django-oauth-toolkit==/d' requirements/edx/testing.txt > requirements/edx/testing.tmp
+	# Let tox control the Django version for tests
+	grep -e "^django==" requirements/edx/base.txt > requirements/edx/django.txt
+	sed '/^[dD]jango==/d' requirements/edx/testing.txt > requirements/edx/testing.tmp
 	mv requirements/edx/testing.tmp requirements/edx/testing.txt
 
 .PHONY: docker-tox
@@ -109,10 +108,4 @@
 
 .PHONY: cloudbuild
 cloudbuild:
-	gcloud builds submit --config cloudbuild.yaml .  --project=appsembler-infrastructure
-=======
-	# Let tox control the Django version for tests
-	grep -e "^django==" requirements/edx/base.txt > requirements/edx/django.txt
-	sed '/^[dD]jango==/d' requirements/edx/testing.txt > requirements/edx/testing.tmp
-	mv requirements/edx/testing.tmp requirements/edx/testing.txt
->>>>>>> 089f03c0
+	gcloud builds submit --config cloudbuild.yaml .  --project=appsembler-infrastructure