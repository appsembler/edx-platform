--- conflicted
+++ resolved
@@ -50,8 +50,4 @@
 jenkins_source =
     /home/jenkins/workspace/$JOB_NAME
     /home/jenkins/workspace/$SUBSET_JOB
-<<<<<<< HEAD
-    /edx/app/edxapp/edx-platform
-=======
-    /home/jenkins/edx-platform
->>>>>>> cbe913ef
+    /home/jenkins/edx-platform