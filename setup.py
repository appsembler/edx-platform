"""
Setup script for the Open edX package.
"""

from setuptools import setup

setup(
    name="Open edX",
    version="0.11",
    install_requires=["setuptools"],
    requires=[],
    # NOTE: These are not the names we should be installing.  This tree should
    # be reorganized to be a more conventional Python tree.
    packages=[
        "cms",
        "lms",
        "openedx",
    ],
    entry_points={
        "openedx.course_tab": [
            "ccx = lms.djangoapps.ccx.plugins:CcxCourseTab",
            "courseware = lms.djangoapps.courseware.tabs:CoursewareTab",
            "course_info = lms.djangoapps.courseware.tabs:CourseInfoTab",
            "dates = lms.djangoapps.courseware.tabs:DatesTab",
            "discussion = lms.djangoapps.discussion.plugins:DiscussionTab",
            "edxnotes = lms.djangoapps.edxnotes.plugins:EdxNotesTab",
            "external_discussion = lms.djangoapps.courseware.tabs:ExternalDiscussionCourseTab",
            "external_link = lms.djangoapps.courseware.tabs:ExternalLinkCourseTab",
            "html_textbooks = lms.djangoapps.courseware.tabs:HtmlTextbookTabs",
            "instructor = lms.djangoapps.instructor.views.instructor_dashboard:InstructorDashboardTab",
            "pdf_textbooks = lms.djangoapps.courseware.tabs:PDFTextbookTabs",
            "progress = lms.djangoapps.courseware.tabs:ProgressTab",
            "static_tab = xmodule.tabs:StaticTab",
            "syllabus = lms.djangoapps.courseware.tabs:SyllabusTab",
            "teams = lms.djangoapps.teams.plugins:TeamsTab",
            "textbooks = lms.djangoapps.courseware.tabs:TextbookTabs",
            "wiki = lms.djangoapps.course_wiki.tab:WikiTab",
        ],
        "openedx.course_tool": [
            "calendar_sync_toggle = openedx.features.calendar_sync.plugins:CalendarSyncToggleTool",
            "course_bookmarks = openedx.features.course_bookmarks.plugins:CourseBookmarksTool",
            "course_updates = openedx.features.course_experience.plugins:CourseUpdatesTool",
            "course_reviews = openedx.features.course_experience.plugins:CourseReviewsTool",
            "verified_upgrade = lms.djangoapps.courseware.course_tools:VerifiedUpgradeTool",
            "financial_assistance = lms.djangoapps.courseware.course_tools:FinancialAssistanceTool",
        ],
        "openedx.user_partition_scheme": [
            "random = openedx.core.djangoapps.user_api.partition_schemes:RandomUserPartitionScheme",
            "cohort = openedx.core.djangoapps.course_groups.partition_scheme:CohortPartitionScheme",
            "verification = openedx.core.djangoapps.user_api.partition_schemes:ReturnGroup1PartitionScheme",
            "enrollment_track = openedx.core.djangoapps.verified_track_content.partition_scheme:EnrollmentTrackPartitionScheme",
            "content_type_gate = openedx.features.content_type_gating.partitions:ContentTypeGatingPartitionScheme",
        ],
        "openedx.block_structure_transformer": [
            "library_content = lms.djangoapps.course_blocks.transformers.library_content:ContentLibraryTransformer",
            "split_test = lms.djangoapps.course_blocks.transformers.split_test:SplitTestTransformer",
            "start_date = lms.djangoapps.course_blocks.transformers.start_date:StartDateTransformer",
            "user_partitions = lms.djangoapps.course_blocks.transformers.user_partitions:UserPartitionTransformer",
            "visibility = lms.djangoapps.course_blocks.transformers.visibility:VisibilityTransformer",
            "hide_empty = lms.djangoapps.course_blocks.transformers.hide_empty:HideEmptyTransformer",
            "hidden_content = lms.djangoapps.course_blocks.transformers.hidden_content:HiddenContentTransformer",
            "course_blocks_api = lms.djangoapps.course_api.blocks.transformers.blocks_api:BlocksAPITransformer",
            "milestones = lms.djangoapps.course_api.blocks.transformers.milestones:MilestonesAndSpecialExamsTransformer",
            "grades = lms.djangoapps.grades.transformer:GradesTransformer",
            "completion = lms.djangoapps.course_api.blocks.transformers.block_completion:BlockCompletionTransformer",
            "load_override_data = lms.djangoapps.course_blocks.transformers.load_override_data:OverrideDataTransformer",
            "content_type_gate = openedx.features.content_type_gating.block_transformers:ContentTypeGateTransformer",
            "access_denied_message_filter = lms.djangoapps.course_blocks.transformers.access_denied_filter:AccessDeniedMessageFilterTransformer",
        ],
        "openedx.ace.policy": [
            "bulk_email_optout = lms.djangoapps.bulk_email.policies:CourseEmailOptout"
        ],
        "lms.djangoapp": [
            "announcements = openedx.features.announcements.apps:AnnouncementsConfig",
            "ace_common = openedx.core.djangoapps.ace_common.apps:AceCommonConfig",
            "appsembler_settings = openedx.core.djangoapps.appsembler.settings.apps:SettingsConfig",
            "credentials = openedx.core.djangoapps.credentials.apps:CredentialsConfig",
            "content_libraries = openedx.core.djangoapps.content_libraries.apps:ContentLibrariesConfig",
            "discussion = lms.djangoapps.discussion.apps:DiscussionConfig",
            "grades = lms.djangoapps.grades.apps:GradesConfig",
            "plugins = openedx.core.djangoapps.plugins.apps:PluginsConfig",
            "theming = openedx.core.djangoapps.theming.apps:ThemingConfig",
            "bookmarks = openedx.core.djangoapps.bookmarks.apps:BookmarksConfig",
            "zendesk_proxy = openedx.core.djangoapps.zendesk_proxy.apps:ZendeskProxyConfig",
            "instructor = lms.djangoapps.instructor.apps:InstructorConfig",
            "password_policy = openedx.core.djangoapps.password_policy.apps:PasswordPolicyConfig",
            "user_authn = openedx.core.djangoapps.user_authn.apps:UserAuthnConfig",
            "program_enrollments = lms.djangoapps.program_enrollments.apps:ProgramEnrollmentsConfig",
            "courseware_api = openedx.core.djangoapps.courseware_api.apps:CoursewareAPIConfig",
        ],
        "cms.djangoapp": [
            "announcements = openedx.features.announcements.apps:AnnouncementsConfig",
            "ace_common = openedx.core.djangoapps.ace_common.apps:AceCommonConfig",
<<<<<<< HEAD
            "appsembler_settings = openedx.core.djangoapps.appsembler.settings.apps:SettingsConfig",
=======
            "content_libraries = openedx.core.djangoapps.content_libraries.apps:ContentLibrariesConfig",
>>>>>>> cbe913ef
            # Importing an LMS app into the Studio process is not a good
            # practice. We're ignoring this for Discussions here because its
            # placement in LMS is a historical artifact. The eventual goal is to
            # consolidate the multiple discussions-related Django apps and
            # either put them in the openedx/ dir, or in another repo entirely.
            "discussion = lms.djangoapps.discussion.apps:DiscussionConfig",
            "olx_rest_api = openedx.core.djangoapps.olx_rest_api.apps:OlxRestApiAppConfig",
            "plugins = openedx.core.djangoapps.plugins.apps:PluginsConfig",
            "theming = openedx.core.djangoapps.theming.apps:ThemingConfig",
            "bookmarks = openedx.core.djangoapps.bookmarks.apps:BookmarksConfig",
            "zendesk_proxy = openedx.core.djangoapps.zendesk_proxy.apps:ZendeskProxyConfig",
            "password_policy = openedx.core.djangoapps.password_policy.apps:PasswordPolicyConfig",
            "user_authn = openedx.core.djangoapps.user_authn.apps:UserAuthnConfig",
            "instructor = lms.djangoapps.instructor.apps:InstructorConfig",
        ],
        'openedx.learning_context': [
            'lib = openedx.core.djangoapps.content_libraries.library_context:LibraryContextImpl',
        ],
        'openedx.dynamic_partition_generator': [
            'enrollment_track = common.lib.xmodule.xmodule.partitions.enrollment_track_partition_generator:create_enrollment_track_partition',
            'content_type_gating = openedx.features.content_type_gating.partitions:create_content_gating_partition'
        ],
    }
)<|MERGE_RESOLUTION|>--- conflicted
+++ resolved
@@ -91,11 +91,8 @@
         "cms.djangoapp": [
             "announcements = openedx.features.announcements.apps:AnnouncementsConfig",
             "ace_common = openedx.core.djangoapps.ace_common.apps:AceCommonConfig",
-<<<<<<< HEAD
             "appsembler_settings = openedx.core.djangoapps.appsembler.settings.apps:SettingsConfig",
-=======
             "content_libraries = openedx.core.djangoapps.content_libraries.apps:ContentLibrariesConfig",
->>>>>>> cbe913ef
             # Importing an LMS app into the Studio process is not a good
             # practice. We're ignoring this for Discussions here because its
             # placement in LMS is a historical artifact. The eventual goal is to
